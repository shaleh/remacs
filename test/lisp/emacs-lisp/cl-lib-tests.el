;;; cl-lib-tests.el --- tests for emacs-lisp/cl-lib.el  -*- lexical-binding:t -*-

;; Copyright (C) 2013-2018 Free Software Foundation, Inc.

;; This file is part of GNU Emacs.

;; This program is free software: you can redistribute it and/or
;; modify it under the terms of the GNU General Public License as
;; published by the Free Software Foundation, either version 3 of the
;; License, or (at your option) any later version.
;;
;; This program is distributed in the hope that it will be useful, but
;; WITHOUT ANY WARRANTY; without even the implied warranty of
;; MERCHANTABILITY or FITNESS FOR A PARTICULAR PURPOSE.  See the GNU
;; General Public License for more details.
;;
;; You should have received a copy of the GNU General Public License
;; along with this program.  If not, see `https://www.gnu.org/licenses/'.

;;; Commentary:

;; Extracted from ert-tests.el, back when ert used to reimplement some
;; cl functions.

;;; Code:

(require 'cl-lib)
(require 'ert)

(ert-deftest cl-lib-test-remprop ()
  (let ((x (cl-gensym)))
    (should (equal (symbol-plist x) '()))
    ;; Remove nonexistent property on empty plist.
    (cl-remprop x 'b)
    (should (equal (symbol-plist x) '()))
    (put x 'a 1)
    (should (equal (symbol-plist x) '(a 1)))
    ;; Remove nonexistent property on nonempty plist.
    (cl-remprop x 'b)
    (should (equal (symbol-plist x) '(a 1)))
    (put x 'b 2)
    (put x 'c 3)
    (put x 'd 4)
    (should (equal (symbol-plist x) '(a 1 b 2 c 3 d 4)))
    ;; Remove property that is neither first nor last.
    (cl-remprop x 'c)
    (should (equal (symbol-plist x) '(a 1 b 2 d 4)))
    ;; Remove last property from a plist of length >1.
    (cl-remprop x 'd)
    (should (equal (symbol-plist x) '(a 1 b 2)))
    ;; Remove first property from a plist of length >1.
    (cl-remprop x 'a)
    (should (equal (symbol-plist x) '(b 2)))
    ;; Remove property when there is only one.
    (cl-remprop x 'b)
    (should (equal (symbol-plist x) '()))))

(ert-deftest cl-lib-test-remove-if-not ()
  (let ((list (list 'a 'b 'c 'd))
        (i 0))
    (let ((result (cl-remove-if-not (lambda (x)
                                        (should (eql x (nth i list)))
                                        (cl-incf i)
                                        (member i '(2 3)))
                                      list)))
      (should (equal i 4))
      (should (equal result '(b c)))
      (should (equal list '(a b c d)))))
  (should (equal '()
                 (cl-remove-if-not (lambda (_x) (should nil)) '()))))

(ert-deftest cl-lib-test-remove ()
  (let ((list (list 'a 'b 'c 'd))
        (key-index 0)
        (test-index 0))
    (let ((result
           (cl-remove 'foo list
                         :key (lambda (x)
                                (should (eql x (nth key-index list)))
                                (prog1
                                    (list key-index x)
                                  (cl-incf key-index)))
                         :test
                         (lambda (a b)
                           (should (eql a 'foo))
                           (should (equal b (list test-index
                                                  (nth test-index list))))
                           (cl-incf test-index)
                           (member test-index '(2 3))))))
      (should (equal key-index 4))
      (should (equal test-index 4))
      (should (equal result '(a d)))
      (should (equal list '(a b c d)))))
  (let ((x (cons nil nil))
        (y (cons nil nil)))
    (should (equal (cl-remove x (list x y))
                   ;; or (list x), since we use `equal' -- the
                   ;; important thing is that only one element got
                   ;; removed, this proves that the default test is
                   ;; `eql', not `equal'
                   (list y)))))


(ert-deftest cl-lib-test-set-functions ()
  (let ((c1 (cons nil nil))
        (c2 (cons nil nil))
        (sym (make-symbol "a")))
    (let ((e '())
          (a (list 'a 'b sym nil "" "x" c1 c2))
          (b (list c1 'y 'b sym 'x)))
      (should (equal (cl-set-difference e e) e))
      (should (equal (cl-set-difference a e) a))
      (should (equal (cl-set-difference e a) e))
      (should (equal (cl-set-difference a a) e))
      (should (equal (cl-set-difference b e) b))
      (should (equal (cl-set-difference e b) e))
      (should (equal (cl-set-difference b b) e))
      ;; Note: this test (and others) is sensitive to the order of the
      ;; result, which is not documented.
      (should (equal (cl-set-difference a b) (list 'a  nil "" "x" c2)))
      (should (equal (cl-set-difference b a) (list 'y 'x)))

      ;; We aren't testing whether this is really using `eq' rather than `eql'.
      (should (equal (cl-set-difference e e :test 'eq) e))
      (should (equal (cl-set-difference a e :test 'eq) a))
      (should (equal (cl-set-difference e a :test 'eq) e))
      (should (equal (cl-set-difference a a :test 'eq) e))
      (should (equal (cl-set-difference b e :test 'eq) b))
      (should (equal (cl-set-difference e b :test 'eq) e))
      (should (equal (cl-set-difference b b :test 'eq) e))
      (should (equal (cl-set-difference a b :test 'eq) (list 'a  nil "" "x" c2)))
      (should (equal (cl-set-difference b a :test 'eq) (list 'y 'x)))

      (should (equal (cl-union e e) e))
      (should (equal (cl-union a e) a))
      (should (equal (cl-union e a) a))
      (should (equal (cl-union a a) a))
      (should (equal (cl-union b e) b))
      (should (equal (cl-union e b) b))
      (should (equal (cl-union b b) b))
      (should (equal (cl-union a b) (list 'x 'y 'a 'b sym nil "" "x" c1 c2)))

      (should (equal (cl-union b a) (list 'x 'y 'a 'b sym nil "" "x" c1 c2)))

      (should (equal (cl-intersection e e) e))
      (should (equal (cl-intersection a e) e))
      (should (equal (cl-intersection e a) e))
      (should (equal (cl-intersection a a) a))
      (should (equal (cl-intersection b e) e))
      (should (equal (cl-intersection e b) e))
      (should (equal (cl-intersection b b) b))
      (should (equal (cl-intersection a b) (list sym 'b c1)))
      (should (equal (cl-intersection b a) (list sym 'b c1))))))

(ert-deftest cl-lib-test-gensym ()
  ;; Since the expansion of `should' calls `cl-gensym' and thus has a
  ;; side-effect on `cl--gensym-counter', we have to make sure all
  ;; macros in our test body are expanded before we rebind
  ;; `cl--gensym-counter' and run the body.  Otherwise, the test would
  ;; fail if run interpreted.
  (let ((body (byte-compile
               '(lambda ()
                  (should (equal (symbol-name (cl-gensym)) "G0"))
                  (should (equal (symbol-name (cl-gensym)) "G1"))
                  (should (equal (symbol-name (cl-gensym)) "G2"))
                  (should (equal (symbol-name (cl-gensym "foo")) "foo3"))
                  (should (equal (symbol-name (cl-gensym "bar")) "bar4"))
                  (should (equal cl--gensym-counter 5))))))
    (let ((cl--gensym-counter 0))
      (funcall body))))

(ert-deftest cl-lib-test-coerce-to-vector ()
  (let* ((a (vector))
         (b (vector 1 a 3))
         (c (list))
         (d (list b a)))
    (should (eql (cl-coerce a 'vector) a))
    (should (eql (cl-coerce b 'vector) b))
    (should (equal (cl-coerce c 'vector) (vector)))
    (should (equal (cl-coerce d 'vector) (vector b a)))))

(ert-deftest cl-lib-test-string-position ()
  (should (eql (cl-position ?x "") nil))
  (should (eql (cl-position ?a "abc") 0))
  (should (eql (cl-position ?b "abc") 1))
  (should (eql (cl-position ?c "abc") 2))
  (should (eql (cl-position ?d "abc") nil))
  (should (eql (cl-position ?A "abc") nil)))

(ert-deftest cl-lib-test-mismatch ()
  (should (eql (cl-mismatch "" "") nil))
  (should (eql (cl-mismatch "" "a") 0))
  (should (eql (cl-mismatch "a" "a") nil))
  (should (eql (cl-mismatch "ab" "a") 1))
  (should (eql (cl-mismatch "Aa" "aA") 0))
  (should (eql (cl-mismatch '(a b c) '(a b d)) 2)))

(ert-deftest cl-lib-keyword-names-versus-values ()
  (should (equal
           (funcall (cl-function (lambda (&key a b) (list a b)))
                    :b :a :a 42)
           '(42 :a))))

(ert-deftest cl-lib-empty-keyargs ()
  (should-error (funcall (cl-function (lambda (&key) 1))
                         :b 1)))

(cl-defstruct (mystruct
               (:constructor cl-lib--con-1 (&aux (abc 1)))
               (:constructor cl-lib--con-2 (&optional def) "Constructor docstring."))
  "General docstring."
  (abc 5 :readonly t) (def nil))
(ert-deftest cl-lib-struct-accessors ()
  (let ((x (make-mystruct :abc 1 :def 2)))
    (should (eql (cl-struct-slot-value 'mystruct 'abc x) 1))
    (should (eql (cl-struct-slot-value 'mystruct 'def x) 2))
    (setf (cl-struct-slot-value 'mystruct 'def x) -1)
    (should (eql (cl-struct-slot-value 'mystruct 'def x) -1))
    (should (eql (cl-struct-slot-offset 'mystruct 'abc) 1))
    (should-error (cl-struct-slot-offset 'mystruct 'marypoppins))
    (should (pcase (cl-struct-slot-info 'mystruct)
              (`((cl-tag-slot) (abc 5 :readonly t)
                 (def . ,(or `nil `(nil))))
               t)))))
(ert-deftest cl-lib-struct-constructors ()
  (should (string-match "\\`Constructor docstring."
                        (documentation 'cl-lib--con-2 t)))
  (should (mystruct-p (cl-lib--con-1)))
  (should (mystruct-p (cl-lib--con-2))))

(ert-deftest cl-lib-arglist-performance ()
  ;; An `&aux' should not cause lambda's arglist to be turned into an &rest
  ;; that's parsed by hand.
  (should (equal () (help-function-arglist 'cl-lib--con-1)))
  (should (pcase (help-function-arglist 'cl-lib--con-2)
            (`(&optional ,_) t))))

(ert-deftest cl-the ()
  (should (eql (cl-the integer 42) 42))
  (should-error (cl-the integer "abc"))
  (let ((side-effect 0))
    (should (= (cl-the integer (cl-incf side-effect)) 1))
    (should (= side-effect 1))))

(ert-deftest cl-lib-test-plusp ()
  (should-not (cl-plusp -1.0e+INF))
  (should-not (cl-plusp -1.5e2))
  (should-not (cl-plusp -3.14))
  (should-not (cl-plusp -1))
  (should-not (cl-plusp -0.0))
  (should-not (cl-plusp 0))
  (should-not (cl-plusp 0.0))
  (should-not (cl-plusp -0.0e+NaN))
  (should-not (cl-plusp 0.0e+NaN))
  (should (cl-plusp 1))
  (should (cl-plusp 3.14))
  (should (cl-plusp 1.5e2))
  (should (cl-plusp 1.0e+INF))
  (should-error (cl-plusp "42") :type 'wrong-type-argument))

(ert-deftest cl-lib-test-minusp ()
  (should (cl-minusp -1.0e+INF))
  (should (cl-minusp -1.5e2))
  (should (cl-minusp -3.14))
  (should (cl-minusp -1))
  (should-not (cl-minusp -0.0))
  (should-not (cl-minusp 0))
  (should-not (cl-minusp 0.0))
  (should-not (cl-minusp -0.0e+NaN))
  (should-not (cl-minusp 0.0e+NaN))
  (should-not (cl-minusp 1))
  (should-not (cl-minusp 3.14))
  (should-not (cl-minusp 1.5e2))
  (should-not (cl-minusp 1.0e+INF))
  (should-error (cl-minusp "-42") :type 'wrong-type-argument))

(ert-deftest cl-lib-test-oddp ()
  (should (cl-oddp -3))
  (should (cl-oddp 3))
  (should-not (cl-oddp -2))
  (should-not (cl-oddp 0))
  (should-not (cl-oddp 2))
  (should-error (cl-oddp 3.0e+NaN) :type 'wrong-type-argument)
  (should-error (cl-oddp 3.0) :type 'wrong-type-argument)
  (should-error (cl-oddp "3") :type 'wrong-type-argument))

(ert-deftest cl-lib-test-evenp ()
  (should (cl-evenp -2))
  (should (cl-evenp 0))
  (should (cl-evenp 2))
  (should-not (cl-evenp -3))
  (should-not (cl-evenp 3))
  (should-error (cl-evenp 2.0e+NaN) :type 'wrong-type-argument)
  (should-error (cl-evenp 2.0) :type 'wrong-type-argument)
  (should-error (cl-evenp "2") :type 'wrong-type-argument))

(ert-deftest cl-digit-char-p ()
  (should (eql 3 (cl-digit-char-p ?3)))
  (should (eql 10 (cl-digit-char-p ?a 11)))
  (should (eql 10 (cl-digit-char-p ?A 11)))
  (should-not (cl-digit-char-p ?a))
  (should (eql 32 (cl-digit-char-p ?w 36)))
  (should-error (cl-digit-char-p ?a 37) :type 'args-out-of-range)
  (should-error (cl-digit-char-p ?a 1) :type 'args-out-of-range))

(ert-deftest cl-lib-test-first ()
  (should (null (cl-first '())))
  (should (= 4 (cl-first '(4))))
  (should (= 4 (cl-first '(4 2))))
  (should-error (cl-first "42") :type 'wrong-type-argument))

(ert-deftest cl-lib-test-second ()
  (should (null (cl-second '())))
  (should (null (cl-second '(4))))
  (should (= 2 (cl-second '(1 2))))
  (should (= 2 (cl-second '(1 2 3))))
  (should-error (cl-second "1 2 3") :type 'wrong-type-argument))

(ert-deftest cl-lib-test-third ()
  (should (null (cl-third '())))
  (should (null (cl-third '(1 2))))
  (should (= 3 (cl-third '(1 2 3))))
  (should (= 3 (cl-third '(1 2 3 4))))
  (should-error (cl-third "123") :type 'wrong-type-argument))

(ert-deftest cl-lib-test-fourth ()
  (should (null (cl-fourth '())))
  (should (null (cl-fourth '(1 2 3))))
  (should (= 4 (cl-fourth '(1 2 3 4))))
  (should (= 4 (cl-fourth '(1 2 3 4 5))))
  (should-error (cl-fourth "1234") :type 'wrong-type-argument))

(ert-deftest cl-lib-test-fifth ()
  (should (null (cl-fifth '())))
  (should (null (cl-fifth '(1 2 3 4))))
  (should (= 5 (cl-fifth '(1 2 3 4 5))))
  (should (= 5 (cl-fifth '(1 2 3 4 5 6))))
  (should-error (cl-fifth "12345") :type 'wrong-type-argument))

(ert-deftest cl-lib-test-fifth ()
  (should (null (cl-fifth '())))
  (should (null (cl-fifth '(1 2 3 4))))
  (should (= 5 (cl-fifth '(1 2 3 4 5))))
  (should (= 5 (cl-fifth '(1 2 3 4 5 6))))
  (should-error (cl-fifth "12345") :type 'wrong-type-argument))

(ert-deftest cl-lib-test-sixth ()
  (should (null (cl-sixth '())))
  (should (null (cl-sixth '(1 2 3 4 5))))
  (should (= 6 (cl-sixth '(1 2 3 4 5 6))))
  (should (= 6 (cl-sixth '(1 2 3 4 5 6 7))))
  (should-error (cl-sixth "123456") :type 'wrong-type-argument))

(ert-deftest cl-lib-test-seventh ()
  (should (null (cl-seventh '())))
  (should (null (cl-seventh '(1 2 3 4 5 6))))
  (should (= 7 (cl-seventh '(1 2 3 4 5 6 7))))
  (should (= 7 (cl-seventh '(1 2 3 4 5 6 7 8))))
  (should-error (cl-seventh "1234567") :type 'wrong-type-argument))

(ert-deftest cl-lib-test-eighth ()
  (should (null (cl-eighth '())))
  (should (null (cl-eighth '(1 2 3 4 5 6 7))))
  (should (= 8 (cl-eighth '(1 2 3 4 5 6 7 8))))
  (should (= 8 (cl-eighth '(1 2 3 4 5 6 7 8 9))))
  (should-error (cl-eighth "12345678") :type 'wrong-type-argument))

(ert-deftest cl-lib-test-ninth ()
  (should (null (cl-ninth '())))
  (should (null (cl-ninth '(1 2 3 4 5 6 7 8))))
  (should (= 9 (cl-ninth '(1 2 3 4 5 6 7 8 9))))
  (should (= 9 (cl-ninth '(1 2 3 4 5 6 7 8 9 10))))
  (should-error (cl-ninth "123456789") :type 'wrong-type-argument))

(ert-deftest cl-lib-test-tenth ()
  (should (null (cl-tenth '())))
  (should (null (cl-tenth '(1 2 3 4 5 6 7 8 9))))
  (should (= 10 (cl-tenth '(1 2 3 4 5 6 7 8 9 10))))
  (should (= 10 (cl-tenth '(1 2 3 4 5 6 7 8 9 10 11))))
  (should-error (cl-tenth "1234567890") :type 'wrong-type-argument))

(ert-deftest cl-lib-test-endp ()
  (should (cl-endp '()))
  (should-not (cl-endp '(1)))
  (should-error (cl-endp 1) :type 'wrong-type-argument)
  (should-error (cl-endp [1]) :type 'wrong-type-argument))

(ert-deftest cl-lib-test-nth-value ()
  (let ((vals (cl-values 2 3)))
    (should (= (cl-nth-value 0 vals) 2))
    (should (= (cl-nth-value 1 vals) 3))
    (should (null (cl-nth-value 2 vals)))
    (should-error (cl-nth-value 0.0 vals) :type 'wrong-type-argument)))

(ert-deftest cl-lib-nth-value-test-multiple-values ()
  "While CL multiple values are an alias to list, these won't work."
  :expected-result :failed
  (should (eq (cl-nth-value 0 '(2 3)) '(2 3)))
  (should (= (cl-nth-value 0 1) 1))
  (should (null (cl-nth-value 1 1)))
  (should-error (cl-nth-value -1 (cl-values 2 3)) :type 'args-out-of-range)
  (should (string= (cl-nth-value 0 "only lists") "only lists")))

(ert-deftest cl-test-caaar ()
  (should (null (cl-caaar '())))
  (should (null (cl-caaar '(() (2)))))
  (should (null (cl-caaar '((() (2)) (a b)))))
  (should-error (cl-caaar '(1 2)) :type 'wrong-type-argument)
  (should-error (cl-caaar '((1 2))) :type 'wrong-type-argument)
  (should (=  1 (cl-caaar '(((1 2) (3 4))))))
  (should (null (cl-caaar '((() (3 4)))))))

(ert-deftest cl-test-caadr ()
  (should (null (cl-caadr '())))
  (should (null (cl-caadr '(1))))
  (should-error (cl-caadr '(1 2)) :type 'wrong-type-argument)
  (should (= 2 (cl-caadr '(1 (2 3)))))
  (should (equal '((2) (3)) (cl-caadr '((1) (((2) (3))) (4))))))

(ert-deftest cl-test-ldiff ()
  (let ((l '(1 2 3)))
    (should (null (cl-ldiff '() '())))
    (should (null (cl-ldiff '() l)))
    (should (null (cl-ldiff l l)))
    (should (equal l (cl-ldiff l '())))
    ;; must be part of the list
    (should (equal l (cl-ldiff l '(2 3))))
    (should (equal '(1) (cl-ldiff l (nthcdr 1 l))))
    ;; should return a copy
    (should-not (eq (cl-ldiff l '()) l))))

(ert-deftest cl-lib-adjoin-test ()
  (let ((nums '(1 2))
        (myfn-p '=))
    ;; add non-existing item to the front
    (should (equal '(3 1 2) (cl-adjoin 3 nums)))
    ;; just add - don't copy rest
    (should (eq nums (cdr (cl-adjoin 3 nums))))
    ;; add only when not already there
    (should (eq nums (cl-adjoin 2 nums)))
    (should (equal '(2 1 (2)) (cl-adjoin 2 '(1 (2)))))
    ;; default test function is eql
    (should (equal '(1.0 1 2) (cl-adjoin 1.0 nums)))
    ;; own :test function - returns true if match
    (should (equal '(1.0 1 2) (cl-adjoin 1.0 nums :test nil))) ;defaults to eql
    (should (eq nums (cl-adjoin 2 nums :test myfn-p))) ;match
    (should (equal '(3 1 2) (cl-adjoin 3 nums :test myfn-p))) ;no match
    ;; own :test-not function - returns false if match
    (should (equal '(1.0 1 2) (cl-adjoin 1.0 nums :test-not nil))) ;defaults to eql
    (should (equal '(2 2) (cl-adjoin 2 '(2) :test-not myfn-p))) ; no match
    (should (eq nums (cl-adjoin 2 nums :test-not myfn-p))) ; 1 matches
    (should (eq nums (cl-adjoin 3 nums :test-not myfn-p))) ; 1 and 2 matches

    ;; according to CLtL2 passing both :test and :test-not should signal error
    ;;(should-error (cl-adjoin 3 nums :test 'myfn-p :test-not myfn-p))

    ;; own :key fn
    (should (eq nums (cl-adjoin 3 nums :key (lambda (x) (if (cl-evenp x) (1+ x) x)))))
    (should (equal '(3 1 2) (cl-adjoin 3 nums :key (lambda (x) (if (cl-evenp x) (+ 2 x) x)))))

    ;; convert using :key, then compare with :test
    (should (eq nums (cl-adjoin 1 nums :key 'int-to-string :test 'string=)))
    (should (equal '(3 1 2) (cl-adjoin 3 nums :key 'int-to-string :test 'string=)))
    (should-error (cl-adjoin 3 nums :key 'int-to-string :test myfn-p)
                  :type 'wrong-type-argument)

    ;; convert using :key, then compare with :test-not
    (should (eq nums (cl-adjoin 3 nums :key 'int-to-string :test-not 'string=)))
    (should (equal '(1 1) (cl-adjoin 1 '(1) :key 'int-to-string :test-not 'string=)))
    (should-error (cl-adjoin 1 nums :key 'int-to-string :test-not myfn-p)
                  :type 'wrong-type-argument)))

(ert-deftest cl-parse-integer ()
  (should-error (cl-parse-integer "abc"))
  (should (null (cl-parse-integer "abc" :junk-allowed t)))
  (should (null (cl-parse-integer "" :junk-allowed t)))
  (should (= 342391 (cl-parse-integer "0123456789" :radix 8 :junk-allowed t)))
  (should-error (cl-parse-integer "0123456789" :radix 8))
  (should (= -239 (cl-parse-integer "-efz" :radix 16 :junk-allowed t)))
  (should-error (cl-parse-integer "efz" :radix 16))
  (should (= 239 (cl-parse-integer "zzef" :radix 16 :start 2)))
  (should (= -123 (cl-parse-integer "	-123  "))))

(ert-deftest cl-flet-test ()
  (should (equal (cl-flet ((f1 (x) x)) (let ((x #'f1)) (funcall x 5))) 5)))

(ert-deftest cl-lib-test-typep ()
  (cl-deftype cl-lib-test-type (&optional x) `(member ,x))
  ;; Make sure we correctly implement the rule that deftype's optional args
  ;; default to `*' rather than to nil.
  (should (cl-typep '* 'cl-lib-test-type))
  (should-not (cl-typep 1 'cl-lib-test-type)))

(ert-deftest cl-lib-symbol-macrolet ()
  ;; bug#26325
  (should (equal (cl-flet ((f (x) (+ x 5)))
                   (let ((x 5))
                     (f (+ x 6))))
                 ;; Go through `eval', otherwise the macro-expansion
                 ;; error prevents running the whole test suite :-(
                 (eval '(cl-symbol-macrolet ((f (+ x 6)))
                          (cl-flet ((f (x) (+ x 5)))
                            (let ((x 5))
                              (f f))))
                       t))))

(defmacro cl-lib-symbol-macrolet-4+5 ()
  ;; bug#26068
  (let* ((sname "x")
         (s1 (make-symbol sname))
         (s2 (make-symbol sname)))
    `(cl-symbol-macrolet ((,s1 4)
                          (,s2 5))
       (+ ,s1 ,s2))))

(ert-deftest cl-lib-symbol-macrolet-2 ()
  (should (equal (cl-lib-symbol-macrolet-4+5) (+ 4 5))))


(ert-deftest cl-lib-symbol-macrolet-hide ()
<<<<<<< HEAD
  ;; bug#26325
=======
  ;; bug#26325, bug#26073
>>>>>>> b61a8729
  (should (equal (let ((y 5))
                   (cl-symbol-macrolet ((x y))
                     (list x
                           (let ((x 6)) (list x y))
<<<<<<< HEAD
                           (cl-letf ((x 6)) (list x y)))))
                 '(5 (6 5) (6 6)))))
=======
                           (cl-letf ((x 6)) (list x y))
                           (apply (lambda (x) (+ x 1)) (list 8)))))
                 '(5 (6 5) (6 6) 9))))
>>>>>>> b61a8729

(defun cl-lib-tests--dummy-function ()
  ;; Dummy function to see if the file is compiled.
  t)

(ert-deftest cl-lib-defstruct-record ()
  ;; This test fails when compiled, see Bug#24402/27718.
  :expected-result (if (byte-code-function-p
                        (symbol-function 'cl-lib-tests--dummy-function))
                       :failed :passed)
  (cl-defstruct foo x)
  (let ((x (make-foo :x 42)))
    (should (recordp x))
    (should (eq (type-of x) 'foo))
    (should (eql (foo-x x) 42))))

(ert-deftest old-struct ()
  (cl-defstruct foo x)
  (let ((x [cl-struct-foo])
        (saved cl-old-struct-compat-mode))
    (cl-old-struct-compat-mode -1)
    (should (eq (type-of x) 'vector))

    (cl-old-struct-compat-mode 1)
    (let ((cl-struct-foo (cl--struct-get-class 'foo)))
      (setf (symbol-function 'cl-struct-foo) :quick-object-witness-check)
      (should (eq (type-of x) 'foo))
      (should (eq (type-of [foo]) 'vector)))

    (cl-old-struct-compat-mode (if saved 1 -1))))

(ert-deftest cl-lib-old-struct ()
  (let ((saved cl-old-struct-compat-mode))
    (cl-old-struct-compat-mode -1)
    (cl-struct-define 'foo "" 'cl-structure-object nil nil nil
                      'cl-struct-foo-tags 'cl-struct-foo t)
    (should cl-old-struct-compat-mode)
    (cl-old-struct-compat-mode (if saved 1 -1))))

;;; cl-lib-tests.el ends here<|MERGE_RESOLUTION|>--- conflicted
+++ resolved
@@ -518,23 +518,14 @@
 
 
 (ert-deftest cl-lib-symbol-macrolet-hide ()
-<<<<<<< HEAD
-  ;; bug#26325
-=======
   ;; bug#26325, bug#26073
->>>>>>> b61a8729
   (should (equal (let ((y 5))
                    (cl-symbol-macrolet ((x y))
                      (list x
                            (let ((x 6)) (list x y))
-<<<<<<< HEAD
-                           (cl-letf ((x 6)) (list x y)))))
-                 '(5 (6 5) (6 6)))))
-=======
                            (cl-letf ((x 6)) (list x y))
                            (apply (lambda (x) (+ x 1)) (list 8)))))
                  '(5 (6 5) (6 6) 9))))
->>>>>>> b61a8729
 
 (defun cl-lib-tests--dummy-function ()
   ;; Dummy function to see if the file is compiled.
