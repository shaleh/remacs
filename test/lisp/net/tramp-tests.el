;;; tramp-tests.el --- Tests of remote file access  -*- lexical-binding:t -*-

;; Copyright (C) 2013-2018 Free Software Foundation, Inc.

;; Author: Michael Albinus <michael.albinus@gmx.de>

;; This program is free software: you can redistribute it and/or
;; modify it under the terms of the GNU General Public License as
;; published by the Free Software Foundation, either version 3 of the
;; License, or (at your option) any later version.
;;
;; This program is distributed in the hope that it will be useful, but
;; WITHOUT ANY WARRANTY; without even the implied warranty of
;; MERCHANTABILITY or FITNESS FOR A PARTICULAR PURPOSE.  See the GNU
;; General Public License for more details.
;;
;; You should have received a copy of the GNU General Public License
;; along with this program.  If not, see `https://www.gnu.org/licenses/'.

;;; Commentary:

;; The tests require a recent ert.el from Emacs 24.4.

;; Some of the tests require access to a remote host files.  Since
;; this could be problematic, a mock-up connection method "mock" is
;; used.  Emulating a remote connection, it simply calls "sh -i".
;; Tramp's file name handlers still run, so this test is sufficient
;; except for connection establishing.

;; If you want to test a real Tramp connection, set
;; $REMOTE_TEMPORARY_FILE_DIRECTORY to a suitable value in order to
;; overwrite the default value.  If you want to skip tests accessing a
;; remote host, set this environment variable to "/dev/null" or
;; whatever is appropriate on your system.

;; For slow remote connections, `tramp-test41-asynchronous-requests'
;; might be too heavy.  Setting $REMOTE_PARALLEL_PROCESSES to a proper
;; value less than 10 could help.

;; A whole test run can be performed calling the command `tramp-test-all'.

;;; Code:

(require 'dired)
(require 'ert)
(require 'ert-x)
(require 'tramp)
(require 'vc)
(require 'vc-bzr)
(require 'vc-git)
(require 'vc-hg)
(require 'subr-x)

(declare-function tramp-find-executable "tramp-sh")
(declare-function tramp-get-remote-path "tramp-sh")
(declare-function tramp-get-remote-stat "tramp-sh")
(declare-function tramp-get-remote-perl "tramp-sh")
(defvar auto-save-file-name-transforms)
(defvar tramp-copy-size-limit)
(defvar tramp-persistency-file-name)
(defvar tramp-remote-process-environment)

;; Beautify batch mode.
(when noninteractive
  ;; Suppress nasty messages.
  (fset 'shell-command-sentinel 'ignore)
  ;; We do not want to be interrupted.
  (eval-after-load 'tramp-gvfs
    '(fset 'tramp-gvfs-handler-askquestion
	   (lambda (_message _choices) '(t nil 0)))))

;; There is no default value on w32 systems, which could work out of the box.
(defconst tramp-test-temporary-file-directory
  (cond
   ((getenv "REMOTE_TEMPORARY_FILE_DIRECTORY"))
   ((eq system-type 'windows-nt) null-device)
   (t (add-to-list
       'tramp-methods
       '("mock"
	 (tramp-login-program        "sh")
	 (tramp-login-args           (("-i")))
	 (tramp-remote-shell         "/bin/sh")
	 (tramp-remote-shell-args    ("-c"))
	 (tramp-connection-timeout   10)))
      (add-to-list
       'tramp-default-host-alist
       `("\\`mock\\'" nil ,(system-name)))
      ;; Emacs' Makefile sets $HOME to a nonexistent value.  Needed in
      ;; batch mode only, therefore.
      (unless (and (null noninteractive) (file-directory-p "~/"))
        (setenv "HOME" temporary-file-directory))
      (format "/mock::%s" temporary-file-directory)))
  "Temporary directory for Tramp tests.")

(setq password-cache-expiry nil
      tramp-verbose 0
      tramp-cache-read-persistent-data t ;; For auth-sources.
      tramp-copy-size-limit nil
      tramp-message-show-message nil
      tramp-persistency-file-name nil)

;; This should happen on hydra only.
(when (getenv "EMACS_HYDRA_CI")
  (add-to-list 'tramp-remote-path 'tramp-own-remote-path))

(defvar tramp--test-enabled-checked nil
  "Cached result of `tramp--test-enabled'.
If the function did run, the value is a cons cell, the `cdr'
being the result.")

(defun tramp--test-enabled ()
  "Whether remote file access is enabled."
  (unless (consp tramp--test-enabled-checked)
    (setq
     tramp--test-enabled-checked
     (cons
      t (ignore-errors
	  (and
	   (file-remote-p tramp-test-temporary-file-directory)
	   (file-directory-p tramp-test-temporary-file-directory)
	   (file-writable-p tramp-test-temporary-file-directory))))))

  (when (cdr tramp--test-enabled-checked)
    ;; Cleanup connection.
    (ignore-errors
      (tramp-cleanup-connection
       (tramp-dissect-file-name tramp-test-temporary-file-directory)
       nil 'keep-password)))

  ;; Return result.
  (cdr tramp--test-enabled-checked))

(defsubst tramp--test-expensive-test ()
  "Whether expensive tests are run."
  (ert-select-tests
   (ert--stats-selector ert--current-run-stats)
   (list (make-ert-test :name (ert-test-name (ert-running-test))
                        :body nil :tags '(:expensive-test)))))

(defun tramp--test-make-temp-name (&optional local quoted)
  "Return a temporary file name for test.
If LOCAL is non-nil, a local file name is returned.
If QUOTED is non-nil, the local part of the file name is quoted.
The temporary file is not created."
  (funcall
   (if quoted 'tramp-compat-file-name-quote 'identity)
   (expand-file-name
    (make-temp-name "tramp-test")
    (if local temporary-file-directory tramp-test-temporary-file-directory))))

;; Don't print messages in nested `tramp--test-instrument-test-case' calls.
(defvar tramp--test-instrument-test-case-p nil
  "Whether `tramp--test-instrument-test-case' run.
This shall used dynamically bound only.")

(defmacro tramp--test-instrument-test-case (verbose &rest body)
  "Run BODY with `tramp-verbose' equal VERBOSE.
Print the content of the Tramp debug buffer, if BODY does not
eval properly in `should' or `should-not'.  `should-error' is not
handled properly.  BODY shall not contain a timeout."
  (declare (indent 1) (debug (natnump body)))
  `(let ((tramp-verbose (max (or ,verbose 0) (or tramp-verbose 0)))
	 (tramp-message-show-message t)
	 (tramp-debug-on-error t)
	 (debug-ignored-errors
	  (cons "^make-symbolic-link not supported$" debug-ignored-errors))
	 inhibit-message)
     (unwind-protect
	 (let ((tramp--test-instrument-test-case-p t)) ,@body)
       ;; Unwind forms.
       (when (and (null tramp--test-instrument-test-case-p) (> tramp-verbose 3))
	 (with-parsed-tramp-file-name tramp-test-temporary-file-directory nil
	   (with-current-buffer (tramp-get-connection-buffer v)
	     (message "%s" (buffer-string)))
	   (with-current-buffer (tramp-get-debug-buffer v)
	     (message "%s" (buffer-string))))))))

(defsubst tramp--test-message (fmt-string &rest arguments)
  "Emit a message into ERT *Messages*."
  (tramp--test-instrument-test-case 0
    (apply
     'tramp-message
     (tramp-dissect-file-name tramp-test-temporary-file-directory) 0
     fmt-string arguments)))

(defsubst tramp--test-backtrace ()
  "Dump a backtrace into ERT *Messages*."
  (tramp--test-instrument-test-case 10
    (tramp-backtrace
     (tramp-dissect-file-name tramp-test-temporary-file-directory))))

(defmacro tramp--test-print-duration (message &rest body)
  "Run BODY and print a message with duration, prompted by MESSAGE."
  (declare (indent 1) (debug (stringp body)))
  `(let ((start (current-time)))
     (unwind-protect
	 (progn ,@body)
       (tramp--test-message
	"%s %f sec"
	,message (float-time (time-subtract (current-time) start))))))

(ert-deftest tramp-test00-availability ()
  "Test availability of Tramp functions."
  :expected-result (if (tramp--test-enabled) :passed :failed)
  (tramp--test-message
   "Remote directory: `%s'" tramp-test-temporary-file-directory)
  (should (ignore-errors
	    (and
	     (file-remote-p tramp-test-temporary-file-directory)
	     (file-directory-p tramp-test-temporary-file-directory)
	     (file-writable-p tramp-test-temporary-file-directory)))))

(ert-deftest tramp-test01-file-name-syntax ()
  "Check remote file name syntax."
  ;; Simple cases.
  (should (tramp-tramp-file-p "/method::"))
  (should (tramp-tramp-file-p "/method:host:"))
  (should (tramp-tramp-file-p "/method:user@:"))
  (should (tramp-tramp-file-p "/method:user@host:"))
  (should (tramp-tramp-file-p "/method:user@email@host:"))

  ;; Using a port.
  (should (tramp-tramp-file-p "/method:host#1234:"))
  (should (tramp-tramp-file-p "/method:user@host#1234:"))

  ;; Using an IPv4 address.
  (should (tramp-tramp-file-p "/method:1.2.3.4:"))
  (should (tramp-tramp-file-p "/method:user@1.2.3.4:"))

  ;; Using an IPv6 address.
  (should (tramp-tramp-file-p "/method:[::1]:"))
  (should (tramp-tramp-file-p "/method:user@[::1]:"))

  ;; Local file name part.
  (should (tramp-tramp-file-p "/method:::"))
  (should (tramp-tramp-file-p "/method::/:"))
  (should (tramp-tramp-file-p "/method::/path/to/file"))
  (should (tramp-tramp-file-p "/method::/:/path/to/file"))
  (should (tramp-tramp-file-p "/method::file"))
  (should (tramp-tramp-file-p "/method::/:file"))

  ;; Multihop.
  (should (tramp-tramp-file-p "/method1:|method2::"))
  (should (tramp-tramp-file-p "/method1:host1|method2:host2:"))
  (should (tramp-tramp-file-p "/method1:user1@host1|method2:user2@host2:"))
  (should (tramp-tramp-file-p
	   "/method1:user1@host1|method2:user2@host2|method3:user3@host3:"))

  ;; No strings.
  (should-not (tramp-tramp-file-p nil))
  (should-not (tramp-tramp-file-p 'symbol))
  ;; Ange-ftp syntax.
  (should-not (tramp-tramp-file-p "/host:"))
  (should-not (tramp-tramp-file-p "/user@host:"))
  (should-not (tramp-tramp-file-p "/1.2.3.4:"))
  (should-not (tramp-tramp-file-p "/[]:"))
  (should-not (tramp-tramp-file-p "/[::1]:"))
  (should-not (tramp-tramp-file-p "/host:/:"))
  (should-not (tramp-tramp-file-p "/host1|host2:"))
  (should-not (tramp-tramp-file-p "/user1@host1|user2@host2:"))
  ;; Quote with "/:" suppresses file name handlers.
  (should-not (tramp-tramp-file-p "/::"))
  (should-not (tramp-tramp-file-p "/:@:"))
  (should-not (tramp-tramp-file-p "/:[]:"))
  ;; Methods shall be at least two characters on MS Windows, except
  ;; the default method.
  (let ((system-type 'windows-nt))
    (should-not (tramp-tramp-file-p "/c:/path/to/file"))
    (should-not (tramp-tramp-file-p "/c::/path/to/file"))
    (should (tramp-tramp-file-p "/-::/path/to/file")))
  (let ((system-type 'gnu/linux))
    (should (tramp-tramp-file-p "/-:h:/path/to/file"))
    (should (tramp-tramp-file-p "/m::/path/to/file"))))

(ert-deftest tramp-test01-file-name-syntax-simplified ()
  "Check simplified file name syntax."
  :tags '(:expensive-test)
  (let ((syntax tramp-syntax))
    (unwind-protect
	(progn
	  (tramp-change-syntax 'simplified)
	  ;; Simple cases.
	  (should (tramp-tramp-file-p "/host:"))
	  (should (tramp-tramp-file-p "/user@:"))
	  (should (tramp-tramp-file-p "/user@host:"))
	  (should (tramp-tramp-file-p "/user@email@host:"))

	  ;; Using a port.
	  (should (tramp-tramp-file-p "/host#1234:"))
	  (should (tramp-tramp-file-p "/user@host#1234:"))

	  ;; Using an IPv4 address.
	  (should (tramp-tramp-file-p "/1.2.3.4:"))
	  (should (tramp-tramp-file-p "/user@1.2.3.4:"))

	  ;; Using an IPv6 address.
	  (should (tramp-tramp-file-p "/[::1]:"))
	  (should (tramp-tramp-file-p "/user@[::1]:"))

	  ;; Local file name part.
	  (should (tramp-tramp-file-p "/host::"))
	  (should (tramp-tramp-file-p "/host:/:"))
	  (should (tramp-tramp-file-p "/host:/path/to/file"))
	  (should (tramp-tramp-file-p "/host:/:/path/to/file"))
	  (should (tramp-tramp-file-p "/host:file"))
	  (should (tramp-tramp-file-p "/host:/:file"))

	  ;; Multihop.
	  (should (tramp-tramp-file-p "/host1|host2:"))
	  (should (tramp-tramp-file-p "/user1@host1|user2@host2:"))
	  (should (tramp-tramp-file-p "/user1@host1|user2@host2|user3@host3:"))

	  ;; No strings.
	  (should-not (tramp-tramp-file-p nil))
	  (should-not (tramp-tramp-file-p 'symbol))
	  ;; Quote with "/:" suppresses file name handlers.
	  (should-not (tramp-tramp-file-p "/::"))
	  (should-not (tramp-tramp-file-p "/:@:"))
	  (should-not (tramp-tramp-file-p "/:[]:")))

      ;; Exit.
      (tramp-change-syntax syntax))))

(ert-deftest tramp-test01-file-name-syntax-separate ()
  "Check separate file name syntax."
  :tags '(:expensive-test)
  (let ((syntax tramp-syntax))
    (unwind-protect
	(progn
	  (tramp-change-syntax 'separate)
	  ;; Simple cases.
	  (should (tramp-tramp-file-p "/[method/]"))
	  (should (tramp-tramp-file-p "/[method/host]"))
	  (should (tramp-tramp-file-p "/[method/user@]"))
	  (should (tramp-tramp-file-p "/[method/user@host]"))
	  (should (tramp-tramp-file-p "/[method/user@email@host]"))

	  ;; Using a port.
	  (should (tramp-tramp-file-p "/[method/host#1234]"))
	  (should (tramp-tramp-file-p "/[method/user@host#1234]"))

	  ;; Using an IPv4 address.
	  (should (tramp-tramp-file-p "/[method/1.2.3.4]"))
	  (should (tramp-tramp-file-p "/[method/user@1.2.3.4]"))

	  ;; Using an IPv6 address.
	  (should (tramp-tramp-file-p "/[method/::1]"))
	  (should (tramp-tramp-file-p "/[method/user@::1]"))

	  ;; Local file name part.
	  (should (tramp-tramp-file-p "/[method/]"))
	  (should (tramp-tramp-file-p "/[method/]/:"))
	  (should (tramp-tramp-file-p "/[method/]/path/to/file"))
	  (should (tramp-tramp-file-p "/[method/]/:/path/to/file"))
	  (should (tramp-tramp-file-p "/[method/]file"))
	  (should (tramp-tramp-file-p "/[method/]/:file"))

	  ;; Multihop.
	  (should (tramp-tramp-file-p "/[method1/|method2/]"))
	  (should (tramp-tramp-file-p "/[method1/host1|method2/host2]"))
	  (should
	   (tramp-tramp-file-p
	    "/[method1/user1@host1|method2/user2@host2]"))
	  (should
	   (tramp-tramp-file-p
	    "/[method1/user1@host1|method2/user2@host2|method3/user3@host3]"))

	  ;; No strings.
	  (should-not (tramp-tramp-file-p nil))
	  (should-not (tramp-tramp-file-p 'symbol))
	  ;; Ange-ftp syntax.
	  (should-not (tramp-tramp-file-p "/host:"))
	  (should-not (tramp-tramp-file-p "/user@host:"))
	  (should-not (tramp-tramp-file-p "/1.2.3.4:"))
	  (should-not (tramp-tramp-file-p "/host:/:"))
	  (should-not (tramp-tramp-file-p "/host1|host2:"))
	  (should-not (tramp-tramp-file-p "/user1@host1|user2@host2:"))
	  ;; Quote with "/:" suppresses file name handlers.
	  (should-not (tramp-tramp-file-p "/:[]")))

      ;; Exit.
      (tramp-change-syntax syntax))))

(ert-deftest tramp-test02-file-name-dissect ()
  "Check remote file name components."
  (let ((tramp-default-method "default-method")
	(tramp-default-user "default-user")
	(tramp-default-host "default-host")
	tramp-default-method-alist
	tramp-default-user-alist
	tramp-default-host-alist)
    ;; Expand `tramp-default-user' and `tramp-default-host'.
    (should (string-equal
	     (file-remote-p "/method::")
	     (format "/%s:%s@%s:" "method" "default-user" "default-host")))
    (should (string-equal (file-remote-p "/method::" 'method) "method"))
    (should (string-equal (file-remote-p "/method::" 'user) "default-user"))
    (should (string-equal (file-remote-p "/method::" 'host) "default-host"))
    (should (string-equal (file-remote-p "/method::" 'localname) ""))
    (should (string-equal (file-remote-p "/method::" 'hop) nil))

    ;; Expand `tramp-default-method' and `tramp-default-user'.
    (should (string-equal
	     (file-remote-p "/-:host:")
	     (format "/%s:%s@%s:" "default-method" "default-user" "host")))
    (should (string-equal (file-remote-p "/-:host:" 'method) "default-method"))
    (should (string-equal (file-remote-p "/-:host:" 'user) "default-user"))
    (should (string-equal (file-remote-p "/-:host:" 'host) "host"))
    (should (string-equal (file-remote-p "/-:host:" 'localname) ""))
    (should (string-equal (file-remote-p "/-:host:" 'hop) nil))

    ;; Expand `tramp-default-method' and `tramp-default-host'.
    (should (string-equal
	     (file-remote-p "/-:user@:")
	     (format "/%s:%s@%s:" "default-method" "user" "default-host")))
    (should (string-equal (file-remote-p "/-:user@:" 'method) "default-method"))
    (should (string-equal (file-remote-p "/-:user@:" 'user) "user"))
    (should (string-equal (file-remote-p "/-:user@:" 'host) "default-host"))
    (should (string-equal (file-remote-p "/-:user@:" 'localname) ""))
    (should (string-equal (file-remote-p "/-:user@:" 'hop) nil))

    ;; Expand `tramp-default-method'.
    (should (string-equal
	     (file-remote-p "/-:user@host:")
	     (format "/%s:%s@%s:" "default-method" "user" "host")))
    (should (string-equal
	     (file-remote-p "/-:user@host:" 'method) "default-method"))
    (should (string-equal (file-remote-p "/-:user@host:" 'user) "user"))
    (should (string-equal (file-remote-p "/-:user@host:" 'host) "host"))
    (should (string-equal (file-remote-p "/-:user@host:" 'localname) ""))
    (should (string-equal (file-remote-p "/-:user@host:" 'hop) nil))

    ;; Expand `tramp-default-user'.
    (should (string-equal
	     (file-remote-p "/method:host:")
	     (format "/%s:%s@%s:" "method" "default-user" "host")))
    (should (string-equal (file-remote-p "/method:host:" 'method) "method"))
    (should (string-equal (file-remote-p "/method:host:" 'user) "default-user"))
    (should (string-equal (file-remote-p "/method:host:" 'host) "host"))
    (should (string-equal (file-remote-p "/method:host:" 'localname) ""))
    (should (string-equal (file-remote-p "/method:host:" 'hop) nil))

    ;; Expand `tramp-default-host'.
    (should (string-equal
	     (file-remote-p "/method:user@:")
	     (format "/%s:%s@%s:" "method" "user" "default-host")))
    (should (string-equal (file-remote-p "/method:user@:" 'method) "method"))
    (should (string-equal (file-remote-p "/method:user@:" 'user) "user"))
    (should (string-equal (file-remote-p "/method:user@:" 'host)
			  "default-host"))
    (should (string-equal (file-remote-p "/method:user@:" 'localname) ""))
    (should (string-equal (file-remote-p "/method:user@:" 'hop) nil))

    ;; No expansion.
    (should (string-equal
	     (file-remote-p "/method:user@host:")
	     (format "/%s:%s@%s:" "method" "user" "host")))
    (should (string-equal
	     (file-remote-p "/method:user@host:" 'method) "method"))
    (should (string-equal (file-remote-p "/method:user@host:" 'user) "user"))
    (should (string-equal (file-remote-p "/method:user@host:" 'host) "host"))
    (should (string-equal (file-remote-p "/method:user@host:" 'localname) ""))
    (should (string-equal (file-remote-p "/method:user@host:" 'hop) nil))

    ;; No expansion.
    (should (string-equal
	     (file-remote-p "/method:user@email@host:")
	     (format "/%s:%s@%s:" "method" "user@email" "host")))
    (should (string-equal
	     (file-remote-p "/method:user@email@host:" 'method) "method"))
    (should (string-equal
	     (file-remote-p "/method:user@email@host:" 'user) "user@email"))
    (should (string-equal
	     (file-remote-p "/method:user@email@host:" 'host) "host"))
    (should (string-equal
	     (file-remote-p "/method:user@email@host:" 'localname) ""))
    (should (string-equal
	     (file-remote-p "/method:user@email@host:" 'hop) nil))

    ;; Expand `tramp-default-method' and `tramp-default-user'.
    (should (string-equal
	     (file-remote-p "/-:host#1234:")
	     (format "/%s:%s@%s:" "default-method" "default-user" "host#1234")))
    (should (string-equal
	     (file-remote-p "/-:host#1234:" 'method) "default-method"))
    (should (string-equal (file-remote-p "/-:host#1234:" 'user) "default-user"))
    (should (string-equal (file-remote-p "/-:host#1234:" 'host) "host#1234"))
    (should (string-equal (file-remote-p "/-:host#1234:" 'localname) ""))
    (should (string-equal (file-remote-p "/-:host#1234:" 'hop) nil))

    ;; Expand `tramp-default-method'.
    (should (string-equal
	     (file-remote-p "/-:user@host#1234:")
	     (format "/%s:%s@%s:" "default-method" "user" "host#1234")))
    (should (string-equal
	     (file-remote-p "/-:user@host#1234:" 'method) "default-method"))
    (should (string-equal (file-remote-p "/-:user@host#1234:" 'user) "user"))
    (should (string-equal (file-remote-p "/-:user@host#1234:" 'host) "host#1234"))
    (should (string-equal (file-remote-p "/-:user@host#1234:" 'localname) ""))
    (should (string-equal (file-remote-p "/-:user@host#1234:" 'hop) nil))

    ;; Expand `tramp-default-user'.
    (should (string-equal
	     (file-remote-p "/method:host#1234:")
	     (format "/%s:%s@%s:" "method" "default-user" "host#1234")))
    (should (string-equal
	     (file-remote-p "/method:host#1234:" 'method) "method"))
    (should (string-equal
	     (file-remote-p "/method:host#1234:" 'user) "default-user"))
    (should (string-equal
	     (file-remote-p "/method:host#1234:" 'host) "host#1234"))
    (should (string-equal (file-remote-p "/method:host#1234:" 'localname) ""))
    (should (string-equal (file-remote-p "/method:host#1234:" 'hop) nil))

    ;; No expansion.
    (should (string-equal
	     (file-remote-p "/method:user@host#1234:")
	     (format "/%s:%s@%s:" "method" "user" "host#1234")))
    (should (string-equal
	     (file-remote-p "/method:user@host#1234:" 'method) "method"))
    (should (string-equal
	     (file-remote-p "/method:user@host#1234:" 'user) "user"))
    (should (string-equal
	     (file-remote-p "/method:user@host#1234:" 'host) "host#1234"))
    (should (string-equal
	     (file-remote-p "/method:user@host#1234:" 'localname) ""))
    (should (string-equal
	     (file-remote-p "/method:user@host#1234:" 'hop) nil))

    ;; Expand `tramp-default-method' and `tramp-default-user'.
    (should (string-equal
	     (file-remote-p "/-:1.2.3.4:")
	     (format "/%s:%s@%s:" "default-method" "default-user" "1.2.3.4")))
    (should (string-equal (file-remote-p "/-:1.2.3.4:" 'method) "default-method"))
    (should (string-equal (file-remote-p "/-:1.2.3.4:" 'user) "default-user"))
    (should (string-equal (file-remote-p "/-:1.2.3.4:" 'host) "1.2.3.4"))
    (should (string-equal (file-remote-p "/-:1.2.3.4:" 'localname) ""))
    (should (string-equal (file-remote-p "/-:1.2.3.4:" 'hop) nil))

    ;; Expand `tramp-default-method'.
    (should (string-equal
	     (file-remote-p "/-:user@1.2.3.4:")
	     (format "/%s:%s@%s:" "default-method" "user" "1.2.3.4")))
    (should (string-equal
	     (file-remote-p "/-:user@1.2.3.4:" 'method) "default-method"))
    (should (string-equal (file-remote-p "/-:user@1.2.3.4:" 'user) "user"))
    (should (string-equal (file-remote-p "/-:user@1.2.3.4:" 'host) "1.2.3.4"))
    (should (string-equal (file-remote-p "/-:user@1.2.3.4:" 'localname) ""))
    (should (string-equal (file-remote-p "/-:user@1.2.3.4:" 'hop) nil))

    ;; Expand `tramp-default-user'.
    (should (string-equal
	     (file-remote-p "/method:1.2.3.4:")
	     (format "/%s:%s@%s:" "method" "default-user" "1.2.3.4")))
    (should (string-equal (file-remote-p "/method:1.2.3.4:" 'method) "method"))
    (should (string-equal
	     (file-remote-p "/method:1.2.3.4:" 'user) "default-user"))
    (should (string-equal (file-remote-p "/method:1.2.3.4:" 'host) "1.2.3.4"))
    (should (string-equal (file-remote-p "/method:1.2.3.4:" 'localname) ""))
    (should (string-equal (file-remote-p "/method:1.2.3.4:" 'hop) nil))

    ;; No expansion.
    (should (string-equal
	     (file-remote-p "/method:user@1.2.3.4:")
	     (format "/%s:%s@%s:" "method" "user" "1.2.3.4")))
    (should (string-equal
	     (file-remote-p "/method:user@1.2.3.4:" 'method) "method"))
    (should (string-equal (file-remote-p "/method:user@1.2.3.4:" 'user) "user"))
    (should (string-equal
	     (file-remote-p "/method:user@1.2.3.4:" 'host) "1.2.3.4"))
    (should (string-equal
	     (file-remote-p "/method:user@1.2.3.4:" 'localname) ""))
    (should (string-equal
	     (file-remote-p "/method:user@1.2.3.4:" 'hop) nil))

    ;; Expand `tramp-default-method', `tramp-default-user' and
    ;; `tramp-default-host'.
    (should (string-equal
	     (file-remote-p "/-:[]:")
	     (format
	      "/%s:%s@%s:" "default-method" "default-user" "default-host")))
    (should (string-equal (file-remote-p "/-:[]:" 'method) "default-method"))
    (should (string-equal (file-remote-p "/-:[]:" 'user) "default-user"))
    (should (string-equal (file-remote-p "/-:[]:" 'host) "default-host"))
    (should (string-equal (file-remote-p "/-:[]:" 'localname) ""))
    (should (string-equal (file-remote-p "/-:[]:" 'hop) nil))

    ;; Expand `tramp-default-method' and `tramp-default-user'.
    (let ((tramp-default-host "::1"))
      (should (string-equal
	       (file-remote-p "/-:[]:")
	       (format "/%s:%s@%s:" "default-method" "default-user" "[::1]")))
      (should (string-equal (file-remote-p "/-:[]:" 'method) "default-method"))
      (should (string-equal (file-remote-p "/-:[]:" 'user) "default-user"))
      (should (string-equal (file-remote-p "/-:[]:" 'host) "::1"))
      (should (string-equal (file-remote-p "/-:[]:" 'localname) ""))
      (should (string-equal (file-remote-p "/-:[]:" 'hop) nil)))

    ;; Expand `tramp-default-method' and `tramp-default-user'.
    (should (string-equal
	     (file-remote-p "/-:[::1]:")
	     (format "/%s:%s@%s:" "default-method" "default-user" "[::1]")))
    (should (string-equal (file-remote-p "/-:[::1]:" 'method) "default-method"))
    (should (string-equal (file-remote-p "/-:[::1]:" 'user) "default-user"))
    (should (string-equal (file-remote-p "/-:[::1]:" 'host) "::1"))
    (should (string-equal (file-remote-p "/-:[::1]:" 'localname) ""))
    (should (string-equal (file-remote-p "/-:[::1]:" 'hop) nil))

    ;; Expand `tramp-default-method'.
    (should (string-equal
	     (file-remote-p "/-:user@[::1]:")
	     (format "/%s:%s@%s:" "default-method" "user" "[::1]")))
    (should (string-equal
	     (file-remote-p "/-:user@[::1]:" 'method) "default-method"))
    (should (string-equal (file-remote-p "/-:user@[::1]:" 'user) "user"))
    (should (string-equal (file-remote-p "/-:user@[::1]:" 'host) "::1"))
    (should (string-equal (file-remote-p "/-:user@[::1]:" 'localname) ""))
    (should (string-equal (file-remote-p "/-:user@[::1]:" 'hop) nil))

    ;; Expand `tramp-default-user'.
    (should (string-equal
	     (file-remote-p "/method:[::1]:")
	     (format "/%s:%s@%s:" "method" "default-user" "[::1]")))
    (should (string-equal (file-remote-p "/method:[::1]:" 'method) "method"))
    (should (string-equal
	     (file-remote-p "/method:[::1]:" 'user) "default-user"))
    (should (string-equal (file-remote-p "/method:[::1]:" 'host) "::1"))
    (should (string-equal (file-remote-p "/method:[::1]:" 'localname) ""))
    (should (string-equal (file-remote-p "/method:[::1]:" 'hop) nil))

    ;; No expansion.
    (should (string-equal
	     (file-remote-p "/method:user@[::1]:")
	     (format "/%s:%s@%s:" "method" "user" "[::1]")))
    (should (string-equal
	     (file-remote-p "/method:user@[::1]:" 'method) "method"))
    (should (string-equal (file-remote-p "/method:user@[::1]:" 'user) "user"))
    (should (string-equal (file-remote-p "/method:user@[::1]:" 'host) "::1"))
    (should (string-equal
	     (file-remote-p "/method:user@[::1]:" 'localname) ""))
    (should (string-equal (file-remote-p "/method:user@[::1]:" 'hop) nil))

    ;; Local file name part.
    (should (string-equal (file-remote-p "/-:host:/:" 'localname) "/:"))
    (should (string-equal (file-remote-p "/method:::" 'localname) ":"))
    (should (string-equal (file-remote-p "/method:: " 'localname) " "))
    (should (string-equal (file-remote-p "/method::file" 'localname) "file"))
    (should (string-equal
	     (file-remote-p "/method::/path/to/file" 'localname)
	     "/path/to/file"))

    ;; Multihop.
    (should
     (string-equal
      (file-remote-p "/method1:user1@host1|method2:user2@host2:/path/to/file")
      (format "/%s:%s@%s|%s:%s@%s:"
	      "method1" "user1" "host1" "method2" "user2" "host2")))
    (should
     (string-equal
      (file-remote-p
       "/method1:user1@host1|method2:user2@host2:/path/to/file" 'method)
      "method2"))
    (should
     (string-equal
      (file-remote-p
       "/method1:user1@host1|method2:user2@host2:/path/to/file" 'user)
      "user2"))
    (should
     (string-equal
      (file-remote-p
       "/method1:user1@host1|method2:user2@host2:/path/to/file" 'host)
      "host2"))
    (should
     (string-equal
      (file-remote-p
       "/method1:user1@host1|method2:user2@host2:/path/to/file" 'localname)
      "/path/to/file"))
    (should
     (string-equal
      (file-remote-p
       "/method1:user1@host1|method2:user2@host2:/path/to/file" 'hop)
      (format "%s:%s@%s|"
	      "method1" "user1" "host1")))

    (should
     (string-equal
      (file-remote-p
       (concat
	"/method1:user1@host1"
	"|method2:user2@host2"
	"|method3:user3@host3:/path/to/file"))
      (format "/%s:%s@%s|%s:%s@%s|%s:%s@%s:"
	      "method1" "user1" "host1"
	      "method2" "user2" "host2"
	      "method3" "user3" "host3")))
    (should
     (string-equal
      (file-remote-p
       (concat
	"/method1:user1@host1"
	"|method2:user2@host2"
	"|method3:user3@host3:/path/to/file")
       'method)
      "method3"))
    (should
     (string-equal
      (file-remote-p
       (concat
	"/method1:user1@host1"
	"|method2:user2@host2"
	"|method3:user3@host3:/path/to/file")
       'user)
      "user3"))
    (should
     (string-equal
      (file-remote-p
       (concat
	"/method1:user1@host1"
	"|method2:user2@host2"
	"|method3:user3@host3:/path/to/file")
       'host)
      "host3"))
    (should
     (string-equal
      (file-remote-p
       (concat
	"/method1:user1@host1"
	"|method2:user2@host2"
	"|method3:user3@host3:/path/to/file")
       'localname)
      "/path/to/file"))
    (should
     (string-equal
      (file-remote-p
       (concat
	"/method1:user1@host1"
	"|method2:user2@host2"
	"|method3:user3@host3:/path/to/file")
       'hop)
      (format "%s:%s@%s|%s:%s@%s|"
	      "method1" "user1" "host1" "method2" "user2" "host2")))

    ;; Expand `tramp-default-method-alist'.
    (add-to-list 'tramp-default-method-alist '("host1" "user1" "method1"))
    (add-to-list 'tramp-default-method-alist '("host2" "user2" "method2"))
    (add-to-list 'tramp-default-method-alist '("host3" "user3" "method3"))
    (should
     (string-equal
      (file-remote-p
       (concat
	"/-:user1@host1"
	"|-:user2@host2"
	"|-:user3@host3:/path/to/file"))
      (format "/%s:%s@%s|%s:%s@%s|%s:%s@%s:"
	      "-" "user1" "host1"
	      "-" "user2" "host2"
	      "method3" "user3" "host3")))

    ;; Expand `tramp-default-user-alist'.
    (add-to-list 'tramp-default-user-alist '("method1" "host1" "user1"))
    (add-to-list 'tramp-default-user-alist '("method2" "host2" "user2"))
    (add-to-list 'tramp-default-user-alist '("method3" "host3" "user3"))
    (should
     (string-equal
      (file-remote-p
       (concat
	"/method1:host1"
	"|method2:host2"
	"|method3:host3:/path/to/file"))
      (format "/%s:%s|%s:%s|%s:%s@%s:"
	      "method1" "host1"
	      "method2" "host2"
	      "method3" "user3" "host3")))

    ;; Expand `tramp-default-host-alist'.
    (add-to-list 'tramp-default-host-alist '("method1" "user1" "host1"))
    (add-to-list 'tramp-default-host-alist '("method2" "user2" "host2"))
    (add-to-list 'tramp-default-host-alist '("method3" "user3" "host3"))
    (should
     (string-equal
      (file-remote-p
       (concat
	"/method1:user1@"
	"|method2:user2@"
	"|method3:user3@:/path/to/file"))
      (format "/%s:%s@|%s:%s@|%s:%s@%s:"
	      "method1" "user1"
	      "method2" "user2"
	      "method3" "user3" "host3")))))

(ert-deftest tramp-test02-file-name-dissect-simplified ()
  "Check simplified file name components."
  :tags '(:expensive-test)
  (let ((tramp-default-method "default-method")
	(tramp-default-user "default-user")
	(tramp-default-host "default-host")
	tramp-default-user-alist
	tramp-default-host-alist
	(syntax tramp-syntax))
    (unwind-protect
	(progn
	  (tramp-change-syntax 'simplified)
	  ;; Expand `tramp-default-method' and `tramp-default-user'.
	  (should (string-equal
		   (file-remote-p "/host:")
		   (format "/%s@%s:" "default-user" "host")))
	  (should (string-equal
		   (file-remote-p "/host:" 'method) "default-method"))
	  (should (string-equal (file-remote-p "/host:" 'user) "default-user"))
	  (should (string-equal (file-remote-p "/host:" 'host) "host"))
	  (should (string-equal (file-remote-p "/host:" 'localname) ""))
	  (should (string-equal (file-remote-p "/host:" 'hop) nil))

	  ;; Expand `tramp-default-method' and `tramp-default-host'.
	  (should (string-equal
		   (file-remote-p "/user@:")
		   (format "/%s@%s:" "user" "default-host")))
	  (should (string-equal
		   (file-remote-p "/user@:" 'method) "default-method"))
	  (should (string-equal (file-remote-p "/user@:" 'user) "user"))
	  (should (string-equal (file-remote-p "/user@:" 'host) "default-host"))
	  (should (string-equal (file-remote-p "/user@:" 'localname) ""))
	  (should (string-equal (file-remote-p "/user@:" 'hop) nil))

	  ;; Expand `tramp-default-method'.
	  (should (string-equal
		   (file-remote-p "/user@host:")
		   (format "/%s@%s:" "user" "host")))
	  (should (string-equal
		   (file-remote-p "/user@host:" 'method) "default-method"))
	  (should (string-equal (file-remote-p "/user@host:" 'user) "user"))
	  (should (string-equal (file-remote-p "/user@host:" 'host) "host"))
	  (should (string-equal (file-remote-p "/user@host:" 'localname) ""))
	  (should (string-equal (file-remote-p "/user@host:" 'hop) nil))

	  ;; No expansion.
	  (should (string-equal
		   (file-remote-p "/user@email@host:")
		   (format "/%s@%s:" "user@email" "host")))
	  (should (string-equal
		   (file-remote-p
		    "/user@email@host:" 'method) "default-method"))
	  (should (string-equal
		   (file-remote-p "/user@email@host:" 'user) "user@email"))
	  (should (string-equal
		   (file-remote-p "/user@email@host:" 'host) "host"))
	  (should (string-equal
		   (file-remote-p "/user@email@host:" 'localname) ""))
	  (should (string-equal
		   (file-remote-p "/user@email@host:" 'hop) nil))

	  ;; Expand `tramp-default-method' and `tramp-default-user'.
	  (should (string-equal
		   (file-remote-p "/host#1234:")
		   (format "/%s@%s:" "default-user" "host#1234")))
	  (should (string-equal
		   (file-remote-p "/host#1234:" 'method) "default-method"))
	  (should (string-equal
		   (file-remote-p "/host#1234:" 'user) "default-user"))
	  (should (string-equal
		   (file-remote-p "/host#1234:" 'host) "host#1234"))
	  (should (string-equal (file-remote-p "/host#1234:" 'localname) ""))
	  (should (string-equal (file-remote-p "/host#1234:" 'hop) nil))

	  ;; Expand `tramp-default-method'.
	  (should (string-equal
		   (file-remote-p "/user@host#1234:")
		   (format "/%s@%s:" "user" "host#1234")))
	  (should (string-equal
		   (file-remote-p "/user@host#1234:" 'method) "default-method"))
	  (should (string-equal
		   (file-remote-p "/user@host#1234:" 'user) "user"))
	  (should (string-equal
		   (file-remote-p "/user@host#1234:" 'host) "host#1234"))
	  (should (string-equal
		   (file-remote-p "/user@host#1234:" 'localname) ""))
	  (should (string-equal (file-remote-p "/user@host#1234:" 'hop) nil))

	  ;; Expand `tramp-default-method' and `tramp-default-user'.
	  (should (string-equal
		   (file-remote-p "/1.2.3.4:")
		   (format "/%s@%s:" "default-user" "1.2.3.4")))
	  (should (string-equal
		   (file-remote-p "/1.2.3.4:" 'method) "default-method"))
	  (should (string-equal
		   (file-remote-p "/1.2.3.4:" 'user) "default-user"))
	  (should (string-equal (file-remote-p "/1.2.3.4:" 'host) "1.2.3.4"))
	  (should (string-equal (file-remote-p "/1.2.3.4:" 'localname) ""))
	  (should (string-equal (file-remote-p "/1.2.3.4:" 'hop) nil))

	  ;; Expand `tramp-default-method'.
	  (should (string-equal
		   (file-remote-p "/user@1.2.3.4:")
		   (format "/%s@%s:" "user" "1.2.3.4")))
	  (should (string-equal
		   (file-remote-p "/user@1.2.3.4:" 'method) "default-method"))
	  (should (string-equal (file-remote-p "/user@1.2.3.4:" 'user) "user"))
	  (should (string-equal
		   (file-remote-p "/user@1.2.3.4:" 'host) "1.2.3.4"))
	  (should (string-equal (file-remote-p "/user@1.2.3.4:" 'localname) ""))
	  (should (string-equal (file-remote-p "/user@1.2.3.4:" 'hop) nil))

	  ;; Expand `tramp-default-method', `tramp-default-user' and
	  ;; `tramp-default-host'.
	  (should (string-equal
		   (file-remote-p "/[]:")
		   (format
		    "/%s@%s:" "default-user" "default-host")))
	  (should (string-equal
		   (file-remote-p "/[]:" 'method) "default-method"))
	  (should (string-equal (file-remote-p "/[]:" 'user) "default-user"))
	  (should (string-equal (file-remote-p "/[]:" 'host) "default-host"))
	  (should (string-equal (file-remote-p "/[]:" 'localname) ""))
	  (should (string-equal (file-remote-p "/[]:" 'hop) nil))

	  ;; Expand `tramp-default-method' and `tramp-default-user'.
	  (let ((tramp-default-host "::1"))
	    (should (string-equal
		     (file-remote-p "/[]:")
		     (format "/%s@%s:" "default-user" "[::1]")))
	    (should (string-equal
		     (file-remote-p "/[]:" 'method) "default-method"))
	    (should (string-equal (file-remote-p "/[]:" 'user) "default-user"))
	    (should (string-equal (file-remote-p "/[]:" 'host) "::1"))
	    (should (string-equal (file-remote-p "/[]:" 'localname) ""))
	    (should (string-equal (file-remote-p "/[]:" 'hop) nil)))

	  ;; Expand `tramp-default-method' and `tramp-default-user'.
	  (should (string-equal
		   (file-remote-p "/[::1]:")
		   (format "/%s@%s:" "default-user" "[::1]")))
	  (should (string-equal
		   (file-remote-p "/[::1]:" 'method) "default-method"))
	  (should (string-equal (file-remote-p "/[::1]:" 'user) "default-user"))
	  (should (string-equal (file-remote-p "/[::1]:" 'host) "::1"))
	  (should (string-equal (file-remote-p "/[::1]:" 'localname) ""))
	  (should (string-equal (file-remote-p "/[::1]:" 'hop) nil))

	  ;; Expand `tramp-default-method'.
	  (should (string-equal
		   (file-remote-p "/user@[::1]:")
		   (format "/%s@%s:" "user" "[::1]")))
	  (should (string-equal
		   (file-remote-p "/user@[::1]:" 'method) "default-method"))
	  (should (string-equal (file-remote-p "/user@[::1]:" 'user) "user"))
	  (should (string-equal (file-remote-p "/user@[::1]:" 'host) "::1"))
	  (should (string-equal (file-remote-p "/user@[::1]:" 'localname) ""))
	  (should (string-equal (file-remote-p "/user@[::1]:" 'hop) nil))

	  ;; Local file name part.
	  (should (string-equal (file-remote-p "/host:/:" 'localname) "/:"))
	  (should (string-equal (file-remote-p "/host::" 'localname) ":"))
	  (should (string-equal (file-remote-p "/host: " 'localname) " "))
	  (should (string-equal (file-remote-p "/host:file" 'localname) "file"))
	  (should (string-equal
		   (file-remote-p "/host:/path/to/file" 'localname)
		   "/path/to/file"))

	  ;; Multihop.
	  (should
	   (string-equal
	    (file-remote-p "/user1@host1|user2@host2:/path/to/file")
	    (format "/%s@%s|%s@%s:" "user1" "host1" "user2" "host2")))
	  (should
	   (string-equal
	    (file-remote-p
	     "/user1@host1|user2@host2:/path/to/file" 'method)
	    "default-method"))
	  (should
	   (string-equal
	    (file-remote-p
	     "/user1@host1|user2@host2:/path/to/file" 'user)
	    "user2"))
	  (should
	   (string-equal
	    (file-remote-p
	     "/user1@host1|user2@host2:/path/to/file" 'host)
	    "host2"))
	  (should
	   (string-equal
	    (file-remote-p
	     "/user1@host1|user2@host2:/path/to/file" 'localname)
	    "/path/to/file"))
	  (should
	   (string-equal
	    (file-remote-p
	     "/user1@host1|user2@host2:/path/to/file" 'hop)
	    (format "%s@%s|" "user1" "host1")))

	  (should
	   (string-equal
	    (file-remote-p
	     (concat
	      "/user1@host1"
	      "|user2@host2"
	      "|user3@host3:/path/to/file"))
	    (format "/%s@%s|%s@%s|%s@%s:"
		    "user1" "host1"
		    "user2" "host2"
		    "user3" "host3")))
	  (should
	   (string-equal
	    (file-remote-p
	     (concat
	      "/user1@host1"
	      "|user2@host2"
	      "|user3@host3:/path/to/file")
	     'method)
	    "default-method"))
	  (should
	   (string-equal
	    (file-remote-p
	     (concat
	      "/user1@host1"
	      "|user2@host2"
	      "|user3@host3:/path/to/file")
	     'user)
	    "user3"))
	  (should
	   (string-equal
	    (file-remote-p
	     (concat
	      "/user1@host1"
	      "|user2@host2"
	      "|user3@host3:/path/to/file")
	     'host)
	    "host3"))
	  (should
	   (string-equal
	    (file-remote-p
	     (concat
	      "/user1@host1"
	      "|user2@host2"
	      "|user3@host3:/path/to/file")
	     'localname)
	    "/path/to/file"))
	  (should
	   (string-equal
	    (file-remote-p
	     (concat
	      "/user1@host1"
	      "|user2@host2"
	      "|user3@host3:/path/to/file")
	     'hop)
	    (format "%s@%s|%s@%s|"
		    "user1" "host1" "user2" "host2")))

	  ;; Expand `tramp-default-user-alist'.
	  (add-to-list 'tramp-default-user-alist '(nil "host1" "user1"))
	  (add-to-list 'tramp-default-user-alist '(nil "host2" "user2"))
	  (add-to-list 'tramp-default-user-alist '(nil "host3" "user3"))
	  (should
	   (string-equal
	    (file-remote-p
	     (concat
	      "/host1"
	      "|host2"
	      "|host3:/path/to/file"))
	    (format "/%s|%s|%s@%s:"
		    "host1"
		    "host2"
		    "user3" "host3")))

	  ;; Expand `tramp-default-host-alist'.
	  (add-to-list 'tramp-default-host-alist '(nil "user1" "host1"))
	  (add-to-list 'tramp-default-host-alist '(nil "user2" "host2"))
	  (add-to-list 'tramp-default-host-alist '(nil "user3" "host3"))
	  (should
	   (string-equal
	    (file-remote-p
	     (concat
	      "/user1@"
	      "|user2@"
	      "|user3@:/path/to/file"))
	    (format "/%s@|%s@|%s@%s:"
		    "user1"
		    "user2"
		    "user3" "host3"))))

      ;; Exit.
      (tramp-change-syntax syntax))))

(ert-deftest tramp-test02-file-name-dissect-separate ()
  "Check separate file name components."
  :tags '(:expensive-test)
  (let ((tramp-default-method "default-method")
	(tramp-default-user "default-user")
	(tramp-default-host "default-host")
	tramp-default-method-alist
	tramp-default-user-alist
	tramp-default-host-alist
	(syntax tramp-syntax))
    (unwind-protect
	(progn
	  (tramp-change-syntax 'separate)
	  ;; Expand `tramp-default-user' and `tramp-default-host'.
	  (should (string-equal
		   (file-remote-p "/[method/]")
		   (format
		    "/[%s/%s@%s]" "method" "default-user" "default-host")))
	  (should (string-equal (file-remote-p "/[method/]" 'method) "method"))
	  (should (string-equal
		   (file-remote-p "/[method/]" 'user) "default-user"))
	  (should (string-equal
		   (file-remote-p "/[method/]" 'host) "default-host"))
	  (should (string-equal (file-remote-p "/[method/]" 'localname) ""))
	  (should (string-equal (file-remote-p "/[method/]" 'hop) nil))

	  ;; Expand `tramp-default-method' and `tramp-default-user'.
	  (should (string-equal
		   (file-remote-p "/[/host]")
		   (format
		    "/[%s/%s@%s]" "default-method" "default-user" "host")))
	  (should (string-equal
		   (file-remote-p "/[/host]" 'method) "default-method"))
	  (should (string-equal
		   (file-remote-p "/[/host]" 'user) "default-user"))
	  (should (string-equal (file-remote-p "/[/host]" 'host) "host"))
	  (should (string-equal (file-remote-p "/[/host]" 'localname) ""))
	  (should (string-equal (file-remote-p "/[/host]" 'hop) nil))

	  ;; Expand `tramp-default-method' and `tramp-default-host'.
	  (should (string-equal
		   (file-remote-p "/[/user@]")
		   (format
		    "/[%s/%s@%s]" "default-method" "user" "default-host")))
	  (should (string-equal
		   (file-remote-p "/[/user@]" 'method) "default-method"))
	  (should (string-equal (file-remote-p "/[/user@]" 'user) "user"))
	  (should (string-equal
		   (file-remote-p "/[/user@]" 'host) "default-host"))
	  (should (string-equal (file-remote-p "/[/user@]" 'localname) ""))
	  (should (string-equal (file-remote-p "/[/user@]" 'hop) nil))

	  ;; Expand `tramp-default-method'.
	  (should (string-equal
		   (file-remote-p "/[/user@host]")
		   (format "/[%s/%s@%s]" "default-method" "user" "host")))
	  (should (string-equal
		   (file-remote-p "/[/user@host]" 'method) "default-method"))
	  (should (string-equal (file-remote-p "/[/user@host]" 'user) "user"))
	  (should (string-equal (file-remote-p "/[/user@host]" 'host) "host"))
	  (should (string-equal (file-remote-p "/[/user@host]" 'localname) ""))
	  (should (string-equal (file-remote-p "/[/user@host]" 'hop) nil))

	  ;; Expand `tramp-default-method' and `tramp-default-user'.
	  (should (string-equal
		   (file-remote-p "/[-/host]")
		   (format
		    "/[%s/%s@%s]" "default-method" "default-user" "host")))
	  (should (string-equal
		   (file-remote-p "/[-/host]" 'method) "default-method"))
	  (should (string-equal
		   (file-remote-p "/[-/host]" 'user) "default-user"))
	  (should (string-equal (file-remote-p "/[-/host]" 'host) "host"))
	  (should (string-equal (file-remote-p "/[-/host]" 'localname) ""))
	  (should (string-equal (file-remote-p "/[-/host]" 'hop) nil))

	  ;; Expand `tramp-default-method' and `tramp-default-host'.
	  (should (string-equal
		   (file-remote-p "/[-/user@]")
		   (format
		    "/[%s/%s@%s]" "default-method" "user" "default-host")))
	  (should (string-equal
		   (file-remote-p "/[-/user@]" 'method) "default-method"))
	  (should (string-equal (file-remote-p "/[-/user@]" 'user) "user"))
	  (should (string-equal
		   (file-remote-p "/[-/user@]" 'host) "default-host"))
	  (should (string-equal (file-remote-p "/[-/user@]" 'localname) ""))
	  (should (string-equal (file-remote-p "/[-/user@]" 'hop) nil))

	  ;; Expand `tramp-default-method'.
	  (should (string-equal
		   (file-remote-p "/[-/user@host]")
		   (format "/[%s/%s@%s]" "default-method" "user" "host")))
	  (should (string-equal
		   (file-remote-p "/[-/user@host]" 'method) "default-method"))
	  (should (string-equal (file-remote-p "/[-/user@host]" 'user) "user"))
	  (should (string-equal (file-remote-p "/[-/user@host]" 'host) "host"))
	  (should (string-equal (file-remote-p "/[-/user@host]" 'localname) ""))
	  (should (string-equal (file-remote-p "/[-/user@host]" 'hop) nil))

	  ;; Expand `tramp-default-user'.
	  (should (string-equal
		   (file-remote-p "/[method/host]")
		   (format "/[%s/%s@%s]" "method" "default-user" "host")))
	  (should (string-equal
		   (file-remote-p "/[method/host]" 'method) "method"))
	  (should (string-equal
		   (file-remote-p "/[method/host]" 'user) "default-user"))
	  (should (string-equal (file-remote-p "/[method/host]" 'host) "host"))
	  (should (string-equal (file-remote-p "/[method/host]" 'localname) ""))
	  (should (string-equal (file-remote-p "/[method/host]" 'hop) nil))

	  ;; Expand `tramp-default-host'.
	  (should (string-equal
		   (file-remote-p "/[method/user@]")
		   (format "/[%s/%s@%s]" "method" "user" "default-host")))
	  (should (string-equal
		   (file-remote-p "/[method/user@]" 'method) "method"))
	  (should (string-equal (file-remote-p "/[method/user@]" 'user) "user"))
	  (should (string-equal
		   (file-remote-p "/[method/user@]" 'host) "default-host"))
	  (should (string-equal
		   (file-remote-p "/[method/user@]" 'localname) ""))
	  (should (string-equal (file-remote-p "/[method/user@]" 'hop) nil))

	  ;; No expansion.
	  (should (string-equal
		   (file-remote-p "/[method/user@host]")
		   (format "/[%s/%s@%s]" "method" "user" "host")))
	  (should (string-equal
		   (file-remote-p "/[method/user@host]" 'method) "method"))
	  (should (string-equal
		   (file-remote-p "/[method/user@host]" 'user) "user"))
	  (should (string-equal
		   (file-remote-p "/[method/user@host]" 'host) "host"))
	  (should (string-equal
		   (file-remote-p "/[method/user@host]" 'localname) ""))
	  (should (string-equal
		   (file-remote-p "/[method/user@host]" 'hop) nil))

	  ;; No expansion.
	  (should (string-equal
		   (file-remote-p "/[method/user@email@host]")
		   (format "/[%s/%s@%s]" "method" "user@email" "host")))
	  (should (string-equal
		   (file-remote-p
		    "/[method/user@email@host]" 'method) "method"))
	  (should (string-equal
		   (file-remote-p
		    "/[method/user@email@host]" 'user) "user@email"))
	  (should (string-equal
		   (file-remote-p "/[method/user@email@host]" 'host) "host"))
	  (should (string-equal
		   (file-remote-p "/[method/user@email@host]" 'localname) ""))
	  (should (string-equal
		   (file-remote-p "/[method/user@email@host]" 'hop) nil))

	  ;; Expand `tramp-default-method' and `tramp-default-user'.
	  (should (string-equal
		   (file-remote-p "/[/host#1234]")
		   (format
		    "/[%s/%s@%s]" "default-method" "default-user" "host#1234")))
	  (should (string-equal
		   (file-remote-p "/[/host#1234]" 'method) "default-method"))
	  (should (string-equal
		   (file-remote-p "/[/host#1234]" 'user) "default-user"))
	  (should (string-equal
		   (file-remote-p "/[/host#1234]" 'host) "host#1234"))
	  (should (string-equal (file-remote-p "/[/host#1234]" 'localname) ""))
	  (should (string-equal (file-remote-p "/[/host#1234]" 'hop) nil))

	  ;; Expand `tramp-default-method'.
	  (should (string-equal
		   (file-remote-p "/[/user@host#1234]")
		   (format "/[%s/%s@%s]" "default-method" "user" "host#1234")))
	  (should (string-equal
		   (file-remote-p
		    "/[/user@host#1234]" 'method) "default-method"))
	  (should (string-equal
		   (file-remote-p
		    "/[/user@host#1234]" 'user) "user"))
	  (should (string-equal
		   (file-remote-p "/[/user@host#1234]" 'host) "host#1234"))
	  (should (string-equal
		   (file-remote-p "/[/user@host#1234]" 'localname) ""))
	  (should (string-equal (file-remote-p "/[/user@host#1234]" 'hop) nil))

	  ;; Expand `tramp-default-method' and `tramp-default-user'.
	  (should (string-equal
		   (file-remote-p "/[-/host#1234]")
		   (format
		    "/[%s/%s@%s]" "default-method" "default-user" "host#1234")))
	  (should (string-equal
		   (file-remote-p "/[-/host#1234]" 'method) "default-method"))
	  (should (string-equal
		   (file-remote-p "/[-/host#1234]" 'user) "default-user"))
	  (should (string-equal
		   (file-remote-p "/[-/host#1234]" 'host) "host#1234"))
	  (should (string-equal (file-remote-p "/[-/host#1234]" 'localname) ""))
	  (should (string-equal (file-remote-p "/[-/host#1234]" 'hop) nil))

	  ;; Expand `tramp-default-method'.
	  (should (string-equal
		   (file-remote-p "/[-/user@host#1234]")
		   (format "/[%s/%s@%s]" "default-method" "user" "host#1234")))
	  (should (string-equal
		   (file-remote-p
		    "/[-/user@host#1234]" 'method) "default-method"))
	  (should (string-equal
		   (file-remote-p
		    "/[-/user@host#1234]" 'user) "user"))
	  (should (string-equal
		   (file-remote-p "/[-/user@host#1234]" 'host) "host#1234"))
	  (should (string-equal
		   (file-remote-p "/[-/user@host#1234]" 'localname) ""))
	  (should (string-equal (file-remote-p "/[-/user@host#1234]" 'hop) nil))

	  ;; Expand `tramp-default-user'.
	  (should (string-equal
		   (file-remote-p "/[method/host#1234]")
		   (format "/[%s/%s@%s]" "method" "default-user" "host#1234")))
	  (should (string-equal
		   (file-remote-p "/[method/host#1234]" 'method) "method"))
	  (should (string-equal
		   (file-remote-p "/[method/host#1234]" 'user) "default-user"))
	  (should (string-equal
		   (file-remote-p "/[method/host#1234]" 'host) "host#1234"))
	  (should (string-equal
		   (file-remote-p "/[method/host#1234]" 'localname) ""))
	  (should (string-equal (file-remote-p "/[method/host#1234]" 'hop) nil))

	  ;; No expansion.
	  (should (string-equal
		   (file-remote-p "/[method/user@host#1234]")
		   (format "/[%s/%s@%s]" "method" "user" "host#1234")))
	  (should (string-equal
		   (file-remote-p "/[method/user@host#1234]" 'method) "method"))
	  (should (string-equal
		   (file-remote-p "/[method/user@host#1234]" 'user) "user"))
	  (should (string-equal
		   (file-remote-p
		    "/[method/user@host#1234]" 'host) "host#1234"))
	  (should (string-equal
		   (file-remote-p "/[method/user@host#1234]" 'localname) ""))
	  (should (string-equal
		   (file-remote-p "/[method/user@host#1234]" 'hop) nil))

	  ;; Expand `tramp-default-method' and `tramp-default-user'.
	  (should (string-equal
		   (file-remote-p "/[/1.2.3.4]")
		   (format
		    "/[%s/%s@%s]" "default-method" "default-user" "1.2.3.4")))
	  (should (string-equal
		   (file-remote-p "/[/1.2.3.4]" 'method) "default-method"))
	  (should (string-equal
		   (file-remote-p "/[/1.2.3.4]" 'user) "default-user"))
	  (should (string-equal
		   (file-remote-p "/[/1.2.3.4]" 'host) "1.2.3.4"))
	  (should (string-equal (file-remote-p "/[/1.2.3.4]" 'localname) ""))
	  (should (string-equal (file-remote-p "/[/1.2.3.4]" 'hop) nil))

	  ;; Expand `tramp-default-method'.
	  (should (string-equal
		   (file-remote-p "/[/user@1.2.3.4]")
		   (format "/[%s/%s@%s]" "default-method" "user" "1.2.3.4")))
	  (should (string-equal
		   (file-remote-p
		    "/[/user@1.2.3.4]" 'method) "default-method"))
	  (should (string-equal
		   (file-remote-p "/[/user@1.2.3.4]" 'user) "user"))
	  (should (string-equal
		   (file-remote-p "/[/user@1.2.3.4]" 'host) "1.2.3.4"))
	  (should (string-equal
		   (file-remote-p "/[/user@1.2.3.4]" 'localname) ""))
	  (should (string-equal (file-remote-p "/[/user@1.2.3.4]" 'hop) nil))

	  ;; Expand `tramp-default-method' and `tramp-default-user'.
	  (should (string-equal
		   (file-remote-p "/[-/1.2.3.4]")
		   (format
		    "/[%s/%s@%s]" "default-method" "default-user" "1.2.3.4")))
	  (should (string-equal
		   (file-remote-p "/[-/1.2.3.4]" 'method) "default-method"))
	  (should (string-equal
		   (file-remote-p "/[-/1.2.3.4]" 'user) "default-user"))
	  (should (string-equal
		   (file-remote-p "/[-/1.2.3.4]" 'host) "1.2.3.4"))
	  (should (string-equal (file-remote-p "/[-/1.2.3.4]" 'localname) ""))
	  (should (string-equal (file-remote-p "/[-/1.2.3.4]" 'hop) nil))

	  ;; Expand `tramp-default-method'.
	  (should (string-equal
		   (file-remote-p "/[-/user@1.2.3.4]")
		   (format "/[%s/%s@%s]" "default-method" "user" "1.2.3.4")))
	  (should (string-equal
		   (file-remote-p
		    "/[-/user@1.2.3.4]" 'method) "default-method"))
	  (should (string-equal
		   (file-remote-p "/[-/user@1.2.3.4]" 'user) "user"))
	  (should (string-equal
		   (file-remote-p "/[-/user@1.2.3.4]" 'host) "1.2.3.4"))
	  (should (string-equal
		   (file-remote-p "/[-/user@1.2.3.4]" 'localname) ""))
	  (should (string-equal (file-remote-p "/[-/user@1.2.3.4]" 'hop) nil))

	  ;; Expand `tramp-default-user'.
	  (should (string-equal
		   (file-remote-p "/[method/1.2.3.4]")
		   (format "/[%s/%s@%s]" "method" "default-user" "1.2.3.4")))
	  (should (string-equal
		   (file-remote-p "/[method/1.2.3.4]" 'method) "method"))
	  (should (string-equal
		   (file-remote-p "/[method/1.2.3.4]" 'user) "default-user"))
	  (should (string-equal
		   (file-remote-p "/[method/1.2.3.4]" 'host) "1.2.3.4"))
	  (should (string-equal
		   (file-remote-p "/[method/1.2.3.4]" 'localname) ""))
	  (should (string-equal (file-remote-p "/[method/1.2.3.4]" 'hop) nil))

	  ;; No expansion.
	  (should (string-equal
		   (file-remote-p "/[method/user@1.2.3.4]")
		   (format "/[%s/%s@%s]" "method" "user" "1.2.3.4")))
	  (should (string-equal
		   (file-remote-p "/[method/user@1.2.3.4]" 'method) "method"))
	  (should (string-equal
		   (file-remote-p "/[method/user@1.2.3.4]" 'user) "user"))
	  (should (string-equal
		   (file-remote-p "/[method/user@1.2.3.4]" 'host) "1.2.3.4"))
	  (should (string-equal
		   (file-remote-p "/[method/user@1.2.3.4]" 'localname) ""))
	  (should (string-equal
		   (file-remote-p "/[method/user@1.2.3.4]" 'hop) nil))

	  ;; Expand `tramp-default-method', `tramp-default-user' and
	  ;; `tramp-default-host'.
	  (should (string-equal
		   (file-remote-p "/[/]")
		   (format
		    "/[%s/%s@%s]"
		    "default-method" "default-user" "default-host")))
	  (should (string-equal
		   (file-remote-p "/[/]" 'method) "default-method"))
	  (should (string-equal (file-remote-p "/[/]" 'user) "default-user"))
	  (should (string-equal (file-remote-p "/[/]" 'host) "default-host"))
	  (should (string-equal (file-remote-p "/[/]" 'localname) ""))
	  (should (string-equal (file-remote-p "/[/]" 'hop) nil))

	  ;; Expand `tramp-default-method' and `tramp-default-user'.
	  (let ((tramp-default-host "::1"))
	    (should (string-equal
		     (file-remote-p "/[/]")
		     (format
		      "/[%s/%s@%s]"
		      "default-method" "default-user" "::1")))
	    (should (string-equal
		     (file-remote-p "/[/]" 'method) "default-method"))
	    (should (string-equal (file-remote-p "/[/]" 'user) "default-user"))
	    (should (string-equal (file-remote-p "/[/]" 'host) "::1"))
	    (should (string-equal (file-remote-p "/[/]" 'localname) ""))
	    (should (string-equal (file-remote-p "/[/]" 'hop) nil)))

	  ;; Expand `tramp-default-method' and `tramp-default-user'.
	  (should (string-equal
		   (file-remote-p "/[/::1]")
		   (format
		    "/[%s/%s@%s]" "default-method" "default-user" "::1")))
	  (should (string-equal
		   (file-remote-p "/[/::1]" 'method) "default-method"))
	  (should (string-equal
		   (file-remote-p "/[/::1]" 'user) "default-user"))
	  (should (string-equal (file-remote-p "/[/::1]" 'host) "::1"))
	  (should (string-equal (file-remote-p "/[/::1]" 'localname) ""))
	  (should (string-equal (file-remote-p "/[/::1]" 'hop) nil))

	  ;; Expand `tramp-default-method'.
	  (should (string-equal
		   (file-remote-p "/[/user@::1]")
		   (format "/[%s/%s@%s]" "default-method" "user" "::1")))
	  (should (string-equal
		   (file-remote-p "/[/user@::1]" 'method) "default-method"))
	  (should (string-equal (file-remote-p "/[/user@::1]" 'user) "user"))
	  (should (string-equal (file-remote-p "/[/user@::1]" 'host) "::1"))
	  (should (string-equal (file-remote-p "/[/user@::1]" 'localname) ""))
	  (should (string-equal (file-remote-p "/[/user@::1]" 'hop) nil))

	  ;; Expand `tramp-default-method', `tramp-default-user' and
	  ;; `tramp-default-host'.
	  (should (string-equal
		   (file-remote-p "/[-/]")
		   (format
		    "/[%s/%s@%s]"
		    "default-method" "default-user" "default-host")))
	  (should (string-equal
		   (file-remote-p "/[-/]" 'method) "default-method"))
	  (should (string-equal (file-remote-p "/[-/]" 'user) "default-user"))
	  (should (string-equal (file-remote-p "/[-/]" 'host) "default-host"))
	  (should (string-equal (file-remote-p "/[-/]" 'localname) ""))
	  (should (string-equal (file-remote-p "/[-/]" 'hop) nil))

	  ;; Expand `tramp-default-method' and `tramp-default-user'.
	  (let ((tramp-default-host "::1"))
	    (should (string-equal
		     (file-remote-p "/[-/]")
		     (format
		      "/[%s/%s@%s]"
		      "default-method" "default-user" "::1")))
	    (should (string-equal
		     (file-remote-p "/[-/]" 'method) "default-method"))
	    (should (string-equal (file-remote-p "/[-/]" 'user) "default-user"))
	    (should (string-equal (file-remote-p "/[-/]" 'host) "::1"))
	    (should (string-equal (file-remote-p "/[-/]" 'localname) ""))
	    (should (string-equal (file-remote-p "/[-/]" 'hop) nil)))

	  ;; Expand `tramp-default-method' and `tramp-default-user'.
	  (should (string-equal
		   (file-remote-p "/[-/::1]")
		   (format
		    "/[%s/%s@%s]" "default-method" "default-user" "::1")))
	  (should (string-equal
		   (file-remote-p "/[-/::1]" 'method) "default-method"))
	  (should (string-equal
		   (file-remote-p "/[-/::1]" 'user) "default-user"))
	  (should (string-equal (file-remote-p "/[-/::1]" 'host) "::1"))
	  (should (string-equal (file-remote-p "/[-/::1]" 'localname) ""))
	  (should (string-equal (file-remote-p "/[-/::1]" 'hop) nil))

	  ;; Expand `tramp-default-method'.
	  (should (string-equal
		   (file-remote-p "/[-/user@::1]")
		   (format "/[%s/%s@%s]" "default-method" "user" "::1")))
	  (should (string-equal
		   (file-remote-p "/[-/user@::1]" 'method) "default-method"))
	  (should (string-equal (file-remote-p "/[-/user@::1]" 'user) "user"))
	  (should (string-equal (file-remote-p "/[-/user@::1]" 'host) "::1"))
	  (should (string-equal (file-remote-p "/[-/user@::1]" 'localname) ""))
	  (should (string-equal (file-remote-p "/[-/user@::1]" 'hop) nil))

	  ;; Expand `tramp-default-user'.
	  (should (string-equal
		   (file-remote-p "/[method/::1]")
		   (format "/[%s/%s@%s]" "method" "default-user" "::1")))
	  (should (string-equal
		   (file-remote-p "/[method/::1]" 'method) "method"))
	  (should (string-equal
		   (file-remote-p "/[method/::1]" 'user) "default-user"))
	  (should (string-equal (file-remote-p "/[method/::1]" 'host) "::1"))
	  (should (string-equal (file-remote-p "/[method/::1]" 'localname) ""))
	  (should (string-equal (file-remote-p "/[method/::1]" 'hop) nil))

	  ;; No expansion.
	  (should (string-equal
		   (file-remote-p "/[method/user@::1]")
		   (format "/[%s/%s@%s]" "method" "user" "::1")))
	  (should (string-equal
		   (file-remote-p "/[method/user@::1]" 'method) "method"))
	  (should (string-equal
		   (file-remote-p "/[method/user@::1]" 'user) "user"))
	  (should (string-equal
		   (file-remote-p "/[method/user@::1]" 'host) "::1"))
	  (should (string-equal
		   (file-remote-p "/[method/user@::1]" 'localname) ""))
	  (should (string-equal (file-remote-p "/[method/user@::1]" 'hop) nil))

	  ;; Local file name part.
	  (should (string-equal (file-remote-p "/[/host]/:" 'localname) "/:"))
	  (should (string-equal (file-remote-p "/[-/host]/:" 'localname) "/:"))
	  (should (string-equal (file-remote-p "/[method/]:" 'localname) ":"))
	  (should (string-equal (file-remote-p "/[method/] " 'localname) " "))
	  (should (string-equal
		   (file-remote-p "/[method/]file" 'localname) "file"))
	  (should (string-equal
		   (file-remote-p "/[method/]/path/to/file" 'localname)
		   "/path/to/file"))

	  ;; Multihop.
	  (should
	   (string-equal
	    (file-remote-p
	     "/[method1/user1@host1|method2/user2@host2]/path/to/file")
	    (format "/[%s/%s@%s|%s/%s@%s]"
		    "method1" "user1" "host1" "method2" "user2" "host2")))
	  (should
	   (string-equal
	    (file-remote-p
	     "/[method1/user1@host1|method2/user2@host2]/path/to/file" 'method)
	    "method2"))
	  (should
	   (string-equal
	    (file-remote-p
	     "/[method1/user1@host1|method2/user2@host2]/path/to/file" 'user)
	    "user2"))
	  (should
	   (string-equal
	    (file-remote-p
	     "/[method1/user1@host1|method2/user2@host2]/path/to/file" 'host)
	    "host2"))
	  (should
	   (string-equal
	    (file-remote-p
	     "/[method1/user1@host1|method2/user2@host2]/path/to/file"
	     'localname)
	    "/path/to/file"))
	  (should
	   (string-equal
	    (file-remote-p
	     "/[method1/user1@host1|method2/user2@host2]/path/to/file" 'hop)
	    (format "%s/%s@%s|"
		    "method1" "user1" "host1")))

	  (should
	   (string-equal
	    (file-remote-p
	     (concat
	      "/[method1/user1@host1"
	      "|method2/user2@host2"
	      "|method3/user3@host3]/path/to/file"))
	    (format "/[%s/%s@%s|%s/%s@%s|%s/%s@%s]"
		    "method1" "user1" "host1"
		    "method2" "user2" "host2"
		    "method3" "user3" "host3")))
	  (should
	   (string-equal
	    (file-remote-p
	     (concat
	      "/[method1/user1@host1"
	      "|method2/user2@host2"
	      "|method3/user3@host3]/path/to/file")
	     'method)
	    "method3"))
	  (should
	   (string-equal
	    (file-remote-p
	     (concat
	      "/[method1/user1@host1"
	      "|method2/user2@host2"
	      "|method3/user3@host3]/path/to/file")
	     'user)
	    "user3"))
	  (should
	   (string-equal
	    (file-remote-p
	     (concat
	      "/[method1/user1@host1"
	      "|method2/user2@host2"
	      "|method3/user3@host3]/path/to/file")
	     'host)
	    "host3"))
	  (should
	   (string-equal
	    (file-remote-p
	     (concat
	      "/[method1/user1@host1"
	      "|method2/user2@host2"
	      "|method3/user3@host3]/path/to/file")
	     'localname)
	    "/path/to/file"))
	  (should
	   (string-equal
	    (file-remote-p
	     (concat
	      "/[method1/user1@host1"
	      "|method2/user2@host2"
	      "|method3/user3@host3]/path/to/file")
	     'hop)
	    (format "%s/%s@%s|%s/%s@%s|"
		    "method1" "user1" "host1" "method2" "user2" "host2")))

	  ;; Expand `tramp-default-method-alist'.
	  (add-to-list 'tramp-default-method-alist '("host1" "user1" "method1"))
	  (add-to-list 'tramp-default-method-alist '("host2" "user2" "method2"))
	  (add-to-list 'tramp-default-method-alist '("host3" "user3" "method3"))
	  (should
	   (string-equal
	    (file-remote-p
	     (concat
	      "/[/user1@host1"
	      "|/user2@host2"
	      "|/user3@host3]/path/to/file"))
	    (format "/[/%s@%s|/%s@%s|%s/%s@%s]"
		    "user1" "host1"
		    "user2" "host2"
		    "method3" "user3" "host3")))

	  ;; Expand `tramp-default-user-alist'.
	  (add-to-list 'tramp-default-user-alist '("method1" "host1" "user1"))
	  (add-to-list 'tramp-default-user-alist '("method2" "host2" "user2"))
	  (add-to-list 'tramp-default-user-alist '("method3" "host3" "user3"))
	  (should
	   (string-equal
	    (file-remote-p
	     (concat
	      "/[method1/host1"
	      "|method2/host2"
	      "|method3/host3]/path/to/file"))
	    (format "/[%s/%s|%s/%s|%s/%s@%s]"
		    "method1" "host1"
		    "method2" "host2"
		    "method3" "user3" "host3")))

	  ;; Expand `tramp-default-host-alist'.
	  (add-to-list 'tramp-default-host-alist '("method1" "user1" "host1"))
	  (add-to-list 'tramp-default-host-alist '("method2" "user2" "host2"))
	  (add-to-list 'tramp-default-host-alist '("method3" "user3" "host3"))
	  (should
	   (string-equal
	    (file-remote-p
	     (concat
	      "/[method1/user1@"
	      "|method2/user2@"
	      "|method3/user3@]/path/to/file"))
	    (format "/[%s/%s@|%s/%s@|%s/%s@%s]"
		    "method1" "user1"
		    "method2" "user2"
		    "method3" "user3" "host3"))))

      ;; Exit.
      (tramp-change-syntax syntax))))

(ert-deftest tramp-test03-file-name-defaults ()
  "Check default values for some methods."
  ;; Default values in tramp-adb.el.
  (should (string-equal (file-remote-p "/adb::" 'host) ""))
  ;; Default values in tramp-ftp.el.
  (should (string-equal (file-remote-p "/-:ftp.host:" 'method) "ftp"))
  (dolist (u '("ftp" "anonymous"))
    (should (string-equal (file-remote-p (format "/-:%s@:" u) 'method) "ftp")))
  ;; Default values in tramp-gvfs.el.
  (when (and (load "tramp-gvfs" 'noerror 'nomessage)
	     (symbol-value 'tramp-gvfs-enabled))
    (should (string-equal (file-remote-p "/synce::" 'user) nil)))
  ;; Default values in tramp-sh.el.
  (dolist (h `("127.0.0.1" "[::1]" "localhost" "localhost6" ,(system-name)))
    (should
     (string-equal (file-remote-p (format "/-:root@%s:" h) 'method) "su")))
  (dolist (m '("su" "sudo" "ksu"))
    (should (string-equal (file-remote-p (format "/%s::" m) 'user) "root")))
  (dolist (m '("rcp" "remcp" "rsh" "telnet" "krlogin" "fcp"))
    (should
     (string-equal (file-remote-p (format "/%s::" m) 'user) (user-login-name))))
  ;; Default values in tramp-smb.el.
  (should (string-equal (file-remote-p "/smb::" 'user) nil)))

(ert-deftest tramp-test04-substitute-in-file-name ()
  "Check `substitute-in-file-name'."
  (should (string-equal (substitute-in-file-name "/method:host:///foo") "/foo"))
  (should
   (string-equal
    (substitute-in-file-name "/method:host://foo") "/method:host:/foo"))
  (should
   (string-equal (substitute-in-file-name "/method:host:/path///foo") "/foo"))
  (should
   (string-equal
    (substitute-in-file-name "/method:host:/path//foo") "/method:host:/foo"))
  ;; Quoting local part.
  (should
   (string-equal
    (substitute-in-file-name "/method:host:/:///foo") "/method:host:/:///foo"))
  (should
   (string-equal
    (substitute-in-file-name "/method:host:/://foo") "/method:host:/://foo"))
  (should
   (string-equal
    (substitute-in-file-name "/method:host:/:/path///foo")
    "/method:host:/:/path///foo"))
  (should
   (string-equal
    (substitute-in-file-name "/method:host:/:/path//foo")
    "/method:host:/:/path//foo"))

  (should
   (string-equal (substitute-in-file-name "/method:host://~foo") "/~foo"))
  (should
   (string-equal
    (substitute-in-file-name "/method:host:/~foo") "/method:host:/~foo"))
  (should
   (string-equal (substitute-in-file-name "/method:host:/path//~foo") "/~foo"))
<<<<<<< HEAD
  ;; (substitute-in-file-name "/path/~foo") expands only to "/~foo"",
  ;; if $LOGNAME or $USER is "foo".  Otherwise, it doesn't expand.
=======
  ;; (substitute-in-file-name "/path/~foo") expands only for a local
  ;; user "foo" to "/~foo"".  Otherwise, it doesn't expand.
>>>>>>> d73d1384
  (should
   (string-equal
    (substitute-in-file-name
     "/method:host:/path/~foo") "/method:host:/path/~foo"))
  ;; Quoting local part.
  (should
   (string-equal
    (substitute-in-file-name "/method:host:/://~foo") "/method:host:/://~foo"))
  (should
   (string-equal
    (substitute-in-file-name "/method:host:/:/~foo") "/method:host:/:/~foo"))
  (should
   (string-equal
    (substitute-in-file-name
     "/method:host:/:/path//~foo") "/method:host:/:/path//~foo"))
  (should
   (string-equal
    (substitute-in-file-name
     "/method:host:/:/path/~foo") "/method:host:/:/path/~foo"))

  (let (process-environment)
    (should
     (string-equal
      (substitute-in-file-name "/method:host:/path/$FOO")
      "/method:host:/path/$FOO"))
    (setenv "FOO" "bla")
    (should
     (string-equal
      (substitute-in-file-name "/method:host:/path/$FOO")
      "/method:host:/path/bla"))
    (should
     (string-equal
      (substitute-in-file-name "/method:host:/path/$$FOO")
      "/method:host:/path/$FOO"))
    ;; Quoting local part.
    (should
     (string-equal
      (substitute-in-file-name "/method:host:/:/path/$FOO")
      "/method:host:/:/path/$FOO"))
    (setenv "FOO" "bla")
    (should
     (string-equal
      (substitute-in-file-name "/method:host:/:/path/$FOO")
      "/method:host:/:/path/$FOO"))
    (should
     (string-equal
      (substitute-in-file-name "/method:host:/:/path/$$FOO")
      "/method:host:/:/path/$$FOO"))))

(ert-deftest tramp-test05-expand-file-name ()
  "Check `expand-file-name'."
  (should
   (string-equal
    (expand-file-name "/method:host:/path/./file") "/method:host:/path/file"))
  (should
   (string-equal
    (expand-file-name "/method:host:/path/../file") "/method:host:/file"))
  ;; Quoting local part.
  (should
   (string-equal
    (expand-file-name "/method:host:/:/path/./file")
    "/method:host:/:/path/file"))
  (should
   (string-equal
    (expand-file-name "/method:host:/:/path/../file") "/method:host:/:/file"))
  (should
   (string-equal
    (expand-file-name "/method:host:/:/~/path/./file")
    "/method:host:/:/~/path/file")))

;; The following test is inspired by Bug#26911.  It is rather a bug in
;; `expand-file-name', and it fails for all Emacs versions.  Test
;; added for later, when it is fixed.
(ert-deftest tramp-test05-expand-file-name-relative ()
  "Check `expand-file-name'."
  ;; Mark as failed until bug has been fixed.
  :expected-result :failed
  (skip-unless (tramp--test-enabled))
  ;; These are the methods the test doesn't fail.
  (when (or (tramp--test-adb-p) (tramp--test-gvfs-p)
	    (tramp-smb-file-name-p tramp-test-temporary-file-directory))
    (setf (ert-test-expected-result-type
	   (ert-get-test 'tramp-test05-expand-file-name-relative))
	  :passed))

  (should
   (string-equal
    (let ((default-directory
	    (concat
	     (file-remote-p tramp-test-temporary-file-directory) "/path")))
      (expand-file-name ".." "./"))
    (concat (file-remote-p tramp-test-temporary-file-directory) "/"))))

(ert-deftest tramp-test06-directory-file-name ()
  "Check `directory-file-name'.
This checks also `file-name-as-directory', `file-name-directory',
`file-name-nondirectory' and `unhandled-file-name-directory'."
  (should
   (string-equal
    (directory-file-name "/method:host:/path/to/file")
    "/method:host:/path/to/file"))
  (should
   (string-equal
    (directory-file-name "/method:host:/path/to/file/")
    "/method:host:/path/to/file"))
  (should
   (string-equal
    (directory-file-name "/method:host:/path/to/file//")
    "/method:host:/path/to/file"))
  (should
   (string-equal
    (file-name-as-directory "/method:host:/path/to/file")
    "/method:host:/path/to/file/"))
  (should
   (string-equal
    (file-name-as-directory "/method:host:/path/to/file/")
    "/method:host:/path/to/file/"))
  (should
   (string-equal
    (file-name-directory "/method:host:/path/to/file")
    "/method:host:/path/to/"))
  (should
   (string-equal
    (file-name-directory "/method:host:/path/to/file/")
    "/method:host:/path/to/file/"))
  (should
   (string-equal (file-name-nondirectory "/method:host:/path/to/file") "file"))
  (should
   (string-equal (file-name-nondirectory "/method:host:/path/to/file/") ""))
  (should-not
   (unhandled-file-name-directory "/method:host:/path/to/file"))

  ;; Bug#10085.
  (when (tramp--test-enabled) ;; Packages like tramp-gvfs.el might be disabled.
    (dolist (n-e '(nil t))
      ;; We must clear `tramp-default-method'.  On hydra, it is "ftp",
      ;; which ruins the tests.
      (let ((non-essential n-e)
	    tramp-default-method)
	(dolist
	    (file
	     `(,(format
		 "/%s::"
		 (file-remote-p tramp-test-temporary-file-directory 'method))
	       ,(format
		  "/-:%s:"
		  (file-remote-p tramp-test-temporary-file-directory 'host))))
	  (should (string-equal (directory-file-name file) file))
	  (should
	   (string-equal
	    (file-name-as-directory file)
	    (if (tramp-completion-mode-p)
		file (concat file "./"))))
	  (should (string-equal (file-name-directory file) file))
	  (should (string-equal (file-name-nondirectory file) "")))))))

(ert-deftest tramp-test07-file-exists-p ()
  "Check `file-exist-p', `write-region' and `delete-file'."
  (skip-unless (tramp--test-enabled))

  (dolist (quoted (if (tramp--test-expensive-test) '(nil t) '(nil)))
    (let ((tmp-name (tramp--test-make-temp-name nil quoted)))
      (should-not (file-exists-p tmp-name))
      (write-region "foo" nil tmp-name)
      (should (file-exists-p tmp-name))
      (delete-file tmp-name)
      (should-not (file-exists-p tmp-name)))))

(ert-deftest tramp-test08-file-local-copy ()
  "Check `file-local-copy'."
  (skip-unless (tramp--test-enabled))

  (dolist (quoted (if (tramp--test-expensive-test) '(nil t) '(nil)))
    (let ((tmp-name1 (tramp--test-make-temp-name nil quoted))
	  tmp-name2)
      (unwind-protect
	  (progn
	    (write-region "foo" nil tmp-name1)
	    (should (setq tmp-name2 (file-local-copy tmp-name1)))
	    (with-temp-buffer
	      (insert-file-contents tmp-name2)
	      (should (string-equal (buffer-string) "foo")))
	    ;; Check also that a file transfer with compression works.
	    (let ((default-directory tramp-test-temporary-file-directory)
		  (tramp-copy-size-limit 4)
		  (tramp-inline-compress-start-size 2))
	      (delete-file tmp-name2)
	      (should (setq tmp-name2 (file-local-copy tmp-name1))))
	    ;; Error case.
	    (delete-file tmp-name1)
	    (delete-file tmp-name2)
	    (should-error
	     (setq tmp-name2 (file-local-copy tmp-name1))
	     :type tramp-file-missing))

	;; Cleanup.
	(ignore-errors
	  (delete-file tmp-name1)
	  (delete-file tmp-name2))))))

(ert-deftest tramp-test09-insert-file-contents ()
  "Check `insert-file-contents'."
  (skip-unless (tramp--test-enabled))

  (dolist (quoted (if (tramp--test-expensive-test) '(nil t) '(nil)))
    (let ((tmp-name (tramp--test-make-temp-name nil quoted)))
      (unwind-protect
	  (with-temp-buffer
	    (write-region "foo" nil tmp-name)
	    (insert-file-contents tmp-name)
	    (should (string-equal (buffer-string) "foo"))
	    (insert-file-contents tmp-name)
	    (should (string-equal (buffer-string) "foofoo"))
	    ;; Insert partly.
	    (insert-file-contents tmp-name nil 1 3)
	    (should (string-equal (buffer-string) "oofoofoo"))
	    ;; Replace.
	    (insert-file-contents tmp-name nil nil nil 'replace)
	    (should (string-equal (buffer-string) "foo"))
	    ;; Error case.
	    (delete-file tmp-name)
	    (should-error
	     (insert-file-contents tmp-name)
	     :type tramp-file-missing))

	;; Cleanup.
	(ignore-errors (delete-file tmp-name))))))

(ert-deftest tramp-test10-write-region ()
  "Check `write-region'."
  (skip-unless (tramp--test-enabled))

  (dolist (quoted (if (tramp--test-expensive-test) '(nil t) '(nil)))
    (let ((tmp-name (tramp--test-make-temp-name nil quoted)))
      (unwind-protect
	  (progn
            ;; Write buffer.  Use absolute and relative file name.
	    (with-temp-buffer
	      (insert "foo")
	      (write-region nil nil tmp-name))
	    (with-temp-buffer
	      (insert-file-contents tmp-name)
	      (should (string-equal (buffer-string) "foo")))
	    (delete-file tmp-name)
	    (with-temp-buffer
	      (insert "foo")
	      (should-not (file-exists-p tmp-name))
	      (let ((default-directory (file-name-directory tmp-name)))
		(should-not (file-exists-p (file-name-nondirectory tmp-name)))
		(write-region nil nil (file-name-nondirectory tmp-name))
		(should (file-exists-p (file-name-nondirectory tmp-name))))
	      (should (file-exists-p tmp-name)))
	    (with-temp-buffer
	      (insert-file-contents tmp-name)
	      (should (string-equal (buffer-string) "foo")))

	    ;; Append.
	    (with-temp-buffer
	      (insert "bla")
	      (write-region nil nil tmp-name 'append))
	    (with-temp-buffer
	      (insert-file-contents tmp-name)
	      (should (string-equal (buffer-string) "foobla")))
	    (with-temp-buffer
	      (insert "baz")
	      (write-region nil nil tmp-name 3))
	    (with-temp-buffer
	      (insert-file-contents tmp-name)
	      (should (string-equal (buffer-string) "foobaz")))

	    ;; Write string.
	    (write-region "foo" nil tmp-name)
	    (with-temp-buffer
	      (insert-file-contents tmp-name)
	      (should (string-equal (buffer-string) "foo")))

	    ;; Write partly.
	    (with-temp-buffer
	      (insert "123456789")
	      (write-region 3 5 tmp-name))
	    (with-temp-buffer
	      (insert-file-contents tmp-name)
	      (should (string-equal (buffer-string) "34")))

	    ;; Check message.
	    ;; Macro `ert-with-message-capture' was introduced in Emacs 26.1.
	    (with-no-warnings (when (symbol-plist 'ert-with-message-capture)
	      (let ((tramp-message-show-message t))
		(dolist (noninteractive '(nil t))
		  (dolist (visit '(nil t "string" no-message))
		    (ert-with-message-capture tramp--test-messages
		      (write-region "foo" nil tmp-name nil visit)
		      ;; We must check the last line.  There could be
		      ;; other messages from the progress reporter.
		      (should
		       (string-match
			(if (and (null noninteractive)
				 (or (eq visit t) (null visit) (stringp visit)))
			    (format "^Wrote %s\n\\'" tmp-name) "^\\'")
			tramp--test-messages))))))))

	    ;; Do not overwrite if excluded.
	    (cl-letf (((symbol-function 'y-or-n-p) (lambda (_prompt) t)))
	      (write-region "foo" nil tmp-name nil nil nil 'mustbenew))
	    ;; `mustbenew' is passed to Tramp since Emacs 26.1.
	    (when (tramp--test-emacs26-p)
	      (should-error
	       (cl-letf (((symbol-function 'y-or-n-p) 'ignore))
		 (write-region "foo" nil tmp-name nil nil nil 'mustbenew))
               :type 'file-already-exists)
	      (should-error
	       (write-region "foo" nil tmp-name nil nil nil 'excl)
	       :type 'file-already-exists)))

	;; Cleanup.
	(ignore-errors (delete-file tmp-name))))))

(ert-deftest tramp-test11-copy-file ()
  "Check `copy-file'."
  (skip-unless (tramp--test-enabled))

  ;; `filename-non-special' has been fixed in Emacs 27.1, see Bug#29579.
<<<<<<< HEAD
  (dolist (quoted (if (and tramp--test-expensive-test (tramp--test-emacs27-p))
=======
  (dolist (quoted (if (and (tramp--test-expensive-test) (tramp--test-emacs27-p))
>>>>>>> d73d1384
		      '(nil t) '(nil)))
    (let ((tmp-name1 (tramp--test-make-temp-name nil quoted))
	  (tmp-name2 (tramp--test-make-temp-name nil quoted))
	  (tmp-name3 (tramp--test-make-temp-name 'local quoted)))
      (dolist (source-target
	       `(;; Copy on remote side.
		 (,tmp-name1 . ,tmp-name2)
		 ;; Copy from remote side to local side.
		 (,tmp-name1 . ,tmp-name3)
		 ;; Copy from local side to remote side.
		 (,tmp-name3 . ,tmp-name1)))
	(let ((source (car source-target))
	      (target (cdr source-target)))

	  ;; Copy simple file.
	  (unwind-protect
	      (progn
		(write-region "foo" nil source)
		(should (file-exists-p source))
		(copy-file source target)
		(should (file-exists-p target))
		(with-temp-buffer
		  (insert-file-contents target)
		  (should (string-equal (buffer-string) "foo")))
		(when (tramp--test-expensive-test)
		  (should-error
		   (copy-file source target)
		   :type 'file-already-exists))
		(copy-file source target 'ok))

	    ;; Cleanup.
	    (ignore-errors (delete-file source))
	    (ignore-errors (delete-file target)))

	  ;; Copy file to directory.
	  (unwind-protect
	      ;; FIXME: This fails on my QNAP server, see
	      ;; /share/Web/owncloud/data/owncloud.log
	      (unless (tramp--test-owncloud-p)
		(write-region "foo" nil source)
		(should (file-exists-p source))
		(make-directory target)
		(should (file-directory-p target))
		;; This has been changed in Emacs 26.1.
		(when (and (tramp--test-expensive-test) (tramp--test-emacs26-p))
		  (should-error
		   (copy-file source target)
		   :type 'file-already-exists))
		(copy-file source (file-name-as-directory target))
		(should
		 (file-exists-p
		  (expand-file-name (file-name-nondirectory source) target))))

	    ;; Cleanup.
	    (ignore-errors (delete-file source))
	    (ignore-errors (delete-directory target 'recursive)))

	  ;; Copy directory to existing directory.
	  (unwind-protect
	      ;; FIXME: This fails on my QNAP server, see
	      ;; /share/Web/owncloud/data/owncloud.log
	      (unless (and (tramp--test-owncloud-p)
			   (or (not (file-remote-p source))
			       (not (file-remote-p target))))
		(make-directory source)
		(should (file-directory-p source))
		(write-region "foo" nil (expand-file-name "foo" source))
		(should (file-exists-p (expand-file-name "foo" source)))
		(make-directory target)
		(should (file-directory-p target))
		;; Directory `target' exists already, so we must use
		;; `file-name-as-directory'.
		(copy-file source (file-name-as-directory target))
		(should
		 (file-exists-p
		  (expand-file-name
		   (concat (file-name-nondirectory source) "/foo") target))))

	    ;; Cleanup.
	    (ignore-errors (delete-directory source 'recursive))
	    (ignore-errors (delete-directory target 'recursive)))

	  ;; Copy directory/file to non-existing directory.
	  (unwind-protect
	      ;; FIXME: This fails on my QNAP server, see
	      ;; /share/Web/owncloud/data/owncloud.log
	      (unless
		  (and (tramp--test-owncloud-p) (not (file-remote-p source)))
		(make-directory source)
		(should (file-directory-p source))
		(write-region "foo" nil (expand-file-name "foo" source))
		(should (file-exists-p (expand-file-name "foo" source)))
		(make-directory target)
		(should (file-directory-p target))
		(copy-file
		 source
		 (expand-file-name (file-name-nondirectory source) target))
		(should
		 (file-exists-p
		  (expand-file-name
		   (concat (file-name-nondirectory source) "/foo") target))))

	    ;; Cleanup.
	    (ignore-errors (delete-directory source 'recursive))
	    (ignore-errors (delete-directory target 'recursive))))))))

(ert-deftest tramp-test12-rename-file ()
  "Check `rename-file'."
  (skip-unless (tramp--test-enabled))

  ;; `filename-non-special' has been fixed in Emacs 27.1, see Bug#29579.
<<<<<<< HEAD
  (dolist (quoted (if (and tramp--test-expensive-test (tramp--test-emacs27-p))
=======
  (dolist (quoted (if (and (tramp--test-expensive-test) (tramp--test-emacs27-p))
>>>>>>> d73d1384
		      '(nil t) '(nil)))
    (let ((tmp-name1 (tramp--test-make-temp-name nil quoted))
	  (tmp-name2 (tramp--test-make-temp-name nil quoted))
	  (tmp-name3 (tramp--test-make-temp-name 'local quoted)))
      (dolist (source-target
	       `(;; Rename on remote side.
		 (,tmp-name1 . ,tmp-name2)
		 ;; Rename from remote side to local side.
		 (,tmp-name1 . ,tmp-name3)
		 ;; Rename from local side to remote side.
		 (,tmp-name3 . ,tmp-name1)))
	(let ((source (car source-target))
	      (target (cdr source-target)))

	  ;; Rename simple file.
	  (unwind-protect
	      (progn
		(write-region "foo" nil source)
		(should (file-exists-p source))
		(rename-file source target)
		(should-not (file-exists-p source))
		(should (file-exists-p target))
		(with-temp-buffer
		  (insert-file-contents target)
		  (should (string-equal (buffer-string) "foo")))
		(write-region "foo" nil source)
		(should (file-exists-p source))
		(when (tramp--test-expensive-test)
		  (should-error
		   (rename-file source target)
		   :type 'file-already-exists))
		(rename-file source target 'ok)
		(should-not (file-exists-p source)))

	    ;; Cleanup.
	    (ignore-errors (delete-file source))
	    (ignore-errors (delete-file target)))

	  ;; Rename file to directory.
	  (unwind-protect
	      (progn
		(write-region "foo" nil source)
		(should (file-exists-p source))
		(make-directory target)
		(should (file-directory-p target))
		;; This has been changed in Emacs 26.1.
		(when (and (tramp--test-expensive-test) (tramp--test-emacs26-p))
		  (should-error
		   (rename-file source target)
		   :type 'file-already-exists))
		(rename-file source (file-name-as-directory target))
		(should-not (file-exists-p source))
		(should
		 (file-exists-p
		  (expand-file-name (file-name-nondirectory source) target))))

	    ;; Cleanup.
	    (ignore-errors (delete-file source))
	    (ignore-errors (delete-directory target 'recursive)))

	  ;; Rename directory to existing directory.
	  (unwind-protect
	      ;; FIXME: This fails on my QNAP server, see
	      ;; /share/Web/owncloud/data/owncloud.log
	      (unless (tramp--test-owncloud-p)
		(make-directory source)
		(should (file-directory-p source))
		(write-region "foo" nil (expand-file-name "foo" source))
		(should (file-exists-p (expand-file-name "foo" source)))
		(make-directory target)
		(should (file-directory-p target))
		;; Directory `target' exists already, so we must use
		;; `file-name-as-directory'.
		(rename-file source (file-name-as-directory target))
		(should-not (file-exists-p source))
		(should
		 (file-exists-p
		  (expand-file-name
		   (concat (file-name-nondirectory source) "/foo") target))))

	    ;; Cleanup.
	    (ignore-errors (delete-directory source 'recursive))
	    (ignore-errors (delete-directory target 'recursive)))

	  ;; Rename directory/file to non-existing directory.
	  (unwind-protect
	      ;; FIXME: This fails on my QNAP server, see
	      ;; /share/Web/owncloud/data/owncloud.log
	      (unless (tramp--test-owncloud-p)
		(make-directory source)
		(should (file-directory-p source))
		(write-region "foo" nil (expand-file-name "foo" source))
		(should (file-exists-p (expand-file-name "foo" source)))
		(make-directory target)
		(should (file-directory-p target))
		(rename-file
		 source
		 (expand-file-name (file-name-nondirectory source) target))
		(should-not (file-exists-p source))
		(should
		 (file-exists-p
		  (expand-file-name
		   (concat (file-name-nondirectory source) "/foo") target))))

	    ;; Cleanup.
	    (ignore-errors (delete-directory source 'recursive))
	    (ignore-errors (delete-directory target 'recursive))))))))

(ert-deftest tramp-test13-make-directory ()
  "Check `make-directory'.
This tests also `file-directory-p' and `file-accessible-directory-p'."
  (skip-unless (tramp--test-enabled))

  (dolist (quoted (if (tramp--test-expensive-test) '(nil t) '(nil)))
    (let* ((tmp-name1 (tramp--test-make-temp-name nil quoted))
	   (tmp-name2 (expand-file-name "foo/bar" tmp-name1)))
      (unwind-protect
	  (progn
	    (make-directory tmp-name1)
	    (should (file-directory-p tmp-name1))
	    (should (file-accessible-directory-p tmp-name1))
	    (should-error (make-directory tmp-name2) :type 'file-error)
	    (make-directory tmp-name2 'parents)
	    (should (file-directory-p tmp-name2))
	    (should (file-accessible-directory-p tmp-name2))
	    ;; If PARENTS is non-nil, `make-directory' shall not
	    ;; signal an error when DIR exists already.
	    (make-directory tmp-name2 'parents))

	;; Cleanup.
	(ignore-errors (delete-directory tmp-name1 'recursive))))))

(ert-deftest tramp-test14-delete-directory ()
  "Check `delete-directory'."
  (skip-unless (tramp--test-enabled))

  (dolist (quoted (if (tramp--test-expensive-test) '(nil t) '(nil)))
    (let ((tmp-name (tramp--test-make-temp-name nil quoted)))
      ;; Delete empty directory.
      (make-directory tmp-name)
      (should (file-directory-p tmp-name))
      (delete-directory tmp-name)
      (should-not (file-directory-p tmp-name))
      ;; Delete non-empty directory.
      (make-directory tmp-name)
      (should (file-directory-p tmp-name))
      (write-region "foo" nil (expand-file-name "bla" tmp-name))
      (should (file-exists-p (expand-file-name "bla" tmp-name)))
      (should-error (delete-directory tmp-name) :type 'file-error)
      (delete-directory tmp-name 'recursive)
      (should-not (file-directory-p tmp-name)))))

(ert-deftest tramp-test15-copy-directory ()
  "Check `copy-directory'."
  (skip-unless (tramp--test-enabled))

  (dolist (quoted (if (tramp--test-expensive-test) '(nil t) '(nil)))
    (let* ((tmp-name1 (tramp--test-make-temp-name nil quoted))
	   (tmp-name2 (tramp--test-make-temp-name nil quoted))
	   (tmp-name3 (expand-file-name
		       (file-name-nondirectory tmp-name1) tmp-name2))
	   (tmp-name4 (expand-file-name "foo" tmp-name1))
	   (tmp-name5 (expand-file-name "foo" tmp-name2))
	   (tmp-name6 (expand-file-name "foo" tmp-name3)))

      ;; Copy complete directory.
      (unwind-protect
	  (progn
	    ;; Copy empty directory.
	    (make-directory tmp-name1)
	    (write-region "foo" nil tmp-name4)
	    (should (file-directory-p tmp-name1))
	    (should (file-exists-p tmp-name4))
	    (copy-directory tmp-name1 tmp-name2)
	    (should (file-directory-p tmp-name2))
	    (should (file-exists-p tmp-name5))
	    ;; Target directory does exist already.
	    ;; This has been changed in Emacs 26.1.
	    (when (tramp--test-emacs26-p)
	      (should-error
	       (copy-directory tmp-name1 tmp-name2)
	       :type 'file-error))
	    (copy-directory tmp-name1 (file-name-as-directory tmp-name2))
	    (should (file-directory-p tmp-name3))
	    (should (file-exists-p tmp-name6)))

	;; Cleanup.
	(ignore-errors
	  (delete-directory tmp-name1 'recursive)
	  (delete-directory tmp-name2 'recursive)))

      ;; Copy directory contents.
      (unwind-protect
	  (progn
	    ;; Copy empty directory.
	    (make-directory tmp-name1)
	    (write-region "foo" nil tmp-name4)
	    (should (file-directory-p tmp-name1))
	    (should (file-exists-p tmp-name4))
	    (copy-directory tmp-name1 tmp-name2 nil 'parents 'contents)
	    (should (file-directory-p tmp-name2))
	    (should (file-exists-p tmp-name5))
	    ;; Target directory does exist already.
	    (delete-file tmp-name5)
	    (should-not (file-exists-p tmp-name5))
	    (copy-directory
	     tmp-name1 (file-name-as-directory tmp-name2)
	     nil 'parents 'contents)
	    (should (file-directory-p tmp-name2))
	    (should (file-exists-p tmp-name5))
	    (should-not (file-directory-p tmp-name3))
	    (should-not (file-exists-p tmp-name6)))

	;; Cleanup.
	(ignore-errors
	  (delete-directory tmp-name1 'recursive)
	  (delete-directory tmp-name2 'recursive))))))

(ert-deftest tramp-test16-directory-files ()
  "Check `directory-files'."
  (skip-unless (tramp--test-enabled))

  (dolist (quoted (if (tramp--test-expensive-test) '(nil t) '(nil)))
    (let* ((tmp-name1 (tramp--test-make-temp-name nil quoted))
	   (tmp-name2 (expand-file-name "bla" tmp-name1))
	   (tmp-name3 (expand-file-name "foo" tmp-name1)))
      (unwind-protect
	  (progn
	    (make-directory tmp-name1)
	    (write-region "foo" nil tmp-name2)
	    (write-region "bla" nil tmp-name3)
	    (should (file-directory-p tmp-name1))
	    (should (file-exists-p tmp-name2))
	    (should (file-exists-p tmp-name3))
	    (should (equal (directory-files tmp-name1) '("." ".." "bla" "foo")))
	    (should (equal (directory-files tmp-name1 'full)
			   `(,(concat tmp-name1 "/.")
			     ,(concat tmp-name1 "/..")
			     ,tmp-name2 ,tmp-name3)))
	    (should (equal (directory-files
			    tmp-name1 nil directory-files-no-dot-files-regexp)
			   '("bla" "foo")))
	    (should (equal (directory-files
			    tmp-name1 'full directory-files-no-dot-files-regexp)
			   `(,tmp-name2 ,tmp-name3))))

	;; Cleanup.
	(ignore-errors (delete-directory tmp-name1 'recursive))))))

;; This is not a file name handler test.  But Tramp needed to apply an
;; advice for older Emacs versions, so we check that this has been fixed.
(ert-deftest tramp-test16-file-expand-wildcards ()
  "Check `file-expand-wildcards'."
  (skip-unless (tramp--test-enabled))

  (dolist (quoted (if (tramp--test-expensive-test) '(nil t) '(nil)))
    (let* ((tmp-name1 (tramp--test-make-temp-name nil quoted))
	   (tmp-name2 (expand-file-name "foo" tmp-name1))
	   (tmp-name3 (expand-file-name "bar" tmp-name1))
	   (tmp-name4 (expand-file-name "baz" tmp-name1))
	   (default-directory tmp-name1))
      (unwind-protect
	  (progn
	    (make-directory tmp-name1)
	    (write-region "foo" nil tmp-name2)
	    (write-region "bar" nil tmp-name3)
	    (write-region "baz" nil tmp-name4)
	    (should (file-directory-p tmp-name1))
	    (should (file-exists-p tmp-name2))
	    (should (file-exists-p tmp-name3))
	    (should (file-exists-p tmp-name4))

	    ;; `sort' works destructive.
	    (should
	     (equal (file-expand-wildcards "*")
		    (sort (copy-sequence '("foo" "bar" "baz")) 'string<)))
	    (should
	     (equal (file-expand-wildcards "ba?")
		    (sort (copy-sequence '("bar" "baz")) 'string<)))
	    (should
	     (equal (file-expand-wildcards "ba[rz]")
		    (sort (copy-sequence '("bar" "baz")) 'string<)))

	    (should
	     (equal
	      (file-expand-wildcards "*" 'full)
	      (sort
	       (copy-sequence `(,tmp-name2 ,tmp-name3 ,tmp-name4)) 'string<)))
	    (should
	     (equal
	      (file-expand-wildcards "ba?" 'full)
	      (sort (copy-sequence `(,tmp-name3 ,tmp-name4)) 'string<)))
	    (should
	     (equal
	      (file-expand-wildcards "ba[rz]" 'full)
	      (sort (copy-sequence `(,tmp-name3 ,tmp-name4)) 'string<)))

	    (should
	     (equal
	      (file-expand-wildcards (concat tmp-name1 "/" "*"))
	      (sort
	       (copy-sequence `(,tmp-name2 ,tmp-name3 ,tmp-name4)) 'string<)))
	    (should
	     (equal
	      (file-expand-wildcards (concat tmp-name1 "/" "ba?"))
	      (sort (copy-sequence `(,tmp-name3 ,tmp-name4)) 'string<)))
	    (should
	     (equal
	      (file-expand-wildcards (concat tmp-name1 "/" "ba[rz]"))
	      (sort (copy-sequence `(,tmp-name3 ,tmp-name4)) 'string<))))

	;; Cleanup.
	(ignore-errors
	  (delete-directory tmp-name1 'recursive))))))

(ert-deftest tramp-test17-insert-directory ()
  "Check `insert-directory'."
  (skip-unless (tramp--test-enabled))

  (dolist (quoted (if (tramp--test-expensive-test) '(nil t) '(nil)))
    (let* ((tmp-name1
            (expand-file-name (tramp--test-make-temp-name nil quoted)))
	   (tmp-name2 (expand-file-name "foo" tmp-name1))
	   ;; We test for the summary line.  Keyword "total" could be localized.
	   (process-environment
	    (append '("LANG=C" "LANGUAGE=C" "LC_ALL=C") process-environment)))
      (unwind-protect
	  (progn
	    (make-directory tmp-name1)
	    (write-region "foo" nil tmp-name2)
	    (should (file-directory-p tmp-name1))
	    (should (file-exists-p tmp-name2))
	    (with-temp-buffer
	      (insert-directory tmp-name1 nil)
	      (goto-char (point-min))
	      (should (looking-at-p (regexp-quote tmp-name1))))
	    ;; This has been fixed in Emacs 26.1.  See Bug#29423.
	    (when (tramp--test-emacs26-p)
	      (with-temp-buffer
	        (insert-directory (file-name-as-directory tmp-name1) nil)
	        (goto-char (point-min))
	        (should
                 (looking-at-p
                  (regexp-quote (file-name-as-directory tmp-name1))))))
	    (with-temp-buffer
	      (insert-directory tmp-name1 "-al")
	      (goto-char (point-min))
	      (should
	       (looking-at-p (format "^.+ %s$" (regexp-quote tmp-name1)))))
	    (with-temp-buffer
	      (insert-directory (file-name-as-directory tmp-name1) "-al")
	      (goto-char (point-min))
	      (should
	       (looking-at-p (format "^.+ %s/$" (regexp-quote tmp-name1)))))
	    (with-temp-buffer
	      (insert-directory
	       (file-name-as-directory tmp-name1) "-al" nil 'full-directory-p)
	      (goto-char (point-min))
	      (should
	       (looking-at-p
		(concat
		 ;; There might be a summary line.
		 "\\(total.+[[:digit:]]+\n\\)?"
		 ;; We don't know in which order ".", ".." and "foo" appear.
		 (format
		  "\\(.+ %s\\( ->.+\\)?\n\\)\\{%d\\}"
		  (regexp-opt (directory-files tmp-name1))
		  (length (directory-files tmp-name1))))))))

	;; Cleanup.
	(ignore-errors (delete-directory tmp-name1 'recursive))))))

(ert-deftest tramp-test17-dired-with-wildcards ()
  "Check `dired' with wildcards."
  (skip-unless (tramp--test-enabled))
  (skip-unless (tramp--test-sh-p))
  (skip-unless (not (tramp--test-rsync-p)))
  ;; Since Emacs 26.1.
  (skip-unless (fboundp 'insert-directory-wildcard-in-dir-p))

  (dolist (quoted (if (tramp--test-expensive-test) '(nil t) '(nil)))
    (let* ((tmp-name1
	    (expand-file-name (tramp--test-make-temp-name nil quoted)))
	   (tmp-name2
            (expand-file-name (tramp--test-make-temp-name nil quoted)))
	   (tmp-name3 (expand-file-name "foo" tmp-name1))
	   (tmp-name4 (expand-file-name "bar" tmp-name2))
	   (tramp-test-temporary-file-directory
	    (funcall
	     (if quoted 'tramp-compat-file-name-quote 'identity)
	     tramp-test-temporary-file-directory))
	   buffer)
      (unwind-protect
	  (progn
	    (make-directory tmp-name1)
	    (write-region "foo" nil tmp-name3)
	    (should (file-directory-p tmp-name1))
	    (should (file-exists-p tmp-name3))
	    (make-directory tmp-name2)
	    (write-region "foo" nil tmp-name4)
	    (should (file-directory-p tmp-name2))
	    (should (file-exists-p tmp-name4))

	    ;; Check for expanded directory names.
	    (with-current-buffer
		(setq buffer
		      (dired-noselect
		       (expand-file-name
			"tramp-test*" tramp-test-temporary-file-directory)))
	      (goto-char (point-min))
	      (should
	       (re-search-forward
		(regexp-quote
		 (file-relative-name
		  tmp-name1 tramp-test-temporary-file-directory))))
	      (goto-char (point-min))
	      (should
	       (re-search-forward
		(regexp-quote
		 (file-relative-name
		  tmp-name2 tramp-test-temporary-file-directory)))))
	    (kill-buffer buffer)

	    ;; Check for expanded directory and file names.
	    (with-current-buffer
		(setq buffer
		      (dired-noselect
		       (expand-file-name
			"tramp-test*/*" tramp-test-temporary-file-directory)))
	      (goto-char (point-min))
	      (should
	       (re-search-forward
		(regexp-quote
		 (file-relative-name
		  tmp-name3 tramp-test-temporary-file-directory))))
	      (goto-char (point-min))
	      (should
	       (re-search-forward
		(regexp-quote
		 (file-relative-name
		  tmp-name4
		  tramp-test-temporary-file-directory)))))
	    (kill-buffer buffer)

	    ;; Check for special characters.
	    (setq tmp-name3 (expand-file-name "*?" tmp-name1))
	    (setq tmp-name4 (expand-file-name "[a-z0-9]" tmp-name2))
	    (write-region "foo" nil tmp-name3)
	    (should (file-exists-p tmp-name3))
	    (write-region "foo" nil tmp-name4)
	    (should (file-exists-p tmp-name4))

	    (with-current-buffer
		(setq buffer
		      (dired-noselect
		       (expand-file-name
			"tramp-test*/*" tramp-test-temporary-file-directory)))
	      (goto-char (point-min))
	      (should
	       (re-search-forward
		(regexp-quote
		 (file-relative-name
		  tmp-name3 tramp-test-temporary-file-directory))))
	      (goto-char (point-min))
	      (should
	       (re-search-forward
		(regexp-quote
		 (file-relative-name
		  tmp-name4
		  tramp-test-temporary-file-directory)))))
	    (kill-buffer buffer))

	;; Cleanup.
	(ignore-errors (kill-buffer buffer))
	(ignore-errors (delete-directory tmp-name1 'recursive))
	(ignore-errors (delete-directory tmp-name2 'recursive))))))

;; Method "smb" supports `make-symbolic-link' only if the remote host
;; has CIFS capabilities.  tramp-adb.el and tramp-gvfs.el do not
;; support symbolic links at all.
(defmacro tramp--test-ignore-make-symbolic-link-error (&rest body)
  "Run BODY, ignoring \"make-symbolic-link not supported\" file error."
  (declare (indent defun) (debug t))
  `(condition-case err
       (progn ,@body)
     ((error quit debug)
      (unless (and (eq (car err) 'file-error)
		   (string-equal (error-message-string err)
				 "make-symbolic-link not supported"))
	(signal (car err) (cdr err))))))

(ert-deftest tramp-test18-file-attributes ()
  "Check `file-attributes'.
This tests also `file-readable-p', `file-regular-p' and
`file-ownership-preserved-p'."
  (skip-unless (tramp--test-enabled))

  (dolist (quoted (if (tramp--test-expensive-test) '(nil t) '(nil)))
    ;; We must use `file-truename' for the temporary directory,
    ;; because it could be located on a symlinked directory.  This
    ;; would let the test fail.
    (let* ((tramp-test-temporary-file-directory
	    (file-truename tramp-test-temporary-file-directory))
	   (tmp-name1 (tramp--test-make-temp-name nil quoted))
	   (tmp-name2 (tramp--test-make-temp-name nil quoted))
	   ;; File name with "//".
	   (tmp-name3
	    (format
	     "%s%s"
	     (file-remote-p tmp-name1)
	     (replace-regexp-in-string
	      "/" "//" (file-remote-p tmp-name1 'localname))))
	   attr)
      (unwind-protect
	  (progn
	    ;; `file-ownership-preserved-p' should return t for
	    ;; non-existing files.  It is implemented only in tramp-sh.el.
	    (when (tramp--test-sh-p)
	      (should (file-ownership-preserved-p tmp-name1 'group)))
	    (write-region "foo" nil tmp-name1)
	    (should (file-exists-p tmp-name1))
	    (should (file-readable-p tmp-name1))
	    (should (file-regular-p tmp-name1))
	    (when (tramp--test-sh-p)
	      (should (file-ownership-preserved-p tmp-name1 'group)))

	    ;; We do not test inodes and device numbers.
	    (setq attr (file-attributes tmp-name1))
	    (should (consp attr))
	    (should (null (car attr)))
	    (should (numberp (nth 1 attr))) ;; Link.
	    (should (numberp (nth 2 attr))) ;; Uid.
	    (should (numberp (nth 3 attr))) ;; Gid.
	    ;; Last access time.
	    (should (stringp (current-time-string (nth 4 attr))))
	    ;; Last modification time.
	    (should (stringp (current-time-string (nth 5 attr))))
	    ;; Last status change time.
	    (should (stringp (current-time-string (nth 6 attr))))
	    (should (numberp (nth 7 attr))) ;; Size.
	    (should (stringp (nth 8 attr))) ;; Modes.

	    (setq attr (file-attributes tmp-name1 'string))
	    (should (stringp (nth 2 attr))) ;; Uid.
	    (should (stringp (nth 3 attr))) ;; Gid.

	    (tramp--test-ignore-make-symbolic-link-error
	      (when (tramp--test-sh-p)
		(should (file-ownership-preserved-p tmp-name2 'group)))
	      (make-symbolic-link tmp-name1 tmp-name2)
	      (should (file-exists-p tmp-name2))
	      (should (file-symlink-p tmp-name2))
	      (when (tramp--test-sh-p)
		(should (file-ownership-preserved-p tmp-name2 'group)))
	      (setq attr (file-attributes tmp-name2))
	      (should
	       (string-equal
		(funcall
		 (if quoted 'tramp-compat-file-name-quote 'identity)
		 (car attr))
		(file-remote-p (file-truename tmp-name1) 'localname)))
	      (delete-file tmp-name2))

	    ;; Check, that "//" in symlinks are handled properly.
	    (with-temp-buffer
	      (let ((default-directory tramp-test-temporary-file-directory))
		(shell-command
		 (format
		  "ln -s %s %s"
		  (tramp-file-name-localname
		   (tramp-dissect-file-name tmp-name3))
		  (tramp-file-name-localname
		   (tramp-dissect-file-name tmp-name2)))
		 t)))
	    (when (file-symlink-p tmp-name2)
	      (setq attr (file-attributes tmp-name2))
	      (should
	       (string-equal
		(car attr)
		(tramp-file-name-localname
		 (tramp-dissect-file-name tmp-name3))))
	      (delete-file tmp-name2))

	    (when (tramp--test-sh-p)
	      (should (file-ownership-preserved-p tmp-name1 'group)))
	    (delete-file tmp-name1)
	    (make-directory tmp-name1)
	    (should (file-exists-p tmp-name1))
	    (should (file-readable-p tmp-name1))
	    (should-not (file-regular-p tmp-name1))
	    (when (tramp--test-sh-p)
	      (should (file-ownership-preserved-p tmp-name1 'group)))
	    (setq attr (file-attributes tmp-name1))
	    (should (eq (car attr) t)))

	;; Cleanup.
	(ignore-errors (delete-directory tmp-name1))
	(ignore-errors (delete-file tmp-name1))
	(ignore-errors (delete-file tmp-name2))))))

(ert-deftest tramp-test19-directory-files-and-attributes ()
  "Check `directory-files-and-attributes'."
  (skip-unless (tramp--test-enabled))

  (dolist (quoted (if (tramp--test-expensive-test) '(nil t) '(nil)))
    ;; `directory-files-and-attributes' contains also values for
    ;; "../".  Ensure that this doesn't change during tests, for
    ;; example due to handling temporary files.
    (let* ((tmp-name1 (tramp--test-make-temp-name nil quoted))
	   (tmp-name2 (expand-file-name "bla" tmp-name1))
	   attr)
      (unwind-protect
	  (progn
	    (make-directory tmp-name1)
	    (should (file-directory-p tmp-name1))
	    (make-directory tmp-name2)
	    (should (file-directory-p tmp-name2))
	    (write-region "foo" nil (expand-file-name "foo" tmp-name2))
	    (write-region "bar" nil (expand-file-name "bar" tmp-name2))
	    (write-region "boz" nil (expand-file-name "boz" tmp-name2))
	    (setq attr (directory-files-and-attributes tmp-name2))
	    (should (consp attr))
	    ;; Dumb remote shells without perl(1) or stat(1) are not
	    ;; able to return the date correctly.  They say "don't know".
	    (dolist (elt attr)
	      (unless
		  (equal
		   (nth
		    5 (file-attributes (expand-file-name (car elt) tmp-name2)))
		   '(0 0))
		(should
		 (equal (file-attributes (expand-file-name (car elt) tmp-name2))
			(cdr elt)))))
	    (setq attr (directory-files-and-attributes tmp-name2 'full))
	    (dolist (elt attr)
	      (unless (equal (nth 5 (file-attributes (car elt))) '(0 0))
		(should
		 (equal (file-attributes (car elt)) (cdr elt)))))
	    (setq attr (directory-files-and-attributes tmp-name2 nil "^b"))
	    (should (equal (mapcar 'car attr) '("bar" "boz"))))

	;; Cleanup.
	(ignore-errors (delete-directory tmp-name1 'recursive))))))

(ert-deftest tramp-test20-file-modes ()
  "Check `file-modes'.
This tests also `file-executable-p', `file-writable-p' and `set-file-modes'."
  (skip-unless (tramp--test-enabled))
  (skip-unless (tramp--test-sh-p))

  (dolist (quoted (if (tramp--test-expensive-test) '(nil t) '(nil)))
    (let ((tmp-name (tramp--test-make-temp-name nil quoted)))
      (unwind-protect
	  (progn
	    (write-region "foo" nil tmp-name)
	    (should (file-exists-p tmp-name))
	    (set-file-modes tmp-name #o777)
	    (should (= (file-modes tmp-name) #o777))
	    (should (file-executable-p tmp-name))
	    (should (file-writable-p tmp-name))
	    (set-file-modes tmp-name #o444)
	    (should (= (file-modes tmp-name) #o444))
	    (should-not (file-executable-p tmp-name))
	    ;; A file is always writable for user "root".
	    (unless (zerop (nth 2 (file-attributes tmp-name)))
	      (should-not (file-writable-p tmp-name))))

	;; Cleanup.
	(ignore-errors (delete-file tmp-name))))))

(ert-deftest tramp-test21-file-links ()
  "Check `file-symlink-p'.
This tests also `make-symbolic-link', `file-truename' and `add-name-to-file'."
  (skip-unless (tramp--test-enabled))
  ;; The semantics has changed heavily in Emacs 26.1.  We cannot test
  ;; older Emacsen, therefore.
  (skip-unless (tramp--test-emacs26-p))
  ;; Remacs: skipped on OSX until fixed upstream.
  (skip-unless (not (eq system-type 'darwin)))

  (dolist (quoted (if (tramp--test-expensive-test) '(nil t) '(nil)))
    ;; We must use `file-truename' for the temporary directory,
    ;; because it could be located on a symlinked directory.  This
    ;; would let the test fail.
    (let* ((tramp-test-temporary-file-directory
	    (file-truename tramp-test-temporary-file-directory))
	   (tmp-name1 (tramp--test-make-temp-name nil quoted))
	   (tmp-name2 (tramp--test-make-temp-name nil quoted))
	   (tmp-name3 (tramp--test-make-temp-name 'local quoted))
	   (tmp-name4 (tramp--test-make-temp-name nil quoted))
	   (tmp-name5
	    (expand-file-name (file-name-nondirectory tmp-name1) tmp-name4)))
      ;; Check `make-symbolic-link'.
      (unwind-protect
	  (tramp--test-ignore-make-symbolic-link-error
	    (write-region "foo" nil tmp-name1)
	    (should (file-exists-p tmp-name1))
	    (make-symbolic-link tmp-name1 tmp-name2)
	    (should
	     (string-equal
	      (funcall
	       (if quoted 'tramp-compat-file-name-unquote 'identity)
	       (file-remote-p tmp-name1 'localname))
	      (file-symlink-p tmp-name2)))
	    (when (tramp--test-expensive-test)
	      (should-error
	       (make-symbolic-link tmp-name1 tmp-name2)
	       :type 'file-already-exists))
	    (when (tramp--test-expensive-test)
	      ;; A number means interactive case.
	      (cl-letf (((symbol-function 'yes-or-no-p) 'ignore))
		(should-error
		 (make-symbolic-link tmp-name1 tmp-name2 0)
		 :type 'file-already-exists)))
	    (cl-letf (((symbol-function 'yes-or-no-p) (lambda (_prompt) t)))
	      (make-symbolic-link tmp-name1 tmp-name2 0)
	      (should
	       (string-equal
		(funcall
		 (if quoted 'tramp-compat-file-name-unquote 'identity)
		 (file-remote-p tmp-name1 'localname))
		(file-symlink-p tmp-name2))))
	    (make-symbolic-link tmp-name1 tmp-name2 'ok-if-already-exists)
	    (should
	     (string-equal
	      (funcall
	       (if quoted 'tramp-compat-file-name-unquote 'identity)
	       (file-remote-p tmp-name1 'localname))
	      (file-symlink-p tmp-name2)))
	    ;; If we use the local part of `tmp-name1', it shall still work.
	    (make-symbolic-link
	     (file-remote-p tmp-name1 'localname)
	     tmp-name2 'ok-if-already-exists)
	    (should
	     (string-equal
	      (funcall
	       (if quoted 'tramp-compat-file-name-unquote 'identity)
	       (file-remote-p tmp-name1 'localname))
	      (file-symlink-p tmp-name2)))
	    ;; `tmp-name3' is a local file name.  Therefore, the link
	    ;; target remains unchanged, even if quoted.
	    ;; `make-symbolic-link' might not be permitted on w32 systems.
	    (unless (tramp--test-windows-nt)
	      (make-symbolic-link tmp-name1 tmp-name3)
	      (should
	       (string-equal tmp-name1 (file-symlink-p tmp-name3))))
	    ;; Check directory as newname.
	    (make-directory tmp-name4)
	    (when (tramp--test-expensive-test)
	      (should-error
	       (make-symbolic-link tmp-name1 tmp-name4)
	       :type 'file-already-exists))
	    (make-symbolic-link tmp-name1 (file-name-as-directory tmp-name4))
	    (should
	     (string-equal
	      (funcall
	       (if quoted 'tramp-compat-file-name-unquote 'identity)
	       (file-remote-p tmp-name1 'localname))
	      (file-symlink-p tmp-name5)))
	    ;; `smbclient' does not show symlinks in directories, so
	    ;; we cannot delete a non-empty directory.  We delete the
	    ;; file explicitly.
	    (delete-file tmp-name5))

	;; Cleanup.
	(ignore-errors
	  (delete-file tmp-name1)
	  (delete-file tmp-name2)
	  (delete-file tmp-name3)
	  (delete-directory tmp-name4 'recursive)))

      ;; Check `add-name-to-file'.
      (unwind-protect
	  (when (tramp--test-expensive-test)
	    (write-region "foo" nil tmp-name1)
	    (should (file-exists-p tmp-name1))
	    (add-name-to-file tmp-name1 tmp-name2)
	    (should (file-regular-p tmp-name2))
	    (should-error
	     (add-name-to-file tmp-name1 tmp-name2)
	     :type 'file-already-exists)
	    ;; A number means interactive case.
	    (cl-letf (((symbol-function 'yes-or-no-p) 'ignore))
	      (should-error
	       (add-name-to-file tmp-name1 tmp-name2 0)
	       :type 'file-already-exists))
	    (cl-letf (((symbol-function 'yes-or-no-p) (lambda (_prompt) t)))
	       (add-name-to-file tmp-name1 tmp-name2 0)
	       (should (file-regular-p tmp-name2)))
	    (add-name-to-file tmp-name1 tmp-name2 'ok-if-already-exists)
	    (should-not (file-symlink-p tmp-name2))
	    (should (file-regular-p tmp-name2))
	    ;; `tmp-name3' is a local file name.
	    (should-error
	     (add-name-to-file tmp-name1 tmp-name3)
	     :type 'file-error)
	    ;; Check directory as newname.
	    (make-directory tmp-name4)
	    (should-error
	     (add-name-to-file tmp-name1 tmp-name4)
	     :type 'file-already-exists)
	    (add-name-to-file tmp-name1 (file-name-as-directory tmp-name4))
	    (should
	     (file-regular-p
	      (expand-file-name (file-name-nondirectory tmp-name1) tmp-name4))))

	;; Cleanup.
	(ignore-errors
	  (delete-file tmp-name1)
	  (delete-file tmp-name2)
	  (delete-directory tmp-name4 'recursive)))

      ;; Check `file-truename'.
      (unwind-protect
	  (tramp--test-ignore-make-symbolic-link-error
	    (write-region "foo" nil tmp-name1)
	    (should (file-exists-p tmp-name1))
	    (should (string-equal tmp-name1 (file-truename tmp-name1)))
	    (make-symbolic-link tmp-name1 tmp-name2)
	    (should (file-symlink-p tmp-name2))
	    (should-not (string-equal tmp-name2 (file-truename tmp-name2)))
	    (should
	     (string-equal (file-truename tmp-name1) (file-truename tmp-name2)))
	    (should (file-equal-p tmp-name1 tmp-name2))
	    ;; Check relative symlink file name.
	    (delete-file tmp-name2)
	    (let ((default-directory tramp-test-temporary-file-directory))
	      (make-symbolic-link (file-name-nondirectory tmp-name1) tmp-name2))
	    (should (file-symlink-p tmp-name2))
	    (should-not (string-equal tmp-name2 (file-truename tmp-name2)))
	    (should
	     (string-equal (file-truename tmp-name1) (file-truename tmp-name2)))
	    (should (file-equal-p tmp-name1 tmp-name2))
	    ;; Symbolic links could look like a remote file name.
	    ;; They must be quoted then.
	    (delete-file tmp-name2)
	    (make-symbolic-link
	     (funcall
	      (if quoted 'tramp-compat-file-name-unquote 'identity)
	      "/penguin:motd:")
	     tmp-name2)
	    (should (file-symlink-p tmp-name2))
	    (should
	     (string-equal
	      (file-truename tmp-name2)
	      (tramp-compat-file-name-quote
	       (concat (file-remote-p tmp-name2) "/penguin:motd:"))))
	    ;; `tmp-name3' is a local file name.
	    ;; `make-symbolic-link' might not be permitted on w32 systems.
	    (unless (tramp--test-windows-nt)
	      (make-symbolic-link tmp-name1 tmp-name3)
	      (should (file-symlink-p tmp-name3))
              (should-not (string-equal tmp-name3 (file-truename tmp-name3)))
	      ;; `file-truename' returns a quoted file name for `tmp-name3'.
	      ;; We must unquote it.
	      (should
	       (string-equal
		(funcall
		 (if (tramp--test-emacs27-p)
		     'tramp-compat-file-name-unquote 'identity)
		 (file-truename tmp-name1))
		(tramp-compat-file-name-unquote (file-truename tmp-name3))))))

	;; Cleanup.
	(ignore-errors
	  (delete-file tmp-name1)
	  (delete-file tmp-name2)
	  (delete-file tmp-name3)))

      ;; Symbolic links could be nested.
      (unwind-protect
	  (tramp--test-ignore-make-symbolic-link-error
	    (make-directory tmp-name1)
	    (should (file-directory-p tmp-name1))
	    (let* ((tramp-test-temporary-file-directory
		    (file-truename tmp-name1))
		   (tmp-name2 (tramp--test-make-temp-name nil quoted))
		   (tmp-name3 tmp-name2)
		   (number-nesting 15))
	      (dotimes (_ number-nesting)
		(make-symbolic-link
		 tmp-name3
		 (setq tmp-name3 (tramp--test-make-temp-name nil quoted))))
	      (should
	       (string-equal
		(file-truename tmp-name2)
		(file-truename tmp-name3)))
	      (when (tramp--test-expensive-test)
		(should-error
		 (with-temp-buffer (insert-file-contents tmp-name2))
		 :type tramp-file-missing))
	      (when (tramp--test-expensive-test)
		(should-error
		 (with-temp-buffer (insert-file-contents tmp-name3))
		 :type tramp-file-missing))
	      ;; `directory-files' does not show symlinks to
	      ;; non-existing targets in the "smb" case.  So we remove
	      ;; the symlinks manually.
	      (while (stringp (setq tmp-name2 (file-symlink-p tmp-name3)))
		(delete-file tmp-name3)
		(setq tmp-name3 (concat (file-remote-p tmp-name3) tmp-name2)))))

	;; Cleanup.
	(ignore-errors (delete-directory tmp-name1 'recursive)))

      ;; Detect cyclic symbolic links.
      (unwind-protect
<<<<<<< HEAD
	  (tramp--test-ignore-make-symbolic-link-error
	    (make-symbolic-link tmp-name2 tmp-name1)
	    (should (file-symlink-p tmp-name1))
	    (if (tramp-smb-file-name-p tramp-test-temporary-file-directory)
		;; The symlink command of `smbclient' detects the
		;; cycle already.
		(should-error
		 (make-symbolic-link tmp-name1 tmp-name2)
		 :type 'file-error)
	      (make-symbolic-link tmp-name1 tmp-name2)
	      (should (file-symlink-p tmp-name2))
	      (should-error (file-truename tmp-name1) :type 'file-error)))
=======
	  (when (tramp--test-expensive-test)
	    (tramp--test-ignore-make-symbolic-link-error
	     (make-symbolic-link tmp-name2 tmp-name1)
	     (should (file-symlink-p tmp-name1))
	     (if (tramp-smb-file-name-p tramp-test-temporary-file-directory)
		 ;; The symlink command of `smbclient' detects the
		 ;; cycle already.
		 (should-error
		  (make-symbolic-link tmp-name1 tmp-name2)
		  :type 'file-error)
	       (make-symbolic-link tmp-name1 tmp-name2)
	       (should (file-symlink-p tmp-name2))
	       (should-error (file-truename tmp-name1) :type 'file-error))))
>>>>>>> d73d1384

	;; Cleanup.
	(ignore-errors
	  (delete-file tmp-name1)
	  (delete-file tmp-name2)))

      ;; `file-truename' shall preserve trailing link of directories.
      (unless (file-symlink-p tramp-test-temporary-file-directory)
	(let* ((dir1 (directory-file-name tramp-test-temporary-file-directory))
	       (dir2 (file-name-as-directory dir1)))
	  (should (string-equal (file-truename dir1) (expand-file-name dir1)))
	  (should
	   (string-equal (file-truename dir2) (expand-file-name dir2))))))))

(ert-deftest tramp-test22-file-times ()
  "Check `set-file-times' and `file-newer-than-file-p'."
  (skip-unless (tramp--test-enabled))
  (skip-unless (or (tramp--test-adb-p) (tramp--test-sh-p)))

  (dolist (quoted (if (tramp--test-expensive-test) '(nil t) '(nil)))
    (let ((tmp-name1 (tramp--test-make-temp-name nil quoted))
	  (tmp-name2 (tramp--test-make-temp-name nil quoted))
	  (tmp-name3 (tramp--test-make-temp-name nil quoted)))
      (unwind-protect
	  (progn
	    (write-region "foo" nil tmp-name1)
	    (should (file-exists-p tmp-name1))
	    (should (consp (nth 5 (file-attributes tmp-name1))))
	    ;; '(0 0) means don't know, and will be replaced by
	    ;; `current-time'.  Therefore, we use '(0 1).  We skip the
	    ;; test, if the remote handler is not able to set the
	    ;; correct time.
	    (skip-unless (set-file-times tmp-name1 '(0 1)))
	    ;; Dumb remote shells without perl(1) or stat(1) are not
	    ;; able to return the date correctly.  They say "don't know".
	    (unless (equal (nth 5 (file-attributes tmp-name1)) '(0 0))
	      (should (equal (nth 5 (file-attributes tmp-name1)) '(0 1)))
	      (write-region "bla" nil tmp-name2)
	      (should (file-exists-p tmp-name2))
	      (should (file-newer-than-file-p tmp-name2 tmp-name1))
	      ;; `tmp-name3' does not exist.
	      (should (file-newer-than-file-p tmp-name2 tmp-name3))
	      (should-not (file-newer-than-file-p tmp-name3 tmp-name1))))

	;; Cleanup.
	(ignore-errors
	  (delete-file tmp-name1)
	  (delete-file tmp-name2))))))

(ert-deftest tramp-test23-visited-file-modtime ()
  "Check `set-visited-file-modtime' and `verify-visited-file-modtime'."
  (skip-unless (tramp--test-enabled))

  (dolist (quoted (if (tramp--test-expensive-test) '(nil t) '(nil)))
    (let ((tmp-name (tramp--test-make-temp-name nil quoted)))
      (unwind-protect
	  (progn
	    (write-region "foo" nil tmp-name)
	    (should (file-exists-p tmp-name))
	    (with-temp-buffer
	      (insert-file-contents tmp-name)
	      (should (verify-visited-file-modtime))
	      (set-visited-file-modtime '(0 1))
	      (should (verify-visited-file-modtime))
	      (should (equal (visited-file-modtime) '(0 1 0 0)))))

	;; Cleanup.
	(ignore-errors (delete-file tmp-name))))))

;; This test is inspired by Bug#29149.
(ert-deftest tramp-test24-file-acl ()
  "Check that `file-acl' and `set-file-acl' work proper."
  (skip-unless (tramp--test-enabled))
  (skip-unless (file-acl tramp-test-temporary-file-directory))

  ;; `filename-non-special' has been fixed in Emacs 27.1, see Bug#29579.
<<<<<<< HEAD
  (dolist (quoted (if (and tramp--test-expensive-test (tramp--test-emacs27-p))
=======
  (dolist (quoted (if (and (tramp--test-expensive-test) (tramp--test-emacs27-p))
>>>>>>> d73d1384
		      '(nil t) '(nil)))
    (let ((tmp-name1 (tramp--test-make-temp-name nil quoted))
	  (tmp-name2 (tramp--test-make-temp-name nil quoted))
	  (tmp-name3 (tramp--test-make-temp-name 'local quoted)))
      ;; Both files are remote.
      (unwind-protect
	  (progn
	    ;; Two files with same ACLs.
	    (write-region "foo" nil tmp-name1)
	    (should (file-exists-p tmp-name1))
	    (should (file-acl tmp-name1))
	    (copy-file tmp-name1 tmp-name2 nil nil nil 'preserve-permissions)
	    (should (file-acl tmp-name2))
	    (should (string-equal (file-acl tmp-name1) (file-acl tmp-name2)))
	    ;; Different permissions mean different ACLs.
	    (when (not (tramp--test-windows-nt-or-smb-p))
	      (set-file-modes tmp-name1 #o777)
	      (set-file-modes tmp-name2 #o444)
	      (should-not
	       (string-equal (file-acl tmp-name1) (file-acl tmp-name2))))
	    ;; Copy ACL.  Not all remote handlers support it, so we test.
	    (when (set-file-acl tmp-name2 (file-acl tmp-name1))
	      (should (string-equal (file-acl tmp-name1) (file-acl tmp-name2))))
	    ;; An invalid ACL does not harm.
	    (should-not (set-file-acl tmp-name2 "foo")))

	;; Cleanup.
	(ignore-errors (delete-file tmp-name1))
	(ignore-errors (delete-file tmp-name2)))

      ;; Remote and local file.
      (unwind-protect
	  (when (and (file-acl temporary-file-directory)
		     (not (tramp--test-windows-nt-or-smb-p)))
	    ;; Two files with same ACLs.
	    (write-region "foo" nil tmp-name1)
	    (should (file-exists-p tmp-name1))
	    (should (file-acl tmp-name1))
	    (copy-file tmp-name1 tmp-name3 nil nil nil 'preserve-permissions)
	    (should (file-acl tmp-name3))
	    (should (string-equal (file-acl tmp-name1) (file-acl tmp-name3)))
	    ;; Different permissions mean different ACLs.
	    (set-file-modes tmp-name1 #o777)
	    (set-file-modes tmp-name3 #o444)
	    (should-not
	     (string-equal (file-acl tmp-name1) (file-acl tmp-name3)))
	    ;; Copy ACL.  Since we don't know whether Emacs is built
	    ;; with local ACL support, we must check it.
	    (when (set-file-acl tmp-name3 (file-acl tmp-name1))
	      (should (string-equal (file-acl tmp-name1) (file-acl tmp-name3))))

	    ;; Two files with same ACLs.
	    (delete-file tmp-name1)
	    (copy-file tmp-name3 tmp-name1 nil nil nil 'preserve-permissions)
	    (should (file-acl tmp-name1))
	    (should (string-equal (file-acl tmp-name1) (file-acl tmp-name3)))
	    ;; Different permissions mean different ACLs.
	    (set-file-modes tmp-name1 #o777)
	    (set-file-modes tmp-name3 #o444)
	    (should-not
	     (string-equal (file-acl tmp-name1) (file-acl tmp-name3)))
	    ;; Copy ACL.
	    (set-file-acl tmp-name1 (file-acl tmp-name3))
	    (should (string-equal (file-acl tmp-name1) (file-acl tmp-name3))))

	;; Cleanup.
	(ignore-errors (delete-file tmp-name1))
	(ignore-errors (delete-file tmp-name3))))))

(ert-deftest tramp-test25-file-selinux ()
  "Check `file-selinux-context' and `set-file-selinux-context'."
  (skip-unless (tramp--test-enabled))
  (skip-unless
   (not (equal (file-selinux-context tramp-test-temporary-file-directory)
	       '(nil nil nil nil))))

  ;; `filename-non-special' has been fixed in Emacs 27.1, see Bug#29579.
<<<<<<< HEAD
  (dolist (quoted (if (and tramp--test-expensive-test (tramp--test-emacs27-p))
=======
  (dolist (quoted (if (and (tramp--test-expensive-test) (tramp--test-emacs27-p))
>>>>>>> d73d1384
		      '(nil t) '(nil)))
    (let ((tmp-name1 (tramp--test-make-temp-name nil quoted))
	  (tmp-name2 (tramp--test-make-temp-name nil quoted))
	  (tmp-name3 (tramp--test-make-temp-name 'local quoted)))
      ;; Both files are remote.
      (unwind-protect
	  (progn
	    ;; Two files with same SELinux context.
	    (write-region "foo" nil tmp-name1)
	    (should (file-exists-p tmp-name1))
	    (should (file-selinux-context tmp-name1))
	    (copy-file tmp-name1 tmp-name2)
	    (should (file-selinux-context tmp-name2))
	    (should
	     (equal
	      (file-selinux-context tmp-name1)
	      (file-selinux-context tmp-name2)))
	    ;; Check different SELinux context.  We cannot support
	    ;; different ranges in this test; let's assume the most
	    ;; likely one.
	    (let ((context (file-selinux-context tmp-name1)))
	      (when (and (string-equal (nth 3 context) "s0")
			 (setcar (nthcdr 3 context) "s0:c0")
			 (set-file-selinux-context tmp-name1 context))
		(should-not
		 (equal
		  (file-selinux-context tmp-name1)
		  (file-selinux-context tmp-name2)))))
	    ;; Copy SELinux context.
	    (should
	     (set-file-selinux-context
	      tmp-name2 (file-selinux-context tmp-name1)))
	    (should
	     (equal
	      (file-selinux-context tmp-name1)
	      (file-selinux-context tmp-name2)))
	    ;; An invalid SELinux context does not harm.
	    (should-not (set-file-selinux-context tmp-name2 "foo")))

	;; Cleanup.
	(ignore-errors (delete-file tmp-name1))
	(ignore-errors (delete-file tmp-name2)))

      ;; Remote and local file.
      (unwind-protect
	  (when (and (not
		      (or (equal (file-selinux-context temporary-file-directory)
				 '(nil nil nil nil))
			  (tramp--test-windows-nt-or-smb-p)))
		     ;; Both users shall use the same SELinux context.
		     (string-equal
		      (let ((default-directory temporary-file-directory))
			(shell-command-to-string "id -Z"))
		      (let ((default-directory
			      tramp-test-temporary-file-directory))
			(shell-command-to-string "id -Z"))))

	    ;; Two files with same SELinux context.
	    (write-region "foo" nil tmp-name1)
	    (should (file-exists-p tmp-name1))
	    (should (file-selinux-context tmp-name1))
	    (copy-file tmp-name1 tmp-name3)
	    (should (file-selinux-context tmp-name3))
	    ;; We cannot expect that copying over file system
	    ;; boundaries keeps SELinux context.  So we copy it
	    ;; explicitly.
	    (should
	     (set-file-selinux-context
	      tmp-name3 (file-selinux-context tmp-name1)))
	    (should
	     (equal
	      (file-selinux-context tmp-name1)
	      (file-selinux-context tmp-name3)))
	    ;; Check different SELinux context.  We cannot support
	    ;; different ranges in this test; let's assume the most
	    ;; likely one.
	    (let ((context (file-selinux-context tmp-name1)))
	      (when (and (string-equal (nth 3 context) "s0")
			 (setcar (nthcdr 3 context) "s0:c0")
			 (set-file-selinux-context tmp-name1 context))
		(should-not
		 (equal
		  (file-selinux-context tmp-name1)
		  (file-selinux-context tmp-name3)))))
	    ;; Copy SELinux context.
	    (should
	     (set-file-selinux-context
	      tmp-name3 (file-selinux-context tmp-name1)))
	    (should
	     (equal
	      (file-selinux-context tmp-name1)
	      (file-selinux-context tmp-name3)))

	    ;; Two files with same SELinux context.
	    (delete-file tmp-name1)
	    (copy-file tmp-name3 tmp-name1)
	    (should (file-selinux-context tmp-name1))
	    ;; We cannot expect that copying over file system
	    ;; boundaries keeps SELinux context.  So we copy it
	    ;; explicitly.
	    (should
	     (set-file-selinux-context
	      tmp-name1 (file-selinux-context tmp-name3)))
	    (should
	     (equal
	      (file-selinux-context tmp-name1)
	      (file-selinux-context tmp-name3)))
	    ;; Check different SELinux context.  We cannot support
	    ;; different ranges in this test; let's assume the most
	    ;; likely one.
	    (let ((context (file-selinux-context tmp-name3)))
	      (when (and (string-equal (nth 3 context) "s0")
			 (setcar (nthcdr 3 context) "s0:c0")
			 (set-file-selinux-context tmp-name3 context))
		(should-not
		 (equal
		  (file-selinux-context tmp-name1)
		  (file-selinux-context tmp-name3)))))
	    ;; Copy SELinux context.
	    (should
	     (set-file-selinux-context
	      tmp-name1 (file-selinux-context tmp-name3)))
	    (should
	     (equal
	      (file-selinux-context tmp-name1)
	      (file-selinux-context tmp-name3))))

	;; Cleanup.
	(ignore-errors (delete-file tmp-name1))
	(ignore-errors (delete-file tmp-name3))))))

(ert-deftest tramp-test26-file-name-completion ()
  "Check `file-name-completion' and `file-name-all-completions'."
  (skip-unless (tramp--test-enabled))

  ;; Method and host name in completion mode.  This kind of completion
  ;; does not work on MS Windows.
  (when (not (memq system-type '(cygwin windows-nt)))
    (let ((method (file-remote-p tramp-test-temporary-file-directory 'method))
	  (host (file-remote-p tramp-test-temporary-file-directory 'host))
          (orig-syntax tramp-syntax))
      (when (and (stringp host) (string-match tramp-host-with-port-regexp host))
	(setq host (match-string 1 host)))

      (unwind-protect
          (dolist
	      (syntax
	       (if (tramp--test-expensive-test)
		   (tramp-syntax-values) `(,orig-syntax)))
            (tramp-change-syntax syntax)
            (let ;; This is needed for the `simplified' syntax.
                ((method-marker
                  (if (zerop (length tramp-method-regexp))
                      "" tramp-default-method-marker))
                 ;; This is needed for the `separate' syntax.
                 (prefix-format (substring tramp-prefix-format 1)))
              ;; Complete method name.
	      (unless (or (zerop (length method))
                          (zerop (length tramp-method-regexp)))
	        (should
	         (member
		  (concat prefix-format method tramp-postfix-method-format)
		  (file-name-all-completions
                   (concat prefix-format (substring method 0 1)) "/"))))
              ;; Complete host name for default method.  With gvfs
              ;; based methods, host name will be determined as
              ;; host.local, so we omit the test.
	      (let ((tramp-default-method (or method tramp-default-method)))
		(unless (or (zerop (length host))
			    (tramp--test-gvfs-p tramp-default-method))
		  (should
		   (member
		    (concat
                     prefix-format method-marker tramp-postfix-method-format
                     host tramp-postfix-host-format)
		    (file-name-all-completions
		     (concat
                      prefix-format method-marker tramp-postfix-method-format
                      (substring host 0 1))
                     "/")))))
              ;; Complete host name.
	      (unless (or (zerop (length method))
                          (zerop (length tramp-method-regexp))
                          (zerop (length host))
			  (tramp--test-gvfs-p method))
	        (should
	         (member
		  (concat
                   prefix-format method tramp-postfix-method-format
                   host tramp-postfix-host-format)
		  (file-name-all-completions
		   (concat prefix-format method tramp-postfix-method-format)
                   "/"))))))

	;; Cleanup.
        (tramp-change-syntax orig-syntax))))

  (dolist (n-e '(nil t))
    (dolist (quoted (if (tramp--test-expensive-test) '(nil t) '(nil)))
      (let ((non-essential n-e)
	    (tmp-name (tramp--test-make-temp-name nil quoted)))

	(unwind-protect
	    (progn
	      ;; Local files.
	      (make-directory tmp-name)
	      (should (file-directory-p tmp-name))
	      (write-region "foo" nil (expand-file-name "foo" tmp-name))
	      (should (file-exists-p (expand-file-name "foo" tmp-name)))
	      (write-region "bar" nil (expand-file-name "bold" tmp-name))
	      (should (file-exists-p (expand-file-name "bold" tmp-name)))
	      (make-directory (expand-file-name "boz" tmp-name))
	      (should (file-directory-p (expand-file-name "boz" tmp-name)))
	      (should (equal (file-name-completion "fo" tmp-name) "foo"))
	      (should (equal (file-name-completion "foo" tmp-name) t))
	      (should (equal (file-name-completion "b" tmp-name) "bo"))
	      (should-not (file-name-completion "a" tmp-name))
	      (should
	       (equal
		(file-name-completion "b" tmp-name 'file-directory-p) "boz/"))
	      (should
	       (equal (file-name-all-completions "fo" tmp-name) '("foo")))
	      (should
	       (equal
		(sort (file-name-all-completions "b" tmp-name) 'string-lessp)
		'("bold" "boz/")))
	      (should-not (file-name-all-completions "a" tmp-name))
	      ;; `completion-regexp-list' restricts the completion to
	      ;; files which match all expressions in this list.
	      (let ((completion-regexp-list
		     `(,directory-files-no-dot-files-regexp "b")))
		(should
		 (equal (file-name-completion "" tmp-name) "bo"))
		(should
		 (equal
		  (sort (file-name-all-completions "" tmp-name) 'string-lessp)
		  '("bold" "boz/"))))
	      ;; `file-name-completion' ignores file names that end in
	      ;; any string in `completion-ignored-extensions'.
	      (let ((completion-ignored-extensions '(".ext")))
		(write-region "foo" nil (expand-file-name "foo.ext" tmp-name))
		(should (file-exists-p (expand-file-name "foo.ext" tmp-name)))
		(should (equal (file-name-completion "fo" tmp-name) "foo"))
		(should (equal (file-name-completion "foo" tmp-name) t))
		(should
		 (equal (file-name-completion "foo." tmp-name) "foo.ext"))
		(should (equal (file-name-completion "foo.ext" tmp-name) t))
		;; `file-name-all-completions' is not affected.
		(should
		 (equal
		  (sort (file-name-all-completions "" tmp-name) 'string-lessp)
		  '("../" "./" "bold" "boz/" "foo" "foo.ext")))))

	  ;; Cleanup.
	  (ignore-errors (delete-directory tmp-name 'recursive)))))))

(ert-deftest tramp-test27-load ()
  "Check `load'."
  (skip-unless (tramp--test-enabled))

  (dolist (quoted (if (tramp--test-expensive-test) '(nil t) '(nil)))
    (let ((tmp-name (tramp--test-make-temp-name nil quoted)))
      (unwind-protect
	  (progn
	    (load tmp-name 'noerror 'nomessage)
	    (should-not (featurep 'tramp-test-load))
	    (write-region "(provide 'tramp-test-load)" nil tmp-name)
	    ;; `load' in lread.c does not pass `must-suffix'.  Why?
	    ;;(should-error
	    ;; (load tmp-name nil 'nomessage 'nosuffix 'must-suffix)
	    ;; :type 'file-error)
	    (load tmp-name nil 'nomessage 'nosuffix)
	    (should (featurep 'tramp-test-load)))

	;; Cleanup.
	(ignore-errors
	  (and (featurep 'tramp-test-load) (unload-feature 'tramp-test-load))
	  (delete-file tmp-name))))))

(ert-deftest tramp-test28-process-file ()
  "Check `process-file'."
  :tags '(:expensive-test)
  (skip-unless (tramp--test-enabled))
  (skip-unless (or (tramp--test-adb-p) (tramp--test-sh-p)))

  (dolist (quoted (if (tramp--test-expensive-test) '(nil t) '(nil)))
    (let* ((tmp-name (tramp--test-make-temp-name nil quoted))
	   (fnnd (file-name-nondirectory tmp-name))
	   (default-directory tramp-test-temporary-file-directory)
	   kill-buffer-query-functions)
      (unwind-protect
	  (progn
	    ;; We cannot use "/bin/true" and "/bin/false"; those paths
	    ;; do not exist on hydra.
	    (should (zerop (process-file "true")))
	    (should-not (zerop (process-file "false")))
	    (should-not (zerop (process-file "binary-does-not-exist")))
	    (with-temp-buffer
	      (write-region "foo" nil tmp-name)
	      (should (file-exists-p tmp-name))
	      (should (zerop (process-file "ls" nil t nil fnnd)))
	      ;; `ls' could produce colorized output.
	      (goto-char (point-min))
	      (while
		  (re-search-forward tramp-display-escape-sequence-regexp nil t)
		(replace-match "" nil nil))
	      (should (string-equal (format "%s\n" fnnd) (buffer-string)))
	      (should-not (get-buffer-window (current-buffer) t))

	      ;; Second run. The output must be appended.
	      (goto-char (point-max))
	      (should (zerop (process-file "ls" nil t t fnnd)))
	      ;; `ls' could produce colorized output.
	      (goto-char (point-min))
	      (while
		  (re-search-forward tramp-display-escape-sequence-regexp nil t)
		(replace-match "" nil nil))
	      (should
	       (string-equal (format "%s\n%s\n" fnnd fnnd) (buffer-string)))
	      ;; A non-nil DISPLAY must not raise the buffer.
	      (should-not (get-buffer-window (current-buffer) t))))

	;; Cleanup.
	(ignore-errors (delete-file tmp-name))))))

(ert-deftest tramp-test29-start-file-process ()
  "Check `start-file-process'."
  :tags '(:expensive-test)
  (skip-unless (tramp--test-enabled))
  (skip-unless (tramp--test-sh-p))

  (dolist (quoted (if (tramp--test-expensive-test) '(nil t) '(nil)))
    (let ((default-directory tramp-test-temporary-file-directory)
	  (tmp-name (tramp--test-make-temp-name nil quoted))
	  kill-buffer-query-functions proc)
      (unwind-protect
	  (with-temp-buffer
	    (setq proc (start-file-process "test1" (current-buffer) "cat"))
	    (should (processp proc))
	    (should (equal (process-status proc) 'run))
	    (process-send-string proc "foo")
	    (process-send-eof proc)
	    ;; Read output.
	    (with-timeout (10 (ert-fail "`start-file-process' timed out"))
	      (while (< (- (point-max) (point-min)) (length "foo"))
		(accept-process-output proc 0.1)))
	    (should (string-equal (buffer-string) "foo")))

	;; Cleanup.
	(ignore-errors (delete-process proc)))

      (unwind-protect
	  (with-temp-buffer
	    (write-region "foo" nil tmp-name)
	    (should (file-exists-p tmp-name))
	    (setq proc
		  (start-file-process
		   "test2" (current-buffer)
		   "cat" (file-name-nondirectory tmp-name)))
	    (should (processp proc))
	    ;; Read output.
	    (with-timeout (10 (ert-fail "`start-file-process' timed out"))
	      (while (< (- (point-max) (point-min)) (length "foo"))
		(accept-process-output proc 0.1)))
	    (should (string-equal (buffer-string) "foo")))

	;; Cleanup.
	(ignore-errors
	  (delete-process proc)
	  (delete-file tmp-name)))

      (unwind-protect
	  (with-temp-buffer
	    (setq proc (start-file-process "test3" (current-buffer) "cat"))
	    (should (processp proc))
	    (should (equal (process-status proc) 'run))
	    (set-process-filter
	     proc
	     (lambda (p s) (with-current-buffer (process-buffer p) (insert s))))
	    (process-send-string proc "foo")
	    (process-send-eof proc)
	    ;; Read output.
	    (with-timeout (10 (ert-fail "`start-file-process' timed out"))
	      (while (< (- (point-max) (point-min)) (length "foo"))
		(accept-process-output proc 0.1)))
	    (should (string-equal (buffer-string) "foo")))

	;; Cleanup.
	(ignore-errors (delete-process proc))))))

(ert-deftest tramp-test30-interrupt-process ()
  "Check `interrupt-process'."
  :tags '(:expensive-test)
  (skip-unless (tramp--test-enabled))
  (skip-unless (tramp--test-sh-p))
  ;; Since Emacs 26.1.
  (skip-unless (boundp 'interrupt-process-functions))

  (let ((default-directory tramp-test-temporary-file-directory)
	kill-buffer-query-functions proc)
    (unwind-protect
	(with-temp-buffer
	  (setq proc (start-file-process "test" (current-buffer) "sleep" "10"))
	  (should (processp proc))
	  (should (process-live-p proc))
	  (should (equal (process-status proc) 'run))
	  (should (numberp (process-get proc 'remote-pid)))
	  (should (interrupt-process proc))
	  ;; Let the process accept the interrupt.
          (accept-process-output proc 1 nil 0)
	  (should-not (process-live-p proc))
	  ;; An interrupted process cannot be interrupted, again.
	  (should-error (interrupt-process proc) :type 'error))

      ;; Cleanup.
      (ignore-errors (delete-process proc)))))

(ert-deftest tramp-test31-shell-command ()
  "Check `shell-command'."
  :tags '(:expensive-test)
  (skip-unless (tramp--test-enabled))
  (skip-unless (tramp--test-sh-p))

  (dolist (quoted (if (tramp--test-expensive-test) '(nil t) '(nil)))
    (let ((tmp-name (tramp--test-make-temp-name nil quoted))
	  (default-directory tramp-test-temporary-file-directory)
	  ;; Suppress nasty messages.
	  (inhibit-message t)
	  kill-buffer-query-functions)
      (unwind-protect
	  (with-temp-buffer
	    (write-region "foo" nil tmp-name)
	    (should (file-exists-p tmp-name))
	    (shell-command
	     (format "ls %s" (file-name-nondirectory tmp-name))
	     (current-buffer))
	    ;; `ls' could produce colorized output.
	    (goto-char (point-min))
	    (while
		(re-search-forward tramp-display-escape-sequence-regexp nil t)
	      (replace-match "" nil nil))
	    (should
	     (string-equal
	      (format "%s\n" (file-name-nondirectory tmp-name))
	      (buffer-string))))

	;; Cleanup.
	(ignore-errors (delete-file tmp-name)))

      (unwind-protect
	  (with-temp-buffer
	    (write-region "foo" nil tmp-name)
	    (should (file-exists-p tmp-name))
	    (async-shell-command
	     (format "ls %s" (file-name-nondirectory tmp-name))
	     (current-buffer))
	    ;; Read output.
	    (with-timeout (10 (ert-fail "`async-shell-command' timed out"))
	      (while (< (- (point-max) (point-min))
			(1+ (length (file-name-nondirectory tmp-name))))
		(accept-process-output
		 (get-buffer-process (current-buffer)) 0.1)))
	    ;; `ls' could produce colorized output.
	    (goto-char (point-min))
	    (while
		(re-search-forward tramp-display-escape-sequence-regexp nil t)
	      (replace-match "" nil nil))
	    ;; There might be a nasty "Process *Async Shell* finished" message.
	    (goto-char (point-min))
	    (forward-line)
	    (narrow-to-region (point-min) (point))
	    (should
	     (string-equal
	      (format "%s\n" (file-name-nondirectory tmp-name))
	      (buffer-string))))

	;; Cleanup.
	(ignore-errors (delete-file tmp-name)))

      (unwind-protect
	  (with-temp-buffer
	    (write-region "foo" nil tmp-name)
	    (should (file-exists-p tmp-name))
	    (async-shell-command "read line; ls $line" (current-buffer))
	    (process-send-string
	     (get-buffer-process (current-buffer))
	     (format "%s\n" (file-name-nondirectory tmp-name)))
	    ;; Read output.
	    (with-timeout (10 (ert-fail "`async-shell-command' timed out"))
	      (while (< (- (point-max) (point-min))
			(1+ (length (file-name-nondirectory tmp-name))))
		(accept-process-output
		 (get-buffer-process (current-buffer)) 0.1)))
	    ;; `ls' could produce colorized output.
	    (goto-char (point-min))
	    (while
		(re-search-forward tramp-display-escape-sequence-regexp nil t)
	      (replace-match "" nil nil))
	    ;; There might be a nasty "Process *Async Shell* finished" message.
	    (goto-char (point-min))
	    (forward-line)
	    (narrow-to-region (point-min) (point))
	    (should
	     (string-equal
	      (format "%s\n" (file-name-nondirectory tmp-name))
	      (buffer-string))))

	;; Cleanup.
	(ignore-errors (delete-file tmp-name))))))

(defun tramp--test-shell-command-to-string-asynchronously (command)
  "Like `shell-command-to-string', but for asynchronous processes."
  (with-temp-buffer
    (async-shell-command command (current-buffer))
    (with-timeout (10)
      (while (get-buffer-process (current-buffer))
	(accept-process-output (get-buffer-process (current-buffer)) 0.1)))
    (accept-process-output nil 0.1)
    (buffer-substring-no-properties (point-min) (point-max))))

;; This test is inspired by Bug#23952.
(ert-deftest tramp-test32-environment-variables ()
  "Check that remote processes set / unset environment variables properly."
  :tags '(:expensive-test)
  (skip-unless (tramp--test-enabled))
  (skip-unless (tramp--test-sh-p))

  (dolist (this-shell-command-to-string
	   '(;; Synchronously.
	     shell-command-to-string
	     ;; Asynchronously.
	     tramp--test-shell-command-to-string-asynchronously))

    (let ((default-directory tramp-test-temporary-file-directory)
	  (shell-file-name "/bin/sh")
	  (envvar (concat "VAR_" (upcase (md5 (current-time-string)))))
	  kill-buffer-query-functions)

      (unwind-protect
	  ;; Set a value.
	  (let ((process-environment
		 (cons (concat envvar "=foo") process-environment)))
	    ;; Default value.
	    (should
	     (string-match
	      "foo"
	      (funcall
	       this-shell-command-to-string
	       (format "echo -n ${%s:?bla}" envvar))))))

      (unwind-protect
	  ;; Set the empty value.
	  (let ((process-environment
		 (cons (concat envvar "=") process-environment)))
	    ;; Value is null.
	    (should
	     (string-match
	      "bla"
	      (funcall
	       this-shell-command-to-string
	       (format "echo -n ${%s:?bla}" envvar))))
	    ;; Variable is set.
	    (should
	     (string-match
	      (regexp-quote envvar)
	      (funcall this-shell-command-to-string "set")))))

      ;; We force a reconnect, in order to have a clean environment.
      (tramp-cleanup-connection
       (tramp-dissect-file-name tramp-test-temporary-file-directory)
       'keep-debug 'keep-password)
      (unwind-protect
	  ;; Unset the variable.
	  (let ((tramp-remote-process-environment
		 (cons (concat envvar "=foo")
		       tramp-remote-process-environment)))
	    ;; Set the initial value, we want to unset below.
	    (should
	     (string-match
	      "foo"
	      (funcall
	       this-shell-command-to-string
	       (format "echo -n ${%s:?bla}" envvar))))
	    (let ((process-environment
		   (cons envvar process-environment)))
	      ;; Variable is unset.
	      (should
	       (string-match
		"bla"
		(funcall
		 this-shell-command-to-string
		 (format "echo -n ${%s:?bla}" envvar))))
	      ;; Variable is unset.
	      (should-not
	       (string-match
		(regexp-quote envvar)
		(funcall this-shell-command-to-string "set")))))))))

;; This test is inspired by Bug#27009.
(ert-deftest tramp-test32-environment-variables-and-port-numbers ()
  "Check that two connections with separate ports are different."
  (skip-unless (tramp--test-enabled))
  ;; We test it only for the mock-up connection; otherwise there might
  ;; be problems with the used ports.
  (skip-unless (and (eq tramp-syntax 'default)
                    (tramp--test-mock-p)))

  ;; We force a reconnect, in order to have a clean environment.
  (dolist (dir `(,tramp-test-temporary-file-directory
		 "/mock:localhost#11111:" "/mock:localhost#22222:"))
    (tramp-cleanup-connection
     (tramp-dissect-file-name dir) 'keep-debug 'keep-password))

  (unwind-protect
      (dolist (port '(11111 22222))
	(let* ((default-directory
		 (format "/mock:localhost#%d:%s" port temporary-file-directory))
	       (shell-file-name "/bin/sh")
	       (envvar (concat "VAR_" (upcase (md5 (current-time-string)))))
	       ;; We cannot use `process-environment', because this
	       ;; would be applied in `process-file'.
	       (tramp-remote-process-environment
		(cons
		 (format "%s=%d" envvar port)
		 tramp-remote-process-environment)))
	  (should
	   (string-match
	    (number-to-string port)
	    (string-trim (shell-command-to-string (format "echo $%s" envvar)))))))

    ;; Cleanup.
    (dolist (dir '("/mock:localhost#11111:" "/mock:localhost#22222:"))
      (tramp-cleanup-connection (tramp-dissect-file-name dir)))))

;; The functions were introduced in Emacs 26.1.
(ert-deftest tramp-test33-explicit-shell-file-name ()
  "Check that connection-local `explicit-shell-file-name' is set."
  :tags '(:expensive-test)
  (skip-unless (tramp--test-enabled))
  (skip-unless (tramp--test-sh-p))
  ;; Since Emacs 26.1.
  (skip-unless (and (fboundp 'connection-local-set-profile-variables)
		    (fboundp 'connection-local-set-profiles)))

  ;; `connection-local-set-profile-variables' and
  ;; `connection-local-set-profiles' exist since Emacs 26.1.  We don't
  ;; want to see compiler warnings for older Emacsen.
  (let ((default-directory tramp-test-temporary-file-directory)
	explicit-shell-file-name kill-buffer-query-functions)
    (unwind-protect
	(progn
	  ;; `shell-mode' would ruin our test, because it deletes all
	  ;; buffer local variables.
	  (put 'explicit-shell-file-name 'permanent-local t)
	  ;; Declare connection-local variable `explicit-shell-file-name'.
	  (with-no-warnings
	    (connection-local-set-profile-variables
	     'remote-sh
	     '((explicit-shell-file-name . "/bin/sh")
	       (explicit-sh-args . ("-i"))))
	    (connection-local-set-profiles
	     `(:application tramp
	       :protocol ,(file-remote-p default-directory 'method)
	       :user ,(file-remote-p default-directory 'user)
	       :machine ,(file-remote-p default-directory 'host))
	     'remote-sh))

	  ;; Run interactive shell.  Since the default directory is
	  ;; remote, `explicit-shell-file-name' shall be set in order
	  ;; to avoid a question.
	  (with-current-buffer (get-buffer-create "*shell*")
	    (ignore-errors (kill-process (current-buffer)))
	    (should-not explicit-shell-file-name)
	    (call-interactively 'shell)
	    (should explicit-shell-file-name)))

      (put 'explicit-shell-file-name 'permanent-local nil)
      (kill-buffer "*shell*"))))

(ert-deftest tramp-test34-vc-registered ()
  "Check `vc-registered'."
  :tags '(:expensive-test)
  (skip-unless (tramp--test-enabled))
  (skip-unless (tramp--test-sh-p))

  (dolist (quoted (if (tramp--test-expensive-test) '(nil t) '(nil)))
    (let* ((default-directory tramp-test-temporary-file-directory)
	   (tmp-name1 (tramp--test-make-temp-name nil quoted))
	   (tmp-name2 (expand-file-name "foo" tmp-name1))
	   (tramp-remote-process-environment tramp-remote-process-environment)
	   (vc-handled-backends
	    (with-parsed-tramp-file-name tramp-test-temporary-file-directory nil
	      (cond
	       ((tramp-find-executable
		 v vc-git-program (tramp-get-remote-path v))
		'(Git))
	       ((tramp-find-executable
		 v vc-hg-program (tramp-get-remote-path v))
		'(Hg))
	       ((tramp-find-executable
		 v vc-bzr-program (tramp-get-remote-path v))
		(setq tramp-remote-process-environment
		      (cons (format "BZR_HOME=%s"
				    (file-remote-p tmp-name1 'localname))
			    tramp-remote-process-environment))
		;; We must force a reconnect, in order to activate $BZR_HOME.
		(tramp-cleanup-connection
		 (tramp-dissect-file-name tramp-test-temporary-file-directory)
		 'keep-debug 'keep-password)
		'(Bzr))
	       (t nil))))
	   ;; Suppress nasty messages.
	   (inhibit-message t))
      (skip-unless vc-handled-backends)
      (unless quoted (tramp--test-message "%s" vc-handled-backends))

      (unwind-protect
	  (progn
	    (make-directory tmp-name1)
	    (write-region "foo" nil tmp-name2)
	    (should (file-directory-p tmp-name1))
	    (should (file-exists-p tmp-name2))
	    (should-not (vc-registered tmp-name1))
	    (should-not (vc-registered tmp-name2))

	    (let ((default-directory tmp-name1))
	      ;; Create empty repository, and register the file.
	      ;; Sometimes, creation of repository fails (bzr!); we
	      ;; skip the test then.
	      (condition-case nil
		  (vc-create-repo (car vc-handled-backends))
		(error (skip-unless nil)))
	      ;; The structure of VC-FILESET is not documented.  Let's
	      ;; hope it won't change.
	      (condition-case nil
		  (vc-register
		   (list (car vc-handled-backends)
			 (list (file-name-nondirectory tmp-name2))))
		;; `vc-register' has changed its arguments in Emacs
		;; 25.1.  Let's skip it for older Emacsen.
		(error (skip-unless (>= emacs-major-version 25))))
	      ;; vc-git uses an own process sentinel, Tramp's sentinel
	      ;; for flushing the cache isn't used.
	      (dired-uncache (concat (file-remote-p default-directory) "/"))
	      (should (vc-registered (file-name-nondirectory tmp-name2)))))

	;; Cleanup.
	(ignore-errors (delete-directory tmp-name1 'recursive))))))

(ert-deftest tramp-test35-make-auto-save-file-name ()
  "Check `make-auto-save-file-name'."
  (skip-unless (tramp--test-enabled))

  (dolist (quoted (if (tramp--test-expensive-test) '(nil t) '(nil)))
    (let ((tmp-name1 (tramp--test-make-temp-name nil quoted))
	  (tmp-name2 (tramp--test-make-temp-name nil quoted)))

      (unwind-protect
	  (progn
	    ;; Use default `auto-save-file-name-transforms' mechanism.
	    (let (tramp-auto-save-directory)
	      (with-temp-buffer
		(setq buffer-file-name tmp-name1)
		(should
		 (string-equal
		  (make-auto-save-file-name)
		  ;; This is taken from original `make-auto-save-file-name'.
		  ;; We call `convert-standard-filename', because on
		  ;; MS Windows the (local) colons must be replaced by
		  ;; exclamation marks.
		  (convert-standard-filename
		   (expand-file-name
		    (format
		     "#%s#"
		     (subst-char-in-string
		      ?/ ?! (replace-regexp-in-string "!" "!!" tmp-name1)))
		    temporary-file-directory))))))

	    ;; No mapping.
	    (let (tramp-auto-save-directory auto-save-file-name-transforms)
	      (with-temp-buffer
		(setq buffer-file-name tmp-name1)
		(should
		 (string-equal
		  (make-auto-save-file-name)
		  (funcall
		   (if quoted 'tramp-compat-file-name-quote 'identity)
		   (expand-file-name
		    (format "#%s#" (file-name-nondirectory tmp-name1))
		    tramp-test-temporary-file-directory))))))

	    ;; Use default `tramp-auto-save-directory' mechanism.
	    (let ((tramp-auto-save-directory tmp-name2))
	      (with-temp-buffer
		(setq buffer-file-name tmp-name1)
		(should
		 (string-equal
		  (make-auto-save-file-name)
		  ;; This is taken from Tramp.
		  (expand-file-name
		   (format
		    "#%s#"
		    (tramp-subst-strs-in-string
		     '(("_" . "|")
		       ("/" . "_a")
		       (":" . "_b")
		       ("|" . "__")
		       ("[" . "_l")
		       ("]" . "_r"))
		     (tramp-compat-file-name-unquote tmp-name1)))
		   tmp-name2)))
		(should (file-directory-p tmp-name2))))

	    ;; Relative file names shall work, too.
	    (let ((tramp-auto-save-directory "."))
	      (with-temp-buffer
		(setq buffer-file-name tmp-name1
		      default-directory tmp-name2)
		(should
		 (string-equal
		  (make-auto-save-file-name)
		  ;; This is taken from Tramp.
		  (expand-file-name
		   (format
		    "#%s#"
		    (tramp-subst-strs-in-string
		     '(("_" . "|")
		       ("/" . "_a")
		       (":" . "_b")
		       ("|" . "__")
		       ("[" . "_l")
		       ("]" . "_r"))
		     (tramp-compat-file-name-unquote tmp-name1)))
		   tmp-name2)))
		(should (file-directory-p tmp-name2)))))

	;; Cleanup.
	(ignore-errors (delete-file tmp-name1))
	(ignore-errors (delete-directory tmp-name2 'recursive))))))

(ert-deftest tramp-test36-find-backup-file-name ()
  "Check `find-backup-file-name'."
  (skip-unless (tramp--test-enabled))

  (dolist (quoted (if (tramp--test-expensive-test) '(nil t) '(nil)))
    (let ((tmp-name1 (tramp--test-make-temp-name nil quoted))
	  (tmp-name2 (tramp--test-make-temp-name nil quoted))
	  ;; These settings are not used by Tramp, so we ignore them.
	  version-control delete-old-versions
	  (kept-old-versions (default-toplevel-value 'kept-old-versions))
	  (kept-new-versions (default-toplevel-value 'kept-new-versions)))

      (unwind-protect
	  ;; Use default `backup-directory-alist' mechanism.
	  (let (backup-directory-alist tramp-backup-directory-alist)
	    (should
	     (equal
	      (find-backup-file-name tmp-name1)
	      (list
	       (funcall
		(if quoted 'tramp-compat-file-name-quote 'identity)
		(expand-file-name
		 (format "%s~" (file-name-nondirectory tmp-name1))
		 tramp-test-temporary-file-directory)))))))

      (unwind-protect
	  ;; Map `backup-directory-alist'.
	  (let ((backup-directory-alist `(("." . ,tmp-name2)))
		tramp-backup-directory-alist)
	    (should
	     (equal
	      (find-backup-file-name tmp-name1)
	      (list
	       (funcall
		(if quoted 'tramp-compat-file-name-quote 'identity)
		(expand-file-name
		 (format
		  "%s~"
		  ;; This is taken from `make-backup-file-name-1'.  We
		  ;; call `convert-standard-filename', because on MS
		  ;; Windows the (local) colons must be replaced by
		  ;; exclamation marks.
		  (subst-char-in-string
		   ?/ ?!
		   (replace-regexp-in-string
		    "!" "!!" (convert-standard-filename tmp-name1))))
		 tmp-name2)))))
	    ;; The backup directory is created.
	    (should (file-directory-p tmp-name2)))

	;; Cleanup.
	(ignore-errors (delete-directory tmp-name2 'recursive)))

      (unwind-protect
	  ;; Map `tramp-backup-directory-alist'.
	  (let ((tramp-backup-directory-alist `(("." . ,tmp-name2)))
		backup-directory-alist)
	    (should
	     (equal
	      (find-backup-file-name tmp-name1)
	      (list
	       (funcall
		(if quoted 'tramp-compat-file-name-quote 'identity)
		(expand-file-name
		 (format
		  "%s~"
		  ;; This is taken from `make-backup-file-name-1'.  We
		  ;; call `convert-standard-filename', because on MS
		  ;; Windows the (local) colons must be replaced by
		  ;; exclamation marks.
		  (subst-char-in-string
		   ?/ ?!
		   (replace-regexp-in-string
		    "!" "!!" (convert-standard-filename tmp-name1))))
		 tmp-name2)))))
	    ;; The backup directory is created.
	    (should (file-directory-p tmp-name2)))

	;; Cleanup.
	(ignore-errors (delete-directory tmp-name2 'recursive)))

      (unwind-protect
	  ;; Map `tramp-backup-directory-alist' with local file name.
	  (let ((tramp-backup-directory-alist
		 `(("." . ,(file-remote-p tmp-name2 'localname))))
		backup-directory-alist)
	    (should
	     (equal
	      (find-backup-file-name tmp-name1)
	      (list
	       (funcall
		(if quoted 'tramp-compat-file-name-quote 'identity)
		(expand-file-name
		 (format
		  "%s~"
		  ;; This is taken from `make-backup-file-name-1'.  We
		  ;; call `convert-standard-filename', because on MS
		  ;; Windows the (local) colons must be replaced by
		  ;; exclamation marks.
		  (subst-char-in-string
		   ?/ ?!
		   (replace-regexp-in-string
		    "!" "!!" (convert-standard-filename tmp-name1))))
		 tmp-name2)))))
	    ;; The backup directory is created.
	    (should (file-directory-p tmp-name2)))

	;; Cleanup.
	(ignore-errors (delete-directory tmp-name2 'recursive))))))

;; The functions were introduced in Emacs 26.1.
(ert-deftest tramp-test37-make-nearby-temp-file ()
  "Check `make-nearby-temp-file' and `temporary-file-directory'."
  (skip-unless (tramp--test-enabled))
  ;; Since Emacs 26.1.
  (skip-unless
   (and (fboundp 'make-nearby-temp-file) (fboundp 'temporary-file-directory)))

  ;; `make-nearby-temp-file' and `temporary-file-directory' exists
  ;; since Emacs 26.1.  We don't want to see compiler warnings for
  ;; older Emacsen.
  (let ((default-directory tramp-test-temporary-file-directory)
	tmp-file)
    ;; The remote host shall know a temporary file directory.
    (should (stringp (with-no-warnings (temporary-file-directory))))
    (should
     (string-equal
      (file-remote-p default-directory)
      (file-remote-p (with-no-warnings (temporary-file-directory)))))

    ;; The temporary file shall be located on the remote host.
    (setq tmp-file (with-no-warnings (make-nearby-temp-file "tramp-test")))
    (should (file-exists-p tmp-file))
    (should (file-regular-p tmp-file))
    (should
     (string-equal
      (file-remote-p default-directory)
      (file-remote-p tmp-file)))
    (delete-file tmp-file)
    (should-not (file-exists-p tmp-file))

    (setq tmp-file (with-no-warnings (make-nearby-temp-file "tramp-test" 'dir)))
    (should (file-exists-p tmp-file))
    (should (file-directory-p tmp-file))
    (delete-directory tmp-file)
    (should-not (file-exists-p tmp-file))))

(defun tramp--test-emacs26-p ()
  "Check for Emacs version >= 26.1.
Some semantics has been changed for there, w/o new functions or
variables, so we check the Emacs version directly."
  (>= emacs-major-version 26))

(defun tramp--test-emacs27-p ()
  "Check for Emacs version >= 27.1.
Some semantics has been changed for there, w/o new functions or
variables, so we check the Emacs version directly."
  (>= emacs-major-version 27))

(defun tramp--test-adb-p ()
  "Check, whether the remote host runs Android.
This requires restrictions of file name syntax."
  (tramp-adb-file-name-p tramp-test-temporary-file-directory))

(defun tramp--test-docker-p ()
  "Check, whether the docker method is used.
This does not support some special file names."
  (string-equal
   "docker" (file-remote-p tramp-test-temporary-file-directory 'method)))

(defun tramp--test-ftp-p ()
  "Check, whether an FTP-like method is used.
This does not support globbing characters in file names (yet)."
  ;; Globbing characters are ??, ?* and ?\[.
  (string-match
   "ftp$" (file-remote-p tramp-test-temporary-file-directory 'method)))

(defun tramp--test-gvfs-p (&optional method)
  "Check, whether the remote host runs a GVFS based method.
This requires restrictions of file name syntax."
  (or (member method tramp-gvfs-methods)
      (tramp-gvfs-file-name-p tramp-test-temporary-file-directory)))

(defun tramp--test-hpux-p ()
  "Check, whether the remote host runs HP-UX.
Several special characters do not work properly there."
  ;; We must refill the cache.  `file-truename' does it.
  (with-parsed-tramp-file-name
      (file-truename tramp-test-temporary-file-directory) nil
    (string-match "^HP-UX" (tramp-get-connection-property v "uname" ""))))

(defun tramp--test-mock-p ()
  "Check, whether the mock method is used.
This does not support external Emacs calls."
  (string-equal
   "mock" (file-remote-p tramp-test-temporary-file-directory 'method)))

(defun tramp--test-owncloud-p ()
  "Check, whether the owncloud method is used."
  (string-equal
   "owncloud" (file-remote-p tramp-test-temporary-file-directory 'method)))

(defun tramp--test-rsync-p ()
  "Check, whether the rsync method is used.
This does not support special file names."
  (string-equal
   "rsync" (file-remote-p tramp-test-temporary-file-directory 'method)))

(defun tramp--test-sh-p ()
  "Check, whether the remote host runs a based method from tramp-sh.el."
  (eq
   (tramp-find-foreign-file-name-handler tramp-test-temporary-file-directory)
   'tramp-sh-file-name-handler))

(defun tramp--test-windows-nt ()
  "Check, whether the locale host runs MS Windows."
  (eq system-type 'windows-nt))

(defun tramp--test-windows-nt-and-batch ()
  "Check, whether the locale host runs MS Windows in batch mode.
This does not support special characters."
  (and (eq system-type 'windows-nt) noninteractive))

(defun tramp--test-windows-nt-and-pscp-psftp-p ()
  "Check, whether the locale host runs MS Windows, and ps{cp,ftp} is used.
This does not support utf8 based file transfer."
  (and (eq system-type 'windows-nt)
       (string-match
	(regexp-opt '("pscp" "psftp"))
	(file-remote-p tramp-test-temporary-file-directory 'method))))

(defun tramp--test-windows-nt-or-smb-p ()
  "Check, whether the locale or remote host runs MS Windows.
This requires restrictions of file name syntax."
  (or (eq system-type 'windows-nt)
      (tramp-smb-file-name-p tramp-test-temporary-file-directory)))

(defun tramp--test-check-files (&rest files)
  "Run a simple but comprehensive test over every file in FILES."
  ;; `filename-non-special' has been fixed in Emacs 27.1, see Bug#29579.
<<<<<<< HEAD
  (dolist (quoted (if (and tramp--test-expensive-test (tramp--test-emacs27-p))
=======
  (dolist (quoted (if (and (tramp--test-expensive-test) (tramp--test-emacs27-p))
>>>>>>> d73d1384
		      '(nil t) '(nil)))
    ;; We must use `file-truename' for the temporary directory,
    ;; because it could be located on a symlinked directory.  This
    ;; would let the test fail.
    (let* ((tramp-test-temporary-file-directory
	    (file-truename tramp-test-temporary-file-directory))
	   (tmp-name1 (tramp--test-make-temp-name nil quoted))
	   (tmp-name2 (tramp--test-make-temp-name 'local quoted))
	   (files (delq nil files))
	   (process-environment process-environment))
      (unwind-protect
	  (progn
	    (make-directory tmp-name1)
	    (make-directory tmp-name2)

	    (dolist (elt files)
	      (let* ((file1 (expand-file-name elt tmp-name1))
		     (file2 (expand-file-name elt tmp-name2))
		     (file3 (expand-file-name (concat elt "foo") tmp-name1)))
		(write-region elt nil file1)
		(should (file-exists-p file1))

		;; Check file contents.
		(with-temp-buffer
		  (insert-file-contents file1)
		  (should (string-equal (buffer-string) elt)))

		;; Copy file both directions.
		(copy-file file1 (file-name-as-directory tmp-name2))
		(should (file-exists-p file2))
		(delete-file file1)
		(should-not (file-exists-p file1))
		(copy-file file2 (file-name-as-directory tmp-name1))
		(should (file-exists-p file1))

		(tramp--test-ignore-make-symbolic-link-error
		  (make-symbolic-link file1 file3)
		  (should (file-symlink-p file3))
		  (should
		   (string-equal
		    (expand-file-name file1) (file-truename file3)))
		  (should
		   (string-equal
		    (funcall
		     (if quoted 'tramp-compat-file-name-quote 'identity)
		     (car (file-attributes file3)))
		    (file-remote-p (file-truename file1) 'localname)))
		  ;; Check file contents.
		  (with-temp-buffer
		    (insert-file-contents file3)
		    (should (string-equal (buffer-string) elt)))
		  (delete-file file3))))

	    ;; Check file names.
	    (should (equal (directory-files
			    tmp-name1 nil directory-files-no-dot-files-regexp)
			   (sort (copy-sequence files) 'string-lessp)))
	    (should (equal (directory-files
			    tmp-name2 nil directory-files-no-dot-files-regexp)
			   (sort (copy-sequence files) 'string-lessp)))

	    ;; `substitute-in-file-name' could return different
	    ;; values.  For `adb', there could be strange file
	    ;; permissions preventing overwriting a file.  We don't
	    ;; care in this testcase.
	    (dolist (elt files)
	      (let ((file1
		     (substitute-in-file-name (expand-file-name elt tmp-name1)))
		    (file2
		     (substitute-in-file-name
		      (expand-file-name elt tmp-name2))))
		(ignore-errors (write-region elt nil file1))
		(should (file-exists-p file1))
		(ignore-errors (write-region elt nil file2 nil 'nomessage))
		(should (file-exists-p file2))))

	    (should (equal (directory-files
			    tmp-name1 nil directory-files-no-dot-files-regexp)
			   (directory-files
			    tmp-name2 nil directory-files-no-dot-files-regexp)))

	    ;; Check directory creation.  We use a subdirectory "foo"
	    ;; in order to avoid conflicts with previous file name tests.
	    (dolist (elt files)
	      (let* ((elt1 (concat elt "foo"))
		     (file1 (expand-file-name (concat "foo/" elt) tmp-name1))
		     (file2 (expand-file-name elt file1))
		     (file3 (expand-file-name elt1 file1)))
		(make-directory file1 'parents)
		(should (file-directory-p file1))
		(write-region elt nil file2)
		(should (file-exists-p file2))
		(should
		 (equal
		  (directory-files
		   file1 nil directory-files-no-dot-files-regexp)
		  `(,elt)))
		(should
		 (equal
		  (caar (directory-files-and-attributes
			 file1 nil directory-files-no-dot-files-regexp))
		  elt))

		;; Check symlink in `directory-files-and-attributes'.
		;; It does not work in the "smb" case, only relative
		;; symlinks to existing files are shown there.
		(tramp--test-ignore-make-symbolic-link-error
		  (unless
		     (tramp-smb-file-name-p tramp-test-temporary-file-directory)
		    (make-symbolic-link file2 file3)
		    (should (file-symlink-p file3))
		    (should
		     (string-equal
		      (caar (directory-files-and-attributes
			     file1 nil (regexp-quote elt1)))
		      elt1))
		    (should
		     (string-equal
		      (funcall
		       (if quoted 'tramp-compat-file-name-quote 'identity)
		       (cadr (car (directory-files-and-attributes
				   file1 nil (regexp-quote elt1)))))
		      (file-remote-p (file-truename file2) 'localname)))
		    (delete-file file3)
		    (should-not (file-exists-p file3))))

		(delete-file file2)
		(should-not (file-exists-p file2))
		(delete-directory file1)
		(should-not (file-exists-p file1))))

	    ;; Check, that environment variables are set correctly.
	    (when (and (tramp--test-expensive-test) (tramp--test-sh-p))
	      (dolist (elt files)
		(let ((envvar (concat "VAR_" (upcase (md5 elt))))
		      (default-directory tramp-test-temporary-file-directory)
		      (process-environment process-environment))
		  (setenv envvar elt)
		  ;; The value of PS1 could confuse Tramp's detection
		  ;; of process output.  So we unset it temporarily.
		  (setenv "PS1")
		  (with-temp-buffer
		    (should (zerop (process-file "env" nil t nil)))
		    (goto-char (point-min))
		    (should
		     (re-search-forward
		      (format
		       "^%s=%s$"
		       (regexp-quote envvar)
		       (regexp-quote (getenv envvar))))))))))

	;; Cleanup.
	(ignore-errors (delete-directory tmp-name1 'recursive))
	(ignore-errors (delete-directory tmp-name2 'recursive))))))

(defun tramp--test-special-characters ()
  "Perform the test in `tramp-test38-special-characters*'."
  ;; Newlines, slashes and backslashes in file names are not
  ;; supported.  So we don't test.  And we don't test the tab
  ;; character on Windows or Cygwin, because the backslash is
  ;; interpreted as a path separator, preventing "\t" from being
  ;; expanded to <TAB>.
  (let ((files
	 (list
	  (if (or (tramp--test-gvfs-p) (tramp--test-windows-nt-or-smb-p))
	      "foo bar baz"
	    (if (or (tramp--test-adb-p)
		    (tramp--test-docker-p)
		    (eq system-type 'cygwin))
		" foo bar baz "
	      " foo\tbar baz\t"))
	  "$foo$bar$$baz$"
	  "-foo-bar-baz-"
	  "%foo%bar%baz%"
	  "&foo&bar&baz&"
	  (unless (or (tramp--test-ftp-p)
		      (tramp--test-gvfs-p)
		      (tramp--test-windows-nt-or-smb-p))
	    "?foo?bar?baz?")
	  (unless (or (tramp--test-ftp-p)
		      (tramp--test-gvfs-p)
		      (tramp--test-windows-nt-or-smb-p))
	    "*foo*bar*baz*")
	  (if (or (tramp--test-gvfs-p) (tramp--test-windows-nt-or-smb-p))
	      "'foo'bar'baz'"
	    "'foo\"bar'baz\"")
	  "#foo~bar#baz~"
	  (if (or (tramp--test-gvfs-p) (tramp--test-windows-nt-or-smb-p))
	      "!foo!bar!baz!"
	    "!foo|bar!baz|")
	  (if (or (tramp--test-gvfs-p) (tramp--test-windows-nt-or-smb-p))
	      ";foo;bar;baz;"
	    ":foo;bar:baz;")
	  (unless (or (tramp--test-gvfs-p) (tramp--test-windows-nt-or-smb-p))
	    "<foo>bar<baz>")
	  "(foo)bar(baz)"
	  (unless (or (tramp--test-ftp-p) (tramp--test-gvfs-p)) "[foo]bar[baz]")
	  "{foo}bar{baz}")))
    ;; Simplify test in order to speed up.
    (apply 'tramp--test-check-files
	   (if (tramp--test-expensive-test)
	       files (list (mapconcat 'identity files ""))))))

;; These tests are inspired by Bug#17238.
(ert-deftest tramp-test38-special-characters ()
  "Check special characters in file names."
  (skip-unless (tramp--test-enabled))
  (skip-unless (not (tramp--test-rsync-p)))
  (skip-unless (not (tramp--test-windows-nt-and-pscp-psftp-p)))

  (tramp--test-special-characters))

(ert-deftest tramp-test38-special-characters-with-stat ()
  "Check special characters in file names.
Use the `stat' command."
  :tags '(:expensive-test)
  (skip-unless (tramp--test-enabled))
  (skip-unless (tramp--test-sh-p))
  (skip-unless (not (tramp--test-rsync-p)))
  (skip-unless (not (tramp--test-windows-nt-and-pscp-psftp-p)))
  (with-parsed-tramp-file-name tramp-test-temporary-file-directory nil
    (skip-unless (tramp-get-remote-stat v)))

  (let ((tramp-connection-properties
	 (append
	  `((,(regexp-quote (file-remote-p tramp-test-temporary-file-directory))
	     "perl" nil))
	  tramp-connection-properties)))
    (tramp--test-special-characters)))

(ert-deftest tramp-test38-special-characters-with-perl ()
  "Check special characters in file names.
Use the `perl' command."
  :tags '(:expensive-test)
  (skip-unless (tramp--test-enabled))
  (skip-unless (tramp--test-sh-p))
  (skip-unless (not (tramp--test-rsync-p)))
  (skip-unless (not (tramp--test-windows-nt-and-pscp-psftp-p)))
  (with-parsed-tramp-file-name tramp-test-temporary-file-directory nil
    (skip-unless (tramp-get-remote-perl v)))

  (let ((tramp-connection-properties
	 (append
	  `((,(regexp-quote (file-remote-p tramp-test-temporary-file-directory))
	     "stat" nil)
	    ;; See `tramp-sh-handle-file-truename'.
	    (,(regexp-quote (file-remote-p tramp-test-temporary-file-directory))
	     "readlink" nil))
	  tramp-connection-properties)))
    (tramp--test-special-characters)))

(ert-deftest tramp-test38-special-characters-with-ls ()
  "Check special characters in file names.
Use the `ls' command."
  :tags '(:expensive-test)
  (skip-unless (tramp--test-enabled))
  (skip-unless (tramp--test-sh-p))
  (skip-unless (not (tramp--test-rsync-p)))
  (skip-unless (not (tramp--test-windows-nt-and-batch)))
  (skip-unless (not (tramp--test-windows-nt-and-pscp-psftp-p)))

  (let ((tramp-connection-properties
	 (append
	  `((,(regexp-quote (file-remote-p tramp-test-temporary-file-directory))
	     "perl" nil)
	    (,(regexp-quote (file-remote-p tramp-test-temporary-file-directory))
	     "stat" nil)
	    ;; See `tramp-sh-handle-file-truename'.
	    (,(regexp-quote (file-remote-p tramp-test-temporary-file-directory))
	     "readlink" nil))
	  tramp-connection-properties)))
    (tramp--test-special-characters)))

(defun tramp--test-utf8 ()
  "Perform the test in `tramp-test39-utf8*'."
  (let* ((utf8 (if (and (eq system-type 'darwin)
			(memq 'utf-8-hfs (coding-system-list)))
		   'utf-8-hfs 'utf-8))
	 (coding-system-for-read utf8)
	 (coding-system-for-write utf8)
	 (file-name-coding-system
	  (coding-system-change-eol-conversion utf8 'unix)))
    (apply
     'tramp--test-check-files
     (if (tramp--test-expensive-test)
	 (delete-dups
	  (mapcar
	   ;; Use all available language specific snippets.  Filter
	   ;; out strings which use unencodable characters.  Remove
	   ;; slash or newline.  Not Tramp's business.
	   (lambda (x)
	     (setq x (eval (cdr (assoc 'sample-text x))))
	     (unless (or (null x)
			 (unencodable-char-position
			  nil nil file-name-coding-system nil x))
	       (replace-regexp-in-string "[\n/]" "" x)))
	   language-info-alist))

       (list
	(unless (tramp--test-hpux-p) "Γυρίστε το Γαλαξία με Ώτο Στοπ")
	(unless (tramp--test-hpux-p)
	  "أصبح بوسعك الآن تنزيل نسخة كاملة من موسوعة ويكيبيديا العربية لتصفحها بلا اتصال بالإنترنت")
	"银河系漫游指南系列"
	"Автостопом по гала́ктике")))))

(ert-deftest tramp-test39-utf8 ()
  "Check UTF8 encoding in file names and file contents."
  :tags '(:unstable)
  (skip-unless (tramp--test-enabled))
  (skip-unless (not (tramp--test-docker-p)))
  (skip-unless (not (tramp--test-rsync-p)))
  (skip-unless (not (tramp--test-windows-nt-and-batch)))
  (skip-unless (not (tramp--test-windows-nt-and-pscp-psftp-p)))

  (tramp--test-instrument-test-case 10
  (tramp--test-utf8)))

(ert-deftest tramp-test39-utf8-with-stat ()
  "Check UTF8 encoding in file names and file contents.
Use the `stat' command."
  :tags '(:expensive-test :unstable)
  (skip-unless (tramp--test-enabled))
  (skip-unless (tramp--test-sh-p))
  (skip-unless (not (tramp--test-docker-p)))
  (skip-unless (not (tramp--test-rsync-p)))
  (skip-unless (not (tramp--test-windows-nt-and-batch)))
  (skip-unless (not (tramp--test-windows-nt-and-pscp-psftp-p)))
  (with-parsed-tramp-file-name tramp-test-temporary-file-directory nil
    (skip-unless (tramp-get-remote-stat v)))

  (let ((tramp-connection-properties
	 (append
	  `((,(regexp-quote (file-remote-p tramp-test-temporary-file-directory))
	     "perl" nil))
	  tramp-connection-properties)))
    (tramp--test-utf8)))

(ert-deftest tramp-test39-utf8-with-perl ()
  "Check UTF8 encoding in file names and file contents.
Use the `perl' command."
  :tags '(:expensive-test :unstable)
  (skip-unless (tramp--test-enabled))
  (skip-unless (tramp--test-sh-p))
  (skip-unless (not (tramp--test-docker-p)))
  (skip-unless (not (tramp--test-rsync-p)))
  (skip-unless (not (tramp--test-windows-nt-and-batch)))
  (skip-unless (not (tramp--test-windows-nt-and-pscp-psftp-p)))
  (with-parsed-tramp-file-name tramp-test-temporary-file-directory nil
    (skip-unless (tramp-get-remote-perl v)))

  (let ((tramp-connection-properties
	 (append
	  `((,(regexp-quote (file-remote-p tramp-test-temporary-file-directory))
	     "stat" nil)
	    ;; See `tramp-sh-handle-file-truename'.
	    (,(regexp-quote (file-remote-p tramp-test-temporary-file-directory))
	     "readlink" nil))
	  tramp-connection-properties)))
    (tramp--test-utf8)))

(ert-deftest tramp-test39-utf8-with-ls ()
  "Check UTF8 encoding in file names and file contents.
Use the `ls' command."
  :tags '(:expensive-test :unstable)
  (skip-unless (tramp--test-enabled))
  (skip-unless (tramp--test-sh-p))
  (skip-unless (not (tramp--test-docker-p)))
  (skip-unless (not (tramp--test-rsync-p)))
  (skip-unless (not (tramp--test-windows-nt-and-batch)))
  (skip-unless (not (tramp--test-windows-nt-and-pscp-psftp-p)))

  (let ((tramp-connection-properties
	 (append
	  `((,(regexp-quote (file-remote-p tramp-test-temporary-file-directory))
	     "perl" nil)
	    (,(regexp-quote (file-remote-p tramp-test-temporary-file-directory))
	     "stat" nil)
	    ;; See `tramp-sh-handle-file-truename'.
	    (,(regexp-quote (file-remote-p tramp-test-temporary-file-directory))
	     "readlink" nil))
	  tramp-connection-properties)))
    (tramp--test-utf8)))

(ert-deftest tramp-test40-file-system-info ()
  "Check that `file-system-info' returns proper values."
  (skip-unless (tramp--test-enabled))
  ;; Since Emacs 27.1.
  (skip-unless (fboundp 'file-system-info))

  ;; `file-system-info' exists since Emacs 27.  We don't want to see
  ;; compiler warnings for older Emacsen.
  (let ((fsi (with-no-warnings
	       (file-system-info tramp-test-temporary-file-directory))))
    (skip-unless fsi)
    (should (and (consp fsi)
		 (= (length fsi) 3)
		 (numberp (nth 0 fsi))
		 (numberp (nth 1 fsi))
		 (numberp (nth 2 fsi))))))

(defun tramp--test-timeout-handler ()
  (interactive)
  (ert-fail (format "`%s' timed out" (ert-test-name (ert-running-test)))))

;; This test is inspired by Bug#16928.
(ert-deftest tramp-test41-asynchronous-requests ()
  "Check parallel asynchronous requests.
Such requests could arrive from timers, process filters and
process sentinels.  They shall not disturb each other."
  :tags '(:expensive-test)
  (skip-unless (tramp--test-enabled))
  (skip-unless (tramp--test-sh-p))

  ;; This test could be blocked on hydra.  So we set a timeout of 300
  ;; seconds, and we send a SIGUSR1 signal after 300 seconds.
  ;; This clearly doesn't work though, because the test not
  ;; infrequently hangs for hours until killed by the infrastructure.
  (with-timeout (300 (tramp--test-timeout-handler))
    (define-key special-event-map [sigusr1] 'tramp--test-timeout-handler)
    (tramp--test-instrument-test-case (if (getenv "EMACS_HYDRA_CI") 10 0)
    (let* (;; For the watchdog.
	   (default-directory (expand-file-name temporary-file-directory))
	   (watchdog
            (start-process
             "*watchdog*" nil shell-file-name shell-command-switch
             (format "sleep 300; kill -USR1 %d" (emacs-pid))))
           (tmp-name (tramp--test-make-temp-name))
           (default-directory tmp-name)
           ;; Do not cache Tramp properties.
           (remote-file-name-inhibit-cache t)
           (process-file-side-effects t)
           ;; Suppress nasty messages.
           (inhibit-message t)
	   ;; Do not run delayed timers.
	   (timer-max-repeats 0)
	   ;; Number of asynchronous processes for test.  Tests on
	   ;; some machines handle less parallel processes.
           (number-proc
<<<<<<< HEAD
            (or
             (ignore-errors
               (string-to-number (getenv "REMOTE_PARALLEL_PROCESSES")))
	     (if (getenv "EMACS_HYDRA_CI") 5)
             10))
=======
            (cond
             ((ignore-errors
               (string-to-number (getenv "REMOTE_PARALLEL_PROCESSES"))))
	     ((getenv "EMACS_HYDRA_CI") 5)
             (t 10)))
>>>>>>> d73d1384
           ;; On hydra, timings are bad.
           (timer-repeat
            (cond
             ((getenv "EMACS_HYDRA_CI") 10)
             (t 1)))
           ;; We must distinguish due to performance reasons.
           (timer-operation
            (cond
             ((tramp--test-mock-p) 'vc-registered)
             (t 'file-attributes)))
           timer buffers kill-buffer-query-functions)

      (unwind-protect
          (progn
            (make-directory tmp-name)

            ;; Setup a timer in order to raise an ordinary command
            ;; again and again.  `vc-registered' is well suited,
            ;; because there are many checks.
            (setq
             timer
             (run-at-time
              0 timer-repeat
              (lambda ()
                (when buffers
                  (let ((time (float-time))
                        (default-directory tmp-name)
                        (file
                         (buffer-name (nth (random (length buffers)) buffers))))
                    (tramp--test-message
                     "Start timer %s %s" file (current-time-string))
                    (funcall timer-operation file)
                    ;; Adjust timer if it takes too much time.
                    (when (> (- (float-time) time) timer-repeat)
                      (setq timer-repeat (* 1.5 timer-repeat))
                      (setf (timer--repeat-delay timer) timer-repeat)
                      (tramp--test-message "Increase timer %s" timer-repeat))
                    (tramp--test-message
                     "Stop timer %s %s" file (current-time-string)))))))

            ;; Create temporary buffers.  The number of buffers
            ;; corresponds to the number of processes; it could be
            ;; increased in order to make pressure on Tramp.
            (dotimes (_ number-proc)
              (setq buffers (cons (generate-new-buffer "foo") buffers)))

            ;; Open asynchronous processes.  Set process filter and sentinel.
            (dolist (buf buffers)
	      ;; Activate timer.
	      (sit-for 0.01 'nodisp)
              (let ((proc
                     (start-file-process-shell-command
                      (buffer-name buf) buf
                      (concat
                       "(read line && echo $line >$line);"
                       "(read line && cat $line);"
                       "(read line && rm $line)")))
                    (file (expand-file-name (buffer-name buf))))
                ;; Remember the file name.  Add counter.
                (process-put proc 'foo file)
                (process-put proc 'bar 0)
                ;; Add process filter.
                (set-process-filter
                 proc
                 (lambda (proc string)
                   (tramp--test-message
                    "Process filter %s %s %s" proc string (current-time-string))
                   (with-current-buffer (process-buffer proc)
                     (insert string))
                   (unless (zerop (length string))
		     (dired-uncache (process-get proc 'foo))
                     (should (file-attributes (process-get proc 'foo))))))
                ;; Add process sentinel.
                (set-process-sentinel
                 proc
                 (lambda (proc _state)
                   (tramp--test-message
                    "Process sentinel %s %s" proc (current-time-string))
		   (dired-uncache (process-get proc 'foo))
                   (should-not (file-attributes (process-get proc 'foo)))))))

            ;; Send a string.  Use a random order of the buffers.  Mix
            ;; with regular operation.
            (let ((buffers (copy-sequence buffers)))
              (while buffers
		;; Activate timer.
		(sit-for 0.01 'nodisp)
                (let* ((buf (nth (random (length buffers)) buffers))
                       (proc (get-buffer-process buf))
                       (file (process-get proc 'foo))
                       (count (process-get proc 'bar)))
                  (tramp--test-message
                   "Start action %d %s %s" count buf (current-time-string))
                  ;; Regular operation prior process action.
		  (dired-uncache file)
                  (if (= count 0)
                      (should-not (file-attributes file))
                    (should (file-attributes file)))
                  ;; Send string to process.
                  (process-send-string proc (format "%s\n" (buffer-name buf)))
                  (accept-process-output proc 0.1 nil 0)
                  ;; Give the watchdog a chance.
                  (read-event nil nil 0.01)
                  (tramp--test-message
                   "Continue action %d %s %s" count buf (current-time-string))
                  ;; Regular operation post process action.
		  (dired-uncache file)
                  (if (= count 2)
                      (should-not (file-attributes file))
                    (should (file-attributes file)))
                  (tramp--test-message
                   "Stop action %d %s %s" count buf (current-time-string))
                  (process-put proc 'bar (1+ count))
                  (unless (process-live-p proc)
                    (setq buffers (delq buf buffers))))))

            ;; Checks.  All process output shall exists in the
            ;; respective buffers.  All created files shall be
            ;; deleted.
            (tramp--test-message "Check %s" (current-time-string))
            (dolist (buf buffers)
              (with-current-buffer buf
                (should (string-equal (format "%s\n" buf) (buffer-string)))))
            (should-not
             (directory-files
              tmp-name nil directory-files-no-dot-files-regexp)))

        ;; Cleanup.
        (define-key special-event-map [sigusr1] 'ignore)
        (ignore-errors (quit-process watchdog))
        (dolist (buf buffers)
          (ignore-errors (delete-process (get-buffer-process buf)))
          (ignore-errors (kill-buffer buf)))
        (ignore-errors (cancel-timer timer))
        (ignore-errors (delete-directory tmp-name 'recursive)))))))

;; This test is inspired by Bug#29163.
(ert-deftest tramp-test42-auto-load ()
  "Check that Tramp autoloads properly."
  (let ((default-directory (expand-file-name temporary-file-directory))
	(code
	 (format
	  "(message \"Tramp loaded: %%s\" (and (file-remote-p %S) t))"
	  tramp-test-temporary-file-directory)))
    (should
     (string-match
      "Tramp loaded: t[\n\r]+"
      (shell-command-to-string
       (format
	"%s -batch -Q -L %s --eval %s"
	(shell-quote-argument
	 (expand-file-name invocation-name invocation-directory))
	(mapconcat 'shell-quote-argument load-path " -L ")
	(shell-quote-argument code)))))))

(ert-deftest tramp-test42-delay-load ()
  "Check that Tramp is loaded lazily, only when needed."
  ;; The autoloaded Tramp objects are different since Emacs 26.1.  We
  ;; cannot test older Emacsen, therefore.
  (skip-unless (tramp--test-emacs26-p))

  ;; Tramp is neither loaded at Emacs startup, nor when completing a
  ;; non-Tramp file name like "/foo".  Completing a Tramp-alike file
  ;; name like "/foo:" autoloads Tramp, when `tramp-mode' is t.
  (let ((default-directory (expand-file-name temporary-file-directory))
	(code
	 "(progn \
           (setq tramp-mode %s) \
	   (message \"Tramp loaded: %%s\" (featurep 'tramp)) \
	   (file-name-all-completions \"/foo\" \"/\") \
	   (message \"Tramp loaded: %%s\" (featurep 'tramp)) \
	   (file-name-all-completions \"/foo:\" \"/\") \
	   (message \"Tramp loaded: %%s\" (featurep 'tramp)))"))
    ;; Tramp doesn't load when `tramp-mode' is nil.
    (dolist (tm '(t nil))
      (should
       (string-match
	(format
       "Tramp loaded: nil[\n\r]+Tramp loaded: nil[\n\r]+Tramp loaded: %s[\n\r]+"
	 tm)
	(shell-command-to-string
	 (format
	  "%s -batch -Q -L %s --eval %s"
	  (shell-quote-argument
	   (expand-file-name invocation-name invocation-directory))
	  (mapconcat 'shell-quote-argument load-path " -L ")
	  (shell-quote-argument (format code tm)))))))))

(ert-deftest tramp-test42-recursive-load ()
  "Check that Tramp does not fail due to recursive load."
  (skip-unless (tramp--test-enabled))

  (let ((default-directory (expand-file-name temporary-file-directory)))
    (dolist (code
	     (list
	      (format
	       "(expand-file-name %S)" tramp-test-temporary-file-directory)
	      (format
	       "(let ((default-directory %S)) (expand-file-name %S))"
	       tramp-test-temporary-file-directory
	       temporary-file-directory)))
      (should-not
       (string-match
	"Recursive load"
	(shell-command-to-string
	 (format
	  "%s -batch -Q -L %s --eval %s"
	  (shell-quote-argument
	   (expand-file-name invocation-name invocation-directory))
	  (mapconcat 'shell-quote-argument load-path " -L ")
	  (shell-quote-argument code))))))))

(ert-deftest tramp-test42-remote-load-path ()
  "Check that Tramp autoloads its packages with remote `load-path'."
  ;; The autoloaded Tramp objects are different since Emacs 26.1.  We
  ;; cannot test older Emacsen, therefore.
  (skip-unless (tramp--test-emacs26-p))

  ;; `tramp-cleanup-all-connections' is autoloaded from tramp-cmds.el.
  ;; It shall still work, when a remote file name is in the
  ;; `load-path'.
  (let ((default-directory (expand-file-name temporary-file-directory))
	(code
	 "(let ((force-load-messages t) \
		(load-path (cons \"/foo:bar:\" load-path))) \
	    (tramp-cleanup-all-connections))"))
    (should
     (string-match
      (format
       "Loading %s"
       (expand-file-name
	"tramp-cmds" (file-name-directory (locate-library "tramp"))))
      (shell-command-to-string
       (format
	"%s -batch -Q -L %s -l tramp-sh --eval %s"
	(shell-quote-argument
	 (expand-file-name invocation-name invocation-directory))
	(mapconcat 'shell-quote-argument load-path " -L ")
	(shell-quote-argument code)))))))

(ert-deftest tramp-test43-unload ()
  "Check that Tramp and its subpackages unload completely.
Since it unloads Tramp, it shall be the last test to run."
  :tags '(:expensive-test)
  (skip-unless noninteractive)
  ;; The autoloaded Tramp objects are different since Emacs 26.1.  We
  ;; cannot test older Emacsen, therefore.
  (skip-unless (tramp--test-emacs26-p))

  (when (featurep 'tramp)
    (unload-feature 'tramp 'force)
    ;; No Tramp feature must be left.
    (should-not (featurep 'tramp))
    (should-not (all-completions "tramp" (delq 'tramp-tests features)))
    ;; `file-name-handler-alist' must be clean.
    (should-not (all-completions "tramp" (mapcar 'cdr file-name-handler-alist)))
    ;; There shouldn't be left a bound symbol, except buffer-local
    ;; variables, and autoload functions.  We do not regard our test
    ;; symbols, and the Tramp unload hooks.
    (mapatoms
     (lambda (x)
       (and (or (and (boundp x) (null (local-variable-if-set-p x)))
		(and (functionp x) (null (autoloadp (symbol-function x)))))
	    (string-match "^tramp" (symbol-name x))
	    (not (string-match "^tramp--?test" (symbol-name x)))
	    (not (string-match "unload-hook$" (symbol-name x)))
	    (ert-fail (format "`%s' still bound" x)))))
    ;; The defstruct `tramp-file-name' and all its internal functions
    ;; shall be purged.
    (should-not (cl--find-class 'tramp-file-name))
    (mapatoms
     (lambda (x)
       (and (functionp x)
            (string-match "tramp-file-name" (symbol-name x))
            (ert-fail (format "Structure function `%s' still exists" x)))))
    ;; There shouldn't be left a hook function containing a Tramp
    ;; function.  We do not regard the Tramp unload hooks.
    (mapatoms
     (lambda (x)
       (and (boundp x)
	    (string-match "-\\(hook\\|function\\)s?$" (symbol-name x))
	    (not (string-match "unload-hook$" (symbol-name x)))
	    (consp (symbol-value x))
	    (ignore-errors (all-completions "tramp" (symbol-value x)))
	    (ert-fail (format "Hook `%s' still contains Tramp function" x)))))))

(defun tramp-test-all (&optional interactive)
  "Run all tests for \\[tramp]."
  (interactive "p")
  (funcall
   (if interactive 'ert-run-tests-interactively 'ert-run-tests-batch) "^tramp"))

;; TODO:

;; * dired-compress-file
;; * dired-uncache
;; * file-equal-p (partly done in `tramp-test21-file-links')
;; * file-in-directory-p
;; * file-name-case-insensitive-p

;; * Work on skipped tests.  Make a comment, when it is impossible.
;; * Fix `tramp-test05-expand-file-name-relative' in `expand-file-name'.
;; * Fix `tramp-test06-directory-file-name' for `ftp'.
;; * Investigate, why `tramp-test11-copy-file' and `tramp-test12-rename-file'
;;   do not work properly for `owncloud'.
;; * Fix `tramp-test29-start-file-process' on MS Windows (`process-send-eof'?).
;; * Fix `tramp-test30-interrupt-process', timeout doesn't work reliably.
;; * Fix Bug#16928 in `tramp-test41-asynchronous-requests'.

(provide 'tramp-tests)
;;; tramp-tests.el ends here<|MERGE_RESOLUTION|>--- conflicted
+++ resolved
@@ -1757,13 +1757,8 @@
     (substitute-in-file-name "/method:host:/~foo") "/method:host:/~foo"))
   (should
    (string-equal (substitute-in-file-name "/method:host:/path//~foo") "/~foo"))
-<<<<<<< HEAD
-  ;; (substitute-in-file-name "/path/~foo") expands only to "/~foo"",
-  ;; if $LOGNAME or $USER is "foo".  Otherwise, it doesn't expand.
-=======
   ;; (substitute-in-file-name "/path/~foo") expands only for a local
   ;; user "foo" to "/~foo"".  Otherwise, it doesn't expand.
->>>>>>> d73d1384
   (should
    (string-equal
     (substitute-in-file-name
@@ -2086,11 +2081,7 @@
   (skip-unless (tramp--test-enabled))
 
   ;; `filename-non-special' has been fixed in Emacs 27.1, see Bug#29579.
-<<<<<<< HEAD
-  (dolist (quoted (if (and tramp--test-expensive-test (tramp--test-emacs27-p))
-=======
   (dolist (quoted (if (and (tramp--test-expensive-test) (tramp--test-emacs27-p))
->>>>>>> d73d1384
 		      '(nil t) '(nil)))
     (let ((tmp-name1 (tramp--test-make-temp-name nil quoted))
 	  (tmp-name2 (tramp--test-make-temp-name nil quoted))
@@ -2202,11 +2193,7 @@
   (skip-unless (tramp--test-enabled))
 
   ;; `filename-non-special' has been fixed in Emacs 27.1, see Bug#29579.
-<<<<<<< HEAD
-  (dolist (quoted (if (and tramp--test-expensive-test (tramp--test-emacs27-p))
-=======
   (dolist (quoted (if (and (tramp--test-expensive-test) (tramp--test-emacs27-p))
->>>>>>> d73d1384
 		      '(nil t) '(nil)))
     (let ((tmp-name1 (tramp--test-make-temp-name nil quoted))
 	  (tmp-name2 (tramp--test-make-temp-name nil quoted))
@@ -3114,20 +3101,6 @@
 
       ;; Detect cyclic symbolic links.
       (unwind-protect
-<<<<<<< HEAD
-	  (tramp--test-ignore-make-symbolic-link-error
-	    (make-symbolic-link tmp-name2 tmp-name1)
-	    (should (file-symlink-p tmp-name1))
-	    (if (tramp-smb-file-name-p tramp-test-temporary-file-directory)
-		;; The symlink command of `smbclient' detects the
-		;; cycle already.
-		(should-error
-		 (make-symbolic-link tmp-name1 tmp-name2)
-		 :type 'file-error)
-	      (make-symbolic-link tmp-name1 tmp-name2)
-	      (should (file-symlink-p tmp-name2))
-	      (should-error (file-truename tmp-name1) :type 'file-error)))
-=======
 	  (when (tramp--test-expensive-test)
 	    (tramp--test-ignore-make-symbolic-link-error
 	     (make-symbolic-link tmp-name2 tmp-name1)
@@ -3141,7 +3114,6 @@
 	       (make-symbolic-link tmp-name1 tmp-name2)
 	       (should (file-symlink-p tmp-name2))
 	       (should-error (file-truename tmp-name1) :type 'file-error))))
->>>>>>> d73d1384
 
 	;; Cleanup.
 	(ignore-errors
@@ -3218,11 +3190,7 @@
   (skip-unless (file-acl tramp-test-temporary-file-directory))
 
   ;; `filename-non-special' has been fixed in Emacs 27.1, see Bug#29579.
-<<<<<<< HEAD
-  (dolist (quoted (if (and tramp--test-expensive-test (tramp--test-emacs27-p))
-=======
   (dolist (quoted (if (and (tramp--test-expensive-test) (tramp--test-emacs27-p))
->>>>>>> d73d1384
 		      '(nil t) '(nil)))
     (let ((tmp-name1 (tramp--test-make-temp-name nil quoted))
 	  (tmp-name2 (tramp--test-make-temp-name nil quoted))
@@ -3300,11 +3268,7 @@
 	       '(nil nil nil nil))))
 
   ;; `filename-non-special' has been fixed in Emacs 27.1, see Bug#29579.
-<<<<<<< HEAD
-  (dolist (quoted (if (and tramp--test-expensive-test (tramp--test-emacs27-p))
-=======
   (dolist (quoted (if (and (tramp--test-expensive-test) (tramp--test-emacs27-p))
->>>>>>> d73d1384
 		      '(nil t) '(nil)))
     (let ((tmp-name1 (tramp--test-make-temp-name nil quoted))
 	  (tmp-name2 (tramp--test-make-temp-name nil quoted))
@@ -4385,11 +4349,7 @@
 (defun tramp--test-check-files (&rest files)
   "Run a simple but comprehensive test over every file in FILES."
   ;; `filename-non-special' has been fixed in Emacs 27.1, see Bug#29579.
-<<<<<<< HEAD
-  (dolist (quoted (if (and tramp--test-expensive-test (tramp--test-emacs27-p))
-=======
   (dolist (quoted (if (and (tramp--test-expensive-test) (tramp--test-emacs27-p))
->>>>>>> d73d1384
 		      '(nil t) '(nil)))
     ;; We must use `file-truename' for the temporary directory,
     ;; because it could be located on a symlinked directory.  This
@@ -4828,19 +4788,11 @@
 	   ;; Number of asynchronous processes for test.  Tests on
 	   ;; some machines handle less parallel processes.
            (number-proc
-<<<<<<< HEAD
-            (or
-             (ignore-errors
-               (string-to-number (getenv "REMOTE_PARALLEL_PROCESSES")))
-	     (if (getenv "EMACS_HYDRA_CI") 5)
-             10))
-=======
             (cond
              ((ignore-errors
                (string-to-number (getenv "REMOTE_PARALLEL_PROCESSES"))))
 	     ((getenv "EMACS_HYDRA_CI") 5)
              (t 10)))
->>>>>>> d73d1384
            ;; On hydra, timings are bad.
            (timer-repeat
             (cond
