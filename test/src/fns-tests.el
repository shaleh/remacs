;;; fns-tests.el --- tests for src/fns.c

;; Copyright (C) 2014-2020 Free Software Foundation, Inc.

;; This file is part of GNU Emacs.

;; This program is free software: you can redistribute it and/or
;; modify it under the terms of the GNU General Public License as
;; published by the Free Software Foundation, either version 3 of the
;; License, or (at your option) any later version.
;;
;; This program is distributed in the hope that it will be useful, but
;; WITHOUT ANY WARRANTY; without even the implied warranty of
;; MERCHANTABILITY or FITNESS FOR A PARTICULAR PURPOSE.  See the GNU
;; General Public License for more details.
;;
;; You should have received a copy of the GNU General Public License
;; along with this program.  If not, see `https://www.gnu.org/licenses/'.

;;; Commentary:

;;; Code:

(require 'cl-lib)

<<<<<<< HEAD
=======
;; Test that equality predicates work correctly on NaNs when combined
;; with hash tables based on those predicates.  This was not the case
;; for eql in Emacs 26.
(ert-deftest fns-tests-equality-nan ()
  (dolist (test (list #'eq #'eql #'equal))
    (let* ((h (make-hash-table :test test))
           (nan 0.0e+NaN)
           (-nan (- nan)))
      (puthash nan t h)
      (should (eq (funcall test nan -nan) (gethash -nan h))))))

(ert-deftest fns-tests-reverse ()
  (should-error (reverse))
  (should-error (reverse 1))
  (should-error (reverse (make-char-table 'foo)))
  (should (equal [] (reverse [])))
  (should (equal [0] (reverse [0])))
  (should (equal [1 2 3 4] (reverse (reverse [1 2 3 4]))))
  (should (equal '(a b c d) (reverse (reverse '(a b c d)))))
  (should (equal "xyzzy" (reverse (reverse "xyzzy"))))
  (should (equal "こんにちは / ｺﾝﾆﾁﾊ" (reverse (reverse "こんにちは / ｺﾝﾆﾁﾊ")))))

(ert-deftest fns-tests-nreverse ()
  (should-error (nreverse))
  (should-error (nreverse 1))
  (should-error (nreverse (make-char-table 'foo)))
  (should (equal (nreverse "xyzzy") "yzzyx"))
  (let ((A []))
    (nreverse A)
    (should (equal A [])))
  (let ((A [0]))
    (nreverse A)
    (should (equal A [0])))
  (let ((A [1 2 3 4]))
    (nreverse A)
    (should (equal A [4 3 2 1])))
  (let ((A [1 2 3 4]))
    (nreverse A)
    (nreverse A)
    (should (equal A [1 2 3 4])))
  (let* ((A [1 2 3 4])
	 (B (nreverse (nreverse A))))
    (should (equal A B))))

(ert-deftest fns-tests-reverse-bool-vector ()
  (let ((A (make-bool-vector 10 nil)))
    (dotimes (i 5) (aset A i t))
    (should (equal [nil nil nil nil nil t t t t t] (vconcat (reverse A))))
    (should (equal A (reverse (reverse A))))))

(ert-deftest fns-tests-nreverse-bool-vector ()
  (let ((A (make-bool-vector 10 nil)))
    (dotimes (i 5) (aset A i t))
    (nreverse A)
    (should (equal [nil nil nil nil nil t t t t t] (vconcat A)))
    (should (equal [t t t t t nil nil nil nil nil] (vconcat (nreverse A))))))

>>>>>>> 3bce7ec3
(ert-deftest fns-tests-compare-strings ()
  (should-error (compare-strings))
  (should-error (compare-strings "xyzzy" "xyzzy"))
  (should (= (compare-strings "xyzzy" 0 10 "zyxxy" 0 5) -1))
  (should-error (compare-strings "xyzzy" 0 5 "zyxxy" -1 2))
  (should-error (compare-strings "xyzzy" 'foo nil "zyxxy" 0 1))
  (should-error (compare-strings "xyzzy" 0 'foo "zyxxy" 2 3))
  (should-error (compare-strings "xyzzy" 0 2 "zyxxy" 'foo 3))
  (should-error (compare-strings "xyzzy" nil 3 "zyxxy" 4 'foo))
  (should (eq (compare-strings "" nil nil "" nil nil) t))
  (should (eq (compare-strings "" 0 0 "" 0 0) t))
  (should (eq (compare-strings "test" nil nil "test" nil nil) t))
  (should (eq (compare-strings "test" nil nil "test" nil nil t) t))
  (should (eq (compare-strings "test" nil nil "test" nil nil nil) t))
  (should (eq (compare-strings "Test" nil nil "test" nil nil t) t))
  (should (= (compare-strings "Test" nil nil "test" nil nil) -1))
  (should (= (compare-strings "Test" nil nil "test" nil nil) -1))
  (should (= (compare-strings "test" nil nil "Test" nil nil) 1))
  (should (= (compare-strings "foobaz" nil nil "barbaz" nil nil) 1))
  (should (= (compare-strings "barbaz" nil nil "foobar" nil nil) -1))
  (should (= (compare-strings "foobaz" nil nil "farbaz" nil nil) 2))
  (should (= (compare-strings "farbaz" nil nil "foobar" nil nil) -2))
  (should (eq (compare-strings "abcxyz" 0 2 "abcprq" 0 2) t))
  (should (eq (compare-strings "abcxyz" 0 -3 "abcprq" 0 -3) t))
  (should (= (compare-strings "abcxyz" 0 6 "abcprq" 0 6) 4))
  (should (= (compare-strings "abcprq" 0 6 "abcxyz" 0 6) -4))
  (should (eq (compare-strings "xyzzy" -3 4 "azza" -3 3) t))
  (should (eq (compare-strings "こんにちはｺﾝﾆﾁﾊ" nil nil "こんにちはｺﾝﾆﾁﾊ" nil nil) t))
  (should (= (compare-strings "んにちはｺﾝﾆﾁﾊこ" nil nil "こんにちはｺﾝﾆﾁﾊ" nil nil) 1))
  (should (= (compare-strings "こんにちはｺﾝﾆﾁﾊ" nil nil "んにちはｺﾝﾆﾁﾊこ" nil nil) -1)))

(defun fns-tests--collate-enabled-p ()
  "Check whether collation functions are enabled."
  (and
   ;; When there is no collation library, collation functions fall back
   ;; to their lexicographic counterparts.  We don't need to test then.
   (not (ignore-errors (string-collate-equalp "" "" t)))
   ;; We use a locale, which might not be installed.  Check it.
   (ignore-errors
     (string-collate-equalp
      "" "" (if (eq system-type 'windows-nt) "enu_USA" "en_US.UTF-8")))))

(ert-deftest fns-tests-collate-strings ()
  (skip-unless (fns-tests--collate-enabled-p))

  (should (string-collate-equalp "xyzzy" "xyzzy"))
  (should-not (string-collate-equalp "xyzzy" "XYZZY"))

  ;; In POSIX or C locales, collation order is lexicographic.
  (should (string-collate-lessp "XYZZY" "xyzzy" "POSIX"))
  ;; In a language specific locale on MS-Windows, collation order is different.
  (when (eq system-type 'windows-nt)
    (should (string-collate-lessp "xyzzy" "XYZZY" "enu_USA")))

  ;; Ignore case.
  (should (string-collate-equalp "xyzzy" "XYZZY" nil t))

  ;; Locale must be valid.
  (should-error (string-collate-equalp "xyzzy" "xyzzy" "en_DE.UTF-8")))

;; There must be a check for valid codepoints.  (Check not implemented yet)
;  (should-error
;   (string-collate-equalp (string ?\x00110000) (string ?\x00110000)))
;; Invalid UTF-8 sequences shall be indicated.  How to create such strings?

(ert-deftest fns-tests-sort ()
  (should (equal (sort '(9 5 2 -1 5 3 8 7 4) (lambda (x y) (< x y)))
		 '(-1 2 3 4 5 5 7 8 9)))
  (should (equal (sort '(9 5 2 -1 5 3 8 7 4) (lambda (x y) (> x y)))
		 '(9 8 7 5 5 4 3 2 -1)))
  (should (equal (sort '[9 5 2 -1 5 3 8 7 4] (lambda (x y) (< x y)))
		 [-1 2 3 4 5 5 7 8 9]))
  (should (equal (sort '[9 5 2 -1 5 3 8 7 4] (lambda (x y) (> x y)))
		 [9 8 7 5 5 4 3 2 -1]))
  (should (equal
	   (sort
	    (vector
	     '(8 . "xxx") '(9 . "aaa") '(8 . "bbb") '(9 . "zzz")
	     '(9 . "ppp") '(8 . "ttt") '(8 . "eee") '(9 . "fff"))
	    (lambda (x y) (< (car x) (car y))))
	   [(8 . "xxx") (8 . "bbb") (8 . "ttt") (8 . "eee")
	    (9 . "aaa") (9 . "zzz") (9 . "ppp") (9 . "fff")]))
  ;; Bug#34104
  (should (equal (should-error (sort "cba" #'<) :type 'wrong-type-argument)
                 '(wrong-type-argument list-or-vector-p "cba"))))

(ert-deftest fns-tests-collate-sort ()
  (skip-unless (fns-tests--collate-enabled-p))

  ;; Punctuation and whitespace characters are relevant for POSIX.
  (should
   (equal
    (sort '("11" "12" "1 1" "1 2" "1.1" "1.2")
	  (lambda (a b) (string-collate-lessp a b "POSIX")))
    '("1 1" "1 2" "1.1" "1.2" "11" "12")))
  ;; Punctuation and whitespace characters are not taken into account
  ;; for collation in other locales, on MS-Windows systems.
  (when (eq system-type 'windows-nt)
    (should
     (equal
      (sort '("11" "12" "1 1" "1 2" "1.1" "1.2")
            (lambda (a b)
              (let ((w32-collate-ignore-punctuation t))
                (string-collate-lessp
                 a b "enu_USA"))))
      '("11" "1 1" "1.1" "12" "1 2" "1.2"))))

  ;; Diacritics are different letters for POSIX, they sort lexicographical.
  (should
   (equal
    (sort '("Ævar" "Agustín" "Adrian" "Eli")
	  (lambda (a b) (string-collate-lessp a b "POSIX")))
    '("Adrian" "Agustín" "Eli" "Ævar")))
  ;; Diacritics are sorted between similar letters for other locales,
  ;; on MS-Windows systems.
  (when (eq system-type 'windows-nt)
    (should
     (equal
      (sort '("Ævar" "Agustín" "Adrian" "Eli")
            (lambda (a b)
              (let ((w32-collate-ignore-punctuation t))
                (string-collate-lessp
                 a b "enu_USA"))))
      '("Adrian" "Ævar" "Agustín" "Eli")))))

(ert-deftest fns-tests-string-version-lessp ()
  (should (string-version-lessp "foo2.png" "foo12.png"))
  (should (not (string-version-lessp "foo12.png" "foo2.png")))
  (should (string-version-lessp "foo12.png" "foo20000.png"))
  (should (not (string-version-lessp "foo20000.png" "foo12.png")))
  (should (string-version-lessp "foo.png" "foo2.png"))
  (should (not (string-version-lessp "foo2.png" "foo.png")))
  (should (equal (sort '("foo12.png" "foo2.png" "foo1.png")
                       'string-version-lessp)
                 '("foo1.png" "foo2.png" "foo12.png")))
  (should (string-version-lessp "foo2" "foo1234"))
  (should (not (string-version-lessp "foo1234" "foo2")))
  (should (string-version-lessp "foo.png" "foo2"))
  (should (string-version-lessp "foo1.25.5.png" "foo1.125.5"))
  (should (string-version-lessp "2" "1245"))
  (should (not (string-version-lessp "1245" "2"))))

(ert-deftest fns-tests-func-arity ()
  (should (equal (func-arity 'car) '(1 . 1)))
  (should (equal (func-arity 'caar) '(1 . 1)))
  (should (equal (func-arity 'format) '(1 . many)))
  (require 'info)
  (should (equal (func-arity 'Info-goto-node) '(1 . 3)))
  (should (equal (func-arity (lambda (&rest x))) '(0 . many)))
  (should (equal (func-arity (eval (lambda (x &optional y)) nil)) '(1 . 2)))
  (should (equal (func-arity (eval (lambda (x &optional y)) t)) '(1 . 2)))
  (should (equal (func-arity 'let) '(1 . unevalled))))

(defun fns-tests--string-repeat (s o)
  (apply 'concat (make-list o s)))

(defmacro fns-tests--with-region (funcname string &rest args)
  "Apply FUNCNAME in a temp buffer on the region produced by STRING."
  (declare (indent 1))
  `(with-temp-buffer
     (insert ,string)
     (,funcname (point-min) (point-max) ,@args)
     (buffer-string)))

(ert-deftest fns-tests-base64-encode-region ()
  ;; standard variant RFC2045
  (should (equal (fns-tests--with-region base64-encode-region "") ""))
  (should (equal (fns-tests--with-region base64-encode-region "f") "Zg=="))
  (should (equal (fns-tests--with-region base64-encode-region "fo") "Zm8="))
  (should (equal (fns-tests--with-region base64-encode-region "foo") "Zm9v"))
  (should (equal (fns-tests--with-region base64-encode-region "foob") "Zm9vYg=="))
  (should (equal (fns-tests--with-region base64-encode-region "fooba") "Zm9vYmE="))
  (should (equal (fns-tests--with-region base64-encode-region "foobar") "Zm9vYmFy"))
  (should (equal (fns-tests--with-region base64-encode-region "\x14\xfb\x9c\x03\xd9\x7e") "FPucA9l+"))
  (should (equal (fns-tests--with-region base64-encode-region "\x14\xfb\x9c\x03\xd9\x7f") "FPucA9l/")))

(ert-deftest fns-tests-base64-encode-string ()
  ;; standard variant RFC2045
  (should (equal (base64-encode-string "") ""))
  (should (equal (base64-encode-string "f") "Zg=="))
  (should (equal (base64-encode-string "fo") "Zm8="))
  (should (equal (base64-encode-string "foo") "Zm9v"))
  (should (equal (base64-encode-string "foob") "Zm9vYg=="))
  (should (equal (base64-encode-string "fooba") "Zm9vYmE="))
  (should (equal (base64-encode-string "foobar") "Zm9vYmFy"))
  (should (equal (base64-encode-string "\x14\xfb\x9c\x03\xd9\x7e") "FPucA9l+"))
  (should (equal (base64-encode-string "\x14\xfb\x9c\x03\xd9\x7f") "FPucA9l/")))

(ert-deftest fns-test-base64url-encode-region ()
  ;; url variant with padding
  (should (equal (fns-tests--with-region base64url-encode-region "") ""))
  (should (equal (fns-tests--with-region base64url-encode-region "f") "Zg=="))
  (should (equal (fns-tests--with-region base64url-encode-region "fo") "Zm8="))
  (should (equal (fns-tests--with-region base64url-encode-region "foo") "Zm9v"))
  (should (equal (fns-tests--with-region base64url-encode-region "foob") "Zm9vYg=="))
  (should (equal (fns-tests--with-region base64url-encode-region "fooba") "Zm9vYmE="))
  (should (equal (fns-tests--with-region base64url-encode-region "foobar") "Zm9vYmFy"))
  (should (equal (fns-tests--with-region base64url-encode-region "\x14\xfb\x9c\x03\xd9\x7e") "FPucA9l-"))
  (should (equal (fns-tests--with-region base64url-encode-region "\x14\xfb\x9c\x03\xd9\x7f") "FPucA9l_"))

  ;; url variant no padding
  (should (equal (fns-tests--with-region base64url-encode-region "" t) ""))
  (should (equal (fns-tests--with-region base64url-encode-region "f" t) "Zg"))
  (should (equal (fns-tests--with-region base64url-encode-region "fo" t) "Zm8"))
  (should (equal (fns-tests--with-region base64url-encode-region "foo" t) "Zm9v"))
  (should (equal (fns-tests--with-region base64url-encode-region "foob" t) "Zm9vYg"))
  (should (equal (fns-tests--with-region base64url-encode-region "fooba" t) "Zm9vYmE"))
  (should (equal (fns-tests--with-region base64url-encode-region "foobar" t) "Zm9vYmFy"))
  (should (equal (fns-tests--with-region base64url-encode-region "\x14\xfb\x9c\x03\xd9\x7e" t) "FPucA9l-"))
  (should (equal (fns-tests--with-region base64url-encode-region "\x14\xfb\x9c\x03\xd9\x7f" t) "FPucA9l_"))


  ;; url variant no line break no padding
  (should (equal (fns-tests--with-region base64url-encode-region (fns-tests--string-repeat "f" 100) t)
                 (concat (fns-tests--string-repeat "Zm" 66) "Zg")))
  (should (equal (fns-tests--with-region base64url-encode-region (fns-tests--string-repeat "fo" 50) t)
                 (concat (fns-tests--string-repeat "Zm9mb2Zv" 16) "Zm9mbw")))
  (should (equal (fns-tests--with-region base64url-encode-region (fns-tests--string-repeat "foo" 25) t)
                 (fns-tests--string-repeat "Zm9v" 25)))
  (should (equal (fns-tests--with-region base64url-encode-region (fns-tests--string-repeat "foob" 15) t)
                 (fns-tests--string-repeat "Zm9vYmZvb2Jmb29i" 5)))
  (should (equal (fns-tests--with-region base64url-encode-region (fns-tests--string-repeat "fooba" 15) t)
                 (fns-tests--string-repeat "Zm9vYmFmb29iYWZvb2Jh" 5)))
  (should (equal (fns-tests--with-region base64url-encode-region (fns-tests--string-repeat "foobar" 15) t)
                 (concat (fns-tests--string-repeat "Zm9vYmFyZm9vYmFy" 7) "Zm9vYmFy")))
  (should (equal (fns-tests--with-region base64url-encode-region (fns-tests--string-repeat "\x14\xfb\x9c\x03\xd9\x7e" 10) t)
                 (fns-tests--string-repeat "FPucA9l-" 10)))
  (should (equal (fns-tests--with-region base64url-encode-region (fns-tests--string-repeat "\x14\xfb\x9c\x03\xd9\x7f" 10) t)
                 (fns-tests--string-repeat "FPucA9l_" 10))))

(ert-deftest fns-test-base64url-encode-string ()
  ;; url variant with padding
  (should (equal (base64url-encode-string "") ""))
  (should (equal (base64url-encode-string "f") "Zg=="))
  (should (equal (base64url-encode-string "fo") "Zm8="))
  (should (equal (base64url-encode-string "foo") "Zm9v"))
  (should (equal (base64url-encode-string "foob") "Zm9vYg=="))
  (should (equal (base64url-encode-string "fooba") "Zm9vYmE="))
  (should (equal (base64url-encode-string "foobar") "Zm9vYmFy"))
  (should (equal (base64url-encode-string "\x14\xfb\x9c\x03\xd9\x7e") "FPucA9l-"))
  (should (equal (base64url-encode-string "\x14\xfb\x9c\x03\xd9\x7f") "FPucA9l_"))

  ;; url variant no padding
  (should (equal (base64url-encode-string "" t) ""))
  (should (equal (base64url-encode-string "f" t) "Zg"))
  (should (equal (base64url-encode-string "fo" t) "Zm8"))
  (should (equal (base64url-encode-string "foo" t) "Zm9v"))
  (should (equal (base64url-encode-string "foob" t) "Zm9vYg"))
  (should (equal (base64url-encode-string "fooba" t) "Zm9vYmE"))
  (should (equal (base64url-encode-string "foobar" t) "Zm9vYmFy"))
  (should (equal (base64url-encode-string "\x14\xfb\x9c\x03\xd9\x7e" t) "FPucA9l-"))
  (should (equal (base64url-encode-string "\x14\xfb\x9c\x03\xd9\x7f" t) "FPucA9l_"))


  ;; url variant no line break no padding
  (should (equal (base64url-encode-string (fns-tests--string-repeat "f" 100) t) (concat (fns-tests--string-repeat "Zm" 66) "Zg")))
  (should (equal (base64url-encode-string (fns-tests--string-repeat "fo" 50) t) (concat (fns-tests--string-repeat "Zm9mb2Zv" 16) "Zm9mbw")))
  (should (equal (base64url-encode-string (fns-tests--string-repeat "foo" 25) t) (fns-tests--string-repeat "Zm9v" 25)))
  (should (equal (base64url-encode-string (fns-tests--string-repeat "foob" 15) t) (fns-tests--string-repeat "Zm9vYmZvb2Jmb29i" 5)))
  (should (equal (base64url-encode-string (fns-tests--string-repeat "fooba" 15) t) (fns-tests--string-repeat "Zm9vYmFmb29iYWZvb2Jh" 5)))
  (should (equal (base64url-encode-string (fns-tests--string-repeat "foobar" 15) t) (concat (fns-tests--string-repeat "Zm9vYmFyZm9vYmFy" 7) "Zm9vYmFy")))
  (should (equal (base64url-encode-string (fns-tests--string-repeat "\x14\xfb\x9c\x03\xd9\x7e" 10) t) (fns-tests--string-repeat "FPucA9l-" 10)))
  (should (equal (base64url-encode-string (fns-tests--string-repeat "\x14\xfb\x9c\x03\xd9\x7f" 10) t) (fns-tests--string-repeat "FPucA9l_" 10))))

(ert-deftest fns-tests-base64-decode-string ()
  ;; standard variant RFC2045
  (should (equal (base64-decode-string "") ""))
  (should (equal (base64-decode-string "Zg==") "f"))
  (should (equal (base64-decode-string "Zm8=") "fo"))
  (should (equal (base64-decode-string "Zm9v") "foo"))
  (should (equal (base64-decode-string "Zm9vYg==") "foob"))
  (should (equal (base64-decode-string "Zm9vYmE=") "fooba"))
  (should (equal (base64-decode-string "Zm9vYmFy") "foobar"))
  (should (equal (base64-decode-string "FPucA9l+") "\x14\xfb\x9c\x03\xd9\x7e"))
  (should (equal (base64-decode-string "FPucA9l/") "\x14\xfb\x9c\x03\xd9\x7f"))

  ;; no padding
  (should (equal (base64-decode-string "" t) ""))
  (should (equal (base64-decode-string "Zg" t) "f"))
  (should (equal (base64-decode-string "Zm8" t) "fo"))
  (should (equal (base64-decode-string "Zm9v" t) "foo"))
  (should (equal (base64-decode-string "Zm9vYg" t) "foob"))
  (should (equal (base64-decode-string "Zm9vYmE" t) "fooba"))
  (should (equal (base64-decode-string "Zm9vYmFy" t) "foobar"))

  ;; url variant with padding
  (should (equal (base64-decode-string "") ""))
  (should (equal (base64-decode-string "Zg==" t) "f") )
  (should (equal (base64-decode-string "Zm8=" t) "fo"))
  (should (equal (base64-decode-string "Zm9v" t) "foo"))
  (should (equal (base64-decode-string "Zm9vYg==" t) "foob"))
  (should (equal (base64-decode-string "Zm9vYmE=" t) "fooba"))
  (should (equal (base64-decode-string "Zm9vYmFy" t) "foobar"))
  (should (equal (base64-decode-string "FPucA9l-" t) "\x14\xfb\x9c\x03\xd9\x7e"))
  (should (equal (base64-decode-string "FPucA9l_" t) "\x14\xfb\x9c\x03\xd9\x7f"))

  ;; url variant no padding
  (should (equal (base64-decode-string "") ""))
  (should (equal (base64-decode-string "Zg" t) "f"))
  (should (equal (base64-decode-string "Zm8" t) "fo"))
  (should (equal (base64-decode-string "Zm9v" t) "foo"))
  (should (equal (base64-decode-string "Zm9vYg" t) "foob"))
  (should (equal (base64-decode-string "Zm9vYmE" t) "fooba"))
  (should (equal (base64-decode-string "Zm9vYmFy" t) "foobar"))
  (should (equal (base64-decode-string "FPucA9l-" t) "\x14\xfb\x9c\x03\xd9\x7e"))
  (should (equal (base64-decode-string "FPucA9l_" t) "\x14\xfb\x9c\x03\xd9\x7f"))


  ;; url variant no line break no padding
  (should (equal (base64-decode-string (concat (fns-tests--string-repeat "Zm" 66) "Zg") t)
                 (fns-tests--string-repeat "f" 100)))
  (should (equal (base64-decode-string (concat (fns-tests--string-repeat "Zm9mb2Zv" 16) "Zm9mbw") t)
                 (fns-tests--string-repeat "fo" 50)))
  (should (equal (base64-decode-string (fns-tests--string-repeat "Zm9v" 25) t)
                 (fns-tests--string-repeat "foo" 25)))
  (should (equal (base64-decode-string (fns-tests--string-repeat "Zm9vYmZvb2Jmb29i" 5) t)
                 (fns-tests--string-repeat "foob" 15)))
  (should (equal (base64-decode-string (fns-tests--string-repeat "Zm9vYmFmb29iYWZvb2Jh" 5) t)
                 (fns-tests--string-repeat "fooba" 15)))
  (should (equal (base64-decode-string (concat (fns-tests--string-repeat "Zm9vYmFyZm9vYmFy" 7) "Zm9vYmFy") t)
                 (fns-tests--string-repeat "foobar" 15)))
  (should (equal (base64-decode-string (fns-tests--string-repeat "FPucA9l-" 10) t)
                 (fns-tests--string-repeat "\x14\xfb\x9c\x03\xd9\x7e" 10)))
  (should (equal (base64-decode-string (fns-tests--string-repeat "FPucA9l_" 10) t)
                 (fns-tests--string-repeat "\x14\xfb\x9c\x03\xd9\x7f" 10)))

  ;; errors check
  (should (eq :got-error (condition-case () (base64-decode-string "Zg=") (error :got-error))))
  (should (eq :got-error (condition-case () (base64-decode-string "Zm9vYmE") (error :got-error))))
  (should (eq :got-error (condition-case () (base64-decode-string "Zm9vYmFy=") (error :got-error))))
  (should (eq :got-error (condition-case () (base64-decode-string "Zg=Zg=") (error :got-error)))))

(ert-deftest fns-tests-hash-buffer ()
  (should (equal (sha1 "foo") "0beec7b5ea3f0fdbc95d0dd47f3c5bc275da8a33"))
  (should (equal (with-temp-buffer
                   (insert "foo")
                   (buffer-hash))
                 (sha1 "foo")))
  ;; This tests whether the presence of a gap in the middle of the
  ;; buffer is handled correctly.
  (should (equal (with-temp-buffer
                   (insert "foo")
                   (goto-char 2)
                   (insert " ")
                   (backward-delete-char 1)
                   (buffer-hash))
                 (sha1 "foo"))))

(ert-deftest fns-tests-mapcan ()
  (should-error (mapcan))
  (should-error (mapcan #'identity))
  (should-error (mapcan #'identity (make-char-table 'foo)))
  (should (equal (mapcan #'list '(1 2 3)) '(1 2 3)))
  ;; `mapcan' is destructive
  (let ((data '((foo) (bar))))
    (should (equal (mapcan #'identity data) '(foo bar)))
    (should (equal data                     '((foo bar) (bar))))))

;; Test handling of cyclic and dotted lists.

(defun cyc1 (a)
  (let ((ls (make-list 10 a)))
    (nconc ls ls)
    ls))

(defun cyc2 (a b)
  (let ((ls1 (make-list 10 a))
        (ls2 (make-list 1000 b)))
    (nconc ls2 ls2)
    (nconc ls1 ls2)
    ls1))

(defun dot1 (a)
  (let ((ls (make-list 10 a)))
    (nconc ls 'tail)
    ls))

(defun dot2 (a b)
  (let ((ls1 (make-list 10 a))
        (ls2 (make-list 10 b)))
    (nconc ls1 ls2)
    (nconc ls2 'tail)
    ls1))

(ert-deftest test-cycle-length ()
  (should-error (length (cyc1 1)) :type 'circular-list)
  (should-error (length (cyc2 1 2)) :type 'circular-list)
  (should-error (length (dot1 1)) :type 'wrong-type-argument)
  (should-error (length (dot2 1 2)) :type 'wrong-type-argument))

(ert-deftest test-cycle-safe-length ()
  (should (<= 10 (safe-length (cyc1 1))))
  (should (<= 1010 (safe-length (cyc2 1 2))))
  (should (= 10 (safe-length (dot1 1))))
  (should (= 20 (safe-length (dot2 1 2)))))

(ert-deftest test-cycle-member ()
  (let ((c1 (cyc1 1))
        (c2 (cyc2 1 2))
        (d1 (dot1 1))
        (d2 (dot2 1 2)))
    (should (member 1 c1))
    (should (member 1 c2))
    (should (member 1 d1))
    (should (member 1 d2))
    (should-error (member 2 c1) :type 'circular-list)
    (should (member 2 c2))
    (should-error (member 2 d1) :type 'wrong-type-argument)
    (should (member 2 d2))
    (should-error (member 3 c1) :type 'circular-list)
    (should-error (member 3 c2) :type 'circular-list)
    (should-error (member 3 d1) :type 'wrong-type-argument)
    (should-error (member 3 d2) :type 'wrong-type-argument)))

(ert-deftest test-cycle-memq ()
  (let ((c1 (cyc1 1))
        (c2 (cyc2 1 2))
        (d1 (dot1 1))
        (d2 (dot2 1 2)))
    (should (memq 1 c1))
    (should (memq 1 c2))
    (should (memq 1 d1))
    (should (memq 1 d2))
    (should-error (memq 2 c1) :type 'circular-list)
    (should (memq 2 c2))
    (should-error (memq 2 d1) :type 'wrong-type-argument)
    (should (memq 2 d2))
    (should-error (memq 3 c1) :type 'circular-list)
    (should-error (memq 3 c2) :type 'circular-list)
    (should-error (memq 3 d1) :type 'wrong-type-argument)
    (should-error (memq 3 d2) :type 'wrong-type-argument)))

(ert-deftest test-cycle-memql ()
  (let ((c1 (cyc1 1))
        (c2 (cyc2 1 2))
        (d1 (dot1 1))
        (d2 (dot2 1 2)))
    (should (memql 1 c1))
    (should (memql 1 c2))
    (should (memql 1 d1))
    (should (memql 1 d2))
    (should-error (memql 2 c1) :type 'circular-list)
    (should (memql 2 c2))
    (should-error (memql 2 d1) :type 'wrong-type-argument)
    (should (memql 2 d2))
    (should-error (memql 3 c1) :type 'circular-list)
    (should-error (memql 3 c2) :type 'circular-list)
    (should-error (memql 3 d1) :type 'wrong-type-argument)
    (should-error (memql 3 d2) :type 'wrong-type-argument)))

(ert-deftest test-cycle-assq ()
  (let ((c1 (cyc1 '(1)))
        (c2 (cyc2 '(1) '(2)))
        (d1 (dot1 '(1)))
        (d2 (dot2 '(1) '(2))))
    (should (assq 1 c1))
    (should (assq 1 c2))
    (should (assq 1 d1))
    (should (assq 1 d2))
    (should-error (assq 2 c1) :type 'circular-list)
    (should (assq 2 c2))
    (should-error (assq 2 d1) :type 'wrong-type-argument)
    (should (assq 2 d2))
    (should-error (assq 3 c1) :type 'circular-list)
    (should-error (assq 3 c2) :type 'circular-list)
    (should-error (assq 3 d1) :type 'wrong-type-argument)
    (should-error (assq 3 d2) :type 'wrong-type-argument)))

(ert-deftest test-cycle-assoc ()
  (let ((c1 (cyc1 '(1)))
        (c2 (cyc2 '(1) '(2)))
        (d1 (dot1 '(1)))
        (d2 (dot2 '(1) '(2))))
    (should (assoc 1 c1))
    (should (assoc 1 c2))
    (should (assoc 1 d1))
    (should (assoc 1 d2))
    (should-error (assoc 2 c1) :type 'circular-list)
    (should (assoc 2 c2))
    (should-error (assoc 2 d1) :type 'wrong-type-argument)
    (should (assoc 2 d2))
    (should-error (assoc 3 c1) :type 'circular-list)
    (should-error (assoc 3 c2) :type 'circular-list)
    (should-error (assoc 3 d1) :type 'wrong-type-argument)
    (should-error (assoc 3 d2) :type 'wrong-type-argument)))

(ert-deftest test-assoc-testfn ()
  (let ((alist '(("a" . 1) ("b" . 2))))
    (should-not (assoc "a" alist #'ignore))
    (should (eq (assoc "b" alist #'string-equal) (cadr alist)))
    (should-not (assoc "b" alist #'eq))))

(ert-deftest test-cycle-rassq ()
  (let ((c1 (cyc1 '(0 . 1)))
        (c2 (cyc2 '(0 . 1) '(0 . 2)))
        (d1 (dot1 '(0 . 1)))
        (d2 (dot2 '(0 . 1) '(0 . 2))))
    (should (rassq 1 c1))
    (should (rassq 1 c2))
    (should (rassq 1 d1))
    (should (rassq 1 d2))
    (should-error (rassq 2 c1) :type 'circular-list)
    (should (rassq 2 c2))
    (should-error (rassq 2 d1) :type 'wrong-type-argument)
    (should (rassq 2 d2))
    (should-error (rassq 3 c1) :type 'circular-list)
    (should-error (rassq 3 c2) :type 'circular-list)
    (should-error (rassq 3 d1) :type 'wrong-type-argument)
    (should-error (rassq 3 d2) :type 'wrong-type-argument)))

(ert-deftest test-cycle-rassoc ()
  (let ((c1 (cyc1 '(0 . 1)))
        (c2 (cyc2 '(0 . 1) '(0 . 2)))
        (d1 (dot1 '(0 . 1)))
        (d2 (dot2 '(0 . 1) '(0 . 2))))
    (should (rassoc 1 c1))
    (should (rassoc 1 c2))
    (should (rassoc 1 d1))
    (should (rassoc 1 d2))
    (should-error (rassoc 2 c1) :type 'circular-list)
    (should (rassoc 2 c2))
    (should-error (rassoc 2 d1) :type 'wrong-type-argument)
    (should (rassoc 2 d2))
    (should-error (rassoc 3 c1) :type 'circular-list)
    (should-error (rassoc 3 c2) :type 'circular-list)
    (should-error (rassoc 3 d1) :type 'wrong-type-argument)
    (should-error (rassoc 3 d2) :type 'wrong-type-argument)))

(ert-deftest test-cycle-delq ()
  (should-error (delq 1 (cyc1 1)) :type 'circular-list)
  (should-error (delq 1 (cyc2 1 2)) :type 'circular-list)
  (should-error (delq 1 (dot1 1)) :type 'wrong-type-argument)
  (should-error (delq 1 (dot2 1 2)) :type 'wrong-type-argument)
  (should-error (delq 2 (cyc1 1)) :type 'circular-list)
  (should-error (delq 2 (cyc2 1 2)) :type 'circular-list)
  (should-error (delq 2 (dot1 1)) :type 'wrong-type-argument)
  (should-error (delq 2 (dot2 1 2)) :type 'wrong-type-argument)
  (should-error (delq 3 (cyc1 1)) :type 'circular-list)
  (should-error (delq 3 (cyc2 1 2)) :type 'circular-list)
  (should-error (delq 3 (dot1 1)) :type 'wrong-type-argument)
  (should-error (delq 3 (dot2 1 2)) :type 'wrong-type-argument))

(ert-deftest test-cycle-delete ()
  (should-error (delete 1 (cyc1 1)) :type 'circular-list)
  (should-error (delete 1 (cyc2 1 2)) :type 'circular-list)
  (should-error (delete 1 (dot1 1)) :type 'wrong-type-argument)
  (should-error (delete 1 (dot2 1 2)) :type 'wrong-type-argument)
  (should-error (delete 2 (cyc1 1)) :type 'circular-list)
  (should-error (delete 2 (cyc2 1 2)) :type 'circular-list)
  (should-error (delete 2 (dot1 1)) :type 'wrong-type-argument)
  (should-error (delete 2 (dot2 1 2)) :type 'wrong-type-argument)
  (should-error (delete 3 (cyc1 1)) :type 'circular-list)
  (should-error (delete 3 (cyc2 1 2)) :type 'circular-list)
  (should-error (delete 3 (dot1 1)) :type 'wrong-type-argument)
  (should-error (delete 3 (dot2 1 2)) :type 'wrong-type-argument))

(ert-deftest test-cycle-equal ()
  (should-error (equal (cyc1 1) (cyc1 1)))
  (should-error (equal (cyc2 1 2) (cyc2 1 2))))

(ert-deftest test-cycle-nconc ()
  (should-error (nconc (cyc1 1) 'tail) :type 'circular-list)
  (should-error (nconc (cyc2 1 2) 'tail) :type 'circular-list))

<<<<<<< HEAD
=======
(ert-deftest plist-get/odd-number-of-elements ()
  "Test that `plist-get' doesn't signal an error on degenerate plists."
  (should-not (plist-get '(:foo 1 :bar) :bar)))

(ert-deftest lax-plist-get/odd-number-of-elements ()
  "Check for https://debbugs.gnu.org/cgi/bugreport.cgi?bug=27726."
  (should (equal (should-error (lax-plist-get '(:foo 1 :bar) :bar)
                               :type 'wrong-type-argument)
                 '(wrong-type-argument plistp (:foo 1 :bar)))))

(ert-deftest plist-put/odd-number-of-elements ()
  "Check for https://debbugs.gnu.org/cgi/bugreport.cgi?bug=27726."
  (should (equal (should-error (plist-put '(:foo 1 :bar) :zot 2)
                               :type 'wrong-type-argument)
                 '(wrong-type-argument plistp (:foo 1 :bar)))))

(ert-deftest lax-plist-put/odd-number-of-elements ()
  "Check for https://debbugs.gnu.org/cgi/bugreport.cgi?bug=27726."
  (should (equal (should-error (lax-plist-put '(:foo 1 :bar) :zot 2)
                               :type 'wrong-type-argument)
                 '(wrong-type-argument plistp (:foo 1 :bar)))))

(ert-deftest plist-member/improper-list ()
  "Check for https://debbugs.gnu.org/cgi/bugreport.cgi?bug=27726."
  (should (equal (should-error (plist-member '(:foo 1 . :bar) :qux)
                               :type 'wrong-type-argument)
                 '(wrong-type-argument plistp (:foo 1 . :bar)))))

(ert-deftest test-string-distance ()
  "Test `string-distance' behavior."
  ;; ASCII characters are always fine
  (should (equal 1 (string-distance "heelo" "hello")))
  (should (equal 2 (string-distance "aeelo" "hello")))
  (should (equal 0 (string-distance "ab" "ab" t)))
  (should (equal 1 (string-distance "ab" "abc" t)))

  ;; string containing hanzi character, compare by byte
  (should (equal 6 (string-distance "ab" "ab我她" t)))
  (should (equal 3 (string-distance "ab" "a我b" t)))
  (should (equal 3 (string-distance "我" "她" t)))

  ;; string containing hanzi character, compare by character
  (should (equal 2 (string-distance "ab" "ab我她")))
  (should (equal 1 (string-distance "ab" "a我b")))
  (should (equal 1 (string-distance "我" "她"))))

(ert-deftest test-bignum-eql ()
  "Test that `eql' works for bignums."
  (let ((x (+ most-positive-fixnum 1))
        (y (+ most-positive-fixnum 1)))
    (should (eq x x))
    (should (eql x y))
    (should (equal x y))
    (should-not (eql x 0.0e+NaN))
    (should (memql x (list y)))))

(ert-deftest test-bignum-hash ()
  "Test that hash tables work for bignums."
  ;; Make two bignums that are eql but not eq.
  (let ((b1 (1+ most-positive-fixnum))
        (b2 (1+ most-positive-fixnum)))
    (dolist (test '(eq eql equal))
      (let ((hash (make-hash-table :test test)))
        (puthash b1 t hash)
        (should (eq (gethash b2 hash)
                    (funcall test b1 b2)))))))

(ert-deftest test-nthcdr-simple ()
  (should (eq (nthcdr 0 'x) 'x))
  (should (eq (nthcdr 1 '(x . y)) 'y))
  (should (eq (nthcdr 2 '(x y . z)) 'z)))

(ert-deftest test-nthcdr-circular ()
  (dolist (len '(1 2 5 37 120 997 1024))
    (let ((cycle (make-list len nil)))
      (setcdr (last cycle) cycle)
      (dolist (n (list (1- most-negative-fixnum) most-negative-fixnum
                       -1 0 1
                       (1- len) len (1+ len)
                       most-positive-fixnum (1+ most-positive-fixnum)
                       (* 2 most-positive-fixnum)
                       (* most-positive-fixnum most-positive-fixnum)
                       (ash 1 12345)))
        (let ((a (nthcdr n cycle))
              (b (if (<= n 0) cycle (nthcdr (mod n len) cycle))))
          (should (equal (list (eq a b) n len)
                         (list t n len))))))))

(ert-deftest test-proper-list-p ()
  "Test `proper-list-p' behavior."
  (dotimes (length 4)
    ;; Proper and dotted lists.
    (let ((list (make-list length 0)))
      (should (= (proper-list-p list) length))
      (should (not (proper-list-p (nconc list 0)))))
    ;; Circular lists.
    (dotimes (n (1+ length))
      (let ((circle (make-list (1+ length) 0)))
        (should (not (proper-list-p (nconc circle (nthcdr n circle))))))))
  ;; Atoms.
  (should (not (proper-list-p 0)))
  (should (not (proper-list-p "")))
  (should (not (proper-list-p [])))
  (should (not (proper-list-p (make-bool-vector 0 nil))))
  (should (not (proper-list-p (make-symbol "a")))))

(ert-deftest test-hash-function-that-mutates-hash-table ()
  (define-hash-table-test 'badeq 'eq 'bad-hash)
  (let ((h (make-hash-table :test 'badeq :size 1 :rehash-size 1)))
    (defun bad-hash (k)
      (if (eq k 100)
	  (clrhash h))
      (sxhash-eq k))
    (should-error
     (dotimes (k 200)
       (puthash k k h)))
    (should (= 100 (hash-table-count h)))))

(ert-deftest test-secure-hash ()
  (should (equal (secure-hash 'md5    "foobar")
                 "3858f62230ac3c915f300c664312c63f"))
  (should (equal (secure-hash 'sha1   "foobar")
                 "8843d7f92416211de9ebb963ff4ce28125932878"))
  (should (equal (secure-hash 'sha224 "foobar")
                 "de76c3e567fca9d246f5f8d3b2e704a38c3c5e258988ab525f941db8"))
  (should (equal (secure-hash 'sha256 "foobar")
                 (concat "c3ab8ff13720e8ad9047dd39466b3c89"
                         "74e592c2fa383d4a3960714caef0c4f2")))
  (should (equal (secure-hash 'sha384 "foobar")
                 (concat "3c9c30d9f665e74d515c842960d4a451c83a0125fd3de739"
                         "2d7b37231af10c72ea58aedfcdf89a5765bf902af93ecf06")))
  (should (equal (secure-hash 'sha512 "foobar")
                 (concat "0a50261ebd1a390fed2bf326f2673c145582a6342d5"
                         "23204973d0219337f81616a8069b012587cf5635f69"
                         "25f1b56c360230c19b273500ee013e030601bf2425"))))

>>>>>>> 3bce7ec3
(provide 'fns-tests)<|MERGE_RESOLUTION|>--- conflicted
+++ resolved
@@ -23,8 +23,6 @@
 
 (require 'cl-lib)
 
-<<<<<<< HEAD
-=======
 ;; Test that equality predicates work correctly on NaNs when combined
 ;; with hash tables based on those predicates.  This was not the case
 ;; for eql in Emacs 26.
@@ -82,7 +80,6 @@
     (should (equal [nil nil nil nil nil t t t t t] (vconcat A)))
     (should (equal [t t t t t nil nil nil nil nil] (vconcat (nreverse A))))))
 
->>>>>>> 3bce7ec3
 (ert-deftest fns-tests-compare-strings ()
   (should-error (compare-strings))
   (should-error (compare-strings "xyzzy" "xyzzy"))
@@ -647,8 +644,6 @@
   (should-error (nconc (cyc1 1) 'tail) :type 'circular-list)
   (should-error (nconc (cyc2 1 2) 'tail) :type 'circular-list))
 
-<<<<<<< HEAD
-=======
 (ert-deftest plist-get/odd-number-of-elements ()
   "Test that `plist-get' doesn't signal an error on degenerate plists."
   (should-not (plist-get '(:foo 1 :bar) :bar)))
@@ -785,5 +780,4 @@
                          "23204973d0219337f81616a8069b012587cf5635f69"
                          "25f1b56c360230c19b273500ee013e030601bf2425"))))
 
->>>>>>> 3bce7ec3
 (provide 'fns-tests)