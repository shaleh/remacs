--- conflicted
+++ resolved
@@ -111,15 +111,9 @@
   "Calculate the Hamming weight of BYTE."
   (if (< byte 0)
       (setq byte (lognot byte)))
-<<<<<<< HEAD
-  (setq byte (- byte (logand (lsh byte -1) #x55555555)))
-  (setq byte (+ (logand byte #x33333333) (logand (lsh byte -2) #x33333333)))
-  (lsh (* (logand (+ byte (lsh byte -4)) #x0f0f0f0f) #x01010101) -24))
-=======
   (if (zerop byte)
       0
     (+ (logand byte 1) (data-tests-popcnt (lsh byte -1)))))
->>>>>>> d73d1384
 
 (ert-deftest data-tests-logcount ()
   (should (cl-loop for n in (number-sequence -255 255)
