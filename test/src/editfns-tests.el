--- conflicted
+++ resolved
@@ -142,8 +142,6 @@
   (should (string-equal (format "%#05X" #x10) "0X010"))
   (should (string-equal (format "%#04x" 0) "0000")))
 
-<<<<<<< HEAD
-=======
 ;;; Test Bug#30408.
 (ert-deftest format-%d-large-float ()
   (should (string-equal (format "%d" 18446744073709551616.0)
@@ -165,7 +163,6 @@
   (should-error (format "%o" -1e-37)
                 :type 'overflow-error))
 
->>>>>>> d73d1384
 ;;; Check format-time-string with various TZ settings.
 ;;; Use only POSIX-compatible TZ values, since the tests should work
 ;;; even if tzdb is not in use.
