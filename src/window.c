/* Window creation, deletion and examination for GNU Emacs.
   Does not include redisplay.
   Copyright (C) 1985-1987, 1993-1998, 2000-2018 Free Software
   Foundation, Inc.

This file is part of GNU Emacs.

GNU Emacs is free software: you can redistribute it and/or modify
it under the terms of the GNU General Public License as published by
the Free Software Foundation, either version 3 of the License, or (at
your option) any later version.

GNU Emacs is distributed in the hope that it will be useful,
but WITHOUT ANY WARRANTY; without even the implied warranty of
MERCHANTABILITY or FITNESS FOR A PARTICULAR PURPOSE.  See the
GNU General Public License for more details.

You should have received a copy of the GNU General Public License
along with GNU Emacs.  If not, see <https://www.gnu.org/licenses/>.  */

#include <config.h>

#include <stdio.h>

#include "lisp.h"
#include "buffer.h"
#include "keyboard.h"
#include "keymap.h"
#include "frame.h"
#include "window.h"
#include "commands.h"
#include "indent.h"
#include "termchar.h"
#include "disptab.h"
#include "dispextern.h"
#include "blockinput.h"
#include "termhooks.h"		/* For FRAME_TERMINAL.  */
#include "xwidget.h"
#ifdef HAVE_WINDOW_SYSTEM
#include TERM_HEADER
#endif /* HAVE_WINDOW_SYSTEM */

static ptrdiff_t count_windows (struct window *);
static ptrdiff_t get_leaf_windows (struct window *, struct window **,
				   ptrdiff_t);
static void window_scroll_pixel_based (Lisp_Object, int, bool, bool);
static void window_scroll_line_based (Lisp_Object, int, bool, bool);
static void foreach_window (struct frame *,
			    bool (* fn) (struct window *, void *),
                            void *);
static bool foreach_window_1 (struct window *,
			      bool (* fn) (struct window *, void *),
			      void *);
static bool window_resize_check (struct window *, bool);
static void window_resize_apply (struct window *, bool);
static void select_window_1 (Lisp_Object, bool);
static void run_window_configuration_change_hook (struct frame *);

static struct window *set_window_fringes (struct window *, Lisp_Object,
					  Lisp_Object, Lisp_Object);
static struct window *set_window_margins (struct window *, Lisp_Object,
					  Lisp_Object);
static struct window *set_window_scroll_bars (struct window *, Lisp_Object,
					      Lisp_Object, Lisp_Object,
					      Lisp_Object);
static void apply_window_adjustment (struct window *);

void wset_window_parameters (struct window *, Lisp_Object);
void wset_update_mode_line (struct window *);
Lisp_Object set_window_hscroll (struct window *, EMACS_INT);
void scroll_command (Lisp_Object, int);

/* This is the window in which the terminal's cursor should
   be left when nothing is being done with it.  This must
   always be a leaf window, and its buffer is selected by
   the top level editing loop at the end of each command.

   This value is always the same as
   FRAME_SELECTED_WINDOW (selected_frame).  */
Lisp_Object selected_window;

/* A list of all windows for use by next_window and Fwindow_list.
   Functions creating or deleting windows should invalidate this cache
   by setting it to nil.  */
Lisp_Object Vwindow_list;

/* The mini-buffer window of the selected frame.
   Note that you cannot test for mini-bufferness of an arbitrary window
   by comparing against this; but you can test for mini-bufferness of
   the selected window.  */
Lisp_Object minibuf_window;

/* Non-nil means it is the window whose mode line should be
   shown as the selected window when the minibuffer is selected.  */
Lisp_Object minibuf_selected_window;

/* Incremented for each window created.  */
static EMACS_INT sequence_number;

/* Used by the function window_scroll_pixel_based.  */
static int window_scroll_pixel_based_preserve_x;
static int window_scroll_pixel_based_preserve_y;

/* Same for window_scroll_line_based.  */
static EMACS_INT window_scroll_preserve_hpos;
static EMACS_INT window_scroll_preserve_vpos;

static void
CHECK_WINDOW_CONFIGURATION (Lisp_Object x)
{
  CHECK_TYPE (WINDOW_CONFIGURATIONP (x), Qwindow_configuration_p, x);
}

/* These setters are used only in this file, so they can be private.  */
static void
wset_combination_limit (struct window *w, Lisp_Object val)
{
  w->combination_limit = val;
}

static void
wset_dedicated (struct window *w, Lisp_Object val)
{
  w->dedicated = val;
}

static void
wset_new_normal (struct window *w, Lisp_Object val)
{
  w->new_normal = val;
}

static void
wset_new_total (struct window *w, Lisp_Object val)
{
  w->new_total = val;
}

static void
wset_normal_cols (struct window *w, Lisp_Object val)
{
  w->normal_cols = val;
}

static void
wset_normal_lines (struct window *w, Lisp_Object val)
{
  w->normal_lines = val;
}

static void
wset_parent (struct window *w, Lisp_Object val)
{
  w->parent = val;
}

static void
wset_pointm (struct window *w, Lisp_Object val)
{
  w->pointm = val;
}

static void
wset_old_pointm (struct window *w, Lisp_Object val)
{
  w->old_pointm = val;
}

static void
wset_start (struct window *w, Lisp_Object val)
{
  w->start = val;
}

static void
wset_temslot (struct window *w, Lisp_Object val)
{
  w->temslot = val;
}

static void
wset_vertical_scroll_bar_type (struct window *w, Lisp_Object val)
{
  w->vertical_scroll_bar_type = val;
}

void
wset_window_parameters (struct window *w, Lisp_Object val)
{
  w->window_parameters = val;
}

static void
wset_combination (struct window *w, bool horflag, Lisp_Object val)
{
  /* Since leaf windows never becomes non-leaf, there should
     be no buffer and markers in start and pointm fields of W.  */
  eassert (!BUFFERP (w->contents) && NILP (w->start) && NILP (w->pointm));
  w->contents = val;
  /* When an internal window is deleted and VAL is nil, HORFLAG
     is meaningless.  */
  if (!NILP (val))
    w->horizontal = horflag;
}

struct glyph_matrix*
wget_current_matrix(const struct window *w)
{
  return w->current_matrix;
}

int
wget_mode_line_height(const struct window *w)
{
  return w->mode_line_height;
}

Lisp_Object
wget_parent(struct window *w)
{
  return w->parent;
}

int
wget_pixel_height(struct window *w)
{
  return w->pixel_height;
}

bool
wget_pseudo_window_p(struct window *w)
{
  return WINDOW_PSEUDO_P(w);
}

/* True if W is a menu bar window.  */
bool
window_menu_bar_p(struct window *W)
{
/* No menu bar windows if X toolkit is in use.  */
  return false;
}

/* True if W is a tool bar window.  */
bool
window_tool_bar_p(struct window *W)
{
#if defined (HAVE_WINDOW_SYSTEM) && ! defined (USE_GTK) && ! defined (HAVE_NS)
  return (WINDOWP (WINDOW_XFRAME (W)->tool_bar_window)
          && (W) == XWINDOW (WINDOW_XFRAME (W)->tool_bar_window));
#else
  return false;
#endif
}

/* True if leaf window W doesn't reflect the actual state
   of displayed buffer due to its text or overlays change.  */

bool
window_outdated (struct window *w)
{
  struct buffer *b = XBUFFER (w->contents);
  return (w->last_modified < BUF_MODIFF (b)
	  || w->last_overlay_modified < BUF_OVERLAY_MODIFF (b));
}

struct window *
decode_live_window (register Lisp_Object window)
{
  if (NILP (window))
    return XWINDOW (selected_window);

  CHECK_LIVE_WINDOW (window);
  return XWINDOW (window);
}

static struct window *
decode_valid_window (register Lisp_Object window)
{
  struct window *w;

  if (NILP (window))
    return XWINDOW (selected_window);

  CHECK_VALID_WINDOW (window);
  w = XWINDOW (window);
  return w;
}

/* Called when W's buffer slot is changed.  ARG -1 means that W is about to
   cease its buffer, and 1 means that W is about to set up the new one.  */

static void
adjust_window_count (struct window *w, int arg)
{
  eassert (eabs (arg) == 1);
  if (BUFFERP (w->contents))
    {
      struct buffer *b = XBUFFER (w->contents);

      if (b->base_buffer)
	b = b->base_buffer;
      b->window_count += arg;
      eassert (b->window_count >= 0);
      /* These should be recalculated by redisplay code.  */
      w->window_end_valid = false;
      w->base_line_pos = 0;
    }
}

/* Set W's buffer slot to VAL and recompute number
   of windows showing VAL if it is a buffer.  */

void
wset_buffer (struct window *w, Lisp_Object val)
{
  adjust_window_count (w, -1);
  if (BUFFERP (val))
    /* Make sure that we do not assign the buffer
       to an internal window.  */
    eassert (MARKERP (w->start) && MARKERP (w->pointm));
  w->contents = val;
  adjust_window_count (w, 1);
}

EMACS_INT window_select_count;

/* If select_window is called with inhibit_point_swap true it will
   not store point of the old selected window's buffer back into that
   window's pointm slot.  This is needed by Fset_window_configuration to
   avoid that the display routine is called with selected_window set to
   Qnil causing a subsequent crash.  */
Lisp_Object
select_window (Lisp_Object window, Lisp_Object norecord,
	       bool inhibit_point_swap)
{
  struct window *w;
  struct frame *sf;

  CHECK_LIVE_WINDOW (window);

  w = XWINDOW (window);

  /* Make the selected window's buffer current.  */
  Fset_buffer (w->contents);

  if (EQ (window, selected_window) && !inhibit_point_swap)
    /* `switch-to-buffer' uses (select-window (selected-window)) as a "clever"
       way to call record_buffer from Elisp, so it's important that we call
       record_buffer before returning here.  */
    goto record_and_return;

  if (NILP (norecord) || EQ (norecord, Qmark_for_redisplay))
    { /* Mark the window for redisplay since the selected-window has
	 a different mode-line.  */
      wset_redisplay (XWINDOW (selected_window));
      wset_redisplay (w);
    }
  else
    redisplay_other_windows ();

  sf = SELECTED_FRAME ();
  if (XFRAME (WINDOW_FRAME (w)) != sf)
    {
      fset_selected_window (XFRAME (WINDOW_FRAME (w)), window);
      /* Use this rather than Fhandle_switch_frame
	 so that FRAME_FOCUS_FRAME is moved appropriately as we
	 move around in the state where a minibuffer in a separate
	 frame is active.  */
      Fselect_frame (WINDOW_FRAME (w), norecord);
      /* Fselect_frame called us back so we've done all the work already.  */
      eassert (EQ (window, selected_window));
      return window;
    }
  else
    fset_selected_window (sf, window);

  select_window_1 (window, inhibit_point_swap);
  bset_last_selected_window (XBUFFER (w->contents), window);

 record_and_return:
  /* record_buffer can call maybe_quit, so make sure it is run only
     after we have re-established the invariant between
     selected_window and selected_frame, otherwise the temporary
     broken invariant might "escape" (Bug#14161).  */
  if (NILP (norecord))
    {
      w->use_time = ++window_select_count;
      record_buffer (w->contents);
    }

  return window;
}

/* Select window with a minimum of fuss, i.e. don't record the change anywhere
   (not even for redisplay's benefit), and assume that the window's frame is
   already selected.  */
static void
select_window_1 (Lisp_Object window, bool inhibit_point_swap)
{
  /* Store the old selected window's buffer's point in pointm of the old
     selected window.  It belongs to that window, and when the window is
     not selected, must be in the window.  */
  if (!inhibit_point_swap)
    {
      struct window *ow = XWINDOW (selected_window);
      if (BUFFERP (ow->contents))
	set_marker_both (ow->pointm, ow->contents,
			 BUF_PT (XBUFFER (ow->contents)),
			 BUF_PT_BYTE (XBUFFER (ow->contents)));
    }

  selected_window = window;

  /* Go to the point recorded in the window.
     This is important when the buffer is in more
     than one window.  It also matters when
     redisplay_window has altered point after scrolling,
     because it makes the change only in the window.  */
  set_point_from_marker (XWINDOW (window)->pointm);
}


DEFUN ("window-left-child", Fwindow_left_child, Swindow_left_child, 0, 1, 0,
       doc: /* Return the leftmost child window of window WINDOW.
WINDOW must be a valid window and defaults to the selected one.
Return nil if WINDOW is a live window (live windows have no children).
Return nil if WINDOW is an internal window whose children form a
vertical combination.  */)
  (Lisp_Object window)
{
  struct window *w = decode_valid_window (window);
  return WINDOW_HORIZONTAL_COMBINATION_P (w) ? w->contents : Qnil;
}

DEFUN ("window-next-sibling", Fwindow_next_sibling, Swindow_next_sibling, 0, 1, 0,
       doc: /* Return the next sibling window of window WINDOW.
WINDOW must be a valid window and defaults to the selected one.
Return nil if WINDOW has no next sibling.  */)
  (Lisp_Object window)
{
  return decode_valid_window (window)->next;
}

DEFUN ("window-prev-sibling", Fwindow_prev_sibling, Swindow_prev_sibling, 0, 1, 0,
       doc: /* Return the previous sibling window of window WINDOW.
WINDOW must be a valid window and defaults to the selected one.
Return nil if WINDOW has no previous sibling.  */)
  (Lisp_Object window)
{
  return decode_valid_window (window)->prev;
}

DEFUN ("window-pixel-width-before-size-change",
       Fwindow_pixel_width_before_size_change,
       Swindow_pixel_width_before_size_change, 0, 1, 0,
       doc: /* Return pixel width of window WINDOW before last size changes.
WINDOW must be a valid window and defaults to the selected one.

The return value is the pixel width of WINDOW at the last time
`window-size-change-functions' was run.  It's zero if WINDOW was made
after that.  */)
  (Lisp_Object window)
{
  return (make_number
	  (decode_valid_window (window)->pixel_width_before_size_change));
}

DEFUN ("window-pixel-height-before-size-change",
       Fwindow_pixel_height_before_size_change,
       Swindow_pixel_height_before_size_change, 0, 1, 0,
       doc: /* Return pixel height of window WINDOW before last size changes.
WINDOW must be a valid window and defaults to the selected one.

The return value is the pixel height of WINDOW at the last time
`window-size-change-functions' was run.  It's zero if WINDOW was made
after that.  */)
  (Lisp_Object window)
{
  return (make_number
	  (decode_valid_window (window)->pixel_height_before_size_change));
}

DEFUN ("window-normal-size", Fwindow_normal_size, Swindow_normal_size, 0, 2, 0,
       doc: /* Return the normal height of window WINDOW.
WINDOW must be a valid window and defaults to the selected one.
If HORIZONTAL is non-nil, return the normal width of WINDOW.

The normal height of a frame's root window or a window that is
horizontally combined (a window that has a left or right sibling) is
1.0.  The normal height of a window that is vertically combined (has a
sibling above or below) is the fraction of the window's height with
respect to its parent.  The sum of the normal heights of all windows in a
vertical combination equals 1.0.

Similarly, the normal width of a frame's root window or a window that is
vertically combined equals 1.0.  The normal width of a window that is
horizontally combined is the fraction of the window's width with respect
to its parent.  The sum of the normal widths of all windows in a
horizontal combination equals 1.0.

The normal sizes of windows are used to restore the proportional sizes
of windows after they have been shrunk to their minimum sizes; for
example when a frame is temporarily made very small and afterwards gets
re-enlarged to its previous size.  */)
  (Lisp_Object window, Lisp_Object horizontal)
{
  struct window *w = decode_valid_window (window);

  return NILP (horizontal) ? w->normal_lines : w->normal_cols;
}

DEFUN ("window-new-pixel", Fwindow_new_pixel, Swindow_new_pixel, 0, 1, 0,
       doc: /* Return new pixel size of window WINDOW.
WINDOW must be a valid window and defaults to the selected one.

The new pixel size of WINDOW is the value set by the last call of
`set-window-new-pixel' for WINDOW.  If it is valid, it will be shortly
installed as WINDOW's pixel height (see `window-pixel-height') or pixel
width (see `window-pixel-width').  */)
  (Lisp_Object window)
{
  return decode_valid_window (window)->new_pixel;
}

DEFUN ("window-pixel-left", Fwindow_pixel_left, Swindow_pixel_left, 0, 1, 0,
       doc: /* Return left pixel edge of window WINDOW.
WINDOW must be a valid window and defaults to the selected one.  */)
  (Lisp_Object window)
{
  return make_number (decode_valid_window (window)->pixel_left);
}

DEFUN ("window-pixel-top", Fwindow_pixel_top, Swindow_pixel_top, 0, 1, 0,
       doc: /* Return top pixel edge of window WINDOW.
WINDOW must be a valid window and defaults to the selected one.  */)
  (Lisp_Object window)
{
  return make_number (decode_valid_window (window)->pixel_top);
}

DEFUN ("window-left-column", Fwindow_left_column, Swindow_left_column, 0, 1, 0,
       doc: /* Return left column of window WINDOW.
This is the distance, in columns, between the left edge of WINDOW and
the left edge of the frame's window area.  For instance, the return
value is 0 if there is no window to the left of WINDOW.

WINDOW must be a valid window and defaults to the selected one.  */)
  (Lisp_Object window)
{
  return make_number (decode_valid_window (window)->left_col);
}

/* Return the number of lines/pixels of W's body.  Don't count any mode
   or header line or horizontal divider of W.  Rounds down to nearest
   integer when not working pixelwise. */
static int
window_body_height (struct window *w, bool pixelwise)
{
  int height = (w->pixel_height
		- WINDOW_HEADER_LINE_HEIGHT (w)
		- (WINDOW_HAS_HORIZONTAL_SCROLL_BAR (w)
		   ? WINDOW_SCROLL_BAR_AREA_HEIGHT (w)
		   : 0)
		- WINDOW_MODE_LINE_HEIGHT (w)
		- WINDOW_BOTTOM_DIVIDER_WIDTH (w));

  /* Don't return a negative value.  */
  return max (pixelwise
	      ? height
	      : height / FRAME_LINE_HEIGHT (WINDOW_XFRAME (w)),
	      0);
}

/* Return the number of columns/pixels of W's body.  Don't count columns
   occupied by the scroll bar or the divider/vertical bar separating W
   from its right sibling or margins.  On window-systems don't count
   fringes either.  Round down to nearest integer when not working
   pixelwise.  */
int
window_body_width (struct window *w, bool pixelwise)
{
  struct frame *f = XFRAME (WINDOW_FRAME (w));

  int width = (w->pixel_width
	       - WINDOW_RIGHT_DIVIDER_WIDTH (w)
	       - (WINDOW_HAS_VERTICAL_SCROLL_BAR (w)
		  ? WINDOW_SCROLL_BAR_AREA_WIDTH (w)
		  : (/* A vertical bar is either 1 or 0.  */
		     !FRAME_WINDOW_P (f)
		     && !WINDOW_RIGHTMOST_P (w)
		     && !WINDOW_RIGHT_DIVIDER_WIDTH (w)))
		- WINDOW_MARGINS_WIDTH (w)
		- (FRAME_WINDOW_P (f)
		   ? WINDOW_FRINGES_WIDTH (w)
		   : 0));

  /* Don't return a negative value.  */
  return max (pixelwise
	      ? width
	      : width / FRAME_COLUMN_WIDTH (WINDOW_XFRAME (w)),
	      0);
}

DEFUN ("window-body-height", Fwindow_body_height, Swindow_body_height, 0, 2, 0,
       doc: /* Return the height of WINDOW's text area.
WINDOW must be a live window and defaults to the selected one.  Optional
argument PIXELWISE non-nil means return the height of WINDOW's text area
in pixels.  The return value does not include the mode line or header
line or any horizontal divider.

If PIXELWISE is nil, return the largest integer smaller than WINDOW's
pixel height divided by the character height of WINDOW's frame.  This
means that if a line at the bottom of the text area is only partially
visible, that line is not counted.  */)
  (Lisp_Object window, Lisp_Object pixelwise)
{
  return make_number (window_body_height (decode_live_window (window),
					  !NILP (pixelwise)));
}

DEFUN ("window-body-width", Fwindow_body_width, Swindow_body_width, 0, 2, 0,
       doc: /* Return the width of WINDOW's text area.
WINDOW must be a live window and defaults to the selected one.  Optional
argument PIXELWISE non-nil means return the width in pixels.  The return
value does not include any vertical dividers, fringes or marginal areas,
or scroll bars.

If PIXELWISE is nil, return the largest integer smaller than WINDOW's
pixel width divided by the character width of WINDOW's frame.  This
means that if a column at the right of the text area is only partially
visible, that column is not counted.

Note that the returned value includes the column reserved for the
continuation glyph.  */)
  (Lisp_Object window, Lisp_Object pixelwise)
{
  return make_number (window_body_width (decode_live_window (window),
					 !NILP (pixelwise)));
}

DEFUN ("window-mode-line-height", Fwindow_mode_line_height,
       Swindow_mode_line_height, 0, 1, 0,
       doc: /* Return the height in pixels of WINDOW's mode-line.
WINDOW must be a live window and defaults to the selected one.  */)
  (Lisp_Object window)
{
  return (make_number (WINDOW_MODE_LINE_HEIGHT (decode_live_window (window))));
}

DEFUN ("window-header-line-height", Fwindow_header_line_height,
       Swindow_header_line_height, 0, 1, 0,
       doc: /* Return the height in pixels of WINDOW's header-line.
WINDOW must be a live window and defaults to the selected one.  */)
  (Lisp_Object window)
{
  return (make_number (WINDOW_HEADER_LINE_HEIGHT (decode_live_window (window))));
}

DEFUN ("window-right-divider-width", Fwindow_right_divider_width,
       Swindow_right_divider_width, 0, 1, 0,
       doc: /* Return the width in pixels of WINDOW's right divider.
WINDOW must be a live window and defaults to the selected one.  */)
  (Lisp_Object window)
{
  return (make_number (WINDOW_RIGHT_DIVIDER_WIDTH (decode_live_window (window))));
}

DEFUN ("window-bottom-divider-width", Fwindow_bottom_divider_width,
       Swindow_bottom_divider_width, 0, 1, 0,
       doc: /* Return the width in pixels of WINDOW's bottom divider.
WINDOW must be a live window and defaults to the selected one.  */)
  (Lisp_Object window)
{
  return (make_number (WINDOW_BOTTOM_DIVIDER_WIDTH (decode_live_window (window))));
}

DEFUN ("window-scroll-bar-width", Fwindow_scroll_bar_width,
       Swindow_scroll_bar_width, 0, 1, 0,
       doc: /* Return the width in pixels of WINDOW's vertical scrollbar.
WINDOW must be a live window and defaults to the selected one.  */)
  (Lisp_Object window)
{
  return (make_number (WINDOW_SCROLL_BAR_AREA_WIDTH (decode_live_window (window))));
}

DEFUN ("window-scroll-bar-height", Fwindow_scroll_bar_height,
       Swindow_scroll_bar_height, 0, 1, 0,
       doc: /* Return the height in pixels of WINDOW's horizontal scrollbar.
WINDOW must be a live window and defaults to the selected one.  */)
  (Lisp_Object window)
{
  return (make_number (WINDOW_SCROLL_BAR_AREA_HEIGHT (decode_live_window (window))));
}

/* Set W's horizontal scroll amount to HSCROLL clipped to a reasonable
   range, returning the new amount as a fixnum.  */
Lisp_Object
set_window_hscroll (struct window *w, EMACS_INT hscroll)
{
  /* Horizontal scrolling has problems with large scroll amounts.
     It's too slow with long lines, and even with small lines the
     display can be messed up.  For now, though, impose only the limits
     required by the internal representation: horizontal scrolling must
     fit in fixnum (since it's visible to Elisp) and into ptrdiff_t
     (since it's stored in a ptrdiff_t).  */
  ptrdiff_t hscroll_max = min (MOST_POSITIVE_FIXNUM, PTRDIFF_MAX);
  ptrdiff_t new_hscroll = clip_to_bounds (0, hscroll, hscroll_max);

  /* Prevent redisplay shortcuts when changing the hscroll.  */
  if (w->hscroll != new_hscroll)
    XBUFFER (w->contents)->prevent_redisplay_optimizations_p = true;

  w->hscroll = new_hscroll;
  w->suspend_auto_hscroll = true;

  return make_number (new_hscroll);
}

DEFUN ("set-window-hscroll", Fset_window_hscroll, Sset_window_hscroll, 2, 2, 0,
       doc: /* Set number of columns WINDOW is scrolled from left margin to NCOL.
WINDOW must be a live window and defaults to the selected one.
Clip the number to a reasonable value if out of range.
Return the new number.  NCOL should be zero or positive.

Note that if `automatic-hscrolling' is non-nil, you cannot scroll the
window so that the location of point moves off-window.  */)
  (Lisp_Object window, Lisp_Object ncol)
{
  CHECK_NUMBER (ncol);
  return set_window_hscroll (decode_live_window (window), XINT (ncol));
}

DEFUN ("window-redisplay-end-trigger", Fwindow_redisplay_end_trigger,
       Swindow_redisplay_end_trigger, 0, 1, 0,
       doc: /* Return WINDOW's redisplay end trigger value.
WINDOW must be a live window and defaults to the selected one.
See `set-window-redisplay-end-trigger' for more information.  */)
  (Lisp_Object window)
{
  return decode_live_window (window)->redisplay_end_trigger;
}

DEFUN ("set-window-redisplay-end-trigger", Fset_window_redisplay_end_trigger,
       Sset_window_redisplay_end_trigger, 2, 2, 0,
       doc: /* Set WINDOW's redisplay end trigger value to VALUE.
WINDOW must be a live window and defaults to the selected one.  VALUE
should be a buffer position (typically a marker) or nil.  If it is a
buffer position, then if redisplay in WINDOW reaches a position beyond
VALUE, the functions in `redisplay-end-trigger-functions' are called
with two arguments: WINDOW, and the end trigger value.  Afterwards the
end-trigger value is reset to nil.  */)
  (register Lisp_Object window, Lisp_Object value)
{
  wset_redisplay_end_trigger (decode_live_window (window), value);
  return value;
}

/* Test if the character at column X, row Y is within window W.
   If it is not, return ON_NOTHING;
   if it is on the window's vertical divider, return
      ON_RIGHT_DIVIDER;
   if it is on the window's horizontal divider, return
      ON_BOTTOM_DIVIDER;
   if it is in the window's text area, return ON_TEXT;
   if it is on the window's modeline, return ON_MODE_LINE;
   if it is on the border between the window and its right sibling,
      return ON_VERTICAL_BORDER;
   if it is on a scroll bar, return ON_SCROLL_BAR;
   if it is on the window's top line, return ON_HEADER_LINE;
   if it is in left or right fringe of the window,
      return ON_LEFT_FRINGE or ON_RIGHT_FRINGE;
   if it is in the marginal area to the left/right of the window,
      return ON_LEFT_MARGIN or ON_RIGHT_MARGIN.

   X and Y are frame relative pixel coordinates.  */

static enum window_part
coordinates_in_window (register struct window *w, int x, int y)
{
  struct frame *f = XFRAME (WINDOW_FRAME (w));
  enum window_part part;
  int ux = FRAME_COLUMN_WIDTH (f);
  int left_x = WINDOW_LEFT_EDGE_X (w);
  int right_x = WINDOW_RIGHT_EDGE_X (w);
  int top_y = WINDOW_TOP_EDGE_Y (w);
  int bottom_y = WINDOW_BOTTOM_EDGE_Y (w);
  /* The width of the area where the vertical line can be dragged.
     (Between mode lines for instance.  */
  int grabbable_width = ux;
  int lmargin_width, rmargin_width, text_left, text_right;

  /* Outside any interesting row or column?  */
  if (y < top_y || y >= bottom_y || x < left_x || x >= right_x)
    return ON_NOTHING;

  /* On the horizontal window divider (which prevails the vertical
     divider)?  */
  if (WINDOW_BOTTOM_DIVIDER_WIDTH (w) > 0
      && y >= (bottom_y - WINDOW_BOTTOM_DIVIDER_WIDTH (w))
      && y <= bottom_y)
    return ON_BOTTOM_DIVIDER;
  /* On vertical window divider?  */
  else if (!WINDOW_RIGHTMOST_P (w)
	   && WINDOW_RIGHT_DIVIDER_WIDTH (w) > 0
	   && x >= right_x - WINDOW_RIGHT_DIVIDER_WIDTH (w)
	   && x <= right_x)
    return ON_RIGHT_DIVIDER;
  /* On the horizontal scroll bar?  (Including the empty space at its
     right!)  */
  else if ((WINDOW_HAS_HORIZONTAL_SCROLL_BAR (w)
	    && y >= (bottom_y
		     - WINDOW_SCROLL_BAR_AREA_HEIGHT (w)
		     - CURRENT_MODE_LINE_HEIGHT (w)
		     - WINDOW_BOTTOM_DIVIDER_WIDTH (w))
	    && y <= (bottom_y
		     - CURRENT_MODE_LINE_HEIGHT (w)
		     - WINDOW_BOTTOM_DIVIDER_WIDTH (w))))
    return ON_HORIZONTAL_SCROLL_BAR;
  /* On the mode or header line?   */
  else if ((window_wants_mode_line (w)
	    && y >= (bottom_y
		     - CURRENT_MODE_LINE_HEIGHT (w)
		     - WINDOW_BOTTOM_DIVIDER_WIDTH (w))
	    && y <= bottom_y - WINDOW_BOTTOM_DIVIDER_WIDTH (w)
	    && (part = ON_MODE_LINE))
	   || (window_wants_header_line (w)
	       && y < top_y + CURRENT_HEADER_LINE_HEIGHT (w)
	       && (part = ON_HEADER_LINE)))
    {
      /* If it's under/over the scroll bar portion of the mode/header
	 line, say it's on the vertical line.  That's to be able to
	 resize windows horizontally in case we're using toolkit scroll
	 bars.  Note: If scrollbars are on the left, the window that
	 must be eventually resized is that on the left of WINDOW.  */
      if ((WINDOW_RIGHT_DIVIDER_WIDTH (w) == 0)
	  && ((WINDOW_HAS_VERTICAL_SCROLL_BAR_ON_LEFT (w)
	       && !WINDOW_LEFTMOST_P (w)
	       && eabs (x - left_x) < grabbable_width)
	      || (!WINDOW_HAS_VERTICAL_SCROLL_BAR_ON_LEFT (w)
		  && !WINDOW_RIGHTMOST_P (w)
		  && eabs (x - right_x) < grabbable_width)))
	return ON_VERTICAL_BORDER;
      else
	return part;
    }

  /* In what's below, we subtract 1 when computing right_x because we
     want the rightmost pixel, which is given by left_pixel+width-1.  */
  if (w->pseudo_window_p)
    {
      left_x = 0;
      right_x = WINDOW_PIXEL_WIDTH (w) - 1;
    }
  else
    {
      left_x = WINDOW_BOX_LEFT_EDGE_X (w);
      right_x = WINDOW_BOX_RIGHT_EDGE_X (w) - 1;
    }

  /* Outside any interesting column?  */
  if (x < left_x || x > right_x)
    return ON_VERTICAL_SCROLL_BAR;

  lmargin_width = window_box_width (w, LEFT_MARGIN_AREA);
  rmargin_width = window_box_width (w, RIGHT_MARGIN_AREA);

  text_left = window_box_left (w, TEXT_AREA);
  text_right = text_left + window_box_width (w, TEXT_AREA);

  if (FRAME_WINDOW_P (f))
    {
      if (!w->pseudo_window_p
	  && WINDOW_RIGHT_DIVIDER_WIDTH (w) == 0
	  && !WINDOW_HAS_VERTICAL_SCROLL_BAR (w)
	  && !WINDOW_RIGHTMOST_P (w)
	  && (eabs (x - right_x) < grabbable_width))
	return ON_VERTICAL_BORDER;
    }
  /* Need to say "x > right_x" rather than >=, since on character
     terminals, the vertical line's x coordinate is right_x.  */
  else if (!w->pseudo_window_p
	   && WINDOW_RIGHT_DIVIDER_WIDTH (w) == 0
	   && !WINDOW_RIGHTMOST_P (w)
	   /* Why check ux if we are not the rightmost window?  Also
	      shouldn't a pseudo window always be rightmost?  */
	   && x > right_x - ux)
    return ON_VERTICAL_BORDER;

  if (x < text_left)
    {
      if (lmargin_width > 0
	  && (WINDOW_HAS_FRINGES_OUTSIDE_MARGINS (w)
	      ? (x >= left_x + WINDOW_LEFT_FRINGE_WIDTH (w))
	      : (x < left_x + lmargin_width)))
	return ON_LEFT_MARGIN;
      else
	return ON_LEFT_FRINGE;
    }

  if (x >= text_right)
    {
      if (rmargin_width > 0
	  && (WINDOW_HAS_FRINGES_OUTSIDE_MARGINS (w)
	      ? (x < right_x - WINDOW_RIGHT_FRINGE_WIDTH (w))
	      : (x >= right_x - rmargin_width)))
	return ON_RIGHT_MARGIN;
      else
	return ON_RIGHT_FRINGE;
    }

  /* Everything special ruled out - must be on text area */
  return ON_TEXT;
}

/* Take X is the frame-relative pixel x-coordinate, and return the
   x-coordinate relative to part PART of window W. */
int
window_relative_x_coord (struct window *w, enum window_part part, int x)
{
  int left_x = (w->pseudo_window_p) ? 0 : WINDOW_BOX_LEFT_EDGE_X (w);

  switch (part)
    {
    case ON_TEXT:
      return x - window_box_left (w, TEXT_AREA);

    case ON_HEADER_LINE:
    case ON_MODE_LINE:
    case ON_LEFT_FRINGE:
      return x - left_x;

    case ON_RIGHT_FRINGE:
      return x - left_x - WINDOW_LEFT_FRINGE_WIDTH (w);

    case ON_LEFT_MARGIN:
      return (x - left_x
	      - ((WINDOW_HAS_FRINGES_OUTSIDE_MARGINS (w))
		 ? WINDOW_LEFT_FRINGE_WIDTH (w) : 0));

    case ON_RIGHT_MARGIN:
      return (x + 1
	      - ((w->pseudo_window_p)
		 ? WINDOW_PIXEL_WIDTH (w)
		 : WINDOW_BOX_RIGHT_EDGE_X (w))
	      + window_box_width (w, RIGHT_MARGIN_AREA)
	      + ((WINDOW_HAS_FRINGES_OUTSIDE_MARGINS (w))
		 ? WINDOW_RIGHT_FRINGE_WIDTH (w) : 0));

    case ON_NOTHING:
    case ON_VERTICAL_BORDER:
    case ON_VERTICAL_SCROLL_BAR:
    case ON_HORIZONTAL_SCROLL_BAR:
    case ON_RIGHT_DIVIDER:
    case ON_BOTTOM_DIVIDER:
      return 0;

    default:
      emacs_abort ();
    }
}


DEFUN ("coordinates-in-window-p", Fcoordinates_in_window_p,
       Scoordinates_in_window_p, 2, 2, 0,
       doc: /* Return non-nil if COORDINATES are in WINDOW.
WINDOW must be a live window and defaults to the selected one.
COORDINATES is a cons of the form (X . Y), X and Y being distances
measured in characters from the upper-left corner of the frame.
\(0 . 0) denotes the character in the upper left corner of the
frame.
If COORDINATES are in the text portion of WINDOW,
   the coordinates relative to the window are returned.
If they are in the bottom divider of WINDOW, `bottom-divider' is returned.
If they are in the right divider of WINDOW, `right-divider' is returned.
If they are in the mode line of WINDOW, `mode-line' is returned.
If they are in the header line of WINDOW, `header-line' is returned.
If they are in the left fringe of WINDOW, `left-fringe' is returned.
If they are in the right fringe of WINDOW, `right-fringe' is returned.
If they are on the border between WINDOW and its right sibling,
  `vertical-line' is returned.
If they are in the windows's left or right marginal areas, `left-margin'\n\
  or `right-margin' is returned.  */)
  (register Lisp_Object coordinates, Lisp_Object window)
{
  struct window *w;
  struct frame *f;
  int x, y;
  Lisp_Object lx, ly;

  w = decode_live_window (window);
  f = XFRAME (w->frame);
  CHECK_CONS (coordinates);
  lx = Fcar (coordinates);
  ly = Fcdr (coordinates);
  CHECK_NUMBER_OR_FLOAT (lx);
  CHECK_NUMBER_OR_FLOAT (ly);
  x = FRAME_PIXEL_X_FROM_CANON_X (f, lx) + FRAME_INTERNAL_BORDER_WIDTH (f);
  y = FRAME_PIXEL_Y_FROM_CANON_Y (f, ly) + FRAME_INTERNAL_BORDER_WIDTH (f);

  switch (coordinates_in_window (w, x, y))
    {
    case ON_NOTHING:
      return Qnil;

    case ON_TEXT:
      /* Convert X and Y to window relative pixel coordinates, and
	 return the canonical char units.  */
      x -= window_box_left (w, TEXT_AREA);
      y -= WINDOW_TOP_EDGE_Y (w);
      return Fcons (FRAME_CANON_X_FROM_PIXEL_X (f, x),
		    FRAME_CANON_Y_FROM_PIXEL_Y (f, y));

    case ON_MODE_LINE:
      return Qmode_line;

    case ON_VERTICAL_BORDER:
      return Qvertical_line;

    case ON_HEADER_LINE:
      return Qheader_line;

    case ON_LEFT_FRINGE:
      return Qleft_fringe;

    case ON_RIGHT_FRINGE:
      return Qright_fringe;

    case ON_LEFT_MARGIN:
      return Qleft_margin;

    case ON_RIGHT_MARGIN:
      return Qright_margin;

    case ON_VERTICAL_SCROLL_BAR:
      /* Historically we are supposed to return nil in this case.  */
      return Qnil;

    case ON_HORIZONTAL_SCROLL_BAR:
      return Qnil;

    case ON_RIGHT_DIVIDER:
      return Qright_divider;

    case ON_BOTTOM_DIVIDER:
      return Qbottom_divider;

    default:
      emacs_abort ();
    }
}


/* Callback for foreach_window, used in window_from_coordinates.
   Check if window W contains coordinates specified by USER_DATA which
   is actually a pointer to a struct check_window_data CW.

   Check if window W contains coordinates *CW->x and *CW->y.  If it
   does, return W in *CW->window, as Lisp_Object, and return in
   *CW->part the part of the window under coordinates *X,*Y.  Return
   false from this function to stop iterating over windows.  */

struct check_window_data
{
  Lisp_Object *window;
  int x, y;
  enum window_part *part;
};

static bool
check_window_containing (struct window *w, void *user_data)
{
  struct check_window_data *cw = user_data;
  enum window_part found = coordinates_in_window (w, cw->x, cw->y);
  if (found == ON_NOTHING)
    return true;
  else
    {
      *cw->part = found;
      XSETWINDOW (*cw->window, w);
      return false;
    }
}


/* Find the window containing frame-relative pixel position X/Y and
   return it as a Lisp_Object.

   If X, Y is on one of the window's special `window_part' elements,
   set *PART to the id of that element.

   If there is no window under X, Y return nil and leave *PART
   unmodified.  TOOL_BAR_P means detect tool-bar windows.

   This function was previously implemented with a loop cycling over
   windows with Fnext_window, and starting with the frame's selected
   window.  It turned out that this doesn't work with an
   implementation of next_window using Vwindow_list, because
   FRAME_SELECTED_WINDOW (F) is not always contained in the window
   tree of F when this function is called asynchronously from
   note_mouse_highlight.  The original loop didn't terminate in this
   case.  */

Lisp_Object
window_from_coordinates (struct frame *f, int x, int y,
			 enum window_part *part, bool tool_bar_p)
{
  Lisp_Object window;
  struct check_window_data cw;
  enum window_part dummy;

  if (part == 0)
    part = &dummy;

  window = Qnil;
  cw.window = &window, cw.x = x, cw.y = y; cw.part = part;
  foreach_window (f, check_window_containing, &cw);

#if defined (HAVE_WINDOW_SYSTEM) && ! defined (USE_GTK) && ! defined (HAVE_NS)
  /* If not found above, see if it's in the tool bar window, if a tool
     bar exists.  */
  if (NILP (window)
      && tool_bar_p
      && WINDOWP (f->tool_bar_window)
      && WINDOW_TOTAL_LINES (XWINDOW (f->tool_bar_window)) > 0
      && (coordinates_in_window (XWINDOW (f->tool_bar_window), x, y)
	  != ON_NOTHING))
    {
      *part = ON_TEXT;
      window = f->tool_bar_window;
    }
#endif

  return window;
}

DEFUN ("window-at", Fwindow_at, Swindow_at, 2, 3, 0,
       doc: /* Return window containing coordinates X and Y on FRAME.
FRAME must be a live frame and defaults to the selected one.
The top left corner of the frame is considered to be row 0,
column 0.  */)
  (Lisp_Object x, Lisp_Object y, Lisp_Object frame)
{
  struct frame *f = decode_live_frame (frame);

  /* Check that arguments are integers or floats.  */
  CHECK_NUMBER_OR_FLOAT (x);
  CHECK_NUMBER_OR_FLOAT (y);

  return window_from_coordinates (f,
				  (FRAME_PIXEL_X_FROM_CANON_X (f, x)
				   + FRAME_INTERNAL_BORDER_WIDTH (f)),
				  (FRAME_PIXEL_Y_FROM_CANON_Y (f, y)
				   + FRAME_INTERNAL_BORDER_WIDTH (f)),
				  0, false);
}

/* This is text temporarily removed from the doc string below.

This function returns nil if the position is not currently known.
That happens when redisplay is preempted and doesn't finish.
If in that case you want to compute where the end of the window would
have been if redisplay had finished, do this:
    (save-excursion
      (goto-char (window-start window))
      (vertical-motion (1- (window-height window)) window)
      (point))")  */

DEFUN ("window-end", Fwindow_end, Swindow_end, 0, 2, 0,
       doc: /* Return position at which display currently ends in WINDOW.
WINDOW must be a live window and defaults to the selected one.
This is updated by redisplay, when it runs to completion.
Simply changing the buffer text or setting `window-start'
does not update this value.
Return nil if there is no recorded value.  (This can happen if the
last redisplay of WINDOW was preempted, and did not finish.)
If UPDATE is non-nil, compute the up-to-date position
if it isn't already recorded.  */)
  (Lisp_Object window, Lisp_Object update)
{
  Lisp_Object value;
  struct window *w = decode_live_window (window);
  Lisp_Object buf;
  struct buffer *b;

  buf = w->contents;
  CHECK_BUFFER (buf);
  b = XBUFFER (buf);

  if (! NILP (update)
      && (windows_or_buffers_changed
	  || !w->window_end_valid
	  || b->clip_changed
	  || b->prevent_redisplay_optimizations_p
	  || window_outdated (w))
      /* Don't call display routines if we didn't yet create any real
	 frames, because the glyph matrices are not yet allocated in
	 that case.  This could happen in some code that runs in the
	 daemon during initialization (e.g., see bug#20565).  */
      && !(noninteractive || FRAME_INITIAL_P (WINDOW_XFRAME (w))))
    {
      struct text_pos startp;
      struct it it;
      struct buffer *old_buffer = NULL;
      void *itdata = NULL;

      /* Cannot use Fvertical_motion because that function doesn't
	 cope with variable-height lines.  */
      if (b != current_buffer)
	{
	  old_buffer = current_buffer;
	  set_buffer_internal (b);
	}

      /* In case W->start is out of the range, use something
         reasonable.  This situation occurred when loading a file with
         `-l' containing a call to `rmail' with subsequent other
         commands.  At the end, W->start happened to be BEG, while
         rmail had already narrowed the buffer.  */
      CLIP_TEXT_POS_FROM_MARKER (startp, w->start);

      itdata = bidi_shelve_cache ();
      start_display (&it, w, startp);
      move_it_vertically (&it, window_box_height (w));
      if (it.current_y < it.last_visible_y)
	move_it_past_eol (&it);
      value = make_number (IT_CHARPOS (it));
      bidi_unshelve_cache (itdata, false);

      if (old_buffer)
	set_buffer_internal (old_buffer);
    }
  else
    XSETINT (value, BUF_Z (b) - w->window_end_pos);

  return value;
}

DEFUN ("pos-visible-in-window-p", Fpos_visible_in_window_p,
       Spos_visible_in_window_p, 0, 3, 0,
       doc: /* Return non-nil if position POS is currently on the frame in WINDOW.
WINDOW must be a live window and defaults to the selected one.

Return nil if that position is scrolled vertically out of view.  If a
character is only partially visible, nil is returned, unless the
optional argument PARTIALLY is non-nil.  If POS is only out of view
because of horizontal scrolling, return non-nil.  If POS is t, it
specifies either the first position displayed on the last visible
screen line in WINDOW, or the end-of-buffer position, whichever comes
first.  POS defaults to point in WINDOW; WINDOW defaults to the
selected window.

If POS is visible, return t if PARTIALLY is nil; if PARTIALLY is non-nil,
the return value is a list of 2 or 6 elements (X Y [RTOP RBOT ROWH VPOS]),
where X and Y are the pixel coordinates relative to the top left corner
of the window.  The remaining elements are omitted if the character after
POS is fully visible; otherwise, RTOP and RBOT are the number of pixels
off-window at the top and bottom of the screen line ("row") containing
POS, ROWH is the visible height of that row, and VPOS is the row number
\(zero-based).  */)
  (Lisp_Object pos, Lisp_Object window, Lisp_Object partially)
{
  struct window *w;
  EMACS_INT posint;
  struct buffer *buf;
  struct text_pos top;
  Lisp_Object in_window = Qnil;
  int rtop, rbot, rowh, vpos;
  bool fully_p = true;
  int x, y;

  w = decode_live_window (window);
  buf = XBUFFER (w->contents);
  SET_TEXT_POS_FROM_MARKER (top, w->start);

  if (EQ (pos, Qt))
    posint = -1;
  else if (!NILP (pos))
    {
      CHECK_NUMBER_COERCE_MARKER (pos);
      posint = XINT (pos);
    }
  else if (w == XWINDOW (selected_window))
    posint = PT;
  else
    posint = marker_position (w->pointm);

  /* If position is above window start or outside buffer boundaries,
     or if window start is out of range, position is not visible.  */
  if ((EQ (pos, Qt)
       || (posint >= CHARPOS (top) && posint <= BUF_ZV (buf)))
      && CHARPOS (top) >= BUF_BEGV (buf)
      && CHARPOS (top) <= BUF_ZV (buf)
      && pos_visible_p (w, posint, &x, &y, &rtop, &rbot, &rowh, &vpos))
    {
      fully_p = !rtop && !rbot;
      if (!NILP (partially) || fully_p)
	in_window = Qt;
    }

  if (!NILP (in_window) && !NILP (partially))
    {
      Lisp_Object part = Qnil;
      if (!fully_p)
	part = list4i (rtop, rbot, rowh, vpos);
      in_window = Fcons (make_number (x),
			 Fcons (make_number (y), part));
    }

  return in_window;
}

DEFUN ("window-line-height", Fwindow_line_height,
       Swindow_line_height, 0, 2, 0,
       doc: /* Return height in pixels of text line LINE in window WINDOW.
WINDOW must be a live window and defaults to the selected one.

Return height of current line if LINE is omitted or nil.  Return height of
header or mode line if LINE is `header-line' or `mode-line'.
Otherwise, LINE is a text line number starting from 0.  A negative number
counts from the end of the window.

Value is a list (HEIGHT VPOS YPOS OFFBOT), where HEIGHT is the height
in pixels of the visible part of the line, VPOS and YPOS are the
vertical position in lines and pixels of the line, relative to the top
of the first text line, and OFFBOT is the number of off-window pixels at
the bottom of the text line.  If there are off-window pixels at the top
of the (first) text line, YPOS is negative.

Return nil if window display is not up-to-date.  In that case, use
`pos-visible-in-window-p' to obtain the information.  */)
  (Lisp_Object line, Lisp_Object window)
{
  register struct window *w;
  register struct buffer *b;
  struct glyph_row *row, *end_row;
  int max_y, crop, i;
  EMACS_INT n;

  w = decode_live_window (window);

  if (noninteractive || w->pseudo_window_p)
    return Qnil;

  CHECK_BUFFER (w->contents);
  b = XBUFFER (w->contents);

  /* Fail if current matrix is not up-to-date.  */
  if (!w->window_end_valid
      || windows_or_buffers_changed
      || b->clip_changed
      || b->prevent_redisplay_optimizations_p
      || window_outdated (w))
    return Qnil;

  if (NILP (line))
    {
      i = w->cursor.vpos;
      if (i < 0 || i >= w->current_matrix->nrows
	  || (row = MATRIX_ROW (w->current_matrix, i), !row->enabled_p))
	return Qnil;
      max_y = window_text_bottom_y (w);
      goto found_row;
    }

  if (EQ (line, Qheader_line))
    {
      if (!window_wants_header_line (w))
	return Qnil;
      row = MATRIX_HEADER_LINE_ROW (w->current_matrix);
      return row->enabled_p ? list4i (row->height, 0, 0, 0) : Qnil;
    }

  if (EQ (line, Qmode_line))
    {
      row = MATRIX_MODE_LINE_ROW (w->current_matrix);
      return (row->enabled_p ?
	      list4i (row->height,
		      0, /* not accurate */
		      (WINDOW_HEADER_LINE_HEIGHT (w)
		       + window_text_bottom_y (w)),
		      0)
	      : Qnil);
    }

  CHECK_NUMBER (line);
  n = XINT (line);

  row = MATRIX_FIRST_TEXT_ROW (w->current_matrix);
  end_row = MATRIX_BOTTOM_TEXT_ROW (w->current_matrix, w);
  max_y = window_text_bottom_y (w);
  i = 0;

  while ((n < 0 || i < n)
	 && row <= end_row && row->enabled_p
	 && row->y + row->height < max_y)
    row++, i++;

  if (row > end_row || !row->enabled_p)
    return Qnil;

  if (++n < 0)
    {
      if (-n > i)
	return Qnil;
      row += n;
      i += n;
    }

 found_row:
  crop = max (0, (row->y + row->height) - max_y);
  return list4i (row->height + min (0, row->y) - crop, i, row->y, crop);
}

DEFUN ("window-lines-pixel-dimensions", Fwindow_lines_pixel_dimensions, Swindow_lines_pixel_dimensions, 0, 6, 0,
       doc: /* Return pixel dimensions of WINDOW's lines.
The return value is a list of the x- and y-coordinates of the lower
right corner of the last character of each line.  Return nil if the
current glyph matrix of WINDOW is not up-to-date.

Optional argument WINDOW specifies the window whose lines' dimensions
shall be returned.  Nil or omitted means to return the dimensions for
the selected window.

FIRST, if non-nil, specifies the index of the first line whose
dimensions shall be returned.  If FIRST is nil and BODY is non-nil,
start with the first text line of WINDOW.  Otherwise, start with the
first line of WINDOW.

LAST, if non-nil, specifies the last line whose dimensions shall be
returned.  If LAST is nil and BODY is non-nil, the last line is the last
line of the body (text area) of WINDOW.  Otherwise, last is the last
line of WINDOW.

INVERSE, if nil, means that the y-pixel value returned for a specific
line specifies the distance in pixels from the left edge (body edge if
BODY is non-nil) of WINDOW to the right edge of the last glyph of that
line.  INVERSE non-nil means that the y-pixel value returned for a
specific line specifies the distance in pixels from the right edge of
the last glyph of that line to the right edge (body edge if BODY is
non-nil) of WINDOW.

LEFT non-nil means to return the x- and y-coordinates of the lower left
corner of the leftmost character on each line.  This is the value that
should be used for buffers that mostly display text from right to left.

If LEFT is non-nil and INVERSE is nil, this means that the y-pixel value
returned for a specific line specifies the distance in pixels from the
left edge of the last (leftmost) glyph of that line to the right edge
(body edge if BODY is non-nil) of WINDOW.  If LEFT and INVERSE are both
non-nil, the y-pixel value returned for a specific line specifies the
distance in pixels from the left edge (body edge if BODY is non-nil) of
WINDOW to the left edge of the last (leftmost) glyph of that line.

Normally, the value of this function is not available while Emacs is
busy, for example, when processing a command.  It should be retrievable
though when run from an idle timer with a delay of zero seconds.  */)
  (Lisp_Object window, Lisp_Object first, Lisp_Object last, Lisp_Object body, Lisp_Object inverse, Lisp_Object left)
{
  struct window *w = decode_live_window (window);
  struct buffer *b;
  struct glyph_row *row, *end_row;
  int max_y = NILP (body) ? WINDOW_PIXEL_HEIGHT (w) : window_text_bottom_y (w);
  Lisp_Object rows = Qnil;
  int window_width = NILP (body) ? w->pixel_width : window_body_width (w, true);
  int header_line_height = WINDOW_HEADER_LINE_HEIGHT (w);
  int subtract = NILP (body) ? 0 : header_line_height;
  bool invert = !NILP (inverse);
  bool left_flag = !NILP (left);

  if (noninteractive || w->pseudo_window_p)
    return Qnil;

  CHECK_BUFFER (w->contents);
  b = XBUFFER (w->contents);

  /* Fail if current matrix is not up-to-date.  */
  if (!w->window_end_valid
      || windows_or_buffers_changed
      || b->clip_changed
      || b->prevent_redisplay_optimizations_p
      || window_outdated (w))
    return Qnil;

  if (NILP (first))
    row = (NILP (body)
	   ? MATRIX_ROW (w->current_matrix, 0)
	   : MATRIX_FIRST_TEXT_ROW (w->current_matrix));
  else if (NUMBERP (first))
    {
      CHECK_RANGED_INTEGER (first, 0, w->current_matrix->nrows);
      row = MATRIX_ROW (w->current_matrix, XINT (first));
    }
  else
    error ("Invalid specification of first line");

  if (NILP (last))

    end_row = (NILP (body)
	       ? MATRIX_ROW (w->current_matrix, w->current_matrix->nrows)
	       : MATRIX_BOTTOM_TEXT_ROW (w->current_matrix, w));
  else if (NUMBERP (last))
    {
      CHECK_RANGED_INTEGER (last, 0, w->current_matrix->nrows);
      end_row = MATRIX_ROW (w->current_matrix, XINT (last));
    }
  else
    error ("Invalid specification of last line");

  while (row <= end_row && row->enabled_p
	 && row->y + row->height < max_y)
    {

      if (left_flag)
	{
	  struct glyph *glyph = row->glyphs[TEXT_AREA];

	  rows = Fcons (Fcons (make_number
			       (invert
				? glyph->pixel_width
				: window_width - glyph->pixel_width),
			       make_number (row->y + row->height - subtract)),
			rows);
	}
      else
	rows = Fcons (Fcons (make_number
			     (invert
			      ? window_width - row->pixel_width
			      : row->pixel_width),
			     make_number (row->y + row->height - subtract)),
		      rows);
      row++;
    }

  return Fnreverse (rows);
}

DEFUN ("window-parameters", Fwindow_parameters, Swindow_parameters,
       0, 1, 0,
       doc: /* Return the parameters of WINDOW and their values.
WINDOW must be a valid window and defaults to the selected one.  The
return value is a list of elements of the form (PARAMETER . VALUE).  */)
  (Lisp_Object window)
{
  return Fcopy_alist (decode_valid_window (window)->window_parameters);
}

struct Lisp_Char_Table *
window_display_table (struct window *w)
{
  struct Lisp_Char_Table *dp = NULL;

  if (DISP_TABLE_P (w->display_table))
    dp = XCHAR_TABLE (w->display_table);
  else if (BUFFERP (w->contents))
    {
      struct buffer *b = XBUFFER (w->contents);

      if (DISP_TABLE_P (BVAR (b, display_table)))
	dp = XCHAR_TABLE (BVAR (b, display_table));
      else if (DISP_TABLE_P (Vstandard_display_table))
	dp = XCHAR_TABLE (Vstandard_display_table);
    }

  return dp;
}

/* Record info on buffer window W is displaying
   when it is about to cease to display that buffer.  */
static void
unshow_buffer (register struct window *w)
{
  Lisp_Object buf = w->contents;
  struct buffer *b = XBUFFER (buf);

  eassert (b == XMARKER (w->pointm)->buffer);

#if false
  if (w == XWINDOW (selected_window)
      || ! EQ (buf, XWINDOW (selected_window)->contents))
    /* Do this except when the selected window's buffer
       is being removed from some other window.  */
#endif
    /* last_window_start records the start position that this buffer
       had in the last window to be disconnected from it.
       Now that this statement is unconditional,
       it is possible for the buffer to be displayed in the
       selected window, while last_window_start reflects another
       window which was recently showing the same buffer.
       Some people might say that might be a good thing.  Let's see.  */
    b->last_window_start = marker_position (w->start);

  /* Point in the selected window's buffer
     is actually stored in that buffer, and the window's pointm isn't used.
     So don't clobber point in that buffer.  */
  if (! EQ (buf, XWINDOW (selected_window)->contents)
      /* Don't clobber point in current buffer either (this could be
	 useful in connection with bug#12208).
      && XBUFFER (buf) != current_buffer  */
      /* This line helps to fix Horsley's testbug.el bug.  */
      && !(WINDOWP (BVAR (b, last_selected_window))
	   && w != XWINDOW (BVAR (b, last_selected_window))
	   && EQ (buf, XWINDOW (BVAR (b, last_selected_window))->contents)))
    temp_set_point_both (b,
			 clip_to_bounds (BUF_BEGV (b),
					 marker_position (w->pointm),
					 BUF_ZV (b)),
			 clip_to_bounds (BUF_BEGV_BYTE (b),
					 marker_byte_position (w->pointm),
					 BUF_ZV_BYTE (b)));

  if (WINDOWP (BVAR (b, last_selected_window))
      && w == XWINDOW (BVAR (b, last_selected_window)))
    bset_last_selected_window (b, Qnil);
}

/* Put NEW into the window structure in place of OLD.  SETFLAG false
   means change window structure only.  Otherwise store geometry and
   other settings as well.  */
static void
replace_window (Lisp_Object old, Lisp_Object new, bool setflag)
{
  Lisp_Object tem;
  struct window *o = XWINDOW (old), *n = XWINDOW (new);

  /* If OLD is its frame's root window, then NEW is the new
     root window for that frame.  */
  if (EQ (old, FRAME_ROOT_WINDOW (XFRAME (o->frame))))
    fset_root_window (XFRAME (o->frame), new);

  if (setflag)
    {
      n->pixel_left = o->pixel_left;
      n->pixel_top = o->pixel_top;
      n->pixel_width = o->pixel_width;
      n->pixel_height = o->pixel_height;
      n->left_col = o->left_col;
      n->top_line = o->top_line;
      n->total_cols = o->total_cols;
      n->total_lines = o->total_lines;
      wset_normal_cols (n, o->normal_cols);
      wset_normal_cols (o, make_float (1.0));
      wset_normal_lines (n, o->normal_lines);
      wset_normal_lines (o, make_float (1.0));
      n->desired_matrix = n->current_matrix = 0;
      n->vscroll = 0;
      memset (&n->cursor, 0, sizeof (n->cursor));
      memset (&n->phys_cursor, 0, sizeof (n->phys_cursor));
      n->last_cursor_vpos = 0;
#ifdef HAVE_WINDOW_SYSTEM
      n->phys_cursor_type = NO_CURSOR;
      n->phys_cursor_width = -1;
#endif
      n->must_be_updated_p = false;
      n->pseudo_window_p = false;
      n->window_end_vpos = 0;
      n->window_end_pos = 0;
      n->window_end_valid = false;
    }

  tem = o->next;
  wset_next (n, tem);
  if (!NILP (tem))
    wset_prev (XWINDOW (tem), new);

  tem = o->prev;
  wset_prev (n, tem);
  if (!NILP (tem))
    wset_next (XWINDOW (tem), new);

  tem = o->parent;
  wset_parent (n, tem);
  if (!NILP (tem) && EQ (XWINDOW (tem)->contents, old))
    wset_combination (XWINDOW (tem), XWINDOW (tem)->horizontal, new);
}

/* If window WINDOW and its parent window are iso-combined, merge
   WINDOW's children into those of its parent window and mark WINDOW as
   deleted.  */

static void
recombine_windows (Lisp_Object window)
{
  struct window *w, *p, *c;
  Lisp_Object parent, child;
  bool horflag;

  w = XWINDOW (window);
  parent = w->parent;
  if (!NILP (parent) && NILP (w->combination_limit))
    {
      p = XWINDOW (parent);
      if (WINDOWP (p->contents) && WINDOWP (w->contents)
	  && p->horizontal == w->horizontal)
	/* WINDOW and PARENT are both either a vertical or a horizontal
	   combination.  */
	{
	  horflag = WINDOW_HORIZONTAL_COMBINATION_P (w);
	  child = w->contents;
	  c = XWINDOW (child);

	  /* Splice WINDOW's children into its parent's children and
	     assign new normal sizes.  */
	  if (NILP (w->prev))
	    wset_combination (p, horflag, child);
	  else
	    {
	      wset_prev (c, w->prev);
	      wset_next (XWINDOW (w->prev), child);
	    }

	  while (c)
	    {
	      wset_parent (c, parent);

	      if (horflag)
		wset_normal_cols
		  (c, make_float ((double) c->pixel_width
				  / (double) p->pixel_width));
	      else
		wset_normal_lines
		  (c, make_float ((double) c->pixel_height
				  / (double) p->pixel_height));

	      if (NILP (c->next))
		{
		  if (!NILP (w->next))
		    {
		      wset_next (c, w->next);
		      wset_prev (XWINDOW (c->next), child);
		    }

		  c = 0;
		}
	      else
		{
		  child = c->next;
		  c = XWINDOW (child);
		}
	    }

	  /* WINDOW can be deleted now.  */
	  wset_combination (w, false, Qnil);
	}
    }
}

/* If WINDOW can be deleted, delete it.  */
static void
delete_deletable_window (Lisp_Object window)
{
  if (!NILP (call1 (Qwindow_deletable_p, window)))
    call1 (Qdelete_window, window);
}

/***********************************************************************
			     Window List
 ***********************************************************************/

/* Add window W to *USER_DATA.  USER_DATA is actually a Lisp_Object
   pointer.  This is a callback function for foreach_window, used in
   the window_list function.  */

static bool
add_window_to_list (struct window *w, void *user_data)
{
  Lisp_Object *list = user_data;
  Lisp_Object window;
  XSETWINDOW (window, w);
  *list = Fcons (window, *list);
  return true;
}


/* Return a list of all windows, for use by next_window.  If
   Vwindow_list is a list, return that list.  Otherwise, build a new
   list, cache it in Vwindow_list, and return that.  */

Lisp_Object
window_list (void)
{
  if (!CONSP (Vwindow_list))
    {
      Lisp_Object tail, frame;

      Vwindow_list = Qnil;
      FOR_EACH_FRAME (tail, frame)
	{
	  Lisp_Object arglist = Qnil;

	  /* We are visiting windows in canonical order, and add
	     new windows at the front of args[1], which means we
	     have to reverse this list at the end.  */
	  foreach_window (XFRAME (frame), add_window_to_list, &arglist);
	  arglist = Fnreverse (arglist);
	  Vwindow_list = CALLN (Fnconc, Vwindow_list, arglist);
	}
    }

  return Vwindow_list;
}


/* Value is true if WINDOW satisfies the constraints given by
   OWINDOW, MINIBUF and ALL_FRAMES.

   MINIBUF	t means WINDOW may be minibuffer windows.
		`lambda' means WINDOW may not be a minibuffer window.
		a window means a specific minibuffer window

   ALL_FRAMES	t means search all frames,
		nil means search just current frame,
		`visible' means search just visible frames on the
                current terminal,
		0 means search visible and iconified frames on the
                current terminal,
		a window means search the frame that window belongs to,
		a frame means consider windows on that frame, only.  */

static bool
candidate_window_p (Lisp_Object window, Lisp_Object owindow,
		    Lisp_Object minibuf, Lisp_Object all_frames)
{
  struct window *w = XWINDOW (window);
  struct frame *f = XFRAME (w->frame);
  bool candidate_p = true;

  if (!BUFFERP (w->contents))
    candidate_p = false;
  else if (MINI_WINDOW_P (w)
           && (EQ (minibuf, Qlambda)
	       || (WINDOWP (minibuf) && !EQ (minibuf, window))))
    {
      /* If MINIBUF is `lambda' don't consider any mini-windows.
         If it is a window, consider only that one.  */
      candidate_p = false;
    }
  else if (EQ (all_frames, Qt))
    candidate_p = true;
  else if (NILP (all_frames))
    {
      eassert (WINDOWP (owindow));
      candidate_p = EQ (w->frame, XWINDOW (owindow)->frame);
    }
  else if (EQ (all_frames, Qvisible))
    {
      candidate_p = FRAME_VISIBLE_P (f)
	&& (FRAME_TERMINAL (XFRAME (w->frame))
	    == FRAME_TERMINAL (XFRAME (selected_frame)));

    }
  else if (INTEGERP (all_frames) && XINT (all_frames) == 0)
    {
      candidate_p = (FRAME_VISIBLE_P (f) || FRAME_ICONIFIED_P (f)
#ifdef HAVE_X_WINDOWS
		     /* Yuck!!  If we've just created the frame and the
			window-manager requested the user to place it
			manually, the window may still not be considered
			`visible'.  I'd argue it should be at least
			something like `iconified', but don't know how to do
			that yet.  --Stef  */
		     || (FRAME_X_P (f) && f->output_data.x->asked_for_visible
			 && !f->output_data.x->has_been_visible)
#endif
		     )
	&& (FRAME_TERMINAL (XFRAME (w->frame))
	    == FRAME_TERMINAL (XFRAME (selected_frame)));
    }
  else if (WINDOWP (all_frames))
    /* 	To qualify as candidate, it's not sufficient for WINDOW's frame
	to just share the minibuffer window - it must be active as well
	(see Bug#24500).  */
    candidate_p = (EQ (XWINDOW (all_frames)->frame, w->frame)
		   || EQ (XWINDOW (all_frames)->frame, FRAME_FOCUS_FRAME (f)));
  else if (FRAMEP (all_frames))
    candidate_p = EQ (all_frames, w->frame);

  return candidate_p;
}


/* Decode arguments as allowed by Fnext_window, Fprevious_window, and
   Fwindow_list.  See candidate_window_p for the meaning of WINDOW,
   MINIBUF, and ALL_FRAMES.  */

static void
decode_next_window_args (Lisp_Object *window, Lisp_Object *minibuf, Lisp_Object *all_frames)
{
  struct window *w = decode_live_window (*window);

  XSETWINDOW (*window, w);
  /* MINIBUF nil may or may not include minibuffers.  Decide if it
     does.  */
  if (NILP (*minibuf))
    *minibuf = minibuf_level ? minibuf_window : Qlambda;
  else if (!EQ (*minibuf, Qt))
    *minibuf = Qlambda;

  /* Now *MINIBUF can be t => count all minibuffer windows, `lambda'
     => count none of them, or a specific minibuffer window (the
     active one) to count.  */

  /* ALL_FRAMES nil doesn't specify which frames to include.  */
  if (NILP (*all_frames))
    *all_frames
      = (!EQ (*minibuf, Qlambda)
	 ? FRAME_MINIBUF_WINDOW (XFRAME (w->frame))
	 : Qnil);
  else if (EQ (*all_frames, Qvisible))
    ;
  else if (EQ (*all_frames, make_number (0)))
    ;
  else if (FRAMEP (*all_frames))
    ;
  else if (!EQ (*all_frames, Qt))
    *all_frames = Qnil;
}


/* Return the next or previous window of WINDOW in cyclic ordering
   of windows.  NEXT_P means return the next window.  See the
   documentation string of next-window for the meaning of MINIBUF and
   ALL_FRAMES.  */

static Lisp_Object
next_window (Lisp_Object window, Lisp_Object minibuf, Lisp_Object all_frames,
	     bool next_p)
{
  decode_next_window_args (&window, &minibuf, &all_frames);

  /* If ALL_FRAMES is a frame, and WINDOW isn't on that frame, just
     return the first window on the frame.  */
  if (FRAMEP (all_frames)
      && !EQ (all_frames, XWINDOW (window)->frame))
    return Fframe_first_window (all_frames);

  if (next_p)
    {
      Lisp_Object list;

      /* Find WINDOW in the list of all windows.  */
      list = Fmemq (window, window_list ());

      /* Scan forward from WINDOW to the end of the window list.  */
      if (CONSP (list))
	for (list = XCDR (list); CONSP (list); list = XCDR (list))
	  if (candidate_window_p (XCAR (list), window, minibuf, all_frames))
	    break;

      /* Scan from the start of the window list up to WINDOW.  */
      if (!CONSP (list))
	for (list = Vwindow_list;
	     CONSP (list) && !EQ (XCAR (list), window);
	     list = XCDR (list))
	  if (candidate_window_p (XCAR (list), window, minibuf, all_frames))
	    break;

      if (CONSP (list))
	window = XCAR (list);
    }
  else
    {
      Lisp_Object candidate, list;

      /* Scan through the list of windows for candidates.  If there are
	 candidate windows in front of WINDOW, the last one of these
	 is the one we want.  If there are candidates following WINDOW
	 in the list, again the last one of these is the one we want.  */
      candidate = Qnil;
      for (list = window_list (); CONSP (list); list = XCDR (list))
	{
	  if (EQ (XCAR (list), window))
	    {
	      if (WINDOWP (candidate))
		break;
	    }
	  else if (candidate_window_p (XCAR (list), window, minibuf,
				       all_frames))
	    candidate = XCAR (list);
	}

      if (WINDOWP (candidate))
	window = candidate;
    }

  return window;
}


DEFUN ("next-window", Fnext_window, Snext_window, 0, 3, 0,
       doc: /* Return live window after WINDOW in the cyclic ordering of windows.
WINDOW must be a live window and defaults to the selected one.  The
optional arguments MINIBUF and ALL-FRAMES specify the set of windows to
consider.

MINIBUF nil or omitted means consider the minibuffer window only if the
minibuffer is active.  MINIBUF t means consider the minibuffer window
even if the minibuffer is not active.  Any other value means do not
consider the minibuffer window even if the minibuffer is active.

ALL-FRAMES nil or omitted means consider all windows on WINDOW's frame,
plus the minibuffer window if specified by the MINIBUF argument.  If the
minibuffer counts, consider all windows on all frames that share that
minibuffer too.  The following non-nil values of ALL-FRAMES have special
meanings:

- t means consider all windows on all existing frames.

- `visible' means consider all windows on all visible frames.

- 0 (the number zero) means consider all windows on all visible and
  iconified frames.

- A frame means consider all windows on that frame only.

Anything else means consider all windows on WINDOW's frame and no
others.

If you use consistent values for MINIBUF and ALL-FRAMES, you can use
`next-window' to iterate through the entire cycle of acceptable
windows, eventually ending up back at the window you started with.
`previous-window' traverses the same cycle, in the reverse order.  */)
  (Lisp_Object window, Lisp_Object minibuf, Lisp_Object all_frames)
{
  return next_window (window, minibuf, all_frames, true);
}


DEFUN ("previous-window", Fprevious_window, Sprevious_window, 0, 3, 0,
       doc: /* Return live window before WINDOW in the cyclic ordering of windows.
WINDOW must be a live window and defaults to the selected one.  The
optional arguments MINIBUF and ALL-FRAMES specify the set of windows to
consider.

MINIBUF nil or omitted means consider the minibuffer window only if the
minibuffer is active.  MINIBUF t means consider the minibuffer window
even if the minibuffer is not active.  Any other value means do not
consider the minibuffer window even if the minibuffer is active.

ALL-FRAMES nil or omitted means consider all windows on WINDOW's frame,
plus the minibuffer window if specified by the MINIBUF argument.  If the
minibuffer counts, consider all windows on all frames that share that
minibuffer too.  The following non-nil values of ALL-FRAMES have special
meanings:

- t means consider all windows on all existing frames.

- `visible' means consider all windows on all visible frames.

- 0 (the number zero) means consider all windows on all visible and
  iconified frames.

- A frame means consider all windows on that frame only.

Anything else means consider all windows on WINDOW's frame and no
others.

If you use consistent values for MINIBUF and ALL-FRAMES, you can
use `previous-window' to iterate through the entire cycle of
acceptable windows, eventually ending up back at the window you
started with.  `next-window' traverses the same cycle, in the
reverse order.  */)
  (Lisp_Object window, Lisp_Object minibuf, Lisp_Object all_frames)
{
  return next_window (window, minibuf, all_frames, false);
}


/* Return a list of windows in cyclic ordering.  Arguments are like
   for `next-window'.  */

Lisp_Object
window_list_1 (Lisp_Object window, Lisp_Object minibuf, Lisp_Object all_frames)
{
  Lisp_Object tail, list, rest;

  decode_next_window_args (&window, &minibuf, &all_frames);
  list = Qnil;

  for (tail = window_list (); CONSP (tail); tail = XCDR (tail))
    if (candidate_window_p (XCAR (tail), window, minibuf, all_frames))
      list = Fcons (XCAR (tail), list);

  /* Rotate the list to start with WINDOW.  */
  list = Fnreverse (list);
  rest = Fmemq (window, list);
  if (!NILP (rest) && !EQ (rest, list))
    {
      for (tail = list; !EQ (XCDR (tail), rest); tail = XCDR (tail))
	;
      XSETCDR (tail, Qnil);
      list = nconc2 (rest, list);
    }
  return list;
}


/* Look at all windows, performing an operation specified by TYPE
   with argument OBJ.
   If FRAMES is Qt, look at all frames;
                Qnil, look at just the selected frame;
		Qvisible, look at visible frames;
	        a frame, just look at windows on that frame.
   If MINI, perform the operation on minibuffer windows too.  */

enum window_loop
{
  WINDOW_LOOP_UNUSED,
  GET_BUFFER_WINDOW,		    /* Arg is buffer */
  REPLACE_BUFFER_IN_WINDOWS_SAFELY, /* Arg is buffer */
  REDISPLAY_BUFFER_WINDOWS,	    /* Arg is buffer */
  CHECK_ALL_WINDOWS                 /* Arg is ignored */
};

static Lisp_Object
window_loop (enum window_loop type, Lisp_Object obj, bool mini,
	     Lisp_Object frames)
{
  Lisp_Object window, windows, best_window, frame_arg;
  bool frame_best_window_flag = false;
  struct frame *f;

  /* If we're only looping through windows on a particular frame,
     frame points to that frame.  If we're looping through windows
     on all frames, frame is 0.  */
  if (FRAMEP (frames))
    f = XFRAME (frames);
  else if (NILP (frames))
    f = SELECTED_FRAME ();
  else
    f = NULL;

  if (f)
    frame_arg = Qlambda;
  else if (EQ (frames, make_number (0)))
    frame_arg = frames;
  else if (EQ (frames, Qvisible))
    frame_arg = frames;
  else
    frame_arg = Qt;

  /* frame_arg is Qlambda to stick to one frame,
     Qvisible to consider all visible frames,
     or Qt otherwise.  */

  /* Pick a window to start with.  */
  if (WINDOWP (obj))
    window = obj;
  else if (f)
    window = FRAME_SELECTED_WINDOW (f);
  else
    window = FRAME_SELECTED_WINDOW (SELECTED_FRAME ());

  windows = window_list_1 (window, mini ? Qt : Qnil, frame_arg);
  best_window = Qnil;

  for (; CONSP (windows); windows = XCDR (windows))
    {
      struct window *w;

      window = XCAR (windows);
      w = XWINDOW (window);

      /* Note that we do not pay attention here to whether the frame
	 is visible, since Fwindow_list skips non-visible frames if
	 that is desired, under the control of frame_arg.  */
      if (!MINI_WINDOW_P (w)
	  /* For REPLACE_BUFFER_IN_WINDOWS_SAFELY, we must always
	     consider all windows.  */
	  || type == REPLACE_BUFFER_IN_WINDOWS_SAFELY
	  || (mini && minibuf_level > 0))
	switch (type)
	  {
	  case GET_BUFFER_WINDOW:
	    if (EQ (w->contents, obj)
		/* Don't find any minibuffer window except the one that
		   is currently in use.  */
		&& (!MINI_WINDOW_P (w) || EQ (window, minibuf_window)))
	      {
		if (EQ (window, selected_window))
		  /* Preferably return the selected window.  */
		  return window;
		else if (EQ (XWINDOW (window)->frame, selected_frame)
			 && !frame_best_window_flag)
		  /* Prefer windows on the current frame (but don't
		     choose another one if we have one already).  */
		  {
		    best_window = window;
		    frame_best_window_flag = true;
		  }
		else if (NILP (best_window))
		  best_window = window;
	      }
	    break;

	  case REPLACE_BUFFER_IN_WINDOWS_SAFELY:
	    /* We could simply check whether the buffer shown by window
	       is live, and show another buffer in case it isn't.  */
	    if (EQ (w->contents, obj))
	      {
		/* Undedicate WINDOW.  */
		wset_dedicated (w, Qnil);
		/* Make WINDOW show the buffer returned by
		   other_buffer_safely, don't run any hooks.  */
		set_window_buffer
		  (window, other_buffer_safely (w->contents), false, false);
		/* If WINDOW is the selected window, make its buffer
		   current.  But do so only if the window shows the
		   current buffer (Bug#6454).  */
		if (EQ (window, selected_window)
		    && XBUFFER (w->contents) == current_buffer)
		  Fset_buffer (w->contents);
	      }
	    break;

	  case REDISPLAY_BUFFER_WINDOWS:
	    if (EQ (w->contents, obj))
	      {
		mark_window_display_accurate (window, false);
		w->update_mode_line = true;
		XBUFFER (obj)->prevent_redisplay_optimizations_p = true;
		update_mode_lines = 27;
		best_window = window;
	      }
	    break;

	    /* Check for a leaf window that has a killed buffer
	       or broken markers.  */
	  case CHECK_ALL_WINDOWS:
	    if (BUFFERP (w->contents))
	      {
		struct buffer *b = XBUFFER (w->contents);

		if (!BUFFER_LIVE_P (b))
		  emacs_abort ();
		if (!MARKERP (w->start) || XMARKER (w->start)->buffer != b)
		  emacs_abort ();
		if (!MARKERP (w->pointm) || XMARKER (w->pointm)->buffer != b)
		  emacs_abort ();
	      }
	    break;

	  case WINDOW_LOOP_UNUSED:
	    break;
	  }
    }

  return best_window;
}

/* Used for debugging.  Abort if any window has a dead buffer.  */

extern void check_all_windows (void) EXTERNALLY_VISIBLE;
void
check_all_windows (void)
{
  window_loop (CHECK_ALL_WINDOWS, Qnil, true, Qt);
}

DEFUN ("get-buffer-window", Fget_buffer_window, Sget_buffer_window, 0, 2, 0,
       doc: /* Return a window currently displaying BUFFER-OR-NAME, or nil if none.
BUFFER-OR-NAME may be a buffer or a buffer name and defaults to
the current buffer.

The optional argument ALL-FRAMES specifies the frames to consider:

- t means consider all windows on all existing frames.

- `visible' means consider all windows on all visible frames.

- 0 (the number zero) means consider all windows on all visible
    and iconified frames.

- A frame means consider all windows on that frame only.

Any other value of ALL-FRAMES means consider all windows on the
selected frame and no others.  */)
     (Lisp_Object buffer_or_name, Lisp_Object all_frames)
{
  Lisp_Object buffer;

  if (NILP (buffer_or_name))
    buffer = Fcurrent_buffer ();
  else
    buffer = Fget_buffer (buffer_or_name);

  if (BUFFERP (buffer))
    return window_loop (GET_BUFFER_WINDOW, buffer, true, all_frames);
  else
    return Qnil;
}


static Lisp_Object
resize_root_window (Lisp_Object window, Lisp_Object delta,
		    Lisp_Object horizontal, Lisp_Object ignore,
		    Lisp_Object pixelwise)
{
  return call5 (Qwindow__resize_root_window, window, delta,
		horizontal, ignore, pixelwise);
}

void
sanitize_window_sizes (Lisp_Object horizontal)
{
  /* Don't burp in temacs -nw before window.el is loaded.  */
  if (!NILP (Fsymbol_function (Qwindow__sanitize_window_sizes)))
    call1 (Qwindow__sanitize_window_sizes, horizontal);
}


static Lisp_Object
window_pixel_to_total (Lisp_Object frame, Lisp_Object horizontal)
{
  return call2 (Qwindow__pixel_to_total, frame, horizontal);
}


DEFUN ("delete-other-windows-internal", Fdelete_other_windows_internal,
       Sdelete_other_windows_internal, 0, 2, "",
       doc: /* Make WINDOW fill its frame.
Only the frame WINDOW is on is affected.  WINDOW must be a valid window
and defaults to the selected one.

Optional argument ROOT, if non-nil, must specify an internal window such
that WINDOW is in its window subtree.  If this is the case, replace ROOT
by WINDOW and leave alone any windows not part of ROOT's subtree.

When WINDOW is live try to reduce display jumps by keeping the text
previously visible in WINDOW in the same place on the frame.  Doing this
depends on the value of (window-start WINDOW), so if calling this
function in a program gives strange scrolling, make sure the
window-start value is reasonable when this function is called.  */)
     (Lisp_Object window, Lisp_Object root)
{
  struct window *w, *r, *s;
  struct frame *f;
  Lisp_Object sibling, pwindow, delta;
  Lisp_Object swindow UNINIT;
  ptrdiff_t startpos UNINIT, startbyte UNINIT;
  int top UNINIT;
  int new_top;
  bool resize_failed = false;

  w = decode_valid_window (window);
  XSETWINDOW (window, w);
  f = XFRAME (w->frame);

  if (NILP (root))
    /* ROOT is the frame's root window.  */
    {
      root = FRAME_ROOT_WINDOW (f);
      r = XWINDOW (root);
    }
  else
    /* ROOT must be an ancestor of WINDOW.  */
    {
      r = decode_valid_window (root);
      pwindow = XWINDOW (window)->parent;
      while (!NILP (pwindow))
	if (EQ (pwindow, root))
	  break;
	else
	  pwindow = XWINDOW (pwindow)->parent;
      if (!EQ (pwindow, root))
	error ("Specified root is not an ancestor of specified window");
    }

  if (EQ (window, root))
    /* A noop.  */
    return Qnil;
  /* I don't understand the "top > 0" part below.  If we deal with a
     standalone minibuffer it would have been caught by the preceding
     test.  */
  else if (MINI_WINDOW_P (w)) /* && top > 0) */
    error ("Can't expand minibuffer to full frame");

  if (BUFFERP (w->contents))
    {
      startpos = marker_position (w->start);
      startbyte = marker_byte_position (w->start);
      top = (WINDOW_TOP_EDGE_LINE (w)
	     - FRAME_TOP_MARGIN (XFRAME (WINDOW_FRAME (w))));
      /* Make sure WINDOW is the frame's selected window.  */
      if (!EQ (window, FRAME_SELECTED_WINDOW (f)))
	{
	  if (EQ (selected_frame, w->frame))
	    Fselect_window (window, Qnil);
	  else
	    fset_selected_window (f, window);
	}
    }
  else
    {
      /* See if the frame's selected window is a part of the window
	 subtree rooted at WINDOW, by finding all the selected window's
	 parents and comparing each one with WINDOW.  If it isn't we
	 need a new selected window for this frame.  */
      swindow = FRAME_SELECTED_WINDOW (f);
      while (true)
	{
	  pwindow = swindow;
	  while (!NILP (pwindow) && !EQ (window, pwindow))
	    pwindow = XWINDOW (pwindow)->parent;

	  if (EQ (window, pwindow))
	    /* If WINDOW is an ancestor of SWINDOW, then SWINDOW is ok
	       as the new selected window.  */
	    break;
	  else
	    /* Else try the previous window of SWINDOW.  */
	    swindow = Fprevious_window (swindow, Qlambda, Qnil);
	}

      if (!EQ (swindow, FRAME_SELECTED_WINDOW (f)))
	{
	  if (EQ (selected_frame, w->frame))
	    Fselect_window (swindow, Qnil);
	  else
	    fset_selected_window (f, swindow);
	}
    }

  block_input ();
  if (!FRAME_INITIAL_P (f))
    {
      Mouse_HLInfo *hlinfo = MOUSE_HL_INFO (f);

      /* We are going to free the glyph matrices of WINDOW, and with
	 that we might lose any information about glyph rows that have
	 some of their glyphs highlighted in mouse face.  (These rows
	 are marked with a mouse_face_p flag.)  If WINDOW
	 indeed has some glyphs highlighted in mouse face, signal to
	 frame's up-to-date hook that mouse highlight was overwritten,
	 so that it will arrange for redisplaying the highlight.  */
      if (EQ (hlinfo->mouse_face_window, window))
	reset_mouse_highlight (hlinfo);
    }
  free_window_matrices (r);

  fset_redisplay (f);
  Vwindow_list = Qnil;

  if (!WINDOW_LEAF_P (w))
    {
      /* Resize child windows vertically.  */
      XSETINT (delta, r->pixel_height - w->pixel_height);
      w->pixel_top = r->pixel_top;
      w->top_line = r->top_line;
      resize_root_window (window, delta, Qnil, Qnil, Qt);
      if (window_resize_check (w, false))
	{
	  window_resize_apply (w, false);
	  window_pixel_to_total (w->frame, Qnil);
	}
      else
	{
	  resize_root_window (window, delta, Qnil, Qt, Qt);
	  if (window_resize_check (w, false))
	    {
	      window_resize_apply (w, false);
	      window_pixel_to_total (w->frame, Qnil);
	    }
	  else
	    resize_failed = true;
	}

      /* Resize child windows horizontally.  */
      if (!resize_failed)
	{
	  w->left_col = r->left_col;
	  w->pixel_left = r->pixel_left;
	  XSETINT (delta, r->pixel_width - w->pixel_width);
	  resize_root_window (window, delta, Qt, Qnil, Qt);
	  if (window_resize_check (w, true))
	    {
	      window_resize_apply (w, true);
	      window_pixel_to_total (w->frame, Qt);
	    }
	  else
	    {
	      resize_root_window (window, delta, Qt, Qt, Qt);
	      if (window_resize_check (w, true))
		{
		  window_resize_apply (w, true);
		  window_pixel_to_total (w->frame, Qt);
		}
	      else
		resize_failed = true;
	    }
	}

      if (resize_failed)
	/* Play safe, if we still can ...  */
	{
	  window = swindow;
	  w = XWINDOW (window);
	}
    }

  /* Cleanly unlink WINDOW from window-tree.  */
  if (!NILP (w->prev))
    /* Get SIBLING above (on the left of) WINDOW.  */
    {
      sibling = w->prev;
      s = XWINDOW (sibling);
      wset_next (s, w->next);
      if (!NILP (s->next))
	wset_prev (XWINDOW (s->next), sibling);
    }
  else
    /* Get SIBLING below (on the right of) WINDOW.  */
    {
      sibling = w->next;
      s = XWINDOW (sibling);
      wset_prev (s, Qnil);
      wset_combination (XWINDOW (w->parent),
			XWINDOW (w->parent)->horizontal, sibling);
    }

  /* Delete ROOT and all child windows of ROOT.  */
  if (WINDOWP (r->contents))
    {
      delete_all_child_windows (r->contents);
      wset_combination (r, false, Qnil);
    }

  replace_window (root, window, true);

  /* This must become SWINDOW anyway .......  */
  if (BUFFERP (w->contents) && !resize_failed)
    {
      /* Try to minimize scrolling, by setting the window start to the
	 point will cause the text at the old window start to be at the
	 same place on the frame.  But don't try to do this if the
	 window start is outside the visible portion (as might happen
	 when the display is not current, due to typeahead).  */
      new_top = WINDOW_TOP_EDGE_LINE (w) - FRAME_TOP_MARGIN (XFRAME (WINDOW_FRAME (w)));
      if (new_top != top
	  && startpos >= BUF_BEGV (XBUFFER (w->contents))
	  && startpos <= BUF_ZV (XBUFFER (w->contents)))
	{
	  struct position pos;
	  struct buffer *obuf = current_buffer;

	  Fset_buffer (w->contents);
	  /* This computation used to temporarily move point, but that
	     can have unwanted side effects due to text properties.  */
	  pos = *vmotion (startpos, startbyte, -top, w);

	  set_marker_both (w->start, w->contents, pos.bufpos, pos.bytepos);
	  w->window_end_valid = false;
	  w->start_at_line_beg = (pos.bytepos == BEGV_BYTE
				    || FETCH_BYTE (pos.bytepos - 1) == '\n');
	  /* We need to do this, so that the window-scroll-functions
	     get called.  */
	  w->optional_new_start = true;

	  set_buffer_internal (obuf);
	}
    }

  adjust_frame_glyphs (f);
  unblock_input ();

  run_window_configuration_change_hook (f);

  return Qnil;
}


void
replace_buffer_in_windows (Lisp_Object buffer)
{
  call1 (Qreplace_buffer_in_windows, buffer);
}

/* If BUFFER is shown in a window, safely replace it with some other
   buffer in all windows of all frames, even those on other keyboards.  */

void
replace_buffer_in_windows_safely (Lisp_Object buffer)
{
  if (buffer_window_count (XBUFFER (buffer)))
    {
      Lisp_Object tail, frame;

      /* A single call to window_loop won't do the job because it only
	 considers frames on the current keyboard.  So loop manually over
	 frames, and handle each one.  */
      FOR_EACH_FRAME (tail, frame)
	window_loop (REPLACE_BUFFER_IN_WINDOWS_SAFELY, buffer, true, frame);
    }
}

/* The following three routines are needed for running a window's
   configuration change hook.  */
static void
run_funs (Lisp_Object funs)
{
  for (; CONSP (funs); funs = XCDR (funs))
    if (!EQ (XCAR (funs), Qt))
      call0 (XCAR (funs));
}

static void
select_window_norecord (Lisp_Object window)
{
  if (WINDOW_LIVE_P (window))
    Fselect_window (window, Qt);
}

static void
select_frame_norecord (Lisp_Object frame)
{
  if (FRAME_LIVE_P (XFRAME (frame)))
    Fselect_frame (frame, Qt);
}

static void
run_window_configuration_change_hook (struct frame *f)
{
  ptrdiff_t count = SPECPDL_INDEX ();
  Lisp_Object frame, global_wcch
    = Fdefault_value (Qwindow_configuration_change_hook);
  XSETFRAME (frame, f);

  if (NILP (Vrun_hooks)
      || !(f->can_x_set_window_size)
      || !(f->after_make_frame))
    return;

  /* Use the right buffer.  Matters when running the local hooks.  */
  if (current_buffer != XBUFFER (Fwindow_buffer (Qnil)))
    {
      record_unwind_current_buffer ();
      Fset_buffer (Fwindow_buffer (Qnil));
    }

  if (SELECTED_FRAME () != f)
    {
      record_unwind_protect (select_frame_norecord, selected_frame);
      select_frame_norecord (frame);
    }

  /* Look for buffer-local values.  */
  {
    Lisp_Object windows = Fwindow_list (frame, Qlambda, Qnil);
    for (; CONSP (windows); windows = XCDR (windows))
      {
	Lisp_Object window = XCAR (windows);
	Lisp_Object buffer = Fwindow_buffer (window);
	if (!NILP (Flocal_variable_p (Qwindow_configuration_change_hook,
				      buffer)))
	  {
	    ptrdiff_t inner_count = SPECPDL_INDEX ();
	    record_unwind_protect (select_window_norecord, selected_window);
	    select_window_norecord (window);
	    run_funs (Fbuffer_local_value (Qwindow_configuration_change_hook,
					   buffer));
	    unbind_to (inner_count, Qnil);
	  }
      }
  }

  run_funs (global_wcch);
  unbind_to (count, Qnil);
}

DEFUN ("run-window-configuration-change-hook", Frun_window_configuration_change_hook,
       Srun_window_configuration_change_hook, 0, 1, 0,
       doc: /* Run `window-configuration-change-hook' for FRAME.
If FRAME is omitted or nil, it defaults to the selected frame.  */)
  (Lisp_Object frame)
{
  run_window_configuration_change_hook (decode_live_frame (frame));
  return Qnil;
}

DEFUN ("run-window-scroll-functions", Frun_window_scroll_functions,
       Srun_window_scroll_functions, 0, 1, 0,
       doc: /* Run `window-scroll-functions' for WINDOW.
If WINDOW is omitted or nil, it defaults to the selected window.  */)
  (Lisp_Object window)
{
  if (! NILP (Vwindow_scroll_functions))
    run_hook_with_args_2 (Qwindow_scroll_functions, window,
			  Fmarker_position (decode_live_window (window)->start));
  return Qnil;
}


/* Compare old and present pixel sizes of windows in tree rooted at W.
   Return true iff any of these windows differs in size.  */

static bool
window_size_changed (struct window *w)
{
  if (w->pixel_width != w->pixel_width_before_size_change
      || w->pixel_height != w->pixel_height_before_size_change)
    return true;

  if (WINDOW_INTERNAL_P (w))
    {
      w = XWINDOW (w->contents);
      while (w)
	{
	  if (window_size_changed (w))
	    return true;

	  w = NILP (w->next) ? 0 : XWINDOW (w->next);
	}
    }

  return false;
}

/* Set before size change pixel sizes of windows in tree rooted at W to
   their present pixel sizes.  */

static void
window_set_before_size_change_sizes (struct window *w)
{
  w->pixel_width_before_size_change = w->pixel_width;
  w->pixel_height_before_size_change = w->pixel_height;

  if (WINDOW_INTERNAL_P (w))
    {
      w = XWINDOW (w->contents);
      while (w)
	{
	  window_set_before_size_change_sizes (w);
	  w = NILP (w->next) ? 0 : XWINDOW (w->next);
	}
    }
}


void
run_window_size_change_functions (Lisp_Object frame)
{
  struct frame *f = XFRAME (frame);
  struct window *r = XWINDOW (FRAME_ROOT_WINDOW (f));
  Lisp_Object functions = Vwindow_size_change_functions;

  if (FRAME_WINDOW_CONFIGURATION_CHANGED (f)
      /* Here we implicitly exclude the possibility that the height of
	 FRAME and its minibuffer window both change leaving the height
	 of FRAME's root window alone.  */
      || window_size_changed (r))
    {
      while (CONSP (functions))
	{
	  if (!EQ (XCAR (functions), Qt))
	    safe_call1 (XCAR (functions), frame);
	  functions = XCDR (functions);
	}

      window_set_before_size_change_sizes (r);

      if (FRAME_HAS_MINIBUF_P (f) && !FRAME_MINIBUF_ONLY_P (f))
	/* Record size of FRAME's minibuffer window too.  */
	window_set_before_size_change_sizes
	  (XWINDOW (FRAME_MINIBUF_WINDOW (f)));

      FRAME_WINDOW_CONFIGURATION_CHANGED (f) = false;
    }
}


/* Make WINDOW display BUFFER.  RUN_HOOKS_P means it's allowed
   to run hooks.  See make_frame for a case where it's not allowed.
   KEEP_MARGINS_P means that the current margins, fringes, and
   scroll bar settings of the window are not reset from the buffer's
   local settings.  */

void
set_window_buffer (Lisp_Object window, Lisp_Object buffer,
		   bool run_hooks_p, bool keep_margins_p)
{
  struct window *w = XWINDOW (window);
  struct buffer *b = XBUFFER (buffer);
  ptrdiff_t count = SPECPDL_INDEX ();
  bool samebuf = EQ (buffer, w->contents);

  wset_buffer (w, buffer);

  if (EQ (window, selected_window))
    bset_last_selected_window (b, window);

  /* Let redisplay errors through.  */
  b->display_error_modiff = 0;

  /* Update time stamps of buffer display.  */
  if (INTEGERP (BVAR (b, display_count)))
    bset_display_count (b, make_number (XINT (BVAR (b, display_count)) + 1));
  bset_display_time (b, Fcurrent_time ());

  w->window_end_pos = 0;
  w->window_end_vpos = 0;
  w->last_cursor_vpos = 0;

  if (!(keep_margins_p && samebuf))
    { /* If we're not actually changing the buffer, don't reset hscroll
	 and vscroll.  Resetting hscroll and vscroll here is problematic
	 for things like image-mode and doc-view-mode since it resets
	 the image's position whenever we resize the frame.  */
      w->hscroll = w->min_hscroll = w->hscroll_whole = 0;
      w->suspend_auto_hscroll = false;
      w->vscroll = 0;
      set_marker_both (w->pointm, buffer, BUF_PT (b), BUF_PT_BYTE (b));
      set_marker_both (w->old_pointm, buffer, BUF_PT (b), BUF_PT_BYTE (b));
      set_marker_restricted (w->start,
			     make_number (b->last_window_start),
			     buffer);
      w->start_at_line_beg = false;
      w->force_start = false;
    }

  wset_redisplay (w);
  wset_update_mode_line (w);

  /* We must select BUFFER to run the window-scroll-functions and to look up
     the buffer-local value of Vwindow_point_insertion_type.  */
  record_unwind_current_buffer ();
  Fset_buffer (buffer);

  XMARKER (w->pointm)->insertion_type = !NILP (Vwindow_point_insertion_type);
  XMARKER (w->old_pointm)->insertion_type = !NILP (Vwindow_point_insertion_type);

  if (!keep_margins_p)
    {
      /* Set left and right marginal area width etc. from buffer.  */
      set_window_fringes (w, BVAR (b, left_fringe_width),
			  BVAR (b, right_fringe_width),
			  BVAR (b, fringes_outside_margins));
      set_window_scroll_bars (w, BVAR (b, scroll_bar_width),
			      BVAR (b, vertical_scroll_bar_type),
			      BVAR (b, scroll_bar_height),
			      BVAR (b, horizontal_scroll_bar_type));
      set_window_margins (w, BVAR (b, left_margin_cols),
			  BVAR (b, right_margin_cols));
      apply_window_adjustment (w);
    }

  if (run_hooks_p)
    {
      if (!NILP (Vwindow_scroll_functions))
	run_hook_with_args_2 (Qwindow_scroll_functions, window,
			      Fmarker_position (w->start));
      if (!samebuf)
	run_window_configuration_change_hook (XFRAME (WINDOW_FRAME (w)));
    }

  unbind_to (count, Qnil);
}

DEFUN ("set-window-buffer", Fset_window_buffer, Sset_window_buffer, 2, 3, 0,
       doc: /* Make WINDOW display BUFFER-OR-NAME.
WINDOW must be a live window and defaults to the selected one.
BUFFER-OR-NAME must be a buffer or the name of an existing buffer.

Optional third argument KEEP-MARGINS non-nil means that WINDOW's current
display margins, fringe widths, and scroll bar settings are preserved;
the default is to reset these from the local settings for BUFFER-OR-NAME
or the frame defaults.  Return nil.

This function throws an error when WINDOW is strongly dedicated to its
buffer (that is `window-dedicated-p' returns t for WINDOW) and does not
already display BUFFER-OR-NAME.

This function runs `window-scroll-functions' before running
`window-configuration-change-hook'.  */)
  (register Lisp_Object window, Lisp_Object buffer_or_name, Lisp_Object keep_margins)
{
  register Lisp_Object tem, buffer;
  register struct window *w = decode_live_window (window);

  XSETWINDOW (window, w);
  buffer = Fget_buffer (buffer_or_name);
  CHECK_BUFFER (buffer);
  if (!BUFFER_LIVE_P (XBUFFER (buffer)))
    error ("Attempt to display deleted buffer");

  tem = w->contents;
  if (NILP (tem))
    error ("Window is deleted");
  else
    {
      if (!EQ (tem, buffer))
	{
	  if (EQ (w->dedicated, Qt))
	    /* WINDOW is strongly dedicated to its buffer, signal an
	       error.  */
	    error ("Window is dedicated to `%s'", SDATA (BVAR (XBUFFER (tem), name)));
	  else
	    /* WINDOW is weakly dedicated to its buffer, reset
	       dedication.  */
	    wset_dedicated (w, Qnil);

	  call1 (Qrecord_window_buffer, window);
	}

      unshow_buffer (w);
    }

  set_window_buffer (window, buffer, true, !NILP (keep_margins));

  return Qnil;
}

static Lisp_Object
display_buffer (Lisp_Object buffer, Lisp_Object not_this_window_p, Lisp_Object override_frame)
{
  return call3 (Qdisplay_buffer, buffer, not_this_window_p, override_frame);
}

DEFUN ("force-window-update", Fforce_window_update, Sforce_window_update,
       0, 1, 0,
       doc: /* Force all windows to be updated on next redisplay.
If optional arg OBJECT is a window, force redisplay of that window only.
If OBJECT is a buffer or buffer name, force redisplay of all windows
displaying that buffer.  */)
  (Lisp_Object object)
{
  if (NILP (object))
    {
      windows_or_buffers_changed = 29;
      update_mode_lines = 28;
      return Qt;
    }

  if (WINDOWP (object))
    {
      struct window *w = XWINDOW (object);
      mark_window_display_accurate (object, false);
      w->update_mode_line = true;
      if (BUFFERP (w->contents))
	XBUFFER (w->contents)->prevent_redisplay_optimizations_p = true;
      update_mode_lines = 29;
      return Qt;
    }

  if (STRINGP (object))
    object = Fget_buffer (object);
  if (BUFFERP (object) && BUFFER_LIVE_P (XBUFFER (object))
      && buffer_window_count (XBUFFER (object)))
    {
      /* If buffer is live and shown in at least one window, find
	 all windows showing this buffer and force update of them.  */
      object = window_loop (REDISPLAY_BUFFER_WINDOWS, object, false, Qvisible);
      return NILP (object) ? Qnil : Qt;
    }

  /* If nothing suitable was found, just return.
     We could signal an error, but this feature will typically be used
     asynchronously in timers or process sentinels, so we don't.  */
  return Qnil;
}

/* Obsolete since 24.3.  */
void
temp_output_buffer_show (register Lisp_Object buf)
{
  register struct buffer *old = current_buffer;
  register Lisp_Object window;
  register struct window *w;

  bset_directory (XBUFFER (buf), BVAR (current_buffer, directory));

  Fset_buffer (buf);
  BUF_SAVE_MODIFF (XBUFFER (buf)) = MODIFF;
  BEGV = BEG;
  ZV = Z;
  SET_PT (BEG);
  set_buffer_internal (old);

  if (!NILP (Vtemp_buffer_show_function))
    call1 (Vtemp_buffer_show_function, buf);
  else if (WINDOW_LIVE_P (window = display_buffer (buf, Qnil, Qnil)))
    {
      if (!EQ (XWINDOW (window)->frame, selected_frame))
	Fmake_frame_visible (WINDOW_FRAME (XWINDOW (window)));
      Vminibuf_scroll_window = window;
      w = XWINDOW (window);
      w->hscroll = w->min_hscroll = w->hscroll_whole = 0;
      w->suspend_auto_hscroll = false;
      set_marker_restricted_both (w->start, buf, BEG, BEG);
      set_marker_restricted_both (w->pointm, buf, BEG, BEG);
      set_marker_restricted_both (w->old_pointm, buf, BEG, BEG);

      /* Run temp-buffer-show-hook, with the chosen window selected
	 and its buffer current.  */
      {
        ptrdiff_t count = SPECPDL_INDEX ();
        Lisp_Object prev_window, prev_buffer;
        prev_window = selected_window;
        XSETBUFFER (prev_buffer, old);

        /* Select the window that was chosen, for running the hook.
           Note: Both Fselect_window and select_window_norecord may
           set-buffer to the buffer displayed in the window,
           so we need to save the current buffer.  --stef  */
        record_unwind_protect (restore_buffer, prev_buffer);
        record_unwind_protect (select_window_norecord, prev_window);
        Fselect_window (window, Qt);
        Fset_buffer (w->contents);
        run_hook (Qtemp_buffer_show_hook);
        unbind_to (count, Qnil);
      }
    }
}

/* Allocate basically initialized window.  */

static struct window *
allocate_window (void)
{
  return ALLOCATE_ZEROED_PSEUDOVECTOR
    (struct window, current_matrix, PVEC_WINDOW);
}

/* Make new window, have it replace WINDOW in window-tree, and make
   WINDOW its only vertical child (HORFLAG means make WINDOW its only
   horizontal child).   */
static void
make_parent_window (Lisp_Object window, bool horflag)
{
  Lisp_Object parent;
  register struct window *o, *p;

  o = XWINDOW (window);
  p = allocate_window ();
  memcpy ((char *) p + sizeof (union vectorlike_header),
	  (char *) o + sizeof (union vectorlike_header),
	  word_size * VECSIZE (struct window));
  /* P's buffer slot may change from nil to a buffer...  */
  adjust_window_count (p, 1);
  XSETWINDOW (parent, p);

  p->sequence_number = ++sequence_number;

  replace_window (window, parent, true);

  wset_next (o, Qnil);
  wset_prev (o, Qnil);
  wset_parent (o, parent);
  /* ...but now P becomes an internal window.  */
  wset_start (p, Qnil);
  wset_pointm (p, Qnil);
  wset_old_pointm (p, Qnil);
  wset_buffer (p, Qnil);
  wset_combination (p, horflag, window);
  wset_combination_limit (p, Qnil);
  wset_window_parameters (p, Qnil);
}

/* Make new window from scratch.  */
Lisp_Object
make_window (void)
{
  Lisp_Object window;
  register struct window *w;

  w = allocate_window ();
  /* Initialize Lisp data.  Note that allocate_window initializes all
     Lisp data to nil, so do it only for slots which should not be nil.  */
  wset_normal_lines (w, make_float (1.0));
  wset_normal_cols (w, make_float (1.0));
  wset_new_total (w, make_number (0));
  wset_new_normal (w, make_number (0));
  wset_new_pixel (w, make_number (0));
  wset_start (w, Fmake_marker ());
  wset_pointm (w, Fmake_marker ());
  wset_old_pointm (w, Fmake_marker ());
  wset_vertical_scroll_bar_type (w, Qt);
  wset_horizontal_scroll_bar_type (w, Qt);
  /* These Lisp fields are marked specially so they're not set to nil by
     allocate_window.  */
  wset_prev_buffers (w, Qnil);
  wset_next_buffers (w, Qnil);

  /* Initialize non-Lisp data.  Note that allocate_window zeroes out all
     non-Lisp data, so do it only for slots which should not be zero.  */
  w->nrows_scale_factor = w->ncols_scale_factor = 1;
  w->left_fringe_width = w->right_fringe_width = -1;
  w->mode_line_height = w->header_line_height = -1;
#ifdef HAVE_WINDOW_SYSTEM
  w->phys_cursor_type = NO_CURSOR;
  w->phys_cursor_width = -1;
#endif
  w->sequence_number = ++sequence_number;
  w->pixel_width_before_size_change = 0;
  w->pixel_height_before_size_change = 0;
  w->scroll_bar_width = -1;
  w->scroll_bar_height = -1;
  w->column_number_displayed = -1;
  /* Reset window_list.  */
  Vwindow_list = Qnil;
  /* Return window.  */
  XSETWINDOW (window, w);
  return window;
}

DEFUN ("set-window-new-pixel", Fset_window_new_pixel, Sset_window_new_pixel, 2, 3, 0,
       doc: /* Set new pixel size of WINDOW to SIZE.
WINDOW must be a valid window and defaults to the selected one.
Return SIZE.

Optional argument ADD non-nil means add SIZE to the new pixel size of
WINDOW and return the sum.

The new pixel size of WINDOW, if valid, will be shortly installed as
WINDOW's pixel height (see `window-pixel-height') or pixel width (see
`window-pixel-width').

Note: This function does not operate on any child windows of WINDOW.  */)
  (Lisp_Object window, Lisp_Object size, Lisp_Object add)
{
  struct window *w = decode_valid_window (window);
  EMACS_INT size_min = NILP (add) ? 0 : - XINT (w->new_pixel);
  EMACS_INT size_max = size_min + min (INT_MAX, MOST_POSITIVE_FIXNUM);

  CHECK_RANGED_INTEGER (size, size_min, size_max);
  if (NILP (add))
    wset_new_pixel (w, size);
  else
    wset_new_pixel (w, make_number (XINT (w->new_pixel) + XINT (size)));

  return w->new_pixel;
}

DEFUN ("set-window-new-total", Fset_window_new_total, Sset_window_new_total, 2, 3, 0,
       doc: /* Set new total size of WINDOW to SIZE.
WINDOW must be a valid window and defaults to the selected one.
Return SIZE.

Optional argument ADD non-nil means add SIZE to the new total size of
WINDOW and return the sum.

The new total size of WINDOW, if valid, will be shortly installed as
WINDOW's total height (see `window-total-height') or total width (see
`window-total-width').

Note: This function does not operate on any child windows of WINDOW.  */)
     (Lisp_Object window, Lisp_Object size, Lisp_Object add)
{
  struct window *w = decode_valid_window (window);

  CHECK_NUMBER (size);
  if (NILP (add))
    wset_new_total (w, size);
  else
    wset_new_total (w, make_number (XINT (w->new_total) + XINT (size)));

  return w->new_total;
}

DEFUN ("set-window-new-normal", Fset_window_new_normal, Sset_window_new_normal, 1, 2, 0,
       doc: /* Set new normal size of WINDOW to SIZE.
WINDOW must be a valid window and defaults to the selected one.
Return SIZE.

The new normal size of WINDOW, if valid, will be shortly installed as
WINDOW's normal size (see `window-normal-size').

Note: This function does not operate on any child windows of WINDOW.  */)
     (Lisp_Object window, Lisp_Object size)
{
  wset_new_normal (decode_valid_window (window), size);
  return size;
}

/* Return true if setting w->pixel_height (w->pixel_width if HORFLAG)
   to w->new_pixel would result in correct heights (widths)
   for window W and recursively all child windows of W.

   Note: This function does not check any of `window-fixed-size-p',
   `window-min-height' or `window-min-width'.  It does check that window
   sizes do not drop below one line (two columns). */
static bool
window_resize_check (struct window *w, bool horflag)
{
  struct frame *f = XFRAME (w->frame);
  struct window *c;

  if (WINDOW_VERTICAL_COMBINATION_P (w))
    /* W is a vertical combination.  */
    {
      c = XWINDOW (w->contents);
      if (horflag)
	/* All child windows of W must have the same width as W.  */
	{
	  while (c)
	    {
	      if (XINT (c->new_pixel) != XINT (w->new_pixel)
		  || !window_resize_check (c, horflag))
		return false;

	      c = NILP (c->next) ? 0 : XWINDOW (c->next);
	    }

	  return true;
	}
      else
	/* The sum of the heights of the child windows of W must equal
	   W's height.  */
	{
	  int remaining_pixels = XINT (w->new_pixel);

	  while (c)
	    {
	      if (!window_resize_check (c, horflag))
		return false;

	      remaining_pixels -= XINT (c->new_pixel);
	      if (remaining_pixels < 0)
		return false;
	      c = NILP (c->next) ? 0 : XWINDOW (c->next);
	    }

	  return remaining_pixels == 0;
	}
    }
  else if (WINDOW_HORIZONTAL_COMBINATION_P (w))
    /* W is a horizontal combination.  */
    {
      c = XWINDOW (w->contents);
      if (horflag)
	/* The sum of the widths of the child windows of W must equal W's
	   width.  */
	{
	  int remaining_pixels = XINT (w->new_pixel);

	  while (c)
	    {
	      if (!window_resize_check (c, horflag))
		return false;

	      remaining_pixels -= XINT (c->new_pixel);
	      if (remaining_pixels < 0)
		return false;
	      c = NILP (c->next) ? 0 : XWINDOW (c->next);
	    }

	  return remaining_pixels == 0;
	}
      else
	/* All child windows of W must have the same height as W.  */
	{
	  while (c)
	    {
	      if (XINT (c->new_pixel) != XINT (w->new_pixel)
		  || !window_resize_check (c, horflag))
		return false;

	      c = NILP (c->next) ? 0 : XWINDOW (c->next);
	    }

	  return true;
	}
    }
  else
    /* A leaf window.  Make sure it's not too small.  The following
       hardcodes the values of `window-safe-min-width' (2) and
       `window-safe-min-height' (1) which are defined in window.el.  */
    return (XINT (w->new_pixel) >= (horflag
				    ? (2 * FRAME_COLUMN_WIDTH (f))
				    : FRAME_LINE_HEIGHT (f)));
}


/* Set w->pixel_height (w->pixel_width if HORFLAG) to
   w->new_pixel for window W and recursively all child windows of W.
   Also calculate and assign the new vertical (horizontal) pixel start
   positions of each of these windows.

   This function does not perform any error checks.  Make sure you have
   run window_resize_check on W before applying this function.  */
static void
window_resize_apply (struct window *w, bool horflag)
{
  struct window *c;
  int edge;
  int unit = (horflag
	      ? FRAME_COLUMN_WIDTH (WINDOW_XFRAME (w))
	      : FRAME_LINE_HEIGHT (WINDOW_XFRAME (w)));

  /* Note: Assigning new_normal requires that the new total size of the
     parent window has been set *before*.  */
  if (horflag)
    {
      w->pixel_width = XFASTINT (w->new_pixel);
      w->total_cols = w->pixel_width / unit;
      if (NUMBERP (w->new_normal))
	wset_normal_cols (w, w->new_normal);

      edge = w->pixel_left;
    }
  else
    {
      w->pixel_height = XFASTINT (w->new_pixel);
      w->total_lines = w->pixel_height / unit;
      if (NUMBERP (w->new_normal))
	wset_normal_lines (w, w->new_normal);

      edge = w->pixel_top;
    }

  if (WINDOW_VERTICAL_COMBINATION_P (w))
    /* W is a vertical combination.  */
    {
      c = XWINDOW (w->contents);
      while (c)
	{
	  if (horflag)
	    {
	      c->pixel_left = edge;
	      c->left_col = edge / unit;
	    }
	  else
	    {
	      c->pixel_top = edge;
	      c->top_line = edge / unit;
	    }
	  window_resize_apply (c, horflag);
	  if (!horflag)
	    edge = edge + c->pixel_height;

	  c = NILP (c->next) ? 0 : XWINDOW (c->next);
	}
    }
  else if (WINDOW_HORIZONTAL_COMBINATION_P (w))
    /* W is a horizontal combination.  */
    {
      c = XWINDOW (w->contents);
      while (c)
	{
	  if (horflag)
	    {
	      c->pixel_left = edge;
	      c->left_col = edge / unit;
	    }
	  else
	    {
	      c->pixel_top = edge;
	      c->top_line = edge / unit;
	    }

	  window_resize_apply (c, horflag);
	  if (horflag)
	    edge = edge + c->pixel_width;

	  c = NILP (c->next) ? 0 : XWINDOW (c->next);
	}
    }
  else
    /* Bug#15957.  */
    w->window_end_valid = false;
}


/* Set w->total_lines (w->total_cols if HORFLAG) to
   w->new_total for window W and recursively all child windows of W.
   Also calculate and assign the new vertical (horizontal) start
   positions of each of these windows.  */
static void
window_resize_apply_total (struct window *w, bool horflag)
{
  struct window *c;
  int edge;

  /* Note: Assigning new_normal requires that the new total size of the
     parent window has been set *before*.  */
  if (horflag)
    {
      w->total_cols = XFASTINT (w->new_total);
      edge = w->left_col;
    }
  else
    {
      w->total_lines = XFASTINT (w->new_total);
      edge = w->top_line;
    }

  if (WINDOW_VERTICAL_COMBINATION_P (w))
    /* W is a vertical combination.  */
    {
      c = XWINDOW (w->contents);
      while (c)
	{
	  if (horflag)
	    c->left_col = edge;
	  else
	    c->top_line = edge;

	  window_resize_apply_total (c, horflag);
	  if (!horflag)
	    edge = edge + c->total_lines;

	  c = NILP (c->next) ? 0 : XWINDOW (c->next);
	}
    }
  else if (WINDOW_HORIZONTAL_COMBINATION_P (w))
    /* W is a horizontal combination.  */
    {
      c = XWINDOW (w->contents);
      while (c)
	{
	  if (horflag)
	    c->left_col = edge;
	  else
	    c->top_line = edge;

	  window_resize_apply_total (c, horflag);
	  if (horflag)
	    edge = edge + c->total_cols;

	  c = NILP (c->next) ? 0 : XWINDOW (c->next);
	}
    }
}

DEFUN ("window-resize-apply", Fwindow_resize_apply, Swindow_resize_apply, 0, 2, 0,
       doc: /* Apply requested size values for window-tree of FRAME.
If FRAME is omitted or nil, it defaults to the selected frame.

Optional argument HORIZONTAL omitted or nil means apply requested
height values.  HORIZONTAL non-nil means apply requested width values.

The requested size values are those set by `set-window-new-pixel' and
`set-window-new-normal'.  This function checks whether the requested
values sum up to a valid window layout, recursively assigns the new
sizes of all child windows and calculates and assigns the new start
positions of these windows.

Return t if the requested values have been applied correctly, nil
otherwise.

Note: This function does not check any of `window-fixed-size-p',
`window-min-height' or `window-min-width'.  All these checks have to
be applied on the Elisp level.  */)
     (Lisp_Object frame, Lisp_Object horizontal)
{
  struct frame *f = decode_live_frame (frame);
  struct window *r = XWINDOW (FRAME_ROOT_WINDOW (f));
  bool horflag = !NILP (horizontal);

  if (!window_resize_check (r, horflag)
      || (XINT (r->new_pixel)
	  != (horflag ? r->pixel_width : r->pixel_height)))
    return Qnil;

  block_input ();
  window_resize_apply (r, horflag);

  fset_redisplay (f);

  adjust_frame_glyphs (f);
  unblock_input ();

  return Qt;
}


DEFUN ("window-resize-apply-total", Fwindow_resize_apply_total, Swindow_resize_apply_total, 0, 2, 0,
       doc: /* Apply requested total size values for window-tree of FRAME.
If FRAME is omitted or nil, it defaults to the selected frame.

This function does not assign pixel or normal size values.  You should
have run `window-resize-apply' before running this.

Optional argument HORIZONTAL omitted or nil means apply requested
height values.  HORIZONTAL non-nil means apply requested width
values.  */)
     (Lisp_Object frame, Lisp_Object horizontal)
{
  struct frame *f = decode_live_frame (frame);
  struct window *r = XWINDOW (FRAME_ROOT_WINDOW (f));

  block_input ();
  /* Necessary when deleting the top-/or leftmost window.  */
  r->left_col = 0;
  r->top_line = FRAME_TOP_MARGIN (f);
  window_resize_apply_total (r, !NILP (horizontal));
  /* Handle the mini window.  */
  if (FRAME_HAS_MINIBUF_P (f) && !FRAME_MINIBUF_ONLY_P (f))
    {
      struct window *m = XWINDOW (f->minibuffer_window);

      if (NILP (horizontal))
	{
	  m->top_line = r->top_line + r->total_lines;
	  m->total_lines = XFASTINT (m->new_total);
	}
      else
	m->total_cols = XFASTINT (m->new_total);
    }

  unblock_input ();

  return Qt;
}


/* Resize frame F's windows when F's width or height is set to SIZE.
   If HORFLAG is zero, F's width was set to SIZE, otherwise its height
   was set.  SIZE is interpreted in F's canonical character units
   (a.k.a. "columns" or "lines"), unless PIXELWISE is non-zero, which
   means to interpret SIZE in pixel units.  */
void
resize_frame_windows (struct frame *f, int size, bool horflag, bool pixelwise)
{
  Lisp_Object root = f->root_window;
  struct window *r = XWINDOW (root);
  Lisp_Object mini = f->minibuffer_window;
  struct window *m;
  /* old_size is the old size of the frame's root window.  */
  int old_size = horflag ? r->total_cols : r->total_lines;
  int old_pixel_size = horflag ? r->pixel_width : r->pixel_height;
  /* new_size is the new size of the frame's root window.  */
  int new_size, new_pixel_size;
  int unit = horflag ? FRAME_COLUMN_WIDTH (f) : FRAME_LINE_HEIGHT (f);

  /* Don't let the size drop below one unit.  This is more comforting
     when we are called from x_set_tool_bar_lines since the latter may
     have implicitly given us a zero or negative height.  */
  if (pixelwise)
    {
      /* Note: This does not include the size for internal borders
	 since these are not part of the frame's text area.  */
      new_pixel_size = max (horflag
			    ? size
			    : (size
			       - ((FRAME_HAS_MINIBUF_P (f)
				   && !FRAME_MINIBUF_ONLY_P (f))
				  ? FRAME_LINE_HEIGHT (f) : 0)),
			    unit);
      new_size = new_pixel_size / unit;
    }
  else
    {
      new_size = max (size - (!horflag
			      && FRAME_HAS_MINIBUF_P (f)
			      && !FRAME_MINIBUF_ONLY_P (f)),
		      1);
      new_pixel_size = new_size * unit;
    }

  if (new_pixel_size == old_pixel_size
      && (horflag || r->pixel_top == FRAME_TOP_MARGIN_HEIGHT (f)))
    ;
  else if (WINDOW_LEAF_P (r))
    /* For a leaf root window just set the size.  */
    if (horflag)
      {
	r->total_cols = new_size;
	r->pixel_width = new_pixel_size;
      }
    else
      {
	r->top_line = FRAME_TOP_MARGIN (f);
	r->pixel_top = FRAME_TOP_MARGIN_HEIGHT (f);

	r->total_lines = new_size;
	r->pixel_height = new_pixel_size;
      }
  else
    {
      Lisp_Object delta;

      if (!horflag)
	{
	  r->top_line = FRAME_TOP_MARGIN (f);
	  r->pixel_top = FRAME_TOP_MARGIN_HEIGHT (f);
	}

      if (pixelwise)
	XSETINT (delta, new_pixel_size - old_pixel_size);
      else
	XSETINT (delta, new_size - old_size);

      /* Try a "normal" resize first.  */
      resize_root_window (root, delta, horflag ? Qt : Qnil, Qnil,
			  pixelwise ? Qt : Qnil);
      if (window_resize_check (r, horflag)
	  && new_pixel_size == XINT (r->new_pixel))
	{
	  window_resize_apply (r, horflag);
	  window_pixel_to_total (r->frame, horflag ? Qt : Qnil);
	}
      else
	{
	  /* Try with "reasonable" minimum sizes next.  */
	  resize_root_window (root, delta, horflag ? Qt : Qnil, Qt,
			      pixelwise ? Qt : Qnil);
	  if (window_resize_check (r, horflag)
	      && new_pixel_size == XINT (r->new_pixel))
	    {
	      window_resize_apply (r, horflag);
	      window_pixel_to_total (r->frame, horflag ? Qt : Qnil);
	    }
	}
    }

  if (FRAME_HAS_MINIBUF_P (f) && !FRAME_MINIBUF_ONLY_P (f))
    {
      m = XWINDOW (mini);
      if (horflag)
	{
	  m->total_cols = new_size;
	  m->pixel_width = new_pixel_size;
	}
      else
	{
	  /* Are we sure we always want 1 line here?  */
	  m->total_lines = 1;
	  m->pixel_height = FRAME_LINE_HEIGHT (f);
	  m->top_line = r->top_line + r->total_lines;
	  m->pixel_top = r->pixel_top + r->pixel_height;
	}
    }

  fset_redisplay (f);
}


DEFUN ("split-window-internal", Fsplit_window_internal, Ssplit_window_internal, 4, 4, 0,
       doc: /* Split window OLD.
Second argument PIXEL-SIZE specifies the number of pixels of the
new window.  It must be a positive integer.

Third argument SIDE nil (or `below') specifies that the new window shall
be located below WINDOW.  SIDE `above' means the new window shall be
located above WINDOW.  In both cases PIXEL-SIZE specifies the pixel
height of the new window including space reserved for the mode and/or
header line.

SIDE t (or `right') specifies that the new window shall be located on
the right side of WINDOW.  SIDE `left' means the new window shall be
located on the left of WINDOW.  In both cases PIXEL-SIZE specifies the
width of the new window including space reserved for fringes and the
scrollbar or a divider column.

Fourth argument NORMAL-SIZE specifies the normal size of the new window
according to the SIDE argument.

The new pixel and normal sizes of all involved windows must have been
set correctly.  See the code of `split-window' for how this is done.  */)
  (Lisp_Object old, Lisp_Object pixel_size, Lisp_Object side, Lisp_Object normal_size)
{
  /* OLD (*o) is the window we have to split.  (*p) is either OLD's
     parent window or an internal window we have to install as OLD's new
     parent.  REFERENCE (*r) must denote a live window, or is set to OLD
     provided OLD is a leaf window, or to the frame's selected window.
     NEW (*n) is the new window created with some parameters taken from
     REFERENCE (*r).  */
  Lisp_Object new, frame, reference;
  struct window *o, *p, *n, *r, *c;
  struct frame *f;
  bool horflag
    /* HORFLAG is true when we split side-by-side, false otherwise.  */
    = EQ (side, Qt) || EQ (side, Qleft) || EQ (side, Qright);

  CHECK_WINDOW (old);
  o = XWINDOW (old);
  frame = WINDOW_FRAME (o);
  f = XFRAME (frame);

  CHECK_NUMBER (pixel_size);
  EMACS_INT total_size
    = XINT (pixel_size) / (horflag
			   ? FRAME_COLUMN_WIDTH (f)
			   : FRAME_LINE_HEIGHT (f));

  /* Set combination_limit if we have to make a new parent window.
     We do that if either `window-combination-limit' is t, or OLD has no
     parent, or OLD is ortho-combined.  */
  bool combination_limit
    = (EQ (Vwindow_combination_limit, Qt)
       || NILP (o->parent)
       || (horflag
	   ? WINDOW_VERTICAL_COMBINATION_P (XWINDOW (o->parent))
	   : WINDOW_HORIZONTAL_COMBINATION_P (XWINDOW (o->parent))));

  /* We need a live reference window to initialize some parameters.  */
  if (WINDOW_LIVE_P (old))
    /* OLD is live, use it as reference window.  */
    reference = old;
  else
    /* Use the frame's selected window as reference window.  */
    reference = FRAME_SELECTED_WINDOW (f);
  r = XWINDOW (reference);

  /* The following bugs are caught by `split-window'.  */
  if (MINI_WINDOW_P (o))
    error ("Attempt to split minibuffer window");
  else if (total_size < (horflag ? 2 : 1))
    error ("Size of new window too small (after split)");
  else if (!combination_limit && !NILP (Vwindow_combination_resize))
    /* `window-combination-resize' non-nil means try to resize OLD's siblings
       proportionally.  */
    {
      p = XWINDOW (o->parent);
      /* Temporarily pretend we split the parent window.  */
      wset_new_pixel
	(p, make_number ((horflag ? p->pixel_width : p->pixel_height)
			 - XINT (pixel_size)));
      if (!window_resize_check (p, horflag))
	error ("Window sizes don't fit");
      else
	/* Undo the temporary pretension.  */
	wset_new_pixel (p, make_number (horflag ? p->pixel_width : p->pixel_height));
    }
  else
    {
      if (!window_resize_check (o, horflag))
	error ("Resizing old window failed");
      else if (XINT (pixel_size) + XINT (o->new_pixel)
	       != (horflag ? o->pixel_width : o->pixel_height))
	error ("Sum of sizes of old and new window don't fit");
    }

  /* This is our point of no return.  */
  if (combination_limit)
    {
      /* Save the old value of o->normal_cols/lines.  It gets corrupted
	 by make_parent_window and we need it below for assigning it to
	 p->new_normal.  */
      Lisp_Object new_normal
	= horflag ? o->normal_cols : o->normal_lines;

      make_parent_window (old, horflag);
      p = XWINDOW (o->parent);
      if (EQ (Vwindow_combination_limit, Qt))
	/* Store t in the new parent's combination_limit slot to avoid
	   that its children get merged into another window.  */
	wset_combination_limit (p, Qt);
      /* These get applied below.  */
      wset_new_pixel
	(p, make_number (horflag ? o->pixel_width : o->pixel_height));
      wset_new_total
	(p, make_number (horflag ? o->total_cols : o->total_lines));
      wset_new_normal (p, new_normal);
    }
  else
    p = XWINDOW (o->parent);

  fset_redisplay (f);
  new = make_window ();
  n = XWINDOW (new);
  wset_frame (n, frame);
  wset_parent (n, o->parent);

  if (EQ (side, Qabove) || EQ (side, Qleft))
    {
      wset_prev (n, o->prev);
      if (NILP (n->prev))
	wset_combination (p, horflag, new);
      else
	wset_next (XWINDOW (n->prev), new);
      wset_next (n, old);
      wset_prev (o, new);
    }
  else
    {
      wset_next (n, o->next);
      if (!NILP (n->next))
	wset_prev (XWINDOW (n->next), new);
      wset_prev (n, old);
      wset_next (o, new);
    }

  n->window_end_valid = false;
  n->last_cursor_vpos = 0;

  /* Get special geometry settings from reference window.  */
  n->left_margin_cols = r->left_margin_cols;
  n->right_margin_cols = r->right_margin_cols;
  n->left_fringe_width = r->left_fringe_width;
  n->right_fringe_width = r->right_fringe_width;
  n->fringes_outside_margins = r->fringes_outside_margins;
  n->scroll_bar_width = r->scroll_bar_width;
  n->scroll_bar_height = r->scroll_bar_height;
  wset_vertical_scroll_bar_type (n, r->vertical_scroll_bar_type);
  wset_horizontal_scroll_bar_type (n, r->horizontal_scroll_bar_type);

  /* Directly assign orthogonal coordinates and sizes.  */
  if (horflag)
    {
      n->pixel_top = o->pixel_top;
      n->top_line = o->top_line;
      n->pixel_height = o->pixel_height;
      n->total_lines = o->total_lines;
    }
  else
    {
      n->pixel_left = o->pixel_left;
      n->left_col = o->left_col;
      n->pixel_width = o->pixel_width;
      n->total_cols = o->total_cols;
    }

  /* Iso-coordinates and sizes are assigned by window_resize_apply,
     get them ready here.  */
  wset_new_pixel (n, pixel_size);
  EMACS_INT sum = 0;
  c = XWINDOW (p->contents);
  while (c)
    {
      if (c != n)
	sum = sum + XINT (c->new_total);
      c = NILP (c->next) ? 0 : XWINDOW (c->next);
    }
  wset_new_total (n, make_number ((horflag
				   ? p->total_cols
				   : p->total_lines)
				  - sum));
  wset_new_normal (n, normal_size);

  block_input ();
  window_resize_apply (p, horflag);
  adjust_frame_glyphs (f);
  /* Set buffer of NEW to buffer of reference window.  Don't run
     any hooks.  */
  set_window_buffer (new, r->contents, false, true);
  unblock_input ();

  /* Maybe we should run the scroll functions in Elisp (which already
     runs the configuration change hook).  */
  if (! NILP (Vwindow_scroll_functions))
    run_hook_with_args_2 (Qwindow_scroll_functions, new,
			  Fmarker_position (n->start));
  /* Return NEW.  */
  return new;
}


DEFUN ("delete-window-internal", Fdelete_window_internal, Sdelete_window_internal, 1, 1, 0,
       doc: /* Remove WINDOW from its frame.
WINDOW defaults to the selected window.  Return nil.
Signal an error when WINDOW is the only window on its frame.  */)
     (Lisp_Object window)
{
  Lisp_Object parent, sibling, frame, root;
  struct window *w, *p, *s, *r;
  struct frame *f;
  bool horflag, before_sibling = false;

  w = decode_any_window (window);
  XSETWINDOW (window, w);
  if (NILP (w->contents))
    /* It's a no-op to delete an already deleted window.  */
    return Qnil;

  parent = w->parent;
  if (NILP (parent))
    /* Never delete a minibuffer or frame root window.  */
    error ("Attempt to delete minibuffer or sole ordinary window");
  else if (NILP (w->prev) && NILP (w->next))
    /* Rather bow out here, this case should be handled on the Elisp
       level.  */
    error ("Attempt to delete sole window of parent");

  p = XWINDOW (parent);
  horflag = WINDOW_HORIZONTAL_COMBINATION_P (p);

  frame = WINDOW_FRAME (w);
  f = XFRAME (frame);

  root = FRAME_ROOT_WINDOW (f);
  r = XWINDOW (root);

  /* Unlink WINDOW from window tree.  */
  if (NILP (w->prev))
    /* Get SIBLING below (on the right of) WINDOW.  */
    {
      /* before_sibling means WINDOW is the first child of its
	 parent and thus before the sibling.  */
      before_sibling = true;
      sibling = w->next;
      s = XWINDOW (sibling);
      wset_prev (s, Qnil);
      wset_combination (p, horflag, sibling);
    }
  else
    /* Get SIBLING above (on the left of) WINDOW.  */
    {
      sibling = w->prev;
      s = XWINDOW (sibling);
      wset_next (s, w->next);
      if (!NILP (s->next))
	wset_prev (XWINDOW (s->next), sibling);
    }

  if (window_resize_check (r, horflag)
      && (XINT (r->new_pixel)
	  == (horflag ? r->pixel_width : r->pixel_height)))
    /* We can delete WINDOW now.  */
    {

      /* Block input.  */
      block_input ();
      xwidget_view_delete_all_in_window (w);
      window_resize_apply (p, horflag);
      /* If this window is referred to by the dpyinfo's mouse
	 highlight, invalidate that slot to be safe (Bug#9904).  */
      if (!FRAME_INITIAL_P (f))
	{
	  Mouse_HLInfo *hlinfo = MOUSE_HL_INFO (f);

	  if (EQ (hlinfo->mouse_face_window, window))
	    hlinfo->mouse_face_window = Qnil;
	}

      fset_redisplay (f);
      Vwindow_list = Qnil;

      wset_next (w, Qnil);  /* Don't delete w->next too.  */
      free_window_matrices (w);

      if (WINDOWP (w->contents))
	{
	  delete_all_child_windows (w->contents);
	  wset_combination (w, false, Qnil);
	}
      else
	{
	  unshow_buffer (w);
	  unchain_marker (XMARKER (w->pointm));
	  unchain_marker (XMARKER (w->old_pointm));
	  unchain_marker (XMARKER (w->start));
	  wset_buffer (w, Qnil);
	}

      if (NILP (s->prev) && NILP (s->next))
	  /* A matrjoshka where SIBLING has become the only child of
	     PARENT.  */
	{
	  /* Put SIBLING into PARENT's place.  */
	  replace_window (parent, sibling, false);
	  /* Have SIBLING inherit the following three slot values from
	     PARENT (the combination_limit slot is not inherited).  */
	  wset_normal_cols (s, p->normal_cols);
	  wset_normal_lines (s, p->normal_lines);
	  /* Mark PARENT as deleted.  */
	  wset_combination (p, false, Qnil);
	  /* Try to merge SIBLING into its new parent.  */
	  recombine_windows (sibling);
	}

      adjust_frame_glyphs (f);

      if (!WINDOW_LIVE_P (FRAME_SELECTED_WINDOW (f)))
	/* We deleted the frame's selected window.  */
	{
	  /* Use the frame's first window as fallback ...  */
	  Lisp_Object new_selected_window = Fframe_first_window (frame);
	  /* ... but preferably use its most recently used window.  */
	  Lisp_Object mru_window;

	  /* `get-mru-window' might fail for some reason so play it safe
	  - promote the first window _without recording it_ first.  */
	  if (EQ (FRAME_SELECTED_WINDOW (f), selected_window))
	    Fselect_window (new_selected_window, Qt);
	  else
	    fset_selected_window (f, new_selected_window);

	  unblock_input ();

	  /* Now look whether `get-mru-window' gets us something.  */
	  mru_window = call1 (Qget_mru_window, frame);
	  if (WINDOW_LIVE_P (mru_window)
	      && EQ (XWINDOW (mru_window)->frame, frame))
	    new_selected_window = mru_window;

	  /* If all ended up well, we now promote the mru window.  */
	  if (EQ (FRAME_SELECTED_WINDOW (f), selected_window))
	    Fselect_window (new_selected_window, Qnil);
	  else
	    fset_selected_window (f, new_selected_window);
	}
      else
	unblock_input ();
    }
  else
    /* We failed: Relink WINDOW into window tree.  */
    {
      if (before_sibling)
	{
	  wset_prev (s, window);
	  wset_combination (p, horflag, window);
	}
      else
	{
	  wset_next (s, window);
	  if (!NILP (w->next))
	    wset_prev (XWINDOW (w->next), window);
	}
      error ("Deletion failed");
    }

  return Qnil;
}

/***********************************************************************
			Resizing Mini-Windows
 ***********************************************************************/

/* Grow mini-window W by DELTA lines, DELTA >= 0, or as much as we
   can.  */
void
grow_mini_window (struct window *w, int delta, bool pixelwise)
{
  struct frame *f = XFRAME (w->frame);
  struct window *r;
  Lisp_Object root, height;
  int line_height, pixel_height;

  eassert (MINI_WINDOW_P (w));
  eassert (delta >= 0);

  if (delta > 0)
    {
      root = FRAME_ROOT_WINDOW (f);
      r = XWINDOW (root);
      height = call3 (Qwindow__resize_root_window_vertically,
		      root, make_number (- delta), pixelwise ? Qt : Qnil);
      if (INTEGERP (height) && window_resize_check (r, false))
	{
	  block_input ();
	  window_resize_apply (r, false);

	  if (pixelwise)
	    {
	      pixel_height = min (-XINT (height), INT_MAX - w->pixel_height);
	      line_height = pixel_height / FRAME_LINE_HEIGHT (f);
	    }
	  else
	    {
	      line_height = min (-XINT (height),
				 ((INT_MAX - w->pixel_height)
				  / FRAME_LINE_HEIGHT (f)));
	      pixel_height = line_height * FRAME_LINE_HEIGHT (f);
	    }

	  /* Grow the mini-window.  */
	  w->pixel_top = r->pixel_top + r->pixel_height;
	  w->top_line = r->top_line + r->total_lines;
	  /* Make sure the mini-window has always at least one line.  */
	  w->pixel_height = max (w->pixel_height + pixel_height,
				 FRAME_LINE_HEIGHT (f));
	  w->total_lines = max (w->total_lines + line_height, 1);

	  /* Enforce full redisplay of the frame.  */
	  /* FIXME: Shouldn't window--resize-root-window-vertically do it?  */
	  fset_redisplay (f);
	  adjust_frame_glyphs (f);
	  unblock_input ();
	}
      else
	error ("Failed to grow minibuffer window");

    }
}

/* Shrink mini-window W to one line.  */
void
shrink_mini_window (struct window *w, bool pixelwise)
{
  struct frame *f = XFRAME (w->frame);
  struct window *r;
  Lisp_Object root, delta;
  EMACS_INT height, unit;

  eassert (MINI_WINDOW_P (w));

  height = pixelwise ? w->pixel_height : w->total_lines;
  unit = pixelwise ? FRAME_LINE_HEIGHT (f) : 1;
  if (height > unit)
    {
      root = FRAME_ROOT_WINDOW (f);
      r = XWINDOW (root);
      delta = call3 (Qwindow__resize_root_window_vertically,
		     root, make_number (height - unit),
		     pixelwise ? Qt : Qnil);
      if (INTEGERP (delta) && window_resize_check (r, false))
	{
	  block_input ();
	  window_resize_apply (r, false);

	  /* Shrink the mini-window.  */
	  w->top_line = r->top_line + r->total_lines;
	  w->total_lines = 1;
	  w->pixel_top = r->pixel_top + r->pixel_height;
	  w->pixel_height = FRAME_LINE_HEIGHT (f);
	  /* Enforce full redisplay of the frame.  */
	  /* FIXME: Shouldn't window--resize-root-window-vertically do it?  */
	  fset_redisplay (f);
	  adjust_frame_glyphs (f);
	  unblock_input ();
	}
      /* If the above failed for whatever strange reason we must make a
	 one window frame here.  The same routine will be needed when
	 shrinking the frame (and probably when making the initial
	 *scratch* window).  For the moment leave things as they are.  */
      else
	error ("Failed to shrink minibuffer window");
    }
}

DEFUN ("resize-mini-window-internal", Fresize_mini_window_internal, Sresize_mini_window_internal, 1, 1, 0,
       doc: /* Resize minibuffer window WINDOW.  */)
     (Lisp_Object window)
{
  struct window *w = XWINDOW (window);
  struct window *r;
  struct frame *f;
  int height;

  CHECK_WINDOW (window);
  f = XFRAME (w->frame);

  if (!EQ (FRAME_MINIBUF_WINDOW (XFRAME (w->frame)), window))
    error ("Not a valid minibuffer window");
  else if (FRAME_MINIBUF_ONLY_P (f))
    error ("Cannot resize a minibuffer-only frame");

  r = XWINDOW (FRAME_ROOT_WINDOW (f));
  height = r->pixel_height + w->pixel_height;
  if (window_resize_check (r, false)
      && XINT (w->new_pixel) > 0
      && height == XINT (r->new_pixel) + XINT (w->new_pixel))
    {
      block_input ();
      window_resize_apply (r, false);

      w->pixel_height = XFASTINT (w->new_pixel);
      w->total_lines = w->pixel_height / FRAME_LINE_HEIGHT (f);
      w->pixel_top = r->pixel_top + r->pixel_height;
      w->top_line = r->top_line + r->total_lines;

      fset_redisplay (f);
      adjust_frame_glyphs (f);
      unblock_input ();
      return Qt;
    }
  else
    error ("Failed to resize minibuffer window");
}

/* Mark window cursors off for all windows in the window tree rooted
   at W by setting their phys_cursor_on_p flag to zero.  Called from
   xterm.c, e.g. when a frame is cleared and thereby all cursors on
   the frame are cleared.  */

void
mark_window_cursors_off (struct window *w)
{
  while (w)
    {
      if (WINDOWP (w->contents))
	mark_window_cursors_off (XWINDOW (w->contents));
      else
	w->phys_cursor_on_p = false;

      w = NILP (w->next) ? 0 : XWINDOW (w->next);
    }
}

/* Return number of lines of text (not counting mode lines) in W.  */

int
window_internal_height (struct window *w)
{
  int ht = w->total_lines;

  if (!MINI_WINDOW_P (w))
    {
      if (!NILP (w->parent)
	  || WINDOWP (w->contents)
	  || !NILP (w->next)
	  || !NILP (w->prev)
	  || window_wants_mode_line (w))
	--ht;

      if (window_wants_header_line (w))
	--ht;
    }

  return ht;
}


/************************************************************************
			   Window Scrolling
 ***********************************************************************/

/* Scroll contents of window WINDOW up.  If WHOLE, scroll
   N screen-fulls, which is defined as the height of the window minus
   next_screen_context_lines.  If WHOLE is zero, scroll up N lines
   instead.  Negative values of N mean scroll down.  NOERROR
   means don't signal an error if we try to move over BEGV or ZV,
   respectively.  */

static void
window_scroll (Lisp_Object window, EMACS_INT n, bool whole, bool noerror)
{
  ptrdiff_t count = SPECPDL_INDEX ();

  n = clip_to_bounds (INT_MIN, n, INT_MAX);

  wset_redisplay (XWINDOW (window));

  if (whole && Vfast_but_imprecise_scrolling)
    specbind (Qfontification_functions, Qnil);

  /* If we must, use the pixel-based version which is much slower than
     the line-based one but can handle varying line heights.  */
  if (FRAME_WINDOW_P (XFRAME (XWINDOW (window)->frame)))
    window_scroll_pixel_based (window, n, whole, noerror);
  else
    window_scroll_line_based (window, n, whole, noerror);

  unbind_to (count, Qnil);

  /* Bug#15957.  */
  XWINDOW (window)->window_end_valid = false;
}

/* Compute scroll margin for WINDOW.
   We scroll when point is within this distance from the top or bottom
   of the window.  The result is measured in lines or in pixels
   depending on the second parameter.  */
int
window_scroll_margin (struct window *window, enum margin_unit unit)
{
  if (scroll_margin > 0)
    {
      int frame_line_height = default_line_pixel_height (window);
      int window_lines = window_box_height (window) / frame_line_height;

      double ratio = 0.25;
      if (FLOATP (Vmaximum_scroll_margin))
        {
          ratio = XFLOAT_DATA (Vmaximum_scroll_margin);
          ratio = max (0.0, ratio);
          ratio = min (ratio, 0.5);
        }
      int max_margin = min ((window_lines - 1)/2,
                            (int) (window_lines * ratio));
      int margin = clip_to_bounds (0, scroll_margin, max_margin);
      return (unit == MARGIN_IN_PIXELS)
        ? margin * frame_line_height
        : margin;
    }
  else
    return 0;
}


/* Implementation of window_scroll that works based on pixel line
   heights.  See the comment of window_scroll for parameter
   descriptions.  */

static void
window_scroll_pixel_based (Lisp_Object window, int n, bool whole, bool noerror)
{
  struct it it;
  struct window *w = XWINDOW (window);
  struct text_pos start;
  int this_scroll_margin;
  /* True if we fiddled the window vscroll field without really scrolling.  */
  bool vscrolled = false;
  int x, y, rtop, rbot, rowh, vpos;
  void *itdata = NULL;
  int frame_line_height = default_line_pixel_height (w);
  bool adjust_old_pointm = !NILP (Fequal (Fwindow_point (window),
					  Fwindow_old_point (window)));

  SET_TEXT_POS_FROM_MARKER (start, w->start);
  /* Scrolling a minibuffer window via scroll bar when the echo area
     shows long text sometimes resets the minibuffer contents behind
     our backs.  Also, someone might narrow-to-region and immediately
     call a scroll function.  */
  if (CHARPOS (start) > ZV || CHARPOS (start) < BEGV)
    SET_TEXT_POS (start, BEGV, BEGV_BYTE);

  /* If PT is not visible in WINDOW, move back one half of
     the screen.  Allow PT to be partially visible, otherwise
     something like (scroll-down 1) with PT in the line before
     the partially visible one would recenter.  */

  if (!pos_visible_p (w, PT, &x, &y, &rtop, &rbot, &rowh, &vpos))
    {
      itdata = bidi_shelve_cache ();
      /* Move backward half the height of the window.  Performance note:
	 vmotion used here is about 10% faster, but would give wrong
	 results for variable height lines.  */
      init_iterator (&it, w, PT, PT_BYTE, NULL, DEFAULT_FACE_ID);
      it.current_y = it.last_visible_y;
      move_it_vertically_backward (&it, window_box_height (w) / 2);

      /* The function move_iterator_vertically may move over more than
	 the specified y-distance.  If it->w is small, e.g. a
	 mini-buffer window, we may end up in front of the window's
	 display area.  Start displaying at the start of the line
	 containing PT in this case.  */
      if (it.current_y <= 0)
	{
	  init_iterator (&it, w, PT, PT_BYTE, NULL, DEFAULT_FACE_ID);
	  move_it_vertically_backward (&it, 0);
	  it.current_y = 0;
	}

      start = it.current.pos;
      bidi_unshelve_cache (itdata, false);
    }
  else if (auto_window_vscroll_p)
    {
      if (rtop || rbot)		/* Partially visible.  */
	{
	  int px;
	  int dy = frame_line_height;
	  /* In the below we divide the window box height by the
	     frame's line height to make the result predictable when
	     the window box is not an integral multiple of the line
	     height.  This is important to ensure we get back to the
	     same position when scrolling up, then down.  */
	  if (whole)
	    dy = max ((window_box_height (w) / dy
		       - next_screen_context_lines) * dy,
		      dy);
	  dy *= n;

	  if (n < 0)
	    {
	      /* Only vscroll backwards if already vscrolled forwards.  */
	      if (w->vscroll < 0 && rtop > 0)
		{
		  px = max (0, -w->vscroll - min (rtop, -dy));
		  Fset_window_vscroll (window, make_number (px), Qt);
		  return;
		}
	    }
	  if (n > 0)
	    {
	      /* Do vscroll if already vscrolled or only display line.  */
	      if (rbot > 0 && (w->vscroll < 0 || vpos == 0))
		{
		  px = max (0, -w->vscroll + min (rbot, dy));
		  Fset_window_vscroll (window, make_number (px), Qt);
		  return;
		}

	      /* Maybe modify window start instead of scrolling.  */
	      if (rbot > 0 || w->vscroll < 0)
		{
		  ptrdiff_t spos;

		  Fset_window_vscroll (window, make_number (0), Qt);
		  /* If there are other text lines above the current row,
		     move window start to current row.  Else to next row. */
		  if (rbot > 0)
		    spos = XINT (Fline_beginning_position (Qnil));
		  else
		    spos = min (XINT (Fline_end_position (Qnil)) + 1, ZV);
		  set_marker_restricted (w->start, make_number (spos),
					 w->contents);
		  w->start_at_line_beg = true;
		  wset_update_mode_line (w);
		  /* Set force_start so that redisplay_window will run the
		     window-scroll-functions.  */
		  w->force_start = true;
		  return;
		}
	    }
	}
      /* Cancel previous vscroll.  */
      Fset_window_vscroll (window, make_number (0), Qt);
    }

  itdata = bidi_shelve_cache ();
  /* If scroll_preserve_screen_position is non-nil, we try to set
     point in the same window line as it is now, so get that line.  */
  if (!NILP (Vscroll_preserve_screen_position))
    {
      /* We preserve the goal pixel coordinate across consecutive
	 calls to scroll-up, scroll-down and other commands that
	 have the `scroll-command' property.  This avoids the
	 possibility of point becoming "stuck" on a tall line when
	 scrolling by one line.  */
      if (window_scroll_pixel_based_preserve_y < 0
	  || !SYMBOLP (KVAR (current_kboard, Vlast_command))
	  || NILP (Fget (KVAR (current_kboard, Vlast_command), Qscroll_command)))
	{
	  start_display (&it, w, start);
	  move_it_to (&it, PT, -1, -1, -1, MOVE_TO_POS);
	  window_scroll_pixel_based_preserve_y = it.current_y;
	  window_scroll_pixel_based_preserve_x = it.current_x;
	}
    }
  else
    window_scroll_pixel_based_preserve_y
      = window_scroll_pixel_based_preserve_x = -1;

  /* Move iterator it from start the specified distance forward or
     backward.  The result is the new window start.  */
  start_display (&it, w, start);
  if (whole)
    {
      ptrdiff_t start_pos = IT_CHARPOS (it);
      int dy = frame_line_height;
      /* In the below we divide the window box height by the frame's
	 line height to make the result predictable when the window
	 box is not an integral multiple of the line height.  This is
	 important to ensure we get back to the same position when
	 scrolling up, then down.  */
      dy = max ((window_box_height (w) / dy - next_screen_context_lines) * dy,
		dy) * n;

      /* Note that move_it_vertically always moves the iterator to the
         start of a line.  So, if the last line doesn't have a newline,
	 we would end up at the start of the line ending at ZV.  */
      if (dy <= 0)
	{
	  move_it_vertically_backward (&it, -dy);
	  /* Ensure we actually do move, e.g. in case we are currently
	     looking at an image that is taller that the window height.  */
	  while (start_pos == IT_CHARPOS (it)
		 && start_pos > BEGV)
	    move_it_by_lines (&it, -1);
	}
      else if (dy > 0)
	{
	  move_it_to (&it, ZV, -1, it.current_y + dy, -1,
		      MOVE_TO_POS | MOVE_TO_Y);
	  /* Ensure we actually do move, e.g. in case we are currently
	     looking at an image that is taller that the window height.  */
	  while (start_pos == IT_CHARPOS (it)
		 && start_pos < ZV)
	    move_it_by_lines (&it, 1);
	}
    }
  else
    move_it_by_lines (&it, n);

  /* We failed if we find ZV is already on the screen (scrolling up,
     means there's nothing past the end), or if we can't start any
     earlier (scrolling down, means there's nothing past the top).  */
  if ((n > 0 && IT_CHARPOS (it) == ZV)
      || (n < 0 && IT_CHARPOS (it) == CHARPOS (start)))
    {
      if (IT_CHARPOS (it) == ZV)
	{
	  if (it.current_y < it.last_visible_y
	      && (it.current_y + it.max_ascent + it.max_descent
		  > it.last_visible_y))
	    {
	      /* The last line was only partially visible, make it fully
		 visible.  */
	      w->vscroll = (it.last_visible_y
			    - it.current_y + it.max_ascent + it.max_descent);
	      adjust_frame_glyphs (it.f);
	    }
	  else
	    {
	      bidi_unshelve_cache (itdata, false);
	      if (noerror)
		return;
	      else if (n < 0)	/* could happen with empty buffers */
		xsignal0 (Qbeginning_of_buffer);
	      else
		xsignal0 (Qend_of_buffer);
	    }
	}
      else
	{
	  if (w->vscroll != 0)
	    /* The first line was only partially visible, make it fully
	       visible. */
	    w->vscroll = 0;
	  else
	    {
	      bidi_unshelve_cache (itdata, false);
	      if (noerror)
		return;
	      else
		xsignal0 (Qbeginning_of_buffer);
	    }
	}

      /* If control gets here, then we vscrolled.  */

      XBUFFER (w->contents)->prevent_redisplay_optimizations_p = true;

      /* Don't try to change the window start below.  */
      vscrolled = true;
    }

  if (! vscrolled)
    {
      ptrdiff_t pos = IT_CHARPOS (it);
      ptrdiff_t bytepos;

      /* If in the middle of a multi-glyph character move forward to
	 the next character.  */
      if (in_display_vector_p (&it))
	{
	  ++pos;
	  move_it_to (&it, pos, -1, -1, -1, MOVE_TO_POS);
	}

      /* Set the window start, and set up the window for redisplay.  */
      set_marker_restricted_both (w->start, w->contents, IT_CHARPOS (it),
				  IT_BYTEPOS (it));
      bytepos = marker_byte_position (w->start);
      w->start_at_line_beg = (pos == BEGV || FETCH_BYTE (bytepos - 1) == '\n');
      wset_update_mode_line (w);
      /* Set force_start so that redisplay_window will run the
	 window-scroll-functions.  */
      w->force_start = true;
    }

  /* The rest of this function uses current_y in a nonstandard way,
     not including the height of the header line if any.  */
  it.current_y = it.vpos = 0;

  /* Move PT out of scroll margins.
     This code wants current_y to be zero at the window start position
     even if there is a header line.  */
  this_scroll_margin = window_scroll_margin (w, MARGIN_IN_PIXELS);

  if (n > 0)
    {
      int last_y = it.last_visible_y - this_scroll_margin - 1;

      /* We moved the window start towards ZV, so PT may be now
	 in the scroll margin at the top.  */
      move_it_to (&it, PT, -1, -1, -1, MOVE_TO_POS);
      if (IT_CHARPOS (it) == PT
	  && it.current_y >= this_scroll_margin
	  && it.current_y <= last_y - WINDOW_HEADER_LINE_HEIGHT (w)
          && (NILP (Vscroll_preserve_screen_position)
	      || EQ (Vscroll_preserve_screen_position, Qt)))
	/* We found PT at a legitimate height.  Leave it alone.  */
	;
      else
	{
	  if (window_scroll_pixel_based_preserve_y >= 0)
	    {
	      /* Don't enter the scroll margin at the end of the window.  */
	      int goal_y = min (last_y, window_scroll_pixel_based_preserve_y);

	      /* If we have a header line, take account of it.  This
		 is necessary because we set it.current_y to 0, above.  */
	      move_it_to (&it, -1,
			  window_scroll_pixel_based_preserve_x,
			  goal_y - WINDOW_HEADER_LINE_HEIGHT (w),
			  -1, MOVE_TO_Y | MOVE_TO_X);
	    }

	  /* Get out of the scroll margin at the top of the window.  */
	  while (it.current_y < this_scroll_margin)
	    {
	      int prev = it.current_y;
	      move_it_by_lines (&it, 1);
	      if (prev == it.current_y)
		break;
	    }
	  SET_PT_BOTH (IT_CHARPOS (it), IT_BYTEPOS (it));
	  /* Fix up the Y position to preserve, if it is inside the
	     scroll margin at the window top.  */
	  if (window_scroll_pixel_based_preserve_y >= 0
	      && window_scroll_pixel_based_preserve_y < this_scroll_margin)
	    window_scroll_pixel_based_preserve_y = this_scroll_margin;
	}
    }
  else if (n < 0)
    {
      ptrdiff_t charpos, bytepos;
      bool partial_p;

      /* Save our position, for the
	 window_scroll_pixel_based_preserve_y case.  */
      charpos = IT_CHARPOS (it);
      bytepos = IT_BYTEPOS (it);

      /* We moved the window start towards BEGV, so PT may be now
	 in the scroll margin at the bottom.  */
      move_it_to (&it, PT, -1,
		  /* We subtract WINDOW_HEADER_LINE_HEIGHT because
		     it.y is relative to the bottom of the header
		     line, see above.  */
		  (it.last_visible_y - WINDOW_HEADER_LINE_HEIGHT (w)
                   - partial_line_height (&it) - this_scroll_margin - 1),
		  -1,
		  MOVE_TO_POS | MOVE_TO_Y);

      /* Save our position, in case it's correct.  */
      charpos = IT_CHARPOS (it);
      bytepos = IT_BYTEPOS (it);

      /* If PT is in the screen line at the last fully visible line,
	 move_it_to will stop at X = 0 in that line, because the
	 required Y coordinate is reached there.  See if we can get to
	 PT without descending lower in Y, and if we can, it means we
	 reached PT before the scroll margin.  */
      if (charpos != PT)
	{
	  struct it it2;
	  void *it_data;

	  it2 = it;
	  it_data = bidi_shelve_cache ();
	  move_it_to (&it, PT, -1, -1, -1, MOVE_TO_POS);
	  if (IT_CHARPOS (it) == PT && it.current_y == it2.current_y)
	    {
	      charpos = IT_CHARPOS (it);
	      bytepos = IT_BYTEPOS (it);
	      bidi_unshelve_cache (it_data, true);
	    }
	  else
	    {
	      it = it2;
	      bidi_unshelve_cache (it_data, false);
	    }
	}

      /* See if point is on a partially visible line at the end.  */
      if (it.what == IT_EOB)
	partial_p =
	  it.current_y + it.ascent + it.descent
	  > it.last_visible_y - this_scroll_margin - WINDOW_HEADER_LINE_HEIGHT (w);
      else
	{
	  move_it_by_lines (&it, 1);
	  partial_p =
	    it.current_y
	    > it.last_visible_y - this_scroll_margin - WINDOW_HEADER_LINE_HEIGHT (w);
	}

      if (charpos == PT && !partial_p
          && (NILP (Vscroll_preserve_screen_position)
	      || EQ (Vscroll_preserve_screen_position, Qt)))
	/* We found PT before we found the display margin, so PT is ok.  */
	;
      else if (window_scroll_pixel_based_preserve_y >= 0)
	{
	  int goal_y = min (it.last_visible_y - this_scroll_margin - 1,
			    window_scroll_pixel_based_preserve_y);

	  /* Don't let the preserved screen Y coordinate put us inside
	     any of the two margins.  */
	  if (goal_y < this_scroll_margin)
	    goal_y = this_scroll_margin;
	  SET_TEXT_POS_FROM_MARKER (start, w->start);
	  start_display (&it, w, start);
	  /* It would be wrong to subtract WINDOW_HEADER_LINE_HEIGHT
	     here because we called start_display again and did not
	     alter it.current_y this time.  */
	  move_it_to (&it, -1, window_scroll_pixel_based_preserve_x,
		      goal_y, -1, MOVE_TO_Y | MOVE_TO_X);
	  SET_PT_BOTH (IT_CHARPOS (it), IT_BYTEPOS (it));
	}
      else
	{
	  if (partial_p)
	    /* The last line was only partially visible, so back up two
	       lines to make sure we're on a fully visible line.  */
	    {
	      move_it_by_lines (&it, -2);
	      SET_PT_BOTH (IT_CHARPOS (it), IT_BYTEPOS (it));
	    }
	  else
	    /* No, the position we saved is OK, so use it.  */
	    SET_PT_BOTH (charpos, bytepos);
	}
    }
  bidi_unshelve_cache (itdata, false);

  if (adjust_old_pointm)
    Fset_marker (w->old_pointm,
		 ((w == XWINDOW (selected_window))
		  ? make_number (BUF_PT (XBUFFER (w->contents)))
		  : Fmarker_position (w->pointm)),
		 w->contents);
}


/* Implementation of window_scroll that works based on screen lines.
   See the comment of window_scroll for parameter descriptions.  */

static void
window_scroll_line_based (Lisp_Object window, int n, bool whole, bool noerror)
{
  struct window *w = XWINDOW (window);
  /* Fvertical_motion enters redisplay, which can trigger
     fontification, which in turn can modify buffer text (e.g., if the
     fontification functions replace escape sequences with faces, as
     in `grep-mode-font-lock-keywords').  So we use a marker to record
     the old point position, to prevent crashes in SET_PT_BOTH.  */
  Lisp_Object opoint_marker = Fpoint_marker ();
  register ptrdiff_t pos, pos_byte;
  register int ht = window_internal_height (w);
  register Lisp_Object tem;
  bool lose;
  Lisp_Object bolp;
  ptrdiff_t startpos = marker_position (w->start);
  ptrdiff_t startbyte = marker_byte_position (w->start);
  Lisp_Object original_pos = Qnil;
  bool adjust_old_pointm = !NILP (Fequal (Fwindow_point (window),
					  Fwindow_old_point (window)));

  /* If scrolling screen-fulls, compute the number of lines to
     scroll from the window's height.  */
  if (whole)
    n *= max (1, ht - next_screen_context_lines);

  if (!NILP (Vscroll_preserve_screen_position))
    {
      if (window_scroll_preserve_vpos <= 0
	  || !SYMBOLP (KVAR (current_kboard, Vlast_command))
	  || NILP (Fget (KVAR (current_kboard, Vlast_command), Qscroll_command)))
	{
	  struct position posit
	    = *compute_motion (startpos, startbyte, 0, 0, false,
			       PT, ht, 0, -1, w->hscroll, 0, w);

	  window_scroll_preserve_vpos = posit.vpos;
	  window_scroll_preserve_hpos = posit.hpos + w->hscroll;
	}

      original_pos = Fcons (make_number (window_scroll_preserve_hpos),
			    make_number (window_scroll_preserve_vpos));
    }

  XSETFASTINT (tem, PT);
  tem = Fpos_visible_in_window_p (tem, window, Qnil);

  if (NILP (tem))
    {
      Fvertical_motion (make_number (- (ht / 2)), window, Qnil);
      startpos = PT;
      startbyte = PT_BYTE;
    }

  SET_PT_BOTH (startpos, startbyte);
  lose = n < 0 && PT == BEGV;
  Fvertical_motion (make_number (n), window, Qnil);
  pos = PT;
  pos_byte = PT_BYTE;
  bolp = Fbolp ();
  SET_PT_BOTH (marker_position (opoint_marker),
	       marker_byte_position (opoint_marker));

  if (lose)
    {
      if (noerror)
	return;
      else
	xsignal0 (Qbeginning_of_buffer);
    }

  if (pos < ZV)
    {
      int this_scroll_margin = window_scroll_margin (w, MARGIN_IN_LINES);

      set_marker_restricted_both (w->start, w->contents, pos, pos_byte);
      w->start_at_line_beg = !NILP (bolp);
      wset_update_mode_line (w);
      /* Set force_start so that redisplay_window will run
	 the window-scroll-functions.  */
      w->force_start = true;

      if (!NILP (Vscroll_preserve_screen_position)
	  && this_scroll_margin == 0
	  && (whole || !EQ (Vscroll_preserve_screen_position, Qt)))
	{
	  SET_PT_BOTH (pos, pos_byte);
	  Fvertical_motion (original_pos, window, Qnil);
	}
      /* If we scrolled forward, put point enough lines down
	 that it is outside the scroll margin.  */
      else if (n > 0)
	{
	  int top_margin;

	  if (this_scroll_margin > 0)
	    {
	      SET_PT_BOTH (pos, pos_byte);
	      Fvertical_motion (make_number (this_scroll_margin), window, Qnil);
	      top_margin = PT;
	    }
	  else
	    top_margin = pos;

	  if (top_margin <= marker_position (opoint_marker))
	    SET_PT_BOTH (marker_position (opoint_marker),
			 marker_byte_position (opoint_marker));
	  else if (!NILP (Vscroll_preserve_screen_position))
	    {
	      int nlines = window_scroll_preserve_vpos;

	      SET_PT_BOTH (pos, pos_byte);
	      if (window_scroll_preserve_vpos < this_scroll_margin)
		nlines = this_scroll_margin;
	      else if (window_scroll_preserve_vpos
		       >= w->total_lines - this_scroll_margin)
		nlines = w->total_lines - this_scroll_margin - 1;
	      Fvertical_motion (Fcons (make_number (window_scroll_preserve_hpos),
				       make_number (nlines)), window, Qnil);
	    }
	  else
	    SET_PT (top_margin);
	}
      else if (n < 0)
	{
	  int bottom_margin;

	  /* If we scrolled backward, put point near the end of the window
	     but not within the scroll margin.  */
	  SET_PT_BOTH (pos, pos_byte);
	  tem = Fvertical_motion (make_number (ht - this_scroll_margin), window,
				  Qnil);
	  if (XFASTINT (tem) == ht - this_scroll_margin)
	    bottom_margin = PT;
	  else
	    bottom_margin = PT + 1;

	  if (bottom_margin > marker_position (opoint_marker))
	    SET_PT_BOTH (marker_position (opoint_marker),
			 marker_byte_position (opoint_marker));
	  else
	    {
	      if (!NILP (Vscroll_preserve_screen_position))
		{
		  int nlines = window_scroll_preserve_vpos;

		  SET_PT_BOTH (pos, pos_byte);
		  if (window_scroll_preserve_vpos < this_scroll_margin)
		    nlines = this_scroll_margin;
		  else if (window_scroll_preserve_vpos
			   >= ht - this_scroll_margin)
		    nlines = ht - this_scroll_margin - 1;
		  Fvertical_motion (Fcons (make_number (window_scroll_preserve_hpos),
					   make_number (nlines)), window, Qnil);
		}
	      else
		Fvertical_motion (make_number (-1), window, Qnil);
	    }
	}
    }
  else
    {
      if (noerror)
	return;
      else
	xsignal0 (Qend_of_buffer);
    }

  if (adjust_old_pointm)
    Fset_marker (w->old_pointm,
		 ((w == XWINDOW (selected_window))
		  ? make_number (BUF_PT (XBUFFER (w->contents)))
		  : Fmarker_position (w->pointm)),
		 w->contents);
}


/* Scroll selected_window up or down.  If N is nil, scroll a
   screen-full which is defined as the height of the window minus
   next_screen_context_lines.  If N is the symbol `-', scroll.
   DIRECTION may be 1 meaning to scroll down, or -1 meaning to scroll
   up.  This is the guts of Fscroll_up and Fscroll_down.  */

void
scroll_command (Lisp_Object n, int direction)
{
  ptrdiff_t count = SPECPDL_INDEX ();

  eassert (eabs (direction) == 1);

  /* If selected window's buffer isn't current, make it current for
     the moment.  But don't screw up if window_scroll gets an error.  */
  if (XBUFFER (XWINDOW (selected_window)->contents) != current_buffer)
    {
      record_unwind_protect (save_excursion_restore, save_excursion_save ());
      Fset_buffer (XWINDOW (selected_window)->contents);
    }

  if (NILP (n))
    window_scroll (selected_window, direction, true, false);
  else if (EQ (n, Qminus))
    window_scroll (selected_window, -direction, true, false);
  else
    {
      n = Fprefix_numeric_value (n);
      window_scroll (selected_window, XINT (n) * direction, false, false);
    }

  unbind_to (count, Qnil);
}

DEFUN ("other-window-for-scrolling", Fother_window_for_scrolling, Sother_window_for_scrolling, 0, 0, 0,
       doc: /* Return the other window for \"other window scroll\" commands.
If `other-window-scroll-buffer' is non-nil, a window
showing that buffer is used.
If in the minibuffer, `minibuffer-scroll-window' if non-nil
specifies the window.  This takes precedence over
`other-window-scroll-buffer'.  */)
  (void)
{
  Lisp_Object window;

  if (MINI_WINDOW_P (XWINDOW (selected_window))
      && !NILP (Vminibuf_scroll_window))
    window = Vminibuf_scroll_window;
  /* If buffer is specified and live, scroll that buffer.  */
  else if (!NILP (Vother_window_scroll_buffer)
	   && BUFFERP (Vother_window_scroll_buffer)
	   && BUFFER_LIVE_P (XBUFFER (Vother_window_scroll_buffer)))
    {
      window = Fget_buffer_window (Vother_window_scroll_buffer, Qnil);
      if (NILP (window))
	window = display_buffer (Vother_window_scroll_buffer, Qt, Qnil);
    }
  else
    {
      /* Nothing specified; look for a neighboring window on the same
	 frame.  */
      window = Fnext_window (selected_window, Qnil, Qnil);

      if (EQ (window, selected_window))
	/* That didn't get us anywhere; look for a window on another
           visible frame.  */
	do
	  window = Fnext_window (window, Qnil, Qt);
	while (! FRAME_VISIBLE_P (XFRAME (WINDOW_FRAME (XWINDOW (window))))
	       && ! EQ (window, selected_window));
    }

  CHECK_LIVE_WINDOW (window);

  if (EQ (window, selected_window))
    error ("There is no other window");

  return window;
}

DEFUN ("scroll-other-window", Fscroll_other_window, Sscroll_other_window, 0, 1, "P",
       doc: /* Scroll next window upward ARG lines; or near full screen if no ARG.
A near full screen is `next-screen-context-lines' less than a full screen.
The next window is the one below the current one; or the one at the top
if the current one is at the bottom.  Negative ARG means scroll downward.
If ARG is the atom `-', scroll downward by nearly full screen.
When calling from a program, supply as argument a number, nil, or `-'.

If `other-window-scroll-buffer' is non-nil, scroll the window
showing that buffer, popping the buffer up if necessary.
If in the minibuffer, `minibuffer-scroll-window' if non-nil
specifies the window to scroll.  This takes precedence over
`other-window-scroll-buffer'.  */)
  (Lisp_Object arg)
{
  Lisp_Object window;
  struct window *w;
  ptrdiff_t count = SPECPDL_INDEX ();

  window = Fother_window_for_scrolling ();
  w = XWINDOW (window);

  /* Don't screw up if window_scroll gets an error.  */
  record_unwind_protect (save_excursion_restore, save_excursion_save ());

  Fset_buffer (w->contents);
  SET_PT_BOTH (marker_position (w->pointm), marker_byte_position (w->pointm));
  SET_PT_BOTH (marker_position (w->old_pointm), marker_byte_position (w->old_pointm));

  if (NILP (arg))
    window_scroll (window, 1, true, true);
  else if (EQ (arg, Qminus))
    window_scroll (window, -1, true, true);
  else
    {
      if (CONSP (arg))
	arg = XCAR (arg);
      CHECK_NUMBER (arg);
      window_scroll (window, XINT (arg), false, true);
    }

  set_marker_both (w->pointm, Qnil, PT, PT_BYTE);
  set_marker_both (w->old_pointm, Qnil, PT, PT_BYTE);
  unbind_to (count, Qnil);

  return Qnil;
}

/* Value is the number of lines actually displayed in window W,
   as opposed to its height.  */

static int
displayed_window_lines (struct window *w)
{
  struct it it;
  struct text_pos start;
  int height = window_box_height (w);
  struct buffer *old_buffer;
  int bottom_y;
  void *itdata = NULL;

  if (XBUFFER (w->contents) != current_buffer)
    {
      old_buffer = current_buffer;
      set_buffer_internal (XBUFFER (w->contents));
    }
  else
    old_buffer = NULL;

  /* In case W->start is out of the accessible range, do something
     reasonable.  This happens in Info mode when Info-scroll-down
     calls (recenter -1) while W->start is 1.  */
  CLIP_TEXT_POS_FROM_MARKER (start, w->start);

  itdata = bidi_shelve_cache ();
  start_display (&it, w, start);
  move_it_vertically (&it, height);
  bottom_y = line_bottom_y (&it);
  bidi_unshelve_cache (itdata, false);

  /* Add in empty lines at the bottom of the window.  */
  if (bottom_y < height)
    {
      int uy = FRAME_LINE_HEIGHT (it.f);
      it.vpos += (height - bottom_y + uy - 1) / uy;
    }
  else if (bottom_y == height)
    it.vpos++;

  if (old_buffer)
    set_buffer_internal (old_buffer);

  return it.vpos;
}


DEFUN ("recenter", Frecenter, Srecenter, 0, 1, "P",
       doc: /* Center point in selected window and maybe redisplay frame.
With a numeric prefix argument ARG, recenter putting point on screen line ARG
relative to the selected window.  If ARG is negative, it counts up from the
bottom of the window.  (ARG should be less than the height of the window.)

If ARG is omitted or nil, then recenter with point on the middle line of
the selected window; if the variable `recenter-redisplay' is non-nil,
also erase the entire frame and redraw it (when `auto-resize-tool-bars'
is set to `grow-only', this resets the tool-bar's height to the minimum
height needed); if `recenter-redisplay' has the special value `tty',
then only tty frames are redrawn.

Just C-u as prefix means put point in the center of the window
and redisplay normally--don't erase and redraw the frame.  */)
  (register Lisp_Object arg)
{
  struct window *w = XWINDOW (selected_window);
  struct buffer *buf = XBUFFER (w->contents);
  bool center_p = false;
  ptrdiff_t charpos, bytepos;
  EMACS_INT iarg UNINIT;
  int this_scroll_margin;

  if (buf != current_buffer)
    error ("`recenter'ing a window that does not display current-buffer.");

  /* If redisplay is suppressed due to an error, try again.  */
  buf->display_error_modiff = 0;

  if (NILP (arg))
    {
      if (!NILP (Vrecenter_redisplay)
	  && (!EQ (Vrecenter_redisplay, Qtty)
	      || !NILP (Ftty_type (selected_frame))))
	{
	  ptrdiff_t i;

	  /* Invalidate pixel data calculated for all compositions.  */
	  for (i = 0; i < n_compositions; i++)
	    composition_table[i]->font = NULL;
#if defined (HAVE_WINDOW_SYSTEM) && ! defined (USE_GTK) && ! defined (HAVE_NS)
	  WINDOW_XFRAME (w)->minimize_tool_bar_window_p = 1;
#endif
	  Fredraw_frame (WINDOW_FRAME (w));
	  SET_FRAME_GARBAGED (WINDOW_XFRAME (w));
	}

      center_p = true;
    }
  else if (CONSP (arg)) /* Just C-u.  */
    center_p = true;
  else
    {
      arg = Fprefix_numeric_value (arg);
      CHECK_NUMBER (arg);
      iarg = XINT (arg);
    }

  /* Do this after making BUF current
     in case scroll_margin is buffer-local.  */
  this_scroll_margin = window_scroll_margin (w, MARGIN_IN_LINES);

  /* Don't use redisplay code for initial frames, as the necessary
     data structures might not be set up yet then.  */
  if (!FRAME_INITIAL_P (XFRAME (w->frame)))
    {
      if (center_p)
	{
	  struct it it;
	  struct text_pos pt;
	  void *itdata = bidi_shelve_cache ();

	  SET_TEXT_POS (pt, PT, PT_BYTE);
	  start_display (&it, w, pt);
	  move_it_vertically_backward (&it, window_box_height (w) / 2);
	  charpos = IT_CHARPOS (it);
	  bytepos = IT_BYTEPOS (it);
	  bidi_unshelve_cache (itdata, false);
	}
      else if (iarg < 0)
	{
	  struct it it;
	  struct text_pos pt;
	  ptrdiff_t nlines = min (PTRDIFF_MAX, -iarg);
	  int extra_line_spacing;
	  int h = window_box_height (w);
	  int ht = window_internal_height (w);
	  void *itdata = bidi_shelve_cache ();

	  nlines = clip_to_bounds (this_scroll_margin + 1, nlines,
				   ht - this_scroll_margin);

	  SET_TEXT_POS (pt, PT, PT_BYTE);
	  start_display (&it, w, pt);

	  /* Be sure we have the exact height of the full line containing PT.  */
	  move_it_by_lines (&it, 0);

	  /* The amount of pixels we have to move back is the window
	     height minus what's displayed in the line containing PT,
	     and the lines below.  */
	  it.current_y = 0;
	  it.vpos = 0;
	  move_it_by_lines (&it, nlines);

	  if (it.vpos == nlines)
	    h -= it.current_y;
	  else
	    {
	      /* Last line has no newline.  */
	      h -= line_bottom_y (&it);
	      it.vpos++;
	    }

	  /* Don't reserve space for extra line spacing of last line.  */
	  extra_line_spacing = it.max_extra_line_spacing;

	  /* If we can't move down NLINES lines because we hit
	     the end of the buffer, count in some empty lines.  */
	  if (it.vpos < nlines)
	    {
	      nlines -= it.vpos;
	      extra_line_spacing = it.extra_line_spacing;
	      h -= nlines * (FRAME_LINE_HEIGHT (it.f) + extra_line_spacing);
	    }
	  if (h <= 0)
	    {
	      bidi_unshelve_cache (itdata, false);
	      return Qnil;
	    }

	  /* Now find the new top line (starting position) of the window.  */
	  start_display (&it, w, pt);
	  it.current_y = 0;
	  move_it_vertically_backward (&it, h);

	  /* If extra line spacing is present, we may move too far
	     back.  This causes the last line to be only partially
	     visible (which triggers redisplay to recenter that line
	     in the middle), so move forward.
	     But ignore extra line spacing on last line, as it is not
	     considered to be part of the visible height of the line.
	  */
	  h += extra_line_spacing;
	  while (-it.current_y > h)
	    move_it_by_lines (&it, 1);

	  charpos = IT_CHARPOS (it);
	  bytepos = IT_BYTEPOS (it);

	  bidi_unshelve_cache (itdata, false);
	}
      else
	{
	  struct it it;
	  struct text_pos pt;
	  ptrdiff_t nlines = min (PTRDIFF_MAX, iarg);
	  int ht = window_internal_height (w);
	  void *itdata = bidi_shelve_cache ();

	  nlines = clip_to_bounds (this_scroll_margin, nlines,
				   ht - this_scroll_margin - 1);

	  SET_TEXT_POS (pt, PT, PT_BYTE);
	  start_display (&it, w, pt);

	  /* Move to the beginning of screen line containing PT.  */
	  move_it_by_lines (&it, 0);

	  /* Move back to find the point which is ARG screen lines above PT.  */
	  if (nlines > 0)
	    {
	      it.current_y = 0;
	      it.vpos = 0;
	      move_it_by_lines (&it, -nlines);
	    }

	  charpos = IT_CHARPOS (it);
	  bytepos = IT_BYTEPOS (it);

	  bidi_unshelve_cache (itdata, false);
	}
    }
  else
    {
      struct position pos;
      int ht = window_internal_height (w);

      if (center_p)
	iarg = ht / 2;
      else if (iarg < 0)
	iarg += ht;

      /* Don't let it get into the margin at either top or bottom.  */
      iarg = clip_to_bounds (this_scroll_margin, iarg,
			     ht - this_scroll_margin - 1);

      pos = *vmotion (PT, PT_BYTE, - iarg, w);
      charpos = pos.bufpos;
      bytepos = pos.bytepos;
    }

  /* Set the new window start.  */
  set_marker_both (w->start, w->contents, charpos, bytepos);
  w->window_end_valid = false;

  w->optional_new_start = true;

  w->start_at_line_beg = (bytepos == BEGV_BYTE
			  || FETCH_BYTE (bytepos - 1) == '\n');

  wset_redisplay (w);

  return Qnil;
}

DEFUN ("window-text-width", Fwindow_text_width, Swindow_text_width,
       0, 2, 0,
       doc: /* Return the width in columns of the text display area of WINDOW.
WINDOW must be a live window and defaults to the selected one.

The returned width does not include dividers, scrollbars, margins,
fringes, nor any partial-width columns at the right of the text
area.

Optional argument PIXELWISE non-nil, means to return the width in
pixels.  */)
  (Lisp_Object window, Lisp_Object pixelwise)
{
  struct window *w = decode_live_window (window);

  if (NILP (pixelwise))
    return make_number (window_box_width (w, TEXT_AREA)
			/ FRAME_COLUMN_WIDTH (WINDOW_XFRAME (w)));
  else
    return make_number (window_box_width (w, TEXT_AREA));
}

DEFUN ("window-text-height", Fwindow_text_height, Swindow_text_height,
       0, 2, 0,
       doc: /* Return the height in lines of the text display area of WINDOW.
WINDOW must be a live window and defaults to the selected one.

The returned height does not include dividers, the mode line, any header
line, nor any partial-height lines at the bottom of the text area.

Optional argument PIXELWISE non-nil, means to return the height in
pixels.  */)
  (Lisp_Object window, Lisp_Object pixelwise)
{
  struct window *w = decode_live_window (window);

  if (NILP (pixelwise))
    return make_number (window_box_height (w)
			/ FRAME_LINE_HEIGHT (WINDOW_XFRAME (w)));
  else
    return make_number (window_box_height (w));
}

DEFUN ("move-to-window-line", Fmove_to_window_line, Smove_to_window_line,
       1, 1, "P",
       doc: /* Position point relative to window.
ARG nil means position point at center of window.
Else, ARG specifies vertical position within the window;
zero means top of window, negative means relative to bottom
of window, -1 meaning the last fully visible display line
of the window.

Value is the screen line of the window point moved to, counting
from the top of the window.  */)
  (Lisp_Object arg)
{
  struct window *w = XWINDOW (selected_window);
  int lines, start;
  Lisp_Object window;
#if false
  int this_scroll_margin;
#endif

  if (!(BUFFERP (w->contents) && XBUFFER (w->contents) == current_buffer))
    /* This test is needed to make sure PT/PT_BYTE make sense in w->contents
       when passed below to set_marker_both.  */
    error ("move-to-window-line called from unrelated buffer");

  window = selected_window;
  start = marker_position (w->start);
  if (start < BEGV || start > ZV)
    {
      int height = window_internal_height (w);
      Fvertical_motion (make_number (- (height / 2)), window, Qnil);
      set_marker_both (w->start, w->contents, PT, PT_BYTE);
      w->start_at_line_beg = !NILP (Fbolp ());
      w->force_start = true;
    }
  else
    Fgoto_char (w->start);

  lines = displayed_window_lines (w);

  if (NILP (arg))
    XSETFASTINT (arg, lines / 2);
  else
    {
      EMACS_INT iarg = XINT (Fprefix_numeric_value (arg));

      if (iarg < 0)
	iarg = iarg + lines;

#if false /* This code would prevent move-to-window-line from moving point
	     to a place inside the scroll margins (which would cause the
	     next redisplay to scroll).  I wrote this code, but then concluded
	     it is probably better not to install it.  However, it is here
	     inside #if false so as not to lose it.  -- rms.  */

      this_scroll_margin = window_scroll_margin (w, MARGIN_IN_LINES);

      /* Don't let it get into the margin at either top or bottom.  */
      iarg = max (iarg, this_scroll_margin);
      iarg = min (iarg, lines - this_scroll_margin - 1);
#endif

      arg = make_number (iarg);
    }

  /* Skip past a partially visible first line.  */
  if (w->vscroll)
    XSETINT (arg, XINT (arg) + 1);

  return Fvertical_motion (arg, window, Qnil);
}



/***********************************************************************
			 Window Configuration
 ***********************************************************************/
<<<<<<< HEAD
=======

struct save_window_data
  {
    union vectorlike_header header;
    Lisp_Object selected_frame;
    Lisp_Object current_window;
    Lisp_Object f_current_buffer;
    Lisp_Object minibuf_scroll_window;
    Lisp_Object minibuf_selected_window;
    Lisp_Object root_window;
    Lisp_Object focus_frame;
    /* A vector, each of whose elements is a struct saved_window
       for one window.  */
    Lisp_Object saved_windows;

    /* All fields above are traced by the GC.
       From `frame-cols' down, the fields are ignored by the GC.  */
    /* We should be able to do without the following two.  */
    int frame_cols, frame_lines;
    /* These two should get eventually replaced by their pixel
       counterparts.  */
    int frame_menu_bar_lines, frame_tool_bar_lines;
    int frame_text_width, frame_text_height;
    /* These are currently unused.  We need them as soon as we convert
       to pixels.  */
    int frame_menu_bar_height, frame_tool_bar_height;
  };

/* This is saved as a Lisp_Vector.  */
struct saved_window
{
  union vectorlike_header header;

  Lisp_Object window, buffer, start, pointm, old_pointm;
  Lisp_Object pixel_left, pixel_top, pixel_height, pixel_width;
  Lisp_Object pixel_height_before_size_change, pixel_width_before_size_change;
  Lisp_Object left_col, top_line, total_cols, total_lines;
  Lisp_Object normal_cols, normal_lines;
  Lisp_Object hscroll, min_hscroll, hscroll_whole, suspend_auto_hscroll;
  Lisp_Object parent, prev;
  Lisp_Object start_at_line_beg;
  Lisp_Object display_table;
  Lisp_Object left_margin_cols, right_margin_cols;
  Lisp_Object left_fringe_width, right_fringe_width, fringes_outside_margins;
  Lisp_Object scroll_bar_width, vertical_scroll_bar_type, dedicated;
  Lisp_Object scroll_bar_height, horizontal_scroll_bar_type;
  Lisp_Object combination_limit, window_parameters;
};

>>>>>>> 9517583b
#define SAVED_WINDOW_N(swv,n) \
  ((struct saved_window *) (XVECTOR ((swv)->contents[(n)])))

DEFUN ("window-configuration-p", Fwindow_configuration_p, Swindow_configuration_p, 1, 1, 0,
       doc: /* Return t if OBJECT is a window-configuration object.  */)
  (Lisp_Object object)
{
  return WINDOW_CONFIGURATIONP (object) ? Qt : Qnil;
}

DEFUN ("window-configuration-frame", Fwindow_configuration_frame, Swindow_configuration_frame, 1, 1, 0,
       doc: /* Return the frame that CONFIG, a window-configuration object, is about.  */)
  (Lisp_Object config)
{
  register struct save_window_data *data;
  struct Lisp_Vector *saved_windows;

  CHECK_WINDOW_CONFIGURATION (config);

  data = (struct save_window_data *) XVECTOR (config);
  saved_windows = XVECTOR (data->saved_windows);
  return XWINDOW (SAVED_WINDOW_N (saved_windows, 0)->window)->frame;
}

DEFUN ("set-window-configuration", Fset_window_configuration,
       Sset_window_configuration, 1, 1, 0,
       doc: /* Set the configuration of windows and buffers as specified by CONFIGURATION.
CONFIGURATION must be a value previously returned
by `current-window-configuration' (which see).
If CONFIGURATION was made from a frame that is now deleted,
only frame-independent values can be restored.  In this case,
the return value is nil.  Otherwise the value is t.  */)
  (Lisp_Object configuration)
{
  register struct save_window_data *data;
  struct Lisp_Vector *saved_windows;
  Lisp_Object new_current_buffer;
  Lisp_Object frame;
  struct frame *f;
  ptrdiff_t old_point = -1;
  USE_SAFE_ALLOCA;

  CHECK_WINDOW_CONFIGURATION (configuration);

  data = (struct save_window_data *) XVECTOR (configuration);
  saved_windows = XVECTOR (data->saved_windows);

  new_current_buffer = data->f_current_buffer;
  if (!BUFFER_LIVE_P (XBUFFER (new_current_buffer)))
    new_current_buffer = Qnil;
  else
    {
      if (XBUFFER (new_current_buffer) == current_buffer)
	/* The code further down "preserves point" by saving here PT in
	   old_point and then setting it later back into PT.  When the
	   current-selected-window and the final-selected-window both show
	   the current buffer, this suffers from the problem that the
	   current PT is the window-point of the current-selected-window,
	   while the final PT is the point of the final-selected-window, so
	   this copy from one PT to the other would end up moving the
	   window-point of the final-selected-window to the window-point of
	   the current-selected-window.  So we have to be careful which
	   point of the current-buffer we copy into old_point.  */
	if (EQ (XWINDOW (data->current_window)->contents, new_current_buffer)
	    && WINDOWP (selected_window)
	    && EQ (XWINDOW (selected_window)->contents, new_current_buffer)
	    && !EQ (selected_window, data->current_window))
	  old_point = marker_position (XWINDOW (data->current_window)->pointm);
	else
	  old_point = PT;
      else
	/* BUF_PT (XBUFFER (new_current_buffer)) gives us the position of
	   point in new_current_buffer as of the last time this buffer was
	   used.  This can be non-deterministic since it can be changed by
	   things like jit-lock by mere temporary selection of some random
	   window that happens to show this buffer.
	   So if possible we want this arbitrary choice of "which point" to
	   be the one from the to-be-selected-window so as to prevent this
	   window's cursor from being copied from another window.  */
	if (EQ (XWINDOW (data->current_window)->contents, new_current_buffer)
	    /* If current_window = selected_window, its point is in BUF_PT.  */
	    && !EQ (selected_window, data->current_window))
	  old_point = marker_position (XWINDOW (data->current_window)->pointm);
	else
	  old_point = BUF_PT (XBUFFER (new_current_buffer));
    }

  frame = XWINDOW (SAVED_WINDOW_N (saved_windows, 0)->window)->frame;
  f = XFRAME (frame);

  /* If f is a dead frame, don't bother rebuilding its window tree.
     However, there is other stuff we should still try to do below.  */
  if (FRAME_LIVE_P (f))
    {
      Lisp_Object window;
      Lisp_Object dead_windows = Qnil;
      Lisp_Object tem, par, pers;
      struct window *w;
      struct saved_window *p;
      struct window *root_window;
      struct window **leaf_windows;
      ptrdiff_t i, k, n_leaf_windows;
      /* Records whether a window has been added or removed wrt the
	 original configuration.  */
      bool window_changed = false;
      /* Records whether a window has changed its buffer wrt the
	 original configuration.  */
      bool buffer_changed = false;

      /* Don't do this within the main loop below: This may call Lisp
	 code and is thus potentially unsafe while input is blocked.  */
      for (k = 0; k < saved_windows->header.size; k++)
	{
	  p = SAVED_WINDOW_N (saved_windows, k);
	  window = p->window;
	  w = XWINDOW (window);

	  if (NILP (w->contents))
	    /* A dead window that will be resurrected, the window
	       configuration will change.  */
	    window_changed = true;

	  if (BUFFERP (w->contents)
	      && !EQ (w->contents, p->buffer)
	      && BUFFER_LIVE_P (XBUFFER (p->buffer)))
	    /* If a window we restore gets another buffer, record the
	       window's old buffer.  */
	    call1 (Qrecord_window_buffer, window);
	}

      /* Disallow x_set_window_size, temporarily.  */
      f->can_x_set_window_size = false;
      /* The mouse highlighting code could get screwed up
	 if it runs during this.  */
      block_input ();

      /* "Swap out" point from the selected window's buffer
	 into the window itself.  (Normally the pointm of the selected
	 window holds garbage.)  We do this now, before
	 restoring the window contents, and prevent it from
	 being done later on when we select a new window.  */
      if (! NILP (XWINDOW (selected_window)->contents))
	{
	  w = XWINDOW (selected_window);
	  set_marker_both (w->pointm,
			   w->contents,
			   BUF_PT (XBUFFER (w->contents)),
			   BUF_PT_BYTE (XBUFFER (w->contents)));
	}

      fset_redisplay (f);

      /* Problem: Freeing all matrices and later allocating them again
	 is a serious redisplay flickering problem.  What we would
	 really like to do is to free only those matrices not reused
	 below.  */
      root_window = XWINDOW (FRAME_ROOT_WINDOW (f));
      ptrdiff_t nwindows = count_windows (root_window);
      SAFE_NALLOCA (leaf_windows, 1, nwindows);
      n_leaf_windows = get_leaf_windows (root_window, leaf_windows, 0);

      /* Kludge Alert!
	 Mark all windows now on frame as "deleted".
	 Restoring the new configuration "undeletes" any that are in it.

	 Save their current buffers in their height fields, since we may
	 need it later, if a buffer saved in the configuration is now
	 dead.  */
      delete_all_child_windows (FRAME_ROOT_WINDOW (f));

      for (k = 0; k < saved_windows->header.size; k++)
	{
	  p = SAVED_WINDOW_N (saved_windows, k);
	  window = p->window;
	  w = XWINDOW (window);
	  wset_next (w, Qnil);

	  if (!NILP (p->parent))
	    wset_parent
	      (w, SAVED_WINDOW_N (saved_windows, XFASTINT (p->parent))->window);
	  else
	    wset_parent (w, Qnil);

	  if (!NILP (p->prev))
	    {
	      wset_prev
		(w, SAVED_WINDOW_N (saved_windows, XFASTINT (p->prev))->window);
	      wset_next (XWINDOW (w->prev), p->window);
	    }
	  else
	    {
	      wset_prev (w, Qnil);
	      if (!NILP (w->parent))
		wset_combination (XWINDOW (w->parent),
				  (XINT (p->total_cols)
				   != XWINDOW (w->parent)->total_cols),
				  p->window);
	    }

	  /* If we squirreled away the buffer, restore it now.  */
	  if (BUFFERP (w->combination_limit))
	    wset_buffer (w, w->combination_limit);
	  w->pixel_left = XFASTINT (p->pixel_left);
	  w->pixel_top = XFASTINT (p->pixel_top);
	  w->pixel_width = XFASTINT (p->pixel_width);
	  w->pixel_height = XFASTINT (p->pixel_height);
	  w->pixel_width_before_size_change
	    = XFASTINT (p->pixel_width_before_size_change);
	  w->pixel_height_before_size_change
	    = XFASTINT (p->pixel_height_before_size_change);
	  w->left_col = XFASTINT (p->left_col);
	  w->top_line = XFASTINT (p->top_line);
	  w->total_cols = XFASTINT (p->total_cols);
	  w->total_lines = XFASTINT (p->total_lines);
	  wset_normal_cols (w, p->normal_cols);
	  wset_normal_lines (w, p->normal_lines);
	  w->hscroll = XFASTINT (p->hscroll);
	  w->suspend_auto_hscroll = !NILP (p->suspend_auto_hscroll);
	  w->min_hscroll = XFASTINT (p->min_hscroll);
	  w->hscroll_whole = XFASTINT (p->hscroll_whole);
	  w->display_table = p->display_table;
	  w->left_margin_cols = XINT (p->left_margin_cols);
	  w->right_margin_cols = XINT (p->right_margin_cols);
	  w->left_fringe_width = XINT (p->left_fringe_width);
	  w->right_fringe_width = XINT (p->right_fringe_width);
	  w->fringes_outside_margins = !NILP (p->fringes_outside_margins);
	  w->scroll_bar_width = XINT (p->scroll_bar_width);
	  w->scroll_bar_height = XINT (p->scroll_bar_height);
	  wset_vertical_scroll_bar_type (w, p->vertical_scroll_bar_type);
	  wset_horizontal_scroll_bar_type (w, p->horizontal_scroll_bar_type);
	  wset_dedicated (w, p->dedicated);
	  wset_combination_limit (w, p->combination_limit);
	  /* Restore any window parameters that have been saved.
	     Parameters that have not been saved are left alone.  */
	  for (tem = p->window_parameters; CONSP (tem); tem = XCDR (tem))
	    {
	      pers = XCAR (tem);
	      if (CONSP (pers))
		{
		  if (NILP (XCDR (pers)))
		    {
		      par = Fassq (XCAR (pers), w->window_parameters);
		      if (CONSP (par) && !NILP (XCDR (par)))
			/* Reset a parameter to nil if and only if it
			   has a non-nil association.  Don't make new
			   associations.  */
			Fsetcdr (par, Qnil);
		    }
		  else
		    /* Always restore a non-nil value.  */
		    Fset_window_parameter (window, XCAR (pers), XCDR (pers));
		}
	    }

	  if (BUFFERP (p->buffer) && BUFFER_LIVE_P (XBUFFER (p->buffer)))
	    /* If saved buffer is alive, install it.  */
	    {
	      if (!EQ (w->contents, p->buffer))
		/* Record buffer configuration change.  */
		buffer_changed = true;
	      wset_buffer (w, p->buffer);
	      w->start_at_line_beg = !NILP (p->start_at_line_beg);
	      set_marker_restricted (w->start, p->start, w->contents);
	      set_marker_restricted (w->pointm, p->pointm, w->contents);
	      set_marker_restricted (w->old_pointm, p->old_pointm, w->contents);
	      /* As documented in Fcurrent_window_configuration, don't
		 restore the location of point in the buffer which was
		 current when the window configuration was recorded.  */
	      if (!EQ (p->buffer, new_current_buffer)
		  && XBUFFER (p->buffer) == current_buffer)
		Fgoto_char (w->pointm);
	    }
	  else if (BUFFERP (w->contents) && BUFFER_LIVE_P (XBUFFER (w->contents)))
	    /* Keep window's old buffer; make sure the markers are real.  */
	    {
	      /* Set window markers at start of visible range.  */
	      if (XMARKER (w->start)->buffer == 0)
		set_marker_restricted_both (w->start, w->contents, 0, 0);
	      if (XMARKER (w->pointm)->buffer == 0)
		set_marker_restricted_both
		  (w->pointm, w->contents,
		   BUF_PT (XBUFFER (w->contents)),
		   BUF_PT_BYTE (XBUFFER (w->contents)));
	      if (XMARKER (w->old_pointm)->buffer == 0)
		set_marker_restricted_both
		  (w->old_pointm, w->contents,
		   BUF_PT (XBUFFER (w->contents)),
		   BUF_PT_BYTE (XBUFFER (w->contents)));
	      w->start_at_line_beg = true;
	    }
	  else if (!NILP (w->start))
	    /* Leaf window has no live buffer, get one.  */
	    {
	      /* Record buffer configuration change.  */
	      buffer_changed = true;
	      /* Get the buffer via other_buffer_safely in order to
		 avoid showing an unimportant buffer and, if necessary, to
		 recreate *scratch* in the course (part of Juanma's bs-show
		 scenario from March 2011).  */
	      wset_buffer (w, other_buffer_safely (Fcurrent_buffer ()));
	      /* This will set the markers to beginning of visible
		 range.  */
	      set_marker_restricted_both (w->start, w->contents, 0, 0);
	      set_marker_restricted_both (w->pointm, w->contents, 0, 0);
	      set_marker_restricted_both (w->old_pointm, w->contents, 0, 0);
	      w->start_at_line_beg = true;
	      if (!NILP (w->dedicated))
		/* Record this window as dead.  */
		dead_windows = Fcons (window, dead_windows);
	      /* Make sure window is no more dedicated.  */
	      wset_dedicated (w, Qnil);
	    }
	}

      fset_root_window (f, data->root_window);
      /* Arrange *not* to restore point in the buffer that was
	 current when the window configuration was saved.  */
      if (EQ (XWINDOW (data->current_window)->contents, new_current_buffer))
	set_marker_restricted (XWINDOW (data->current_window)->pointm,
			       make_number (old_point),
			       XWINDOW (data->current_window)->contents);

      /* In the following call to `select-window', prevent "swapping out
	 point" in the old selected window using the buffer that has
	 been restored into it.  We already swapped out that point from
	 that window's old buffer.

	 Do not record the buffer here.  We do that in a separate call
	 to select_window below.  See also Bug#16207.  */
      select_window (data->current_window, Qt, true);
      BVAR (XBUFFER (XWINDOW (selected_window)->contents),
	    last_selected_window)
	= selected_window;

      if (NILP (data->focus_frame)
	  || (FRAMEP (data->focus_frame)
	      && FRAME_LIVE_P (XFRAME (data->focus_frame))))
	Fredirect_frame_focus (frame, data->focus_frame);

      /* Now, free glyph matrices in windows that were not reused.  */
      for (i = 0; i < n_leaf_windows; i++)
	if (NILP (leaf_windows[i]->contents))
	  {
	    free_window_matrices (leaf_windows[i]);
	    window_changed = true;
	  }

      /* Allow x_set_window_size again and apply frame size changes if
	 needed.  */
      f->can_x_set_window_size = true;
      adjust_frame_size (f, -1, -1, 1, false, Qset_window_configuration);

      adjust_frame_glyphs (f);
      unblock_input ();

      /* Scan dead buffer windows.  */
      for (; CONSP (dead_windows); dead_windows = XCDR (dead_windows))
	{
	  window = XCAR (dead_windows);
	  if (WINDOW_LIVE_P (window) && !EQ (window, FRAME_ROOT_WINDOW (f)))
	    delete_deletable_window (window);
	}

      /* Record the selected window's buffer here.  The window should
	 already be the selected one from the call above.  */
      if (WINDOW_LIVE_P (data->current_window))
	select_window (data->current_window, Qnil, false);

      /* Fselect_window will have made f the selected frame, so we
	 reselect the proper frame here.  Fhandle_switch_frame will change the
	 selected window too, but that doesn't make the call to
	 Fselect_window above totally superfluous; it still sets f's
	 selected window.  */
      if (FRAME_LIVE_P (XFRAME (data->selected_frame)))
	do_switch_frame (data->selected_frame, 0, 0, Qnil);

      if (window_changed)
	/* At least one window has been added or removed.  Run
	   `window-configuration-change-hook' and make sure
	   `window-size-change-functions' get run later.

	   We have to do this in order to capture the following
	   scenario: Suppose our frame contains two live windows W1 and
	   W2 and 'set-window-configuration' replaces them by two
	   windows W3 and W4 that were dead the last time
	   run_window_size_change_functions was run.  If W3 and W4 have
	   the same values for their old and new pixel sizes but these
	   values differ from those of W1 and W2, the sizes of our
	   frame's two live windows changed but window_size_changed has
	   no means to detect that fact.

	   Obviously, this will get us false positives, for example,
	   when we restore the original configuration with W1 and W2
	   before run_window_size_change_functions gets called.  */
	{
	  run_window_configuration_change_hook (f);
	  FRAME_WINDOW_CONFIGURATION_CHANGED (f) = true;
	}
      else if (buffer_changed)
	/* At least one window has changed its buffer.  Run
	   `window-configuration-change-hook' only.  */
	run_window_configuration_change_hook (f);
    }

  if (!NILP (new_current_buffer))
    {
      Fset_buffer (new_current_buffer);
      /* If the new current buffer doesn't appear in the selected
	 window, go to its old point (see bug#12208).  */
      if (!EQ (XWINDOW (data->current_window)->contents, new_current_buffer))
	Fgoto_char (make_number (old_point));
    }

  Vminibuf_scroll_window = data->minibuf_scroll_window;
  minibuf_selected_window = data->minibuf_selected_window;

  SAFE_FREE ();
  return (FRAME_LIVE_P (f) ? Qt : Qnil);
}


void
restore_window_configuration (Lisp_Object configuration)
{
  Fset_window_configuration (configuration);
}


/* If WINDOW is an internal window, recursively delete all child windows
   reachable via the next and contents slots of WINDOW.  Otherwise setup
   WINDOW to not show any buffer.  */

void
delete_all_child_windows (Lisp_Object window)
{
  register struct window *w;

  w = XWINDOW (window);

  if (!NILP (w->next))
    /* Delete WINDOW's siblings (we traverse postorderly).  */
    delete_all_child_windows (w->next);

  if (WINDOWP (w->contents))
    {
      delete_all_child_windows (w->contents);
      wset_combination (w, false, Qnil);
    }
  else if (BUFFERP (w->contents))
    {
      unshow_buffer (w);
      unchain_marker (XMARKER (w->pointm));
      unchain_marker (XMARKER (w->old_pointm));
      unchain_marker (XMARKER (w->start));
      /* Since combination limit makes sense for an internal windows
	 only, we use this slot to save the buffer for the sake of
	 possible resurrection in Fset_window_configuration.  */
      wset_combination_limit (w, w->contents);
      wset_buffer (w, Qnil);
    }

  Vwindow_list = Qnil;
}

static ptrdiff_t
count_windows (struct window *window)
{
  ptrdiff_t count = 1;
  if (!NILP (window->next))
    count += count_windows (XWINDOW (window->next));
  if (WINDOWP (window->contents))
    count += count_windows (XWINDOW (window->contents));
  return count;
}


/* Fill vector FLAT with leaf windows under W, starting at index I.
   Value is last index + 1.  */
static ptrdiff_t
get_leaf_windows (struct window *w, struct window **flat, ptrdiff_t i)
{
  while (w)
    {
      if (WINDOWP (w->contents))
	i = get_leaf_windows (XWINDOW (w->contents), flat, i);
      else
	flat[i++] = w;

      w = NILP (w->next) ? 0 : XWINDOW (w->next);
    }

  return i;
}


/* Return a pointer to the glyph W's physical cursor is on.  Value is
   null if W's current matrix is invalid, so that no meaningful glyph
   can be returned.  */
struct glyph *
get_phys_cursor_glyph (struct window *w)
{
  struct glyph_row *row;
  struct glyph *glyph;
  int hpos = w->phys_cursor.hpos;

  if (!(w->phys_cursor.vpos >= 0
	&& w->phys_cursor.vpos < w->current_matrix->nrows))
    return NULL;

  row = MATRIX_ROW (w->current_matrix, w->phys_cursor.vpos);
  if (!row->enabled_p)
    return NULL;

  if (w->hscroll)
    {
      /* When the window is hscrolled, cursor hpos can legitimately be
	 out of bounds, but we draw the cursor at the corresponding
	 window margin in that case.  */
      if (!row->reversed_p && hpos < 0)
	hpos = 0;
      if (row->reversed_p && hpos >= row->used[TEXT_AREA])
	hpos = row->used[TEXT_AREA] - 1;
    }

  if (0 <= hpos && hpos < row->used[TEXT_AREA])
    glyph = row->glyphs[TEXT_AREA] + hpos;
  else
    glyph = NULL;

  return glyph;
}


static ptrdiff_t
save_window_save (Lisp_Object window, struct Lisp_Vector *vector, ptrdiff_t i)
{
  struct saved_window *p;
  struct window *w;
  Lisp_Object tem, pers, par;

  for (; !NILP (window); window = w->next)
    {
      p = SAVED_WINDOW_N (vector, i);
      w = XWINDOW (window);

      wset_temslot (w, make_number (i)); i++;
      p->window = window;
      p->buffer = (WINDOW_LEAF_P (w) ? w->contents : Qnil);
      p->pixel_left = make_number (w->pixel_left);
      p->pixel_top = make_number (w->pixel_top);
      p->pixel_width = make_number (w->pixel_width);
      p->pixel_height = make_number (w->pixel_height);
      p->pixel_width_before_size_change
	= make_number (w->pixel_width_before_size_change);
      p->pixel_height_before_size_change
	= make_number (w->pixel_height_before_size_change);
      p->left_col = make_number (w->left_col);
      p->top_line = make_number (w->top_line);
      p->total_cols = make_number (w->total_cols);
      p->total_lines = make_number (w->total_lines);
      p->normal_cols = w->normal_cols;
      p->normal_lines = w->normal_lines;
      XSETFASTINT (p->hscroll, w->hscroll);
      p->suspend_auto_hscroll = w->suspend_auto_hscroll ? Qt : Qnil;
      XSETFASTINT (p->min_hscroll, w->min_hscroll);
      XSETFASTINT (p->hscroll_whole, w->hscroll_whole);
      p->display_table = w->display_table;
      p->left_margin_cols = make_number (w->left_margin_cols);
      p->right_margin_cols = make_number (w->right_margin_cols);
      p->left_fringe_width = make_number (w->left_fringe_width);
      p->right_fringe_width = make_number (w->right_fringe_width);
      p->fringes_outside_margins = w->fringes_outside_margins ? Qt : Qnil;
      p->scroll_bar_width = make_number (w->scroll_bar_width);
      p->scroll_bar_height = make_number (w->scroll_bar_height);
      p->vertical_scroll_bar_type = w->vertical_scroll_bar_type;
      p->horizontal_scroll_bar_type = w->horizontal_scroll_bar_type;
      p->dedicated = w->dedicated;
      p->combination_limit = w->combination_limit;
      p->window_parameters = Qnil;

      if (!NILP (Vwindow_persistent_parameters))
	{
	  /* Run cycle detection on Vwindow_persistent_parameters.  */
	  Lisp_Object tortoise, hare;

	  hare = tortoise = Vwindow_persistent_parameters;
	  while (CONSP (hare))
	    {
	      hare = XCDR (hare);
	      if (!CONSP (hare))
		break;

	      hare = XCDR (hare);
	      tortoise = XCDR (tortoise);

	      if (EQ (hare, tortoise))
		/* Reset Vwindow_persistent_parameters to Qnil.  */
		{
		  Vwindow_persistent_parameters = Qnil;
		  break;
		}
	    }

	  for (tem = Vwindow_persistent_parameters; CONSP (tem);
	       tem = XCDR (tem))
	    {
	      pers = XCAR (tem);
	      /* Save values for persistent window parameters. */
	      if (CONSP (pers) && !NILP (XCDR (pers)))
		{
		  par = Fassq (XCAR (pers), w->window_parameters);
		  if (NILP (par))
		    /* If the window has no value for the parameter,
		       make one.  */
		    p->window_parameters = Fcons (Fcons (XCAR (pers), Qnil),
						  p->window_parameters);
		  else
		    /* If the window has a value for the parameter,
		       save it.  */
		    p->window_parameters = Fcons (Fcons (XCAR (par),
							 XCDR (par)),
						  p->window_parameters);
		}
	    }
	}

      if (BUFFERP (w->contents))
	{
	  /* Save w's value of point in the window configuration.  If w
	     is the selected window, then get the value of point from
	     the buffer; pointm is garbage in the selected window.  */
	  if (EQ (window, selected_window))
	    p->pointm = build_marker (XBUFFER (w->contents),
				      BUF_PT (XBUFFER (w->contents)),
				      BUF_PT_BYTE (XBUFFER (w->contents)));
	  else
	    p->pointm = Fcopy_marker (w->pointm, Qnil);
	  p->old_pointm = Fcopy_marker (w->old_pointm, Qnil);
	  XMARKER (p->pointm)->insertion_type
	    = !NILP (buffer_local_value /* Don't signal error if void.  */
		     (Qwindow_point_insertion_type, w->contents));
	  XMARKER (p->old_pointm)->insertion_type
	    = !NILP (buffer_local_value /* Don't signal error if void.  */
		     (Qwindow_point_insertion_type, w->contents));

	  p->start = Fcopy_marker (w->start, Qnil);
	  p->start_at_line_beg = w->start_at_line_beg ? Qt : Qnil;
	}
      else
	{
	  p->pointm = Qnil;
	  p->old_pointm = Qnil;
	  p->start = Qnil;
	  p->start_at_line_beg = Qnil;
	}

      p->parent = NILP (w->parent) ? Qnil : XWINDOW (w->parent)->temslot;
      p->prev = NILP (w->prev) ? Qnil : XWINDOW (w->prev)->temslot;

      if (WINDOWP (w->contents))
	i = save_window_save (w->contents, vector, i);
    }

  return i;
}

DEFUN ("current-window-configuration", Fcurrent_window_configuration,
       Scurrent_window_configuration, 0, 1, 0,
       doc: /* Return an object representing the current window configuration of FRAME.
If FRAME is nil or omitted, use the selected frame.
This describes the number of windows, their sizes and current buffers,
and for each displayed buffer, where display starts, and the position of
point.  An exception is made for point in the current buffer:
its value is -not- saved.
This also records the currently selected frame, and FRAME's focus
redirection (see `redirect-frame-focus').  The variable
`window-persistent-parameters' specifies which window parameters are
saved by this function.  */)
  (Lisp_Object frame)
{
  Lisp_Object tem;
  ptrdiff_t i, n_windows;
  struct save_window_data *data;
  struct frame *f = decode_live_frame (frame);

  n_windows = count_windows (XWINDOW (FRAME_ROOT_WINDOW (f)));
  data = ALLOCATE_PSEUDOVECTOR (struct save_window_data, frame_cols,
			       PVEC_WINDOW_CONFIGURATION);

  data->frame_cols = FRAME_COLS (f);
  data->frame_lines = FRAME_LINES (f);
  data->frame_menu_bar_lines = FRAME_MENU_BAR_LINES (f);
  data->frame_tool_bar_lines = FRAME_TOOL_BAR_LINES (f);
  data->frame_text_width = FRAME_TEXT_WIDTH (f);
  data->frame_text_height = FRAME_TEXT_HEIGHT (f);
  data->frame_menu_bar_height = FRAME_MENU_BAR_HEIGHT (f);
  data->frame_tool_bar_height = FRAME_TOOL_BAR_HEIGHT (f);
  data->selected_frame = selected_frame;
  data->current_window = FRAME_SELECTED_WINDOW (f);
  XSETBUFFER (data->f_current_buffer, current_buffer);
  data->minibuf_scroll_window = minibuf_level > 0 ? Vminibuf_scroll_window : Qnil;
  data->minibuf_selected_window = minibuf_level > 0 ? minibuf_selected_window : Qnil;
  data->root_window = FRAME_ROOT_WINDOW (f);
  data->focus_frame = FRAME_FOCUS_FRAME (f);
  tem = make_uninit_vector (n_windows);
  data->saved_windows = tem;
  for (i = 0; i < n_windows; i++)
    ASET (tem, i,
	  Fmake_vector (make_number (VECSIZE (struct saved_window)), Qnil));
  save_window_save (FRAME_ROOT_WINDOW (f), XVECTOR (tem), 0);
  XSETWINDOW_CONFIGURATION (tem, data);
  return (tem);
}

/* Called after W's margins, fringes or scroll bars was adjusted.  */

static void
apply_window_adjustment (struct window *w)
{
  eassert (w);
  clear_glyph_matrix (w->current_matrix);
  w->window_end_valid = false;
  wset_redisplay (w);
  adjust_frame_glyphs (XFRAME (WINDOW_FRAME (w)));
}


/***********************************************************************
			    Marginal Areas
 ***********************************************************************/

static int
extract_dimension (Lisp_Object dimension)
{
  if (NILP (dimension))
    return -1;
  CHECK_RANGED_INTEGER (dimension, 0, INT_MAX);
  return XINT (dimension);
}

static struct window *
set_window_margins (struct window *w, Lisp_Object left_width,
		    Lisp_Object right_width)
{
  int unit = WINDOW_FRAME_COLUMN_WIDTH (w);
  int left = NILP (left_width) ? 0 : extract_dimension (left_width);
  int right = NILP (right_width) ? 0 : extract_dimension (right_width);

  if (w->left_margin_cols != left || w->right_margin_cols != right)
    {
      /* Don't change anything if new margins won't fit.  */
      if ((WINDOW_PIXEL_WIDTH (w)
	   - WINDOW_FRINGES_WIDTH (w)
	   - WINDOW_SCROLL_BAR_AREA_WIDTH (w)
	   - (left + right) * unit)
	  >= MIN_SAFE_WINDOW_PIXEL_WIDTH (w))
	{
	  w->left_margin_cols = left;
	  w->right_margin_cols = right;

	  return w;
	}
      else
	return NULL;
    }
  else
    return NULL;
}

DEFUN ("set-window-margins", Fset_window_margins, Sset_window_margins,
       2, 3, 0,
       doc: /* Set width of marginal areas of window WINDOW.
WINDOW must be a live window and defaults to the selected one.

Second arg LEFT-WIDTH specifies the number of character cells to
reserve for the left marginal area.  Optional third arg RIGHT-WIDTH
does the same for the right marginal area.  A nil width parameter
means no margin.

Return t if any margin was actually changed and nil otherwise.  */)
  (Lisp_Object window, Lisp_Object left_width, Lisp_Object right_width)
{
  struct window *w = set_window_margins (decode_live_window (window),
					 left_width, right_width);
  return w ? (apply_window_adjustment (w), Qt) : Qnil;
}



/***********************************************************************
			    Fringes
 ***********************************************************************/

static struct window *
set_window_fringes (struct window *w, Lisp_Object left_width,
		    Lisp_Object right_width, Lisp_Object outside_margins)
{
  bool outside = !NILP (outside_margins);
  int left = extract_dimension (left_width);
  int right = extract_dimension (right_width);

  /* Do nothing on a tty or if nothing to actually change.  */
  if (FRAME_WINDOW_P (WINDOW_XFRAME (w))
      && (w->left_fringe_width != left
	  || w->right_fringe_width != right
	  || w->fringes_outside_margins != outside))
    {
      if (left > 0 || right > 0)
	{
	  /* Don't change anything if new fringes don't fit.  */
	  if ((WINDOW_PIXEL_WIDTH (w)
	       - WINDOW_MARGINS_WIDTH (w)
	       - WINDOW_SCROLL_BAR_AREA_WIDTH (w)
	       - max (left, 0) - max (right, 0))
	      < MIN_SAFE_WINDOW_PIXEL_WIDTH (w))
	    return NULL;
	}

      w->left_fringe_width = left;
      w->right_fringe_width = right;
      w->fringes_outside_margins = outside;

      return w;
    }
  else
    return NULL;
}

DEFUN ("set-window-fringes", Fset_window_fringes, Sset_window_fringes,
       2, 4, 0,
       doc: /* Set the fringe widths of window WINDOW.
WINDOW must be a live window and defaults to the selected one.

Second arg LEFT-WIDTH specifies the number of pixels to reserve for
the left fringe.  Optional third arg RIGHT-WIDTH specifies the right
fringe width.  If a fringe width arg is nil, that means to use the
frame's default fringe width.  Default fringe widths can be set with
the command `set-fringe-style'.
If optional fourth arg OUTSIDE-MARGINS is non-nil, draw the fringes
outside of the display margins.  By default, fringes are drawn between
display marginal areas and the text area.

Return t if any fringe was actually changed and nil otherwise.  */)
  (Lisp_Object window, Lisp_Object left_width,
   Lisp_Object right_width, Lisp_Object outside_margins)
{
  struct window *w
    = set_window_fringes (decode_live_window (window),
			  left_width, right_width, outside_margins);
  return w ? (apply_window_adjustment (w), Qt) : Qnil;
}


DEFUN ("window-fringes", Fwindow_fringes, Swindow_fringes,
       0, 1, 0,
       doc: /* Get width of fringes of window WINDOW.
WINDOW must be a live window and defaults to the selected one.

Value is a list of the form (LEFT-WIDTH RIGHT-WIDTH OUTSIDE-MARGINS).  */)
  (Lisp_Object window)
{
  struct window *w = decode_live_window (window);

  return list3 (make_number (WINDOW_LEFT_FRINGE_WIDTH (w)),
		make_number (WINDOW_RIGHT_FRINGE_WIDTH (w)),
		WINDOW_HAS_FRINGES_OUTSIDE_MARGINS (w) ? Qt : Qnil);
}



/***********************************************************************
			    Scroll bars
 ***********************************************************************/

static struct window *
set_window_scroll_bars (struct window *w, Lisp_Object width,
			Lisp_Object vertical_type, Lisp_Object height,
			Lisp_Object horizontal_type)
{
  int iwidth = extract_dimension (width);
  bool changed = false;

  if (iwidth == 0)
    vertical_type = Qnil;

  if (!(NILP (vertical_type)
	|| EQ (vertical_type, Qleft)
	|| EQ (vertical_type, Qright)
	|| EQ (vertical_type, Qt)))
    error ("Invalid type of vertical scroll bar");

  if (w->scroll_bar_width != iwidth
      || !EQ (w->vertical_scroll_bar_type, vertical_type))
    {
      /* Don't change anything if new scroll bar won't fit.  */
      if ((WINDOW_PIXEL_WIDTH (w)
	   - WINDOW_MARGINS_WIDTH (w)
	   - WINDOW_FRINGES_WIDTH (w)
	   - max (iwidth, 0))
	  >= MIN_SAFE_WINDOW_PIXEL_WIDTH (w))
	{
	  w->scroll_bar_width = iwidth;
	  wset_vertical_scroll_bar_type (w, vertical_type);
	  changed = true;
	}
    }

#if USE_HORIZONTAL_SCROLL_BARS
  {
    int iheight = extract_dimension (height);

    if (MINI_WINDOW_P (w) || iheight == 0)
      horizontal_type = Qnil;

    if (!(NILP (horizontal_type)
	  || EQ (horizontal_type, Qbottom)
	  || EQ (horizontal_type, Qt)))
      error ("Invalid type of horizontal scroll bar");

    if (w->scroll_bar_height != iheight
	|| !EQ (w->horizontal_scroll_bar_type, horizontal_type))
      {
	/* Don't change anything if new scroll bar won't fit.  */
	if ((WINDOW_PIXEL_HEIGHT (w)
	     - WINDOW_HEADER_LINE_HEIGHT (w)
	     - WINDOW_MODE_LINE_HEIGHT (w)
	     - max (iheight, 0))
	    >= MIN_SAFE_WINDOW_PIXEL_HEIGHT (w))
	  {
	    w->scroll_bar_height = iheight;
	    wset_horizontal_scroll_bar_type (w, horizontal_type);
	    changed = true;
	  }
      }
  }
#else
  wset_horizontal_scroll_bar_type (w, Qnil);
#endif

  return changed ? w : NULL;
}

DEFUN ("set-window-scroll-bars", Fset_window_scroll_bars,
       Sset_window_scroll_bars, 1, 5, 0,
       doc: /* Set width and type of scroll bars of window WINDOW.
WINDOW must be a live window and defaults to the selected one.

Second parameter WIDTH specifies the pixel width for the vertical scroll
bar.  If WIDTH is nil, use the scroll bar width of WINDOW's frame.
Third parameter VERTICAL-TYPE specifies the type of the vertical scroll
bar: left, right, nil or t where nil means to not display a vertical
scroll bar on WINDOW and t means to use WINDOW frame's vertical scroll
bar type.

Fourth parameter HEIGHT specifies the pixel height for the horizontal
scroll bar.  If HEIGHT is nil, use the scroll bar height of WINDOW's
frame.  Fifth parameter HORIZONTAL-TYPE specifies the type of the
horizontal scroll bar: bottom, nil, or t where nil means to not display
a horizontal scroll bar on WINDOW and t means to use WINDOW frame's
horizontal scroll bar type.

Return t if scroll bars were actually changed and nil otherwise.  */)
  (Lisp_Object window, Lisp_Object width, Lisp_Object vertical_type,
   Lisp_Object height, Lisp_Object horizontal_type)
{
  struct window *w
    = set_window_scroll_bars (decode_live_window (window),
			      width, vertical_type, height, horizontal_type);
  return w ? (apply_window_adjustment (w), Qt) : Qnil;
}


DEFUN ("window-scroll-bars", Fwindow_scroll_bars, Swindow_scroll_bars,
       0, 1, 0,
       doc: /* Get width and type of scroll bars of window WINDOW.
WINDOW must be a live window and defaults to the selected one.

Value is a list of the form (WIDTH COLUMNS VERTICAL-TYPE HEIGHT LINES
HORIZONTAL-TYPE).  If WIDTH or HEIGHT is nil or VERTICAL-TYPE or
HORIZONTAL-TYPE is t, the window is using the frame's corresponding
value.  */)
  (Lisp_Object window)
{
  struct window *w = decode_live_window (window);

  return Fcons (((w->scroll_bar_width >= 0)
		 ? make_number (w->scroll_bar_width)
		 : Qnil),
		list5 (make_number (WINDOW_SCROLL_BAR_COLS (w)),
		       w->vertical_scroll_bar_type,
		       ((w->scroll_bar_height >= 0)
			? make_number (w->scroll_bar_height)
			: Qnil),
		       make_number (WINDOW_SCROLL_BAR_LINES (w)),
		       w->horizontal_scroll_bar_type));
}

/***********************************************************************
			   Smooth scrolling
 ***********************************************************************/

DEFUN ("window-vscroll", Fwindow_vscroll, Swindow_vscroll, 0, 2, 0,
       doc: /* Return the amount by which WINDOW is scrolled vertically.
If WINDOW is omitted or nil, it defaults to the selected window.
Normally, value is a multiple of the canonical character height of WINDOW;
optional second arg PIXELS-P means value is measured in pixels.  */)
  (Lisp_Object window, Lisp_Object pixels_p)
{
  Lisp_Object result;
  struct window *w = decode_live_window (window);
  struct frame *f = XFRAME (w->frame);

  if (FRAME_WINDOW_P (f))
    result = (NILP (pixels_p)
	      ? FRAME_CANON_Y_FROM_PIXEL_Y (f, -w->vscroll)
	      : make_number (-w->vscroll));
  else
    result = make_number (0);
  return result;
}


DEFUN ("set-window-vscroll", Fset_window_vscroll, Sset_window_vscroll,
       2, 3, 0,
       doc: /* Set amount by which WINDOW should be scrolled vertically to VSCROLL.
WINDOW nil means use the selected window.  Normally, VSCROLL is a
non-negative multiple of the canonical character height of WINDOW;
optional third arg PIXELS-P non-nil means that VSCROLL is in pixels.
If PIXELS-P is nil, VSCROLL may have to be rounded so that it
corresponds to an integral number of pixels.  The return value is the
result of this rounding.
If PIXELS-P is non-nil, the return value is VSCROLL.  */)
  (Lisp_Object window, Lisp_Object vscroll, Lisp_Object pixels_p)
{
  struct window *w = decode_live_window (window);
  struct frame *f = XFRAME (w->frame);

  CHECK_NUMBER_OR_FLOAT (vscroll);

  if (FRAME_WINDOW_P (f))
    {
      int old_dy = w->vscroll;

      w->vscroll = - (NILP (pixels_p)
		      ? FRAME_LINE_HEIGHT (f) * XFLOATINT (vscroll)
		      : XFLOATINT (vscroll));
      w->vscroll = min (w->vscroll, 0);

      if (w->vscroll != old_dy)
	{
	  /* Adjust glyph matrix of the frame if the virtual display
	     area becomes larger than before.  */
	  if (w->vscroll < 0 && w->vscroll < old_dy)
	    adjust_frame_glyphs (f);

	  /* Prevent redisplay shortcuts.  */
	  XBUFFER (w->contents)->prevent_redisplay_optimizations_p = true;
	}
    }

  return Fwindow_vscroll (window, pixels_p);
}


/* Call FN for all leaf windows on frame F.  FN is called with the
   first argument being a pointer to the leaf window, and with
   additional argument USER_DATA.  Stops when FN returns 0.  */

static void
foreach_window (struct frame *f, bool (*fn) (struct window *, void *),
		void *user_data)
{
  /* delete_frame may set FRAME_ROOT_WINDOW (f) to Qnil.  */
  if (WINDOWP (FRAME_ROOT_WINDOW (f)))
    foreach_window_1 (XWINDOW (FRAME_ROOT_WINDOW (f)), fn, user_data);
}


/* Helper function for foreach_window.  Call FN for all leaf windows
   reachable from W.  FN is called with the first argument being a
   pointer to the leaf window, and with additional argument USER_DATA.
   Stop when FN returns false.  Value is false if stopped by FN.  */

static bool
foreach_window_1 (struct window *w, bool (*fn) (struct window *, void *),
		  void *user_data)
{
  bool cont;

  for (cont = true; w && cont;)
    {
      if (WINDOWP (w->contents))
 	cont = foreach_window_1 (XWINDOW (w->contents), fn, user_data);
      else
	cont = fn (w, user_data);

      w = NILP (w->next) ? 0 : XWINDOW (w->next);
    }

  return cont;
}

/***********************************************************************
			    Initialization
 ***********************************************************************/

void
init_window_once (void)
{
  struct frame *f = make_initial_frame ();
  XSETFRAME (selected_frame, f);
  Vterminal_frame = selected_frame;
  minibuf_window = f->minibuffer_window;
  selected_window = f->selected_window;
}

void
init_window (void)
{
  Vwindow_list = Qnil;
}

void
syms_of_window (void)
{
  DEFSYM (Qscroll_up, "scroll-up");
  DEFSYM (Qscroll_down, "scroll-down");
  DEFSYM (Qscroll_command, "scroll-command");

  Fput (Qscroll_up, Qscroll_command, Qt);
  Fput (Qscroll_down, Qscroll_command, Qt);

  DEFSYM (Qwindow_configuration_change_hook, "window-configuration-change-hook");
  DEFSYM (Qwindowp, "windowp");
  DEFSYM (Qwindow_configuration_p, "window-configuration-p");
  DEFSYM (Qwindow_live_p, "window-live-p");
  DEFSYM (Qwindow_valid_p, "window-valid-p");
  DEFSYM (Qwindow_deletable_p, "window-deletable-p");
  DEFSYM (Qdelete_window, "delete-window");
  DEFSYM (Qwindow__resize_root_window, "window--resize-root-window");
  DEFSYM (Qwindow__resize_root_window_vertically,
	  "window--resize-root-window-vertically");
  DEFSYM (Qwindow__sanitize_window_sizes, "window--sanitize-window-sizes");
  DEFSYM (Qwindow__pixel_to_total, "window--pixel-to-total");
  DEFSYM (Qsafe, "safe");
  DEFSYM (Qdisplay_buffer, "display-buffer");
  DEFSYM (Qreplace_buffer_in_windows, "replace-buffer-in-windows");
  DEFSYM (Qrecord_window_buffer, "record-window-buffer");
  DEFSYM (Qget_mru_window, "get-mru-window");
  DEFSYM (Qwindow_size, "window-size");
  DEFSYM (Qtemp_buffer_show_hook, "temp-buffer-show-hook");
  DEFSYM (Qabove, "above");
  DEFSYM (Qclone_of, "clone-of");
  DEFSYM (Qfloor, "floor");
  DEFSYM (Qceiling, "ceiling");
  DEFSYM (Qmark_for_redisplay, "mark-for-redisplay");
  DEFSYM (Qmode_line_format, "mode-line-format");
  DEFSYM (Qheader_line_format, "header-line-format");

  staticpro (&Vwindow_list);

  minibuf_selected_window = Qnil;
  staticpro (&minibuf_selected_window);

  window_scroll_pixel_based_preserve_x = -1;
  window_scroll_pixel_based_preserve_y = -1;
  window_scroll_preserve_hpos = -1;
  window_scroll_preserve_vpos = -1;

  DEFVAR_LISP ("temp-buffer-show-function", Vtemp_buffer_show_function,
	       doc: /* Non-nil means call as function to display a help buffer.
The function is called with one argument, the buffer to be displayed.
Used by `with-output-to-temp-buffer'.
If this function is used, then it must do the entire job of showing
the buffer; `temp-buffer-show-hook' is not run unless this function runs it.  */);
  Vtemp_buffer_show_function = Qnil;

  DEFVAR_LISP ("minibuffer-scroll-window", Vminibuf_scroll_window,
	       doc: /* Non-nil means it is the window that C-M-v in minibuffer should scroll.  */);
  Vminibuf_scroll_window = Qnil;

  DEFVAR_BOOL ("mode-line-in-non-selected-windows", mode_line_in_non_selected_windows,
	       doc: /* Non-nil means to use `mode-line-inactive' face in non-selected windows.
If the minibuffer is active, the `minibuffer-scroll-window' mode line
is displayed in the `mode-line' face.  */);
  mode_line_in_non_selected_windows = true;

  DEFVAR_LISP ("other-window-scroll-buffer", Vother_window_scroll_buffer,
	       doc: /* If this is a live buffer, \\[scroll-other-window] should scroll its window.  */);
  Vother_window_scroll_buffer = Qnil;

  DEFVAR_BOOL ("auto-window-vscroll", auto_window_vscroll_p,
	       doc: /* Non-nil means to automatically adjust `window-vscroll' to view tall lines.  */);
  auto_window_vscroll_p = true;

  DEFVAR_INT ("next-screen-context-lines", next_screen_context_lines,
	      doc: /* Number of lines of continuity when scrolling by screenfuls.  */);
  next_screen_context_lines = 2;

  DEFVAR_LISP ("scroll-preserve-screen-position",
	       Vscroll_preserve_screen_position,
	       doc: /* Controls if scroll commands move point to keep its screen position unchanged.
A value of nil means point does not keep its screen position except
at the scroll margin or window boundary respectively.
A value of t means point keeps its screen position if the scroll
command moved it vertically out of the window, e.g. when scrolling
by full screens.
Any other value means point always keeps its screen position.
Scroll commands should have the `scroll-command' property
on their symbols to be controlled by this variable.  */);
  Vscroll_preserve_screen_position = Qnil;

  DEFVAR_LISP ("window-point-insertion-type", Vwindow_point_insertion_type,
	       doc: /* Type of marker to use for `window-point'.  */);
  Vwindow_point_insertion_type = Qnil;
  DEFSYM (Qwindow_point_insertion_type, "window_point_insertion_type");

  DEFVAR_LISP ("window-configuration-change-hook",
	       Vwindow_configuration_change_hook,
	       doc: /* Functions to call when window configuration changes.
The buffer-local value is run once per window, with the relevant window
selected; while the global value is run only once for the modified frame,
with the relevant frame selected.  */);
  Vwindow_configuration_change_hook = Qnil;

  DEFVAR_LISP ("window-size-change-functions", Vwindow_size_change_functions,
    doc: /* Functions called during redisplay, if window sizes have changed.
The value should be a list of functions that take one argument.
During the first part of redisplay, for each frame, if any of its windows
have changed size since the last redisplay, or have been split or deleted,
all the functions in the list are called, with the frame as argument.
If redisplay decides to resize the minibuffer window, it calls these
functions on behalf of that as well.  */);
  Vwindow_size_change_functions = Qnil;

  DEFVAR_LISP ("recenter-redisplay", Vrecenter_redisplay,
	       doc: /* Non-nil means `recenter' redraws entire frame.
If this option is non-nil, then the `recenter' command with a nil
argument will redraw the entire frame; the special value `tty' causes
the frame to be redrawn only if it is a tty frame.  */);
  Vrecenter_redisplay = Qtty;

  DEFVAR_LISP ("window-combination-resize", Vwindow_combination_resize,
	       doc: /* If t, resize window combinations proportionally.
If this variable is nil, splitting a window gets the entire screen space
for displaying the new window from the window to split.  Deleting and
resizing a window preferably resizes one adjacent window only.

If this variable is t, splitting a window tries to get the space
proportionally from all windows in the same combination.  This also
allows splitting a window that is otherwise too small or of fixed size.
Resizing and deleting a window proportionally resize all windows in the
same combination.

Other values are reserved for future use.

A specific split operation may ignore the value of this variable if it
is affected by a non-nil value of `window-combination-limit'.  */);
  Vwindow_combination_resize = Qnil;

  DEFVAR_LISP ("window-combination-limit", Vwindow_combination_limit,
	       doc: /* If non-nil, splitting a window makes a new parent window.
The following values are recognized:

nil means splitting a window will create a new parent window only if the
    window has no parent window or the window shall become part of a
    combination orthogonal to the one it is part of.

`window-size' means that splitting a window for displaying a buffer
    makes a new parent window provided `display-buffer' is supposed to
    explicitly set the window's size due to the presence of a
    `window-height' or `window-width' entry in the alist used by
    `display-buffer'.  Otherwise, this value is handled like nil.

`temp-buffer-resize' means that splitting a window for displaying a
    temporary buffer via `with-temp-buffer-window' makes a new parent
    window only if `temp-buffer-resize-mode' is enabled.  Otherwise,
    this value is handled like nil.

`temp-buffer' means that splitting a window for displaying a temporary
    buffer via `with-temp-buffer-window' always makes a new parent
    window.  Otherwise, this value is handled like nil.

`display-buffer' means that splitting a window for displaying a buffer
    always makes a new parent window.  Since temporary buffers are
    displayed by the function `display-buffer', this value is stronger
    than `temp-buffer'.  Splitting a window for other purpose makes a
    new parent window only if needed.

t means that splitting a window always creates a new parent window.  If
    all splits behave this way, each frame's window tree is a binary
    tree and every window but the frame's root window has exactly one
    sibling.

The default value is `window-size'.  Other values are reserved for
future use.  */);
  Vwindow_combination_limit = Qwindow_size;

  DEFVAR_LISP ("window-persistent-parameters", Vwindow_persistent_parameters,
	       doc: /* Alist of persistent window parameters.
This alist specifies which window parameters shall get saved by
`current-window-configuration' and `window-state-get' and subsequently
restored to their previous values by `set-window-configuration' and
`window-state-put'.

The car of each entry of this alist is the symbol specifying the
parameter.  The cdr is one of the following:

nil means the parameter is neither saved by `window-state-get' nor by
`current-window-configuration'.

t means the parameter is saved by `current-window-configuration' and,
provided its WRITABLE argument is nil, by `window-state-get'.

The symbol `writable' means the parameter is saved unconditionally by
both `current-window-configuration' and `window-state-get'.  Do not use
this value for parameters without read syntax (like windows or frames).

Parameters not saved by `current-window-configuration' or
`window-state-get' are left alone by `set-window-configuration'
respectively are not installed by `window-state-put'.  */);
  Vwindow_persistent_parameters = list1 (Fcons (Qclone_of, Qt));

  DEFVAR_BOOL ("window-resize-pixelwise", window_resize_pixelwise,
	       doc: /*  Non-nil means resize windows pixelwise.
This currently affects the functions: `split-window', `maximize-window',
`minimize-window', `fit-window-to-buffer' and `fit-frame-to-buffer', and
all functions that symmetrically resize a parent window.

Note that when a frame's pixel size is not a multiple of the
frame's character size, at least one window may get resized
pixelwise even if this option is nil.  */);
  window_resize_pixelwise = false;

  DEFVAR_BOOL ("fast-but-imprecise-scrolling",
               Vfast_but_imprecise_scrolling,
               doc: /* When non-nil, accelerate scrolling operations.
This comes into play when scrolling rapidly over previously
unfontified buffer regions.  Only those portions of the buffer which
are actually going to be displayed get fontified.

Note that this optimization can cause the portion of the buffer
displayed after a scrolling operation to be somewhat inaccurate.  */);
  Vfast_but_imprecise_scrolling = false;

  defsubr (&Spos_visible_in_window_p);
  defsubr (&Swindow_line_height);
  defsubr (&Swindow_left_child);
  defsubr (&Swindow_next_sibling);
  defsubr (&Swindow_prev_sibling);
  defsubr (&Swindow_pixel_width_before_size_change);
  defsubr (&Swindow_pixel_height_before_size_change);
  defsubr (&Swindow_normal_size);
  defsubr (&Swindow_new_pixel); 
  defsubr (&Swindow_pixel_left);
  defsubr (&Swindow_pixel_top);
  defsubr (&Swindow_left_column);
  defsubr (&Sset_window_new_pixel);
  defsubr (&Sset_window_new_total);
  defsubr (&Sset_window_new_normal);
  defsubr (&Swindow_resize_apply);
  defsubr (&Swindow_resize_apply_total);
  defsubr (&Swindow_body_height);
  defsubr (&Swindow_body_width);
  defsubr (&Sset_window_hscroll);
  defsubr (&Swindow_redisplay_end_trigger);
  defsubr (&Sset_window_redisplay_end_trigger);
  defsubr (&Swindow_mode_line_height);
  defsubr (&Swindow_header_line_height);
  defsubr (&Swindow_right_divider_width);
  defsubr (&Swindow_bottom_divider_width);
  defsubr (&Swindow_scroll_bar_width);
  defsubr (&Swindow_scroll_bar_height);
  defsubr (&Scoordinates_in_window_p);
  defsubr (&Swindow_at);
  defsubr (&Swindow_end);
  defsubr (&Swindow_lines_pixel_dimensions);
  defsubr (&Snext_window);
  defsubr (&Sprevious_window);
  defsubr (&Sget_buffer_window);
  defsubr (&Sdelete_other_windows_internal);
  defsubr (&Sdelete_window_internal);
  defsubr (&Sresize_mini_window_internal);
  defsubr (&Sset_window_buffer);
  defsubr (&Srun_window_configuration_change_hook);
  defsubr (&Srun_window_scroll_functions);
  defsubr (&Sforce_window_update);
  defsubr (&Ssplit_window_internal);
  defsubr (&Sother_window_for_scrolling);
  defsubr (&Sscroll_other_window);
  defsubr (&Srecenter);
  defsubr (&Swindow_text_width);
  defsubr (&Swindow_text_height);
  defsubr (&Smove_to_window_line);
  defsubr (&Swindow_configuration_p);
  defsubr (&Swindow_configuration_frame);
  defsubr (&Sset_window_configuration);
  defsubr (&Scurrent_window_configuration);
  defsubr (&Sset_window_margins);
  defsubr (&Sset_window_fringes);
  defsubr (&Swindow_fringes);
  defsubr (&Sset_window_scroll_bars);
  defsubr (&Swindow_scroll_bars);
  defsubr (&Swindow_vscroll);
  defsubr (&Sset_window_vscroll);
  defsubr (&Scompare_window_configurations);
  defsubr (&Swindow_parameters);
}

void
keys_of_window (void)
{
  initial_define_key (control_x_map, '<', "scroll-left");
  initial_define_key (control_x_map, '>', "scroll-right");

  initial_define_key (global_map, Ctl ('V'), "scroll-up-command");
  initial_define_key (meta_map, Ctl ('V'), "scroll-other-window");
  initial_define_key (meta_map, 'v', "scroll-down-command");
}<|MERGE_RESOLUTION|>--- conflicted
+++ resolved
@@ -5392,61 +5392,6 @@
 
  
-/***********************************************************************
-			 Window Configuration
- ***********************************************************************/
-<<<<<<< HEAD
-=======
-
-struct save_window_data
-  {
-    union vectorlike_header header;
-    Lisp_Object selected_frame;
-    Lisp_Object current_window;
-    Lisp_Object f_current_buffer;
-    Lisp_Object minibuf_scroll_window;
-    Lisp_Object minibuf_selected_window;
-    Lisp_Object root_window;
-    Lisp_Object focus_frame;
-    /* A vector, each of whose elements is a struct saved_window
-       for one window.  */
-    Lisp_Object saved_windows;
-
-    /* All fields above are traced by the GC.
-       From `frame-cols' down, the fields are ignored by the GC.  */
-    /* We should be able to do without the following two.  */
-    int frame_cols, frame_lines;
-    /* These two should get eventually replaced by their pixel
-       counterparts.  */
-    int frame_menu_bar_lines, frame_tool_bar_lines;
-    int frame_text_width, frame_text_height;
-    /* These are currently unused.  We need them as soon as we convert
-       to pixels.  */
-    int frame_menu_bar_height, frame_tool_bar_height;
-  };
-
-/* This is saved as a Lisp_Vector.  */
-struct saved_window
-{
-  union vectorlike_header header;
-
-  Lisp_Object window, buffer, start, pointm, old_pointm;
-  Lisp_Object pixel_left, pixel_top, pixel_height, pixel_width;
-  Lisp_Object pixel_height_before_size_change, pixel_width_before_size_change;
-  Lisp_Object left_col, top_line, total_cols, total_lines;
-  Lisp_Object normal_cols, normal_lines;
-  Lisp_Object hscroll, min_hscroll, hscroll_whole, suspend_auto_hscroll;
-  Lisp_Object parent, prev;
-  Lisp_Object start_at_line_beg;
-  Lisp_Object display_table;
-  Lisp_Object left_margin_cols, right_margin_cols;
-  Lisp_Object left_fringe_width, right_fringe_width, fringes_outside_margins;
-  Lisp_Object scroll_bar_width, vertical_scroll_bar_type, dedicated;
-  Lisp_Object scroll_bar_height, horizontal_scroll_bar_type;
-  Lisp_Object combination_limit, window_parameters;
-};
-
->>>>>>> 9517583b
 #define SAVED_WINDOW_N(swv,n) \
   ((struct saved_window *) (XVECTOR ((swv)->contents[(n)])))
 
