--- conflicted
+++ resolved
@@ -4016,19 +4016,12 @@
 extern bool FUNCTIONP (Lisp_Object);
 extern Lisp_Object funcall_subr (struct Lisp_Subr *subr, ptrdiff_t numargs, Lisp_Object *arg_vector);
 extern Lisp_Object eval_sub (Lisp_Object form);
-<<<<<<< HEAD
-bool
-eval_subr (Lisp_Object original_fun, Lisp_Object fun, Lisp_Object original_args, ptrdiff_t count, Lisp_Object *val);
-extern Lisp_Object
-apply_lambda (Lisp_Object fun, Lisp_Object args, ptrdiff_t count);
-=======
 extern bool
 eval_subr_many (Lisp_Object fun, Lisp_Object numargs, Lisp_Object args_left, ptrdiff_t count, Lisp_Object *val);
 extern Lisp_Object
 apply_lambda (Lisp_Object fun, Lisp_Object args, ptrdiff_t count);
 extern void
 set_backtrace_args (union specbinding *pdl, Lisp_Object *args, ptrdiff_t nargs);
->>>>>>> 32465db5
 extern Lisp_Object apply1 (Lisp_Object, Lisp_Object);
 extern Lisp_Object call0 (Lisp_Object);
 extern Lisp_Object call1 (Lisp_Object, Lisp_Object);
