--- conflicted
+++ resolved
@@ -480,7 +480,6 @@
 
 DEFUN ("lcms-cam02-ucs", Flcms_cam02_ucs, Slcms_cam02_ucs, 2, 4, 0,
        doc: /* Compute CAM02-UCS metric distance between COLOR1 and COLOR2.
-<<<<<<< HEAD
 Each color is a list of XYZ tristimulus values, with Y scaled about unity.
 Optional argument WHITEPOINT is the XYZ white point, which defaults to
 illuminant D65.
@@ -493,11 +492,6 @@
 The default viewing conditions are (20 100 1 1).  */)
   (Lisp_Object color1, Lisp_Object color2, Lisp_Object whitepoint,
    Lisp_Object view)
-=======
-Each color is a list of XYZ coordinates, with Y scaled about unity.
-Optional argument is the XYZ white point, which defaults to illuminant D65.  */)
-  (Lisp_Object color1, Lisp_Object color2, Lisp_Object whitepoint)
->>>>>>> 00a86a55
 {
   cmsViewingConditions vc;
   cmsJCh jch1, jch2;
@@ -520,7 +514,6 @@
   if (!(CONSP (color2) && parse_xyz_list (color2, &xyz2)))
     signal_error ("Invalid color", color2);
   if (NILP (whitepoint))
-<<<<<<< HEAD
     xyzw = illuminant_d65;
   else if (!(CONSP (whitepoint) && parse_xyz_list (whitepoint, &xyzw)))
     signal_error ("Invalid white point", whitepoint);
@@ -532,40 +525,6 @@
   xyz_to_jch (&xyz1, &jch1, &vc);
   xyz_to_jch (&xyz2, &jch2, &vc);
 
-=======
-    parse_xyz_list (Vlcms_d65_xyz, &xyzw);
-  else if (!(CONSP (whitepoint) && parse_xyz_list (whitepoint, &xyzw)))
-    signal_error ("Invalid white point", whitepoint);
-
-  vc.whitePoint.X = xyzw.X;
-  vc.whitePoint.Y = xyzw.Y;
-  vc.whitePoint.Z = xyzw.Z;
-  vc.Yb = 20;
-  vc.La = 100;
-  vc.surround = AVG_SURROUND;
-  vc.D_value = 1.0;
-
-  h1 = cmsCIECAM02Init (0, &vc);
-  h2 = cmsCIECAM02Init (0, &vc);
-  cmsCIECAM02Forward (h1, &xyz1, &jch1);
-  cmsCIECAM02Forward (h2, &xyz2, &jch2);
-  cmsCIECAM02Done (h1);
-  cmsCIECAM02Done (h2);
-
-  /* Now have colors in JCh, need to calculate J'a'b'
-
-     M = C * F_L^0.25
-     J' = 1.7 J / (1 + 0.007 J)
-     M' = 43.86 ln(1 + 0.0228 M)
-     a' = M' cos(h)
-     b' = M' sin(h)
-
-     where
-
-     F_L = 0.2 k^4 (5 L_A) + 0.1 (1 - k^4)^2 (5 L_A)^(1/3),
-     k = 1/(5 L_A + 1)
-  */
->>>>>>> 00a86a55
   k = 1.0 / (1.0 + (5.0 * vc.La));
   k4 = k * k * k * k;
   FL = vc.La * k4 + 0.1 * (1 - k4) * (1 - k4) * cbrt (5.0 * vc.La);
