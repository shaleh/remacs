--- conflicted
+++ resolved
@@ -44,20 +44,6 @@
 # Use $bugfix so that the value isn't a constant.
 # Using a constant runs into GDB bugs sometimes.
 define xgetptr
-<<<<<<< HEAD
-  set $bugfix = $arg0
-  set $ptr = $bugfix & VALMASK
-end
-
-define xgetint
-  set $bugfix = $arg0
-  set $int = $bugfix << (USE_LSB_TAG ? 0 : INTTYPEBITS) >> INTTYPEBITS
-end
-
-define xgettype
-  set $bugfix = $arg0
-  set $type = (enum Lisp_Type) (USE_LSB_TAG ? $bugfix & (1 << GCTYPEBITS) - 1 : (EMACS_UINT) $bugfix >> VALBITS)
-=======
   if (CHECK_LISP_OBJECT_TYPE)
     set $bugfix = $arg0.i
   else
@@ -82,7 +68,6 @@
     set $bugfix = $arg0
   end
   set $type = (enum Lisp_Type) (USE_LSB_TAG ? (EMACS_INT) $bugfix & (1 << GCTYPEBITS) - 1 : (EMACS_UINT) $bugfix >> VALBITS)
->>>>>>> 85f5ee14
 end
 
 define xgetsym
@@ -100,12 +85,6 @@
 # We save and restore print_output_debug_flag to prevent the w32 port
 # from calling OutputDebugString, which causes GDB to display each
 # character twice (yuk!).
-# NOTE(db48x): when debugging with rr, we can't set arbitrary
-# variables because that could cause the replay to diverge from the
-# recording. However, if we call a function instead, rr will fork a
-# copy of the process and then discard any changes that function
-# made. Thus instead of simply setting print_output_debug_flag, we
-# actually call debug_output_compilation_hack instead.
 define pr
   pp $
 end
@@ -118,9 +97,9 @@
 define pp
   set $tmp = $arg0
   set $output_debug = print_output_debug_flag
-  call debug_output_compilation_hack(false)
+  set print_output_debug_flag = 0
   call safe_debug_print ($tmp)
-  call debug_output_compilation_hack($output_debug)
+  set print_output_debug_flag = $output_debug
 end
 document pp
 Print the argument as an emacs s-expression
@@ -131,9 +110,8 @@
 define pv
   set $tmp = "$arg0"
   set $output_debug = print_output_debug_flag
-  call debug_output_compilation_hack(false)
+  set print_output_debug_flag = 0
   call safe_debug_print (find_symbol_value (intern ($tmp)))
-  call debug_output_compilation_hack($output_debug)
   set print_output_debug_flag = $output_debug
 end
 document pv
@@ -1213,7 +1191,7 @@
   set $bstrsize = ($arg0->size_byte < 0) ? ($arg0->size & ~ARRAY_MARK_FLAG) : $arg0->size_byte
   printf "Bytecode: "
   if $bstrsize > 0
-    output/u ($arg0->size > 1000) ? 0 : ($data[0])@($bstrsize)
+    output/u ($arg0->size > 1000) ? 0 : ($data[0])@($bvsize)
   else
     printf ""
   end
@@ -1224,9 +1202,9 @@
 
 define xwhichsymbols
   set $output_debug = print_output_debug_flag
-  call debug_output_compilation_hack(false)
+  set print_output_debug_flag = 0
   call safe_debug_print (which_symbols ($arg0, $arg1))
-  call debug_output_compilation_hack($output_debug)
+  set print_output_debug_flag = $output_debug
 end
 document xwhichsymbols
   Print symbols which references a given lisp object
@@ -1395,8 +1373,6 @@
                                         build_pretty_printer (), True)
 end
 
-set history save on
-
 # GDB mishandles indentation with leading tabs when feeding it to Python.
 # Local Variables:
 # indent-tabs-mode: nil
