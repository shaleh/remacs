/* Interface to libxml2.
   Copyright (C) 2010-2020 Free Software Foundation, Inc.

This file is part of GNU Emacs.

GNU Emacs is free software: you can redistribute it and/or modify
it under the terms of the GNU General Public License as published by
the Free Software Foundation, either version 3 of the License, or (at
your option) any later version.

GNU Emacs is distributed in the hope that it will be useful,
but WITHOUT ANY WARRANTY; without even the implied warranty of
MERCHANTABILITY or FITNESS FOR A PARTICULAR PURPOSE.  See the
GNU General Public License for more details.

You should have received a copy of the GNU General Public License
along with GNU Emacs.  If not, see <https://www.gnu.org/licenses/>.  */

#include <config.h>

#include "lisp.h"
#include "buffer.h"

#ifdef HAVE_LIBXML2

#include <libxml/tree.h>
#include <libxml/parser.h>
#include <libxml/HTMLparser.h>


#ifdef WINDOWSNT

# include <windows.h>
# include "w32common.h"
# include "w32.h"

DEF_DLL_FN (htmlDocPtr, htmlReadMemory,
	     (const char *, int, const char *, const char *, int));
DEF_DLL_FN (xmlDocPtr, xmlReadMemory,
	     (const char *, int, const char *, const char *, int));
DEF_DLL_FN (xmlNodePtr, xmlDocGetRootElement, (xmlDocPtr));
DEF_DLL_FN (void, xmlFreeDoc, (xmlDocPtr));
DEF_DLL_FN (void, xmlCleanupParser, (void));
DEF_DLL_FN (void, xmlCheckVersion, (int));

static bool
libxml2_loaded_p (void)
{
  Lisp_Object found = Fassq (Qlibxml2, Vlibrary_cache);

  return CONSP (found) && EQ (XCDR (found), Qt);
}

# undef htmlReadMemory
# undef xmlCheckVersion
# undef xmlCleanupParser
# undef xmlDocGetRootElement
# undef xmlFreeDoc
# undef xmlReadMemory

# define htmlReadMemory fn_htmlReadMemory
# define xmlCheckVersion fn_xmlCheckVersion
# define xmlCleanupParser fn_xmlCleanupParser
# define xmlDocGetRootElement fn_xmlDocGetRootElement
# define xmlFreeDoc fn_xmlFreeDoc
# define xmlReadMemory fn_xmlReadMemory

static bool
load_dll_functions (HMODULE library)
{
  LOAD_DLL_FN (library, htmlReadMemory);
  LOAD_DLL_FN (library, xmlReadMemory);
  LOAD_DLL_FN (library, xmlDocGetRootElement);
  LOAD_DLL_FN (library, xmlFreeDoc);
  LOAD_DLL_FN (library, xmlCleanupParser);
  LOAD_DLL_FN (library, xmlCheckVersion);
  return true;
}

#else  /* !WINDOWSNT */

static bool
libxml2_loaded_p (void)
{
  return true;
}

#endif	/* !WINDOWSNT */

bool
init_libxml2_functions (void)
{
#ifdef WINDOWSNT
  if (libxml2_loaded_p ())
    return true;
  else
    {
      HMODULE library;

      if (!(library = w32_delayed_load (Qlibxml2)))
	{
	  message1 ("libxml2 library not found");
	  return false;
	}

      if (! load_dll_functions (library))
	goto bad_library;

      Vlibrary_cache = Fcons (Fcons (Qlibxml2, Qt), Vlibrary_cache);
      return true;
    }

 bad_library:
  Vlibrary_cache = Fcons (Fcons (Qlibxml2, Qnil), Vlibrary_cache);

  return false;
#else  /* !WINDOWSNT */
  return true;
#endif	/* !WINDOWSNT */
}

static Lisp_Object
make_dom (xmlNode *node)
{
  if (node->type == XML_ELEMENT_NODE)
    {
      Lisp_Object result = list1 (intern ((char *) node->name));
      xmlNode *child;
      xmlAttr *property;
      Lisp_Object plist = Qnil;

      /* First add the attributes. */
      property = node->properties;
      while (property != NULL)
	{
	  if (property->children &&
	      property->children->content)
	    {
	      char *content = (char *) property->children->content;
	      plist = Fcons (Fcons (intern ((char *) property->name),
				    build_string (content)),
			     plist);
	    }
	  property = property->next;
	}
      result = Fcons (Fnreverse (plist), result);

      /* Then add the children of the node. */
      child = node->children;
      while (child != NULL)
	{
	  result = Fcons (make_dom (child), result);
	  child = child->next;
	}

      return Fnreverse (result);
    }
  else if (node->type == XML_TEXT_NODE || node->type == XML_CDATA_SECTION_NODE)
    {
      if (node->content)
	return build_string ((char *) node->content);
      else
	return Qnil;
    }
  else if (node->type == XML_COMMENT_NODE)
    {
      if (node->content)
	return list3 (intern ("comment"), Qnil,
		      build_string ((char *) node->content));
      else
	return Qnil;
    }
  else
    return Qnil;
}

Lisp_Object
parse_region (Lisp_Object start, Lisp_Object end, Lisp_Object base_url,
	      Lisp_Object discard_comments, bool htmlp)
{
  xmlDoc *doc;
  Lisp_Object result = Qnil;
  const char *burl = "";
  ptrdiff_t istart, iend, istart_byte, iend_byte;
  unsigned char *buftext;

  xmlCheckVersion (LIBXML_VERSION);

  validate_region (&start, &end);

  istart = XFIXNUM (start);
  iend = XFIXNUM (end);
  istart_byte = CHAR_TO_BYTE (istart);
  iend_byte = CHAR_TO_BYTE (iend);

  if (istart < GPT && GPT < iend)
    move_gap_both (iend, iend_byte);

  if (! NILP (base_url))
    {
      CHECK_STRING (base_url);
      burl = SSDATA (base_url);
    }

  buftext = BYTE_POS_ADDR (istart_byte);
#ifdef REL_ALLOC
  /* Prevent ralloc.c from relocating the current buffer while libxml2
     functions below read its text.  */
  r_alloc_inhibit_buffer_relocation (1);
#endif
  if (htmlp)
    doc = htmlReadMemory ((char *)buftext,
			  iend_byte - istart_byte, burl, "utf-8",
			  HTML_PARSE_RECOVER|HTML_PARSE_NONET|
			  HTML_PARSE_NOWARNING|HTML_PARSE_NOERROR|
			  HTML_PARSE_NOBLANKS);
  else
    doc = xmlReadMemory ((char *)buftext,
			 iend_byte - istart_byte, burl, "utf-8",
			 XML_PARSE_NONET|XML_PARSE_NOWARNING|
			 XML_PARSE_NOBLANKS |XML_PARSE_NOERROR);

#ifdef REL_ALLOC
  r_alloc_inhibit_buffer_relocation (0);
#endif
  /* If the assertion below fails, malloc was called inside the above
     libxml2 functions, and ralloc.c caused relocation of buffer text,
     so we could have read from unrelated memory.  */
  eassert (buftext == BYTE_POS_ADDR (istart_byte));

  if (doc != NULL)
    {
      Lisp_Object r = Qnil;
      if (NILP(discard_comments))
        {
          /* If the document has toplevel comments, then this should
             get us the nodes and the comments. */
          xmlNode *n = doc->children;

          while (n) {
            if (!NILP (r))
              result = Fcons (r, result);
            r = make_dom (n);
            n = n->next;
          }
        }

      if (NILP (result)) {
	/* The document doesn't have toplevel comments or we discarded
	   them.  Get the tree the proper way. */
	xmlNode *node = xmlDocGetRootElement (doc);
	if (node != NULL)
	  result = make_dom (node);
      } else
	result = Fcons (Qtop, Fcons (Qnil, Fnreverse (Fcons (r, result))));

      xmlFreeDoc (doc);
    }

  return result;
}

void
xml_cleanup_parser (void)
{
  if (libxml2_loaded_p ())
    xmlCleanupParser ();
}

<<<<<<< HEAD
=======
DEFUN ("libxml-parse-html-region", Flibxml_parse_html_region,
       Slibxml_parse_html_region,
       2, 4, 0,
       doc: /* Parse the region as an HTML document and return the parse tree.
If BASE-URL is non-nil, it is used to expand relative URLs.

If you want comments to be stripped, use the `xml-remove-comments'
function to strip comments before calling this function.  */)
  (Lisp_Object start, Lisp_Object end, Lisp_Object base_url, Lisp_Object discard_comments)
{
  if (init_libxml2_functions ())
    return parse_region (start, end, base_url, discard_comments, true);
  return Qnil;
}

DEFUN ("libxml-parse-xml-region", Flibxml_parse_xml_region,
       Slibxml_parse_xml_region,
       2, 4, 0,
       doc: /* Parse the region as an XML document and return the parse tree.
If BASE-URL is non-nil, it is used to expand relative URLs.

If you want comments to be stripped, use the `xml-remove-comments'
function to strip comments before calling this function.  */)
  (Lisp_Object start, Lisp_Object end, Lisp_Object base_url, Lisp_Object discard_comments)
{
  if (init_libxml2_functions ())
    return parse_region (start, end, base_url, discard_comments, false);
  return Qnil;
}
>>>>>>> 3bce7ec3
#endif /* HAVE_LIBXML2 */

//DEFUN ("libxml-available-p", Flibxml_available_p, Slibxml_available_p, 0, 0, 0,
//       doc: /* Return t if libxml2 support is available in this instance of Emacs.*/)
//  (void)
//{
//#ifdef HAVE_LIBXML2
//# ifdef WINDOWSNT
//  Lisp_Object found = Fassq (Qlibxml2, Vlibrary_cache);
//  if (CONSP (found))
//    return XCDR (found);
//  else
//    {
//      Lisp_Object status;
//      status = init_libxml2_functions () ? Qt : Qnil;
//      Vlibrary_cache = Fcons (Fcons (Qlibxml2, status), Vlibrary_cache);
//      return status;
//    }
//# else
//  return Qt;
//# endif /* WINDOWSNT */
//#else
//  return Qnil;
//#endif	/* HAVE_LIBXML2 */
//}<|MERGE_RESOLUTION|>--- conflicted
+++ resolved
@@ -268,8 +268,6 @@
     xmlCleanupParser ();
 }
 
-<<<<<<< HEAD
-=======
 DEFUN ("libxml-parse-html-region", Flibxml_parse_html_region,
        Slibxml_parse_html_region,
        2, 4, 0,
@@ -299,7 +297,6 @@
     return parse_region (start, end, base_url, discard_comments, false);
   return Qnil;
 }
->>>>>>> 3bce7ec3
 #endif /* HAVE_LIBXML2 */
 
 //DEFUN ("libxml-available-p", Flibxml_available_p, Slibxml_available_p, 0, 0, 0,
