/* Lisp parsing and input streams.

Copyright (C) 1985-1989, 1993-1995, 1997-2018 Free Software Foundation,
Inc.

This file is part of GNU Emacs.

GNU Emacs is free software: you can redistribute it and/or modify
it under the terms of the GNU General Public License as published by
the Free Software Foundation, either version 3 of the License, or (at
your option) any later version.

GNU Emacs is distributed in the hope that it will be useful,
but WITHOUT ANY WARRANTY; without even the implied warranty of
MERCHANTABILITY or FITNESS FOR A PARTICULAR PURPOSE.  See the
GNU General Public License for more details.

You should have received a copy of the GNU General Public License
along with GNU Emacs.  If not, see <https://www.gnu.org/licenses/>.  */

/* Tell globals.h to define tables needed by init_obarray.  */
#define DEFINE_SYMBOLS

#include <config.h>
#include "sysstdio.h"
#include <stdlib.h>
#include <sys/types.h>
#include <sys/stat.h>
#include <sys/file.h>
#include <errno.h>
#include <math.h>
#include <stat-time.h>
#include "lisp.h"
#include "dispextern.h"
#include "intervals.h"
#include "character.h"
#include "buffer.h"
#include "charset.h"
#include <epaths.h>
#include "commands.h"
#include "keyboard.h"
#include "systime.h"
#include "termhooks.h"
#include "blockinput.h"
#include <c-ctype.h>

#ifdef HAVE_NS
#include "nsterm.h"
#endif

#include <unistd.h>

#ifdef HAVE_SETLOCALE
#include <locale.h>
#endif /* HAVE_SETLOCALE */

#include <fcntl.h>

#ifdef HAVE_FSEEKO
#define file_offset off_t
#define file_tell ftello
#else
#define file_offset long
#define file_tell ftell
#endif

/* The objects or placeholders read with the #n=object form.

   A hash table maps a number to either a placeholder (while the
   object is still being parsed, in case it's referenced within its
   own definition) or to the completed object.  With small integers
   for keys, it's effectively little more than a vector, but it'll
   manage any needed resizing for us.

   The variable must be reset to an empty hash table before all
   top-level calls to read0.  In between calls, it may be an empty
   hash table left unused from the previous call (to reduce
   allocations), or nil.  */
static Lisp_Object read_objects_map;

/* The recursive objects read with the #n=object form.

   Objects that might have circular references are stored here, so
   that recursive substitution knows not to keep processing them
   multiple times.

   Only objects that are completely processed, including substituting
   references to themselves (but not necessarily replacing
   placeholders for other objects still being read), are stored.

   A hash table is used for efficient lookups of keys.  We don't care
   what the value slots hold.  The variable must be set to an empty
   hash table before all top-level calls to read0.  In between calls,
   it may be an empty hash table left unused from the previous call
   (to reduce allocations), or nil.  */
static Lisp_Object read_objects_completed;

/* For use within read-from-string (this reader is non-reentrant!!)  */
static ptrdiff_t read_from_string_index;
static ptrdiff_t read_from_string_index_byte;
static ptrdiff_t read_from_string_limit;

/* Number of characters read in the current call to Fread or
   Fread_from_string.  */
static EMACS_INT readchar_count;

/* This contains the last string skipped with #@.  */
static char *saved_doc_string;
/* Length of buffer allocated in saved_doc_string.  */
static ptrdiff_t saved_doc_string_size;
/* Length of actual data in saved_doc_string.  */
static ptrdiff_t saved_doc_string_length;
/* This is the file position that string came from.  */
static file_offset saved_doc_string_position;

/* This contains the previous string skipped with #@.
   We copy it from saved_doc_string when a new string
   is put in saved_doc_string.  */
static char *prev_saved_doc_string;
/* Length of buffer allocated in prev_saved_doc_string.  */
static ptrdiff_t prev_saved_doc_string_size;
/* Length of actual data in prev_saved_doc_string.  */
static ptrdiff_t prev_saved_doc_string_length;
/* This is the file position that string came from.  */
static file_offset prev_saved_doc_string_position;

/* True means inside a new-style backquote with no surrounding
   parentheses.  Fread initializes this to the value of
   `force_new_style_backquotes', so we need not specbind it or worry
   about what happens to it when there is an error.  */
static bool new_backquote_flag;

/* A list of file names for files being loaded in Fload.  Used to
   check for recursive loads.  */

static Lisp_Object Vloads_in_progress;

static int read_emacs_mule_char (int, int (*) (int, Lisp_Object),
                                 Lisp_Object);

static void build_load_history (Lisp_Object, bool);

/* Functions that read one byte from the current source READCHARFUN
   or unreads one byte.  If the integer argument C is -1, it returns
   one read byte, or -1 when there's no more byte in the source.  If C
   is 0 or positive, it unreads C, and the return value is not
   interesting.  */

static int readbyte_for_lambda (int, Lisp_Object);
static int readbyte_from_file (int, Lisp_Object);
static int readbyte_from_string (int, Lisp_Object);

/* Handle unreading and rereading of characters.
   Write READCHAR to read a character,
   UNREAD(c) to unread c to be read again.

   These macros correctly read/unread multibyte characters.  */

#define READCHAR readchar (readcharfun, NULL)
#define UNREAD(c) unreadchar (readcharfun, c)

/* Same as READCHAR but set *MULTIBYTE to the multibyteness of the source.  */
#define READCHAR_REPORT_MULTIBYTE(multibyte) readchar (readcharfun, multibyte)

/* When READCHARFUN is Qget_file_char, Qget_emacs_mule_file_char,
   Qlambda, or a cons, we use this to keep an unread character because
   a file stream can't handle multibyte-char unreading.  The value -1
   means that there's no unread character.  */
static int unread_char;

static int
readchar (Lisp_Object readcharfun, bool *multibyte)
{
  Lisp_Object tem;
  register int c;
  int (*readbyte) (int, Lisp_Object);
  unsigned char buf[MAX_MULTIBYTE_LENGTH];
  int i, len;
  bool emacs_mule_encoding = 0;

  if (multibyte)
    *multibyte = 0;

  readchar_count++;

  if (BUFFERP (readcharfun))
    {
      register struct buffer *inbuffer = XBUFFER (readcharfun);

      ptrdiff_t pt_byte = BUF_PT_BYTE (inbuffer);

      if (! BUFFER_LIVE_P (inbuffer))
	return -1;

      if (pt_byte >= BUF_ZV_BYTE (inbuffer))
	return -1;

      if (! NILP (BVAR (inbuffer, enable_multibyte_characters)))
	{
	  /* Fetch the character code from the buffer.  */
	  unsigned char *p = BUF_BYTE_ADDRESS (inbuffer, pt_byte);
	  BUF_INC_POS (inbuffer, pt_byte);
	  c = STRING_CHAR (p);
	  if (multibyte)
	    *multibyte = 1;
	}
      else
	{
	  c = BUF_FETCH_BYTE (inbuffer, pt_byte);
	  if (! ASCII_CHAR_P (c))
	    c = BYTE8_TO_CHAR (c);
	  pt_byte++;
	}
      SET_BUF_PT_BOTH (inbuffer, BUF_PT (inbuffer) + 1, pt_byte);

      return c;
    }
  if (MARKERP (readcharfun))
    {
      register struct buffer *inbuffer = XMARKER (readcharfun)->buffer;

      ptrdiff_t bytepos = marker_byte_position (readcharfun);

      if (bytepos >= BUF_ZV_BYTE (inbuffer))
	return -1;

      if (! NILP (BVAR (inbuffer, enable_multibyte_characters)))
	{
	  /* Fetch the character code from the buffer.  */
	  unsigned char *p = BUF_BYTE_ADDRESS (inbuffer, bytepos);
	  BUF_INC_POS (inbuffer, bytepos);
	  c = STRING_CHAR (p);
	  if (multibyte)
	    *multibyte = 1;
	}
      else
	{
	  c = BUF_FETCH_BYTE (inbuffer, bytepos);
	  if (! ASCII_CHAR_P (c))
	    c = BYTE8_TO_CHAR (c);
	  bytepos++;
	}

      XMARKER (readcharfun)->bytepos = bytepos;
      XMARKER (readcharfun)->charpos++;

      return c;
    }

  if (EQ (readcharfun, Qlambda))
    {
      readbyte = readbyte_for_lambda;
      goto read_multibyte;
    }

  if (EQ (readcharfun, Qget_file_char))
    {
      readbyte = readbyte_from_file;
      goto read_multibyte;
    }

  if (STRINGP (readcharfun))
    {
      if (read_from_string_index >= read_from_string_limit)
	c = -1;
      else if (STRING_MULTIBYTE (readcharfun))
	{
	  if (multibyte)
	    *multibyte = 1;
	  FETCH_STRING_CHAR_ADVANCE_NO_CHECK (c, readcharfun,
					      read_from_string_index,
					      read_from_string_index_byte);
	}
      else
	{
	  c = SREF (readcharfun, read_from_string_index_byte);
	  read_from_string_index++;
	  read_from_string_index_byte++;
	}
      return c;
    }

  if (CONSP (readcharfun) && STRINGP (XCAR (readcharfun)))
    {
      /* This is the case that read_vector is reading from a unibyte
	 string that contains a byte sequence previously skipped
	 because of #@NUMBER.  The car part of readcharfun is that
	 string, and the cdr part is a value of readcharfun given to
	 read_vector.  */
      readbyte = readbyte_from_string;
      if (EQ (XCDR (readcharfun), Qget_emacs_mule_file_char))
	emacs_mule_encoding = 1;
      goto read_multibyte;
    }

  if (EQ (readcharfun, Qget_emacs_mule_file_char))
    {
      readbyte = readbyte_from_file;
      emacs_mule_encoding = 1;
      goto read_multibyte;
    }

  tem = call0 (readcharfun);

  if (NILP (tem))
    return -1;
  return XINT (tem);

 read_multibyte:
  if (unread_char >= 0)
    {
      c = unread_char;
      unread_char = -1;
      return c;
    }
  c = (*readbyte) (-1, readcharfun);
  if (c < 0)
    return c;
  if (multibyte)
    *multibyte = 1;
  if (ASCII_CHAR_P (c))
    return c;
  if (emacs_mule_encoding)
    return read_emacs_mule_char (c, readbyte, readcharfun);
  i = 0;
  buf[i++] = c;
  len = BYTES_BY_CHAR_HEAD (c);
  while (i < len)
    {
      buf[i++] = c = (*readbyte) (-1, readcharfun);
      if (c < 0 || ! TRAILING_CODE_P (c))
	{
	  for (i -= c < 0; 0 < --i; )
	    (*readbyte) (buf[i], readcharfun);
	  return BYTE8_TO_CHAR (buf[0]);
	}
    }
  return STRING_CHAR (buf);
}

#define FROM_FILE_P(readcharfun)			\
  (EQ (readcharfun, Qget_file_char)			\
   || EQ (readcharfun, Qget_emacs_mule_file_char))

static void
skip_dyn_bytes (Lisp_Object readcharfun, ptrdiff_t n)
{
  if (FROM_FILE_P (readcharfun))
    {
      block_input ();		/* FIXME: Not sure if it's needed.  */
      fseek (infile->stream, n - infile->lookahead, SEEK_CUR);
      unblock_input ();
      infile->lookahead = 0;
    }
  else
    { /* We're not reading directly from a file.  In that case, it's difficult
	 to reliably count bytes, since these are usually meant for the file's
	 encoding, whereas we're now typically in the internal encoding.
	 But luckily, skip_dyn_bytes is used to skip over a single
	 dynamic-docstring (or dynamic byte-code) which is always quoted such
	 that \037 is the final char.  */
      int c;
      do {
	c = READCHAR;
      } while (c >= 0 && c != '\037');
    }
}

static void
skip_dyn_eof (Lisp_Object readcharfun)
{
  if (FROM_FILE_P (readcharfun))
    {
      block_input ();		/* FIXME: Not sure if it's needed.  */
      fseek (infile->stream, 0, SEEK_END);
      unblock_input ();
      infile->lookahead = 0;
    }
  else
    while (READCHAR >= 0);
}

/* Unread the character C in the way appropriate for the stream READCHARFUN.
   If the stream is a user function, call it with the char as argument.  */

static void
unreadchar (Lisp_Object readcharfun, int c)
{
  readchar_count--;
  if (c == -1)
    /* Don't back up the pointer if we're unreading the end-of-input mark,
       since readchar didn't advance it when we read it.  */
    ;
  else if (BUFFERP (readcharfun))
    {
      struct buffer *b = XBUFFER (readcharfun);
      ptrdiff_t charpos = BUF_PT (b);
      ptrdiff_t bytepos = BUF_PT_BYTE (b);

      if (! NILP (BVAR (b, enable_multibyte_characters)))
	BUF_DEC_POS (b, bytepos);
      else
	bytepos--;

      SET_BUF_PT_BOTH (b, charpos - 1, bytepos);
    }
  else if (MARKERP (readcharfun))
    {
      struct buffer *b = XMARKER (readcharfun)->buffer;
      ptrdiff_t bytepos = XMARKER (readcharfun)->bytepos;

      XMARKER (readcharfun)->charpos--;
      if (! NILP (BVAR (b, enable_multibyte_characters)))
	BUF_DEC_POS (b, bytepos);
      else
	bytepos--;

      XMARKER (readcharfun)->bytepos = bytepos;
    }
  else if (STRINGP (readcharfun))
    {
      read_from_string_index--;
      read_from_string_index_byte
	= string_char_to_byte (readcharfun, read_from_string_index);
    }
  else if (CONSP (readcharfun) && STRINGP (XCAR (readcharfun)))
    {
      unread_char = c;
    }
  else if (EQ (readcharfun, Qlambda))
    {
      unread_char = c;
    }
  else if (FROM_FILE_P (readcharfun))
    {
      unread_char = c;
    }
  else
    call1 (readcharfun, make_number (c));
}

static int
readbyte_for_lambda (int c, Lisp_Object readcharfun)
{
  return read_bytecode_char (c >= 0);
}


static int
readbyte_from_stdio (void)
{
  if (infile->lookahead)
    return infile->buf[--infile->lookahead];

  int c;
  FILE *instream = infile->stream;

  block_input ();

  /* Interrupted reads have been observed while reading over the network.  */
  while ((c = getc_unlocked (instream)) == EOF && errno == EINTR
	 && ferror_unlocked (instream))
    {
      unblock_input ();
      maybe_quit ();
      block_input ();
      clearerr_unlocked (instream);
    }

  unblock_input ();

  return (c == EOF ? -1 : c);
}

static int
readbyte_from_file (int c, Lisp_Object readcharfun)
{
  if (c >= 0)
    {
      eassert (infile->lookahead < sizeof infile->buf);
      infile->buf[infile->lookahead++] = c;
      return 0;
    }

  return readbyte_from_stdio ();
}

static int
readbyte_from_string (int c, Lisp_Object readcharfun)
{
  Lisp_Object string = XCAR (readcharfun);

  if (c >= 0)
    {
      read_from_string_index--;
      read_from_string_index_byte
	= string_char_to_byte (string, read_from_string_index);
    }

  if (read_from_string_index >= read_from_string_limit)
    c = -1;
  else
    FETCH_STRING_CHAR_ADVANCE (c, string,
			       read_from_string_index,
			       read_from_string_index_byte);
  return c;
}


/* Read one non-ASCII character from INFILE.  The character is
   encoded in `emacs-mule' and the first byte is already read in
   C.  */

static int
read_emacs_mule_char (int c, int (*readbyte) (int, Lisp_Object), Lisp_Object readcharfun)
{
  /* Emacs-mule coding uses at most 4-byte for one character.  */
  unsigned char buf[4];
  int len = emacs_mule_bytes[c];
  struct charset *charset;
  int i;
  unsigned code;

  if (len == 1)
    /* C is not a valid leading-code of `emacs-mule'.  */
    return BYTE8_TO_CHAR (c);

  i = 0;
  buf[i++] = c;
  while (i < len)
    {
      buf[i++] = c = (*readbyte) (-1, readcharfun);
      if (c < 0xA0)
	{
	  for (i -= c < 0; 0 < --i; )
	    (*readbyte) (buf[i], readcharfun);
	  return BYTE8_TO_CHAR (buf[0]);
	}
    }

  if (len == 2)
    {
      charset = CHARSET_FROM_ID (emacs_mule_charset[buf[0]]);
      code = buf[1] & 0x7F;
    }
  else if (len == 3)
    {
      if (buf[0] == EMACS_MULE_LEADING_CODE_PRIVATE_11
	  || buf[0] == EMACS_MULE_LEADING_CODE_PRIVATE_12)
	{
	  charset = CHARSET_FROM_ID (emacs_mule_charset[buf[1]]);
	  code = buf[2] & 0x7F;
	}
      else
	{
	  charset = CHARSET_FROM_ID (emacs_mule_charset[buf[0]]);
	  code = ((buf[1] << 8) | buf[2]) & 0x7F7F;
	}
    }
  else
    {
      charset = CHARSET_FROM_ID (emacs_mule_charset[buf[1]]);
      code = ((buf[2] << 8) | buf[3]) & 0x7F7F;
    }
  c = DECODE_CHAR (charset, code);
  if (c < 0)
    Fsignal (Qinvalid_read_syntax,
	     list1 (build_string ("invalid multibyte form")));
  return c;
}


/* An in-progress substitution of OBJECT for PLACEHOLDER.  */
struct subst
{
  Lisp_Object object;
  Lisp_Object placeholder;

  /* Hash table of subobjects of OBJECT that might be circular.  If
     Qt, all such objects might be circular.  */
  Lisp_Object completed;

  /* List of subobjects of OBJECT that have already been visited.  */
  Lisp_Object seen;
};

static Lisp_Object read0 (Lisp_Object);
static Lisp_Object read1 (Lisp_Object, int *, bool);

static Lisp_Object read_list (bool, Lisp_Object);
static Lisp_Object read_vector (Lisp_Object, bool);

static Lisp_Object substitute_object_recurse (struct subst *, Lisp_Object);
static void substitute_in_interval (INTERVAL, void *);


/* Get a character from the tty.  */

/* Read input events until we get one that's acceptable for our purposes.

   If NO_SWITCH_FRAME, switch-frame events are stashed
   until we get a character we like, and then stuffed into
   unread_switch_frame.

   If ASCII_REQUIRED, check function key events to see
   if the unmodified version of the symbol has a Qascii_character
   property, and use that character, if present.

   If ERROR_NONASCII, signal an error if the input we
   get isn't an ASCII character with modifiers.  If it's false but
   ASCII_REQUIRED is true, just re-read until we get an ASCII
   character.

   If INPUT_METHOD, invoke the current input method
   if the character warrants that.

   If SECONDS is a number, wait that many seconds for input, and
   return Qnil if no input arrives within that time.  */

static Lisp_Object
read_filtered_event (bool no_switch_frame, bool ascii_required,
		     bool error_nonascii, bool input_method, Lisp_Object seconds)
{
  Lisp_Object val, delayed_switch_frame;
  struct timespec end_time;

#ifdef HAVE_WINDOW_SYSTEM
  if (display_hourglass_p)
    cancel_hourglass ();
#endif

  delayed_switch_frame = Qnil;

  /* Compute timeout.  */
  if (NUMBERP (seconds))
    {
      double duration = XFLOATINT (seconds);
      struct timespec wait_time = dtotimespec (duration);
      end_time = timespec_add (current_timespec (), wait_time);
    }

  /* Read until we get an acceptable event.  */
 retry:
  do
    val = read_char (0, Qnil, (input_method ? Qnil : Qt), 0,
		     NUMBERP (seconds) ? &end_time : NULL);
  while (INTEGERP (val) && XINT (val) == -2); /* wrong_kboard_jmpbuf */

  if (BUFFERP (val))
    goto retry;

  /* `switch-frame' events are put off until after the next ASCII
     character.  This is better than signaling an error just because
     the last characters were typed to a separate minibuffer frame,
     for example.  Eventually, some code which can deal with
     switch-frame events will read it and process it.  */
  if (no_switch_frame
      && EVENT_HAS_PARAMETERS (val)
      && EQ (EVENT_HEAD_KIND (EVENT_HEAD (val)), Qswitch_frame))
    {
      delayed_switch_frame = val;
      goto retry;
    }

  if (ascii_required && !(NUMBERP (seconds) && NILP (val)))
    {
      /* Convert certain symbols to their ASCII equivalents.  */
      if (SYMBOLP (val))
	{
	  Lisp_Object tem, tem1;
	  tem = Fget (val, Qevent_symbol_element_mask);
	  if (!NILP (tem))
	    {
	      tem1 = Fget (Fcar (tem), Qascii_character);
	      /* Merge this symbol's modifier bits
		 with the ASCII equivalent of its basic code.  */
	      if (!NILP (tem1))
		XSETFASTINT (val, XINT (tem1) | XINT (Fcar (Fcdr (tem))));
	    }
	}

      /* If we don't have a character now, deal with it appropriately.  */
      if (!INTEGERP (val))
	{
	  if (error_nonascii)
	    {
	      Vunread_command_events = list1 (val);
	      error ("Non-character input-event");
	    }
	  else
	    goto retry;
	}
    }

  if (! NILP (delayed_switch_frame))
    unread_switch_frame = delayed_switch_frame;

#if 0

#ifdef HAVE_WINDOW_SYSTEM
  if (display_hourglass_p)
    start_hourglass ();
#endif

#endif

  return val;
}

DEFUN ("read-char", Fread_char, Sread_char, 0, 3, 0,
       doc: /* Read a character from the command input (keyboard or macro).
It is returned as a number.
If the character has modifiers, they are resolved and reflected to the
character code if possible (e.g. C-SPC -> 0).

If the user generates an event which is not a character (i.e. a mouse
click or function key event), `read-char' signals an error.  As an
exception, switch-frame events are put off until non-character events
can be read.
If you want to read non-character events, or ignore them, call
`read-event' or `read-char-exclusive' instead.

If the optional argument PROMPT is non-nil, display that as a prompt.
If the optional argument INHERIT-INPUT-METHOD is non-nil and some
input method is turned on in the current buffer, that input method
is used for reading a character.
If the optional argument SECONDS is non-nil, it should be a number
specifying the maximum number of seconds to wait for input.  If no
input arrives in that time, return nil.  SECONDS may be a
floating-point value.  */)
  (Lisp_Object prompt, Lisp_Object inherit_input_method, Lisp_Object seconds)
{
  Lisp_Object val;

  if (! NILP (prompt))
    message_with_string ("%s", prompt, 0);
  val = read_filtered_event (1, 1, 1, ! NILP (inherit_input_method), seconds);

  return (NILP (val) ? Qnil
	  : make_number (char_resolve_modifier_mask (XINT (val))));
}

DEFUN ("read-event", Fread_event, Sread_event, 0, 3, 0,
       doc: /* Read an event object from the input stream.
If the optional argument PROMPT is non-nil, display that as a prompt.
If the optional argument INHERIT-INPUT-METHOD is non-nil and some
input method is turned on in the current buffer, that input method
is used for reading a character.
If the optional argument SECONDS is non-nil, it should be a number
specifying the maximum number of seconds to wait for input.  If no
input arrives in that time, return nil.  SECONDS may be a
floating-point value.  */)
  (Lisp_Object prompt, Lisp_Object inherit_input_method, Lisp_Object seconds)
{
  if (! NILP (prompt))
    message_with_string ("%s", prompt, 0);
  return read_filtered_event (0, 0, 0, ! NILP (inherit_input_method), seconds);
}

DEFUN ("read-char-exclusive", Fread_char_exclusive, Sread_char_exclusive, 0, 3, 0,
       doc: /* Read a character from the command input (keyboard or macro).
It is returned as a number.  Non-character events are ignored.
If the character has modifiers, they are resolved and reflected to the
character code if possible (e.g. C-SPC -> 0).

If the optional argument PROMPT is non-nil, display that as a prompt.
If the optional argument INHERIT-INPUT-METHOD is non-nil and some
input method is turned on in the current buffer, that input method
is used for reading a character.
If the optional argument SECONDS is non-nil, it should be a number
specifying the maximum number of seconds to wait for input.  If no
input arrives in that time, return nil.  SECONDS may be a
floating-point value.  */)
  (Lisp_Object prompt, Lisp_Object inherit_input_method, Lisp_Object seconds)
{
  Lisp_Object val;

  if (! NILP (prompt))
    message_with_string ("%s", prompt, 0);

  val = read_filtered_event (1, 1, 0, ! NILP (inherit_input_method), seconds);

  return (NILP (val) ? Qnil
	  : make_number (char_resolve_modifier_mask (XINT (val))));
}

DEFUN ("get-file-char", Fget_file_char, Sget_file_char, 0, 0, 0,
       doc: /* Don't use this yourself.  */)
  (void)
{
  if (!infile)
    error ("get-file-char misused");
  return make_number (readbyte_from_stdio ());
}




/* Return true if the lisp code read using READCHARFUN defines a non-nil
   `lexical-binding' file variable.  After returning, the stream is
   positioned following the first line, if it is a comment or #! line,
   otherwise nothing is read.  */

static bool
lisp_file_lexically_bound_p (Lisp_Object readcharfun)
{
  int ch = READCHAR;

  if (ch == '#')
    {
      ch = READCHAR;
      if (ch != '!')
        {
          UNREAD (ch);
          UNREAD ('#');
          return 0;
        }
      while (ch != '\n' && ch != EOF)
        ch = READCHAR;
      if (ch == '\n') ch = READCHAR;
      /* It is OK to leave the position after a #! line, since
         that is what read1 does.  */
    }

  if (ch != ';')
    /* The first line isn't a comment, just give up.  */
    {
      UNREAD (ch);
      return 0;
    }
  else
    /* Look for an appropriate file-variable in the first line.  */
    {
      bool rv = 0;
      enum {
	NOMINAL, AFTER_FIRST_DASH, AFTER_ASTERIX
      } beg_end_state = NOMINAL;
      bool in_file_vars = 0;

#define UPDATE_BEG_END_STATE(ch)				\
  if (beg_end_state == NOMINAL)					\
    beg_end_state = (ch == '-' ? AFTER_FIRST_DASH : NOMINAL);	\
  else if (beg_end_state == AFTER_FIRST_DASH)			\
    beg_end_state = (ch == '*' ? AFTER_ASTERIX : NOMINAL);	\
  else if (beg_end_state == AFTER_ASTERIX)			\
    {								\
      if (ch == '-')						\
	in_file_vars = !in_file_vars;				\
      beg_end_state = NOMINAL;					\
    }

      /* Skip until we get to the file vars, if any.  */
      do
	{
	  ch = READCHAR;
	  UPDATE_BEG_END_STATE (ch);
	}
      while (!in_file_vars && ch != '\n' && ch != EOF);

      while (in_file_vars)
	{
	  char var[100], val[100];
	  unsigned i;

	  ch = READCHAR;

	  /* Read a variable name.  */
	  while (ch == ' ' || ch == '\t')
	    ch = READCHAR;

	  i = 0;
	  while (ch != ':' && ch != '\n' && ch != EOF && in_file_vars)
	    {
	      if (i < sizeof var - 1)
		var[i++] = ch;
	      UPDATE_BEG_END_STATE (ch);
	      ch = READCHAR;
	    }

	  /* Stop scanning if no colon was found before end marker.  */
	  if (!in_file_vars || ch == '\n' || ch == EOF)
	    break;

	  while (i > 0 && (var[i - 1] == ' ' || var[i - 1] == '\t'))
	    i--;
	  var[i] = '\0';

	  if (ch == ':')
	    {
	      /* Read a variable value.  */
	      ch = READCHAR;

	      while (ch == ' ' || ch == '\t')
		ch = READCHAR;

	      i = 0;
	      while (ch != ';' && ch != '\n' && ch != EOF && in_file_vars)
		{
		  if (i < sizeof val - 1)
		    val[i++] = ch;
		  UPDATE_BEG_END_STATE (ch);
		  ch = READCHAR;
		}
	      if (! in_file_vars)
		/* The value was terminated by an end-marker, which remove.  */
		i -= 3;
	      while (i > 0 && (val[i - 1] == ' ' || val[i - 1] == '\t'))
		i--;
	      val[i] = '\0';

	      if (strcmp (var, "lexical-binding") == 0)
		/* This is it...  */
		{
		  rv = (strcmp (val, "nil") != 0);
		  break;
		}
	    }
	}

      while (ch != '\n' && ch != EOF)
	ch = READCHAR;

      return rv;
    }
}

/* Value is a version number of byte compiled code if the file
   associated with file descriptor FD is a compiled Lisp file that's
   safe to load.  Only files compiled with Emacs are safe to load.
   Files compiled with XEmacs can lead to a crash in Fbyte_code
   because of an incompatible change in the byte compiler.  */

static int
safe_to_load_version (int fd)
{
  char buf[512];
  int nbytes, i;
  int version = 1;

  /* Read the first few bytes from the file, and look for a line
     specifying the byte compiler version used.  */
  nbytes = emacs_read_quit (fd, buf, sizeof buf);
  if (nbytes > 0)
    {
      /* Skip to the next newline, skipping over the initial `ELC'
	 with NUL bytes following it, but note the version.  */
      for (i = 0; i < nbytes && buf[i] != '\n'; ++i)
	if (i == 4)
	  version = buf[i];

      if (i >= nbytes
	  || fast_c_string_match_ignore_case (Vbytecomp_version_regexp,
					      buf + i, nbytes - i) < 0)
	version = 0;
    }

  lseek (fd, 0, SEEK_SET);
  return version;
}


/* Callback for record_unwind_protect.  Restore the old load list OLD,
   after loading a file successfully.  */

static void
record_load_unwind (Lisp_Object old)
{
  Vloads_in_progress = old;
}

/* This handler function is used via internal_condition_case_1.  */

static Lisp_Object
load_error_handler (Lisp_Object data)
{
  return Qnil;
}

static _Noreturn void
load_error_old_style_backquotes (void)
{
  if (NILP (Vload_file_name))
    xsignal1 (Qerror, build_string ("Old-style backquotes detected!"));
  else
    {
      AUTO_STRING (format, "Loading `%s': old-style backquotes detected!");
      xsignal1 (Qerror, CALLN (Fformat_message, format, Vload_file_name));
    }
}

static void
load_warn_unescaped_character_literals (Lisp_Object file)
{
  if (NILP (Vlread_unescaped_character_literals)) return;
  CHECK_CONS (Vlread_unescaped_character_literals);
  Lisp_Object format =
    build_string ("Loading `%s': unescaped character literals %s detected!");
  Lisp_Object separator = build_string (", ");
  Lisp_Object inner_format = build_string ("`?%c'");
  CALLN (Fmessage,
         format, file,
         Fmapconcat (list3 (Qlambda, list1 (Qchar),
                            list3 (Qformat, inner_format, Qchar)),
                     Fsort (Vlread_unescaped_character_literals, Qlss),
                     separator));
}

DEFUN ("get-load-suffixes", Fget_load_suffixes, Sget_load_suffixes, 0, 0, 0,
       doc: /* Return the suffixes that `load' should try if a suffix is \
required.
This uses the variables `load-suffixes' and `load-file-rep-suffixes'.  */)
  (void)
{
  Lisp_Object lst = Qnil, suffixes = Vload_suffixes, suffix, ext;
  while (CONSP (suffixes))
    {
      Lisp_Object exts = Vload_file_rep_suffixes;
      suffix = XCAR (suffixes);
      suffixes = XCDR (suffixes);
      while (CONSP (exts))
	{
	  ext = XCAR (exts);
	  exts = XCDR (exts);
	  lst = Fcons (concat2 (suffix, ext), lst);
	}
    }
  return Fnreverse (lst);
}

/* Returns true if STRING ends with SUFFIX */
static bool
suffix_p (Lisp_Object string, const char *suffix)
{
  ptrdiff_t suffix_len = strlen (suffix);
  ptrdiff_t string_len = SBYTES (string);

  return string_len >= suffix_len && !strcmp (SSDATA (string) + string_len - suffix_len, suffix);
}

static void
close_infile_unwind (void *arg)
{
  FILE *stream = arg;
  eassert (infile == NULL || infile->stream == stream);
  infile = NULL;
  fclose (stream);
}

DEFUN ("load", Fload, Sload, 1, 5, 0,
       doc: /* Execute a file of Lisp code named FILE.
First try FILE with `.elc' appended, then try with `.el', then try
with a system-dependent suffix of dynamic modules (see `load-suffixes'),
then try FILE unmodified (the exact suffixes in the exact order are
determined by `load-suffixes').  Environment variable references in
FILE are replaced with their values by calling `substitute-in-file-name'.
This function searches the directories in `load-path'.

If optional second arg NOERROR is non-nil,
report no error if FILE doesn't exist.
Print messages at start and end of loading unless
optional third arg NOMESSAGE is non-nil (but `force-load-messages'
overrides that).
If optional fourth arg NOSUFFIX is non-nil, don't try adding
suffixes to the specified name FILE.
If optional fifth arg MUST-SUFFIX is non-nil, insist on
the suffix `.elc' or `.el' or the module suffix; don't accept just
FILE unless it ends in one of those suffixes or includes a directory name.

If NOSUFFIX is nil, then if a file could not be found, try looking for
a different representation of the file by adding non-empty suffixes to
its name, before trying another file.  Emacs uses this feature to find
compressed versions of files when Auto Compression mode is enabled.
If NOSUFFIX is non-nil, disable this feature.

The suffixes that this function tries out, when NOSUFFIX is nil, are
given by the return value of `get-load-suffixes' and the values listed
in `load-file-rep-suffixes'.  If MUST-SUFFIX is non-nil, only the
return value of `get-load-suffixes' is used, i.e. the file name is
required to have a non-empty suffix.

When searching suffixes, this function normally stops at the first
one that exists.  If the option `load-prefer-newer' is non-nil,
however, it tries all suffixes, and uses whichever file is the newest.

Loading a file records its definitions, and its `provide' and
`require' calls, in an element of `load-history' whose
car is the file name loaded.  See `load-history'.

While the file is in the process of being loaded, the variable
`load-in-progress' is non-nil and the variable `load-file-name'
is bound to the file's name.

Return t if the file exists and loads successfully.  */)
  (Lisp_Object file, Lisp_Object noerror, Lisp_Object nomessage,
   Lisp_Object nosuffix, Lisp_Object must_suffix)
{
  FILE *stream UNINIT;
  int fd;
  int fd_index UNINIT;
  ptrdiff_t count = SPECPDL_INDEX ();
  Lisp_Object found, efound, hist_file_name;
  /* True means we printed the ".el is newer" message.  */
  bool newer = 0;
  /* True means we are loading a compiled file.  */
  bool compiled = 0;
  Lisp_Object handler;
  bool safe_p = 1;
  const char *fmode = "r" FOPEN_TEXT;
  int version;

  CHECK_STRING (file);

  /* If file name is magic, call the handler.  */
  /* This shouldn't be necessary any more now that `openp' handles it right.
    handler = Ffind_file_name_handler (file, Qload);
    if (!NILP (handler))
      return call5 (handler, Qload, file, noerror, nomessage, nosuffix); */

  /* The presence of this call is the result of a historical accident:
     it used to be in every file-operation and when it got removed
     everywhere, it accidentally stayed here.  Since then, enough people
     supposedly have things like (load "$PROJECT/foo.el") in their .emacs
     that it seemed risky to remove.  */
  if (! NILP (noerror))
    {
      file = internal_condition_case_1 (Fsubstitute_in_file_name, file,
					Qt, load_error_handler);
      if (NILP (file))
	return Qnil;
    }
  else
    file = Fsubstitute_in_file_name (file);

  /* Avoid weird lossage with null string as arg,
     since it would try to load a directory as a Lisp file.  */
  if (SCHARS (file) == 0)
    {
      fd = -1;
      errno = ENOENT;
    }
  else
    {
      Lisp_Object suffixes;
      found = Qnil;

      if (! NILP (must_suffix))
	{
	  /* Don't insist on adding a suffix if FILE already ends with one.  */
	  if (suffix_p (file, ".el")
	      || suffix_p (file, ".elc")
#ifdef HAVE_MODULES
	      || suffix_p (file, MODULES_SUFFIX)
#endif
	      )
	    must_suffix = Qnil;
	  /* Don't insist on adding a suffix
	     if the argument includes a directory name.  */
	  else if (! NILP (Ffile_name_directory (file)))
	    must_suffix = Qnil;
	}

      if (!NILP (nosuffix))
	suffixes = Qnil;
      else
	{
	  suffixes = Fget_load_suffixes ();
	  if (NILP (must_suffix))
	    suffixes = CALLN (Fappend, suffixes, Vload_file_rep_suffixes);
	}

      fd = openp (Vload_path, file, suffixes, &found, Qnil, load_prefer_newer);
    }

  if (fd == -1)
    {
      if (NILP (noerror))
	report_file_error ("Cannot open load file", file);
      return Qnil;
    }

  /* Tell startup.el whether or not we found the user's init file.  */
  if (EQ (Qt, Vuser_init_file))
    Vuser_init_file = found;

  /* If FD is -2, that means openp found a magic file.  */
  if (fd == -2)
    {
      if (NILP (Fequal (found, file)))
	/* If FOUND is a different file name from FILE,
	   find its handler even if we have already inhibited
	   the `load' operation on FILE.  */
	handler = Ffind_file_name_handler (found, Qt);
      else
	handler = Ffind_file_name_handler (found, Qload);
      if (! NILP (handler))
	return call5 (handler, Qload, found, noerror, nomessage, Qt);
#ifdef DOS_NT
      /* Tramp has to deal with semi-broken packages that prepend
	 drive letters to remote files.  For that reason, Tramp
	 catches file operations that test for file existence, which
	 makes openp think X:/foo.elc files are remote.  However,
	 Tramp does not catch `load' operations for such files, so we
	 end up with a nil as the `load' handler above.  If we would
	 continue with fd = -2, we will behave wrongly, and in
	 particular try reading a .elc file in the "rt" mode instead
	 of "rb".  See bug #9311 for the results.  To work around
	 this, we try to open the file locally, and go with that if it
	 succeeds.  */
      fd = emacs_open (SSDATA (ENCODE_FILE (found)), O_RDONLY, 0);
      if (fd == -1)
	fd = -2;
#endif
    }

  if (0 <= fd)
    {
      fd_index = SPECPDL_INDEX ();
      record_unwind_protect_int (close_file_unwind, fd);
    }

#ifdef HAVE_MODULES
  bool is_module = suffix_p (found, MODULES_SUFFIX);
#else
  bool is_module = false;
#endif

  /* Check if we're stuck in a recursive load cycle.

     2000-09-21: It's not possible to just check for the file loaded
     being a member of Vloads_in_progress.  This fails because of the
     way the byte compiler currently works; `provide's are not
     evaluated, see font-lock.el/jit-lock.el as an example.  This
     leads to a certain amount of ``normal'' recursion.

     Also, just loading a file recursively is not always an error in
     the general case; the second load may do something different.  */
  {
    int load_count = 0;
    Lisp_Object tem;
    for (tem = Vloads_in_progress; CONSP (tem); tem = XCDR (tem))
      if (!NILP (Fequal (found, XCAR (tem))) && (++load_count > 3))
	signal_error ("Recursive load", Fcons (found, Vloads_in_progress));
    record_unwind_protect (record_load_unwind, Vloads_in_progress);
    Vloads_in_progress = Fcons (found, Vloads_in_progress);
  }

  /* All loads are by default dynamic, unless the file itself specifies
     otherwise using a file-variable in the first line.  This is bound here
     so that it takes effect whether or not we use
     Vload_source_file_function.  */
  specbind (Qlexical_binding, Qnil);

  /* Get the name for load-history.  */
  hist_file_name = (! NILP (Vpurify_flag)
                    ? concat2 (Ffile_name_directory (file),
                               Ffile_name_nondirectory (found))
                    : found) ;

  version = -1;

  /* Check for the presence of unescaped character literals and warn
     about them. */
  specbind (Qlread_unescaped_character_literals, Qnil);
  record_unwind_protect (load_warn_unescaped_character_literals, file);

  int is_elc;
  if ((is_elc = suffix_p (found, ".elc")) != 0
      /* version = 1 means the file is empty, in which case we can
	 treat it as not byte-compiled.  */
      || (fd >= 0 && (version = safe_to_load_version (fd)) > 1))
    /* Load .elc files directly, but not when they are
       remote and have no handler!  */
    {
      if (fd != -2)
	{
	  struct stat s1, s2;
	  int result;

	  if (version < 0
	      && ! (version = safe_to_load_version (fd)))
	    {
	      safe_p = 0;
	      if (!load_dangerous_libraries)
		error ("File `%s' was not compiled in Emacs", SDATA (found));
	      else if (!NILP (nomessage) && !force_load_messages)
		message_with_string ("File `%s' not compiled in Emacs", found, 1);
	    }

	  compiled = 1;

	  efound = ENCODE_FILE (found);
	  fmode = "r" FOPEN_BINARY;

          /* openp already checked for newness, no point doing it again.
             FIXME would be nice to get a message when openp
             ignores suffix order due to load_prefer_newer.  */
          if (!load_prefer_newer && is_elc)
            {
              result = stat (SSDATA (efound), &s1);
              if (result == 0)
                {
                  SSET (efound, SBYTES (efound) - 1, 0);
                  result = stat (SSDATA (efound), &s2);
                  SSET (efound, SBYTES (efound) - 1, 'c');
                }

              if (result == 0
                  && timespec_cmp (get_stat_mtime (&s1), get_stat_mtime (&s2)) < 0)
                {
                  /* Make the progress messages mention that source is newer.  */
                  newer = 1;

                  /* If we won't print another message, mention this anyway.  */
                  if (!NILP (nomessage) && !force_load_messages)
                    {
                      Lisp_Object msg_file;
                      msg_file = Fsubstring (found, make_number (0), make_number (-1));
                      message_with_string ("Source file `%s' newer than byte-compiled file",
                                           msg_file, 1);
                    }
                }
            } /* !load_prefer_newer */
	}
    }
  else if (!is_module)
    {
      /* We are loading a source file (*.el).  */
      if (!NILP (Vload_source_file_function))
	{
	  Lisp_Object val;

	  if (fd >= 0)
	    {
	      emacs_close (fd);
	      clear_unwind_protect (fd_index);
	    }
	  val = call4 (Vload_source_file_function, found, hist_file_name,
		       NILP (noerror) ? Qnil : Qt,
		       (NILP (nomessage) || force_load_messages) ? Qnil : Qt);
	  return unbind_to (count, val);
	}
    }

  if (fd < 0)
    {
      /* We somehow got here with fd == -2, meaning the file is deemed
	 to be remote.  Don't even try to reopen the file locally;
	 just force a failure.  */
      stream = NULL;
      errno = EINVAL;
    }
  else if (!is_module)
    {
#ifdef WINDOWSNT
      emacs_close (fd);
      clear_unwind_protect (fd_index);
      efound = ENCODE_FILE (found);
      stream = emacs_fopen (SSDATA (efound), fmode);
#else
      stream = fdopen (fd, fmode);
#endif
    }

  if (is_module)
    {
      /* `module-load' uses the file name, so we can close the stream
         now.  */
      if (fd >= 0)
        {
          emacs_close (fd);
          clear_unwind_protect (fd_index);
        }
    }
  else
    {
      if (! stream)
        report_file_error ("Opening stdio stream", file);
      set_unwind_protect_ptr (fd_index, close_infile_unwind, stream);
    }

  if (! NILP (Vpurify_flag))
    Vpreloaded_file_list = Fcons (Fpurecopy (file), Vpreloaded_file_list);

  if (NILP (nomessage) || force_load_messages)
    {
      if (!safe_p)
	message_with_string ("Loading %s (compiled; note unsafe, not compiled in Emacs)...",
		 file, 1);
      else if (is_module)
        message_with_string ("Loading %s (module)...", file, 1);
      else if (!compiled)
	message_with_string ("Loading %s (source)...", file, 1);
      else if (newer)
	message_with_string ("Loading %s (compiled; note, source file is newer)...",
		 file, 1);
      else /* The typical case; compiled file newer than source file.  */
	message_with_string ("Loading %s...", file, 1);
    }

  specbind (Qload_file_name, found);
  specbind (Qinhibit_file_name_operation, Qnil);
  specbind (Qload_in_progress, Qt);

  if (is_module)
    {
#ifdef HAVE_MODULES
      specbind (Qcurrent_load_list, Qnil);
      LOADHIST_ATTACH (found);
      Fmodule_load (found);
      build_load_history (found, true);
#else
      /* This cannot happen.  */
      emacs_abort ();
#endif
    }
  else
    {
      struct infile input;
      input.stream = stream;
      input.lookahead = 0;
      infile = &input;

      if (lisp_file_lexically_bound_p (Qget_file_char))
        Fset (Qlexical_binding, Qt);

      if (! version || version >= 22)
        readevalloop (Qget_file_char, &input, hist_file_name,
                      0, Qnil, Qnil, Qnil, Qnil);
      else
        {
          /* We can't handle a file which was compiled with
             byte-compile-dynamic by older version of Emacs.  */
          specbind (Qload_force_doc_strings, Qt);
          readevalloop (Qget_emacs_mule_file_char, &input, hist_file_name,
                        0, Qnil, Qnil, Qnil, Qnil);
        }
    }
  unbind_to (count, Qnil);

  /* Run any eval-after-load forms for this file.  */
  if (!NILP (Ffboundp (Qdo_after_load_evaluation)))
    call1 (Qdo_after_load_evaluation, hist_file_name) ;

  xfree (saved_doc_string);
  saved_doc_string = 0;
  saved_doc_string_size = 0;

  xfree (prev_saved_doc_string);
  prev_saved_doc_string = 0;
  prev_saved_doc_string_size = 0;

  if (!noninteractive && (NILP (nomessage) || force_load_messages))
    {
      if (!safe_p)
	message_with_string ("Loading %s (compiled; note unsafe, not compiled in Emacs)...done",
		 file, 1);
      else if (is_module)
        message_with_string ("Loading %s (module)...done", file, 1);
      else if (!compiled)
	message_with_string ("Loading %s (source)...done", file, 1);
      else if (newer)
	message_with_string ("Loading %s (compiled; note, source file is newer)...done",
		 file, 1);
      else /* The typical case; compiled file newer than source file.  */
	message_with_string ("Loading %s...done", file, 1);
    }

  return Qt;
}

static bool
complete_filename_p (Lisp_Object pathname)
{
  const unsigned char *s = SDATA (pathname);
  return (IS_DIRECTORY_SEP (s[0])
	  || (SCHARS (pathname) > 2
	      && IS_DEVICE_SEP (s[1]) && IS_DIRECTORY_SEP (s[2])));
}

DEFUN ("locate-file-internal", Flocate_file_internal, Slocate_file_internal, 2, 4, 0,
       doc: /* Search for FILENAME through PATH.
Returns the file's name in absolute form, or nil if not found.
If SUFFIXES is non-nil, it should be a list of suffixes to append to
file name when searching.
If non-nil, PREDICATE is used instead of `file-readable-p'.
PREDICATE can also be an integer to pass to the faccessat(2) function,
in which case file-name-handlers are ignored.
This function will normally skip directories, so if you want it to find
directories, make sure the PREDICATE function returns `dir-ok' for them.  */)
  (Lisp_Object filename, Lisp_Object path, Lisp_Object suffixes, Lisp_Object predicate)
{
  Lisp_Object file;
  int fd = openp (path, filename, suffixes, &file, predicate, false);
  if (NILP (predicate) && fd >= 0)
    emacs_close (fd);
  return file;
}

/* Search for a file whose name is STR, looking in directories
   in the Lisp list PATH, and trying suffixes from SUFFIX.
   On success, return a file descriptor (or 1 or -2 as described below).
   On failure, return -1 and set errno.

   SUFFIXES is a list of strings containing possible suffixes.
   The empty suffix is automatically added if the list is empty.

   PREDICATE t means the files are binary.
   PREDICATE non-nil and non-t means don't open the files,
   just look for one that satisfies the predicate.  In this case,
   return -2 on success.  The predicate can be a lisp function or
   an integer to pass to `access' (in which case file-name-handlers
   are ignored).

   If STOREPTR is nonzero, it points to a slot where the name of
   the file actually found should be stored as a Lisp string.
   nil is stored there on failure.

   If the file we find is remote, return -2
   but store the found remote file name in *STOREPTR.

   If NEWER is true, try all SUFFIXes and return the result for the
   newest file that exists.  Does not apply to remote files,
   or if a non-nil and non-t PREDICATE is specified.  */

int
openp (Lisp_Object path, Lisp_Object str, Lisp_Object suffixes,
       Lisp_Object *storeptr, Lisp_Object predicate, bool newer)
{
  ptrdiff_t fn_size = 100;
  char buf[100];
  char *fn = buf;
  bool absolute;
  ptrdiff_t want_length;
  Lisp_Object filename;
  Lisp_Object string, tail, encoded_fn, save_string;
  ptrdiff_t max_suffix_len = 0;
  int last_errno = ENOENT;
  int save_fd = -1;
  USE_SAFE_ALLOCA;

  /* The last-modified time of the newest matching file found.
     Initialize it to something less than all valid timestamps.  */
  struct timespec save_mtime = make_timespec (TYPE_MINIMUM (time_t), -1);

  CHECK_STRING (str);

  for (tail = suffixes; CONSP (tail); tail = XCDR (tail))
    {
      CHECK_STRING_CAR (tail);
      max_suffix_len = max (max_suffix_len,
			    SBYTES (XCAR (tail)));
    }

  string = filename = encoded_fn = save_string = Qnil;

  if (storeptr)
    *storeptr = Qnil;

  absolute = complete_filename_p (str);

  for (; CONSP (path); path = XCDR (path))
    {
      ptrdiff_t baselen, prefixlen;

      filename = Fexpand_file_name (str, XCAR (path));
      if (!complete_filename_p (filename))
	/* If there are non-absolute elts in PATH (eg ".").  */
	/* Of course, this could conceivably lose if luser sets
	   default-directory to be something non-absolute...  */
	{
	  filename = Fexpand_file_name (filename, BVAR (current_buffer, directory));
	  if (!complete_filename_p (filename))
	    /* Give up on this path element!  */
	    continue;
	}

      /* Calculate maximum length of any filename made from
	 this path element/specified file name and any possible suffix.  */
      want_length = max_suffix_len + SBYTES (filename);
      if (fn_size <= want_length)
	{
	  fn_size = 100 + want_length;
	  fn = SAFE_ALLOCA (fn_size);
	}

      /* Copy FILENAME's data to FN but remove starting /: if any.  */
      prefixlen = ((SCHARS (filename) > 2
		    && SREF (filename, 0) == '/'
		    && SREF (filename, 1) == ':')
		   ? 2 : 0);
      baselen = SBYTES (filename) - prefixlen;
      memcpy (fn, SDATA (filename) + prefixlen, baselen);

      /* Loop over suffixes.  */
      for (tail = NILP (suffixes) ? list1 (empty_unibyte_string) : suffixes;
	   CONSP (tail); tail = XCDR (tail))
	{
	  Lisp_Object suffix = XCAR (tail);
	  ptrdiff_t fnlen, lsuffix = SBYTES (suffix);
	  Lisp_Object handler;

	  /* Make complete filename by appending SUFFIX.  */
	  memcpy (fn + baselen, SDATA (suffix), lsuffix + 1);
	  fnlen = baselen + lsuffix;

	  /* Check that the file exists and is not a directory.  */
	  /* We used to only check for handlers on non-absolute file names:
	        if (absolute)
	          handler = Qnil;
	        else
		  handler = Ffind_file_name_handler (filename, Qfile_exists_p);
	     It's not clear why that was the case and it breaks things like
	     (load "/bar.el") where the file is actually "/bar.el.gz".  */
	  /* make_string has its own ideas on when to return a unibyte
	     string and when a multibyte string, but we know better.
	     We must have a unibyte string when dumping, since
	     file-name encoding is shaky at best at that time, and in
	     particular default-file-name-coding-system is reset
	     several times during loadup.  We therefore don't want to
	     encode the file before passing it to file I/O library
	     functions.  */
	  if (!STRING_MULTIBYTE (filename) && !STRING_MULTIBYTE (suffix))
	    string = make_unibyte_string (fn, fnlen);
	  else
	    string = make_string (fn, fnlen);
	  handler = Ffind_file_name_handler (string, Qfile_exists_p);
	  if ((!NILP (handler) || (!NILP (predicate) && !EQ (predicate, Qt)))
	      && !NATNUMP (predicate))
            {
	      bool exists;
	      if (NILP (predicate) || EQ (predicate, Qt))
		exists = !NILP (Ffile_readable_p (string));
	      else
		{
		  Lisp_Object tmp = call1 (predicate, string);
		  if (NILP (tmp))
		    exists = false;
		  else if (EQ (tmp, Qdir_ok)
			   || NILP (Ffile_directory_p (string)))
		    exists = true;
		  else
		    {
		      exists = false;
		      last_errno = EISDIR;
		    }
		}

	      if (exists)
		{
                  /* We succeeded; return this descriptor and filename.  */
                  if (storeptr)
                    *storeptr = string;
		  SAFE_FREE ();
                  return -2;
		}
	    }
	  else
	    {
	      int fd;
	      const char *pfn;
	      struct stat st;

	      encoded_fn = ENCODE_FILE (string);
	      pfn = SSDATA (encoded_fn);

	      /* Check that we can access or open it.  */
	      if (NATNUMP (predicate))
		{
		  fd = -1;
		  if (INT_MAX < XFASTINT (predicate))
		    last_errno = EINVAL;
		  else if (faccessat (AT_FDCWD, pfn, XFASTINT (predicate),
				      AT_EACCESS)
			   == 0)
		    {
		      if (file_directory_p (encoded_fn))
			last_errno = EISDIR;
		      else
			fd = 1;
		    }
		}
	      else
		{
		  fd = emacs_open (pfn, O_RDONLY, 0);
		  if (fd < 0)
		    {
		      if (errno != ENOENT)
			last_errno = errno;
		    }
		  else
		    {
		      int err = (fstat (fd, &st) != 0 ? errno
				 : S_ISDIR (st.st_mode) ? EISDIR : 0);
		      if (err)
			{
			  last_errno = err;
			  emacs_close (fd);
			  fd = -1;
			}
		    }
		}

	      if (fd >= 0)
		{
                  if (newer && !NATNUMP (predicate))
                    {
                      struct timespec mtime = get_stat_mtime (&st);

		      if (timespec_cmp (mtime, save_mtime) <= 0)
			emacs_close (fd);
		      else
                        {
			  if (0 <= save_fd)
			    emacs_close (save_fd);
                          save_fd = fd;
                          save_mtime = mtime;
                          save_string = string;
                        }
                    }
                  else
                    {
                      /* We succeeded; return this descriptor and filename.  */
                      if (storeptr)
                        *storeptr = string;
		      SAFE_FREE ();
                      return fd;
                    }
		}

              /* No more suffixes.  Return the newest.  */
	      if (0 <= save_fd && ! CONSP (XCDR (tail)))
                {
                  if (storeptr)
                    *storeptr = save_string;
		  SAFE_FREE ();
                  return save_fd;
                }
	    }
	}
      if (absolute)
	break;
    }

  SAFE_FREE ();
  errno = last_errno;
  return -1;
}


/* Merge the list we've accumulated of globals from the current input source
   into the load_history variable.  The details depend on whether
   the source has an associated file name or not.

   FILENAME is the file name that we are loading from.

   ENTIRE is true if loading that entire file, false if evaluating
   part of it.  */

static void
build_load_history (Lisp_Object filename, bool entire)
{
  Lisp_Object tail, prev, newelt;
  Lisp_Object tem, tem2;
  bool foundit = 0;

  tail = Vload_history;
  prev = Qnil;

  while (CONSP (tail))
    {
      tem = XCAR (tail);

      /* Find the feature's previous assoc list...  */
      if (!NILP (Fequal (filename, Fcar (tem))))
	{
	  foundit = 1;

	  /*  If we're loading the entire file, remove old data.  */
	  if (entire)
	    {
	      if (NILP (prev))
		Vload_history = XCDR (tail);
	      else
		Fsetcdr (prev, XCDR (tail));
	    }

	  /*  Otherwise, cons on new symbols that are not already members.  */
	  else
	    {
	      tem2 = Vcurrent_load_list;

	      while (CONSP (tem2))
		{
		  newelt = XCAR (tem2);

		  if (NILP (Fmember (newelt, tem)))
		    Fsetcar (tail, Fcons (XCAR (tem),
		     			  Fcons (newelt, XCDR (tem))));

		  tem2 = XCDR (tem2);
		  maybe_quit ();
		}
	    }
	}
      else
	prev = tail;
      tail = XCDR (tail);
      maybe_quit ();
    }

  /* If we're loading an entire file, cons the new assoc onto the
     front of load-history, the most-recently-loaded position.  Also
     do this if we didn't find an existing member for the file.  */
  if (entire || !foundit)
    Vload_history = Fcons (Fnreverse (Vcurrent_load_list),
			   Vload_history);
}

static void
readevalloop_1 (int old)
{
  load_convert_to_unibyte = old;
}

/* Signal an `end-of-file' error, if possible with file name
   information.  */

static _Noreturn void
end_of_file_error (void)
{
  if (STRINGP (Vload_file_name))
    xsignal1 (Qend_of_file, Vload_file_name);

  xsignal0 (Qend_of_file);
}

static Lisp_Object
readevalloop_eager_expand_eval (Lisp_Object val, Lisp_Object macroexpand)
{
  /* If we macroexpand the toplevel form non-recursively and it ends
     up being a `progn' (or if it was a progn to start), treat each
     form in the progn as a top-level form.  This way, if one form in
     the progn defines a macro, that macro is in effect when we expand
     the remaining forms.  See similar code in bytecomp.el.  */
  val = call2 (macroexpand, val, Qnil);
  if (EQ (CAR_SAFE (val), Qprogn))
    {
      Lisp_Object subforms = XCDR (val);

      for (val = Qnil; CONSP (subforms); subforms = XCDR (subforms))
          val = readevalloop_eager_expand_eval (XCAR (subforms),
                                                macroexpand);
    }
  else
      val = eval_sub (call2 (macroexpand, val, Qt));
  return val;
}

/* UNIBYTE specifies how to set load_convert_to_unibyte
   for this invocation.
   READFUN, if non-nil, is used instead of `read'.

   START, END specify region to read in current buffer (from eval-region).
   If the input is not from a buffer, they must be nil.  */

void
readevalloop (Lisp_Object readcharfun,
	      struct infile *infile0,
	      Lisp_Object sourcename,
	      bool printflag,
	      Lisp_Object unibyte, Lisp_Object readfun,
	      Lisp_Object start, Lisp_Object end)
{
  int c;
  Lisp_Object val;
  ptrdiff_t count = SPECPDL_INDEX ();
  struct buffer *b = 0;
  bool continue_reading_p;
  Lisp_Object lex_bound;
  /* True if reading an entire buffer.  */
  bool whole_buffer = 0;
  /* True on the first time around.  */
  bool first_sexp = 1;
  Lisp_Object macroexpand = intern ("internal-macroexpand-for-load");

  if (NILP (Ffboundp (macroexpand))
      /* Don't macroexpand in .elc files, since it should have been done
	 already.  We actually don't know whether we're in a .elc file or not,
	 so we use circumstantial evidence: .el files normally go through
	 Vload_source_file_function -> load-with-code-conversion
	 -> eval-buffer.  */
      || EQ (readcharfun, Qget_file_char)
      || EQ (readcharfun, Qget_emacs_mule_file_char))
    macroexpand = Qnil;

  if (MARKERP (readcharfun))
    {
      if (NILP (start))
	start = readcharfun;
    }

  if (BUFFERP (readcharfun))
    b = XBUFFER (readcharfun);
  else if (MARKERP (readcharfun))
    b = XMARKER (readcharfun)->buffer;

  /* We assume START is nil when input is not from a buffer.  */
  if (! NILP (start) && !b)
    emacs_abort ();

  specbind (Qstandard_input, readcharfun);
  specbind (Qcurrent_load_list, Qnil);
  record_unwind_protect_int (readevalloop_1, load_convert_to_unibyte);
  load_convert_to_unibyte = !NILP (unibyte);

  /* If lexical binding is active (either because it was specified in
     the file's header, or via a buffer-local variable), create an empty
     lexical environment, otherwise, turn off lexical binding.  */
  lex_bound = find_symbol_value (Qlexical_binding);
  specbind (Qinternal_interpreter_environment,
	    (NILP (lex_bound) || EQ (lex_bound, Qunbound)
	     ? Qnil : list1 (Qt)));

  /* Try to ensure sourcename is a truename, except whilst preloading.  */
  if (NILP (Vpurify_flag)
      && !NILP (sourcename) && !NILP (Ffile_name_absolute_p (sourcename))
      && !NILP (Ffboundp (Qfile_truename)))
    sourcename = call1 (Qfile_truename, sourcename) ;

  LOADHIST_ATTACH (sourcename);

  continue_reading_p = 1;
  while (continue_reading_p)
    {
      ptrdiff_t count1 = SPECPDL_INDEX ();

      if (b != 0 && !BUFFER_LIVE_P (b))
	error ("Reading from killed buffer");

      if (!NILP (start))
	{
	  /* Switch to the buffer we are reading from.  */
	  record_unwind_protect (save_excursion_restore, save_excursion_save ());
	  set_buffer_internal (b);

	  /* Save point in it.  */
	  record_unwind_protect (save_excursion_restore, save_excursion_save ());
	  /* Save ZV in it.  */
	  record_unwind_protect (save_restriction_restore, save_restriction_save ());
	  /* Those get unbound after we read one expression.  */

	  /* Set point and ZV around stuff to be read.  */
	  Fgoto_char (start);
	  if (!NILP (end))
	    Fnarrow_to_region (make_number (BEGV), end);

	  /* Just for cleanliness, convert END to a marker
	     if it is an integer.  */
	  if (INTEGERP (end))
	    end = Fpoint_max_marker ();
	}

      /* On the first cycle, we can easily test here
	 whether we are reading the whole buffer.  */
      if (b && first_sexp)
	whole_buffer = (BUF_PT (b) == BUF_BEG (b) && BUF_ZV (b) == BUF_Z (b));

      infile = infile0;
    read_next:
      c = READCHAR;
      if (c == ';')
	{
	  while ((c = READCHAR) != '\n' && c != -1);
	  goto read_next;
	}
      if (c < 0)
	{
	  unbind_to (count1, Qnil);
	  break;
	}

      /* Ignore whitespace here, so we can detect eof.  */
      if (c == ' ' || c == '\t' || c == '\n' || c == '\f' || c == '\r'
	  || c == NO_BREAK_SPACE)
	goto read_next;

      if (! HASH_TABLE_P (read_objects_map)
	  || XHASH_TABLE (read_objects_map)->count)
	read_objects_map
	  = make_hash_table (hashtest_eq, DEFAULT_HASH_SIZE,
			     DEFAULT_REHASH_SIZE, DEFAULT_REHASH_THRESHOLD,
			     Qnil, false);
      if (! HASH_TABLE_P (read_objects_completed)
	  || XHASH_TABLE (read_objects_completed)->count)
	read_objects_completed
	  = make_hash_table (hashtest_eq, DEFAULT_HASH_SIZE,
			     DEFAULT_REHASH_SIZE, DEFAULT_REHASH_THRESHOLD,
			     Qnil, false);
      if (!NILP (Vpurify_flag) && c == '(')
	{
	  val = read_list (0, readcharfun);
	}
      else
	{
	  UNREAD (c);
	  if (!NILP (readfun))
	    {
	      val = call1 (readfun, readcharfun);

	      /* If READCHARFUN has set point to ZV, we should
	         stop reading, even if the form read sets point
		 to a different value when evaluated.  */
	      if (BUFFERP (readcharfun))
		{
		  struct buffer *buf = XBUFFER (readcharfun);
		  if (BUF_PT (buf) == BUF_ZV (buf))
		    continue_reading_p = 0;
		}
	    }
	  else if (! NILP (Vload_read_function))
	    val = call1 (Vload_read_function, readcharfun);
	  else
	    val = read_internal_start (readcharfun, Qnil, Qnil);
	}
      /* Empty hashes can be reused; otherwise, reset on next call.  */
      if (HASH_TABLE_P (read_objects_map)
	  && XHASH_TABLE (read_objects_map)->count > 0)
	read_objects_map = Qnil;
      if (HASH_TABLE_P (read_objects_completed)
	  && XHASH_TABLE (read_objects_completed)->count > 0)
	read_objects_completed = Qnil;

      if (!NILP (start) && continue_reading_p)
	start = Fpoint_marker ();

      /* Restore saved point and BEGV.  */
      unbind_to (count1, Qnil);

      /* Now eval what we just read.  */
      if (!NILP (macroexpand))
        val = readevalloop_eager_expand_eval (val, macroexpand);
      else
        val = eval_sub (val);

      if (printflag)
	{
	  Vvalues = Fcons (val, Vvalues);
	  if (EQ (Vstandard_output, Qt))
	    Fprin1 (val, Qnil);
	  else
	    Fprint (val, Qnil);
	}

      first_sexp = 0;
    }

  build_load_history (sourcename,
		      infile0 || whole_buffer);

  unbind_to (count, Qnil);
}

DEFUN ("eval-buffer", Feval_buffer, Seval_buffer, 0, 5, "",
       doc: /* Execute the accessible portion of current buffer as Lisp code.
You can use \\[narrow-to-region] to limit the part of buffer to be evaluated.
When called from a Lisp program (i.e., not interactively), this
function accepts up to five optional arguments:
BUFFER is the buffer to evaluate (nil means use current buffer),
 or a name of a buffer (a string).
PRINTFLAG controls printing of output by any output functions in the
 evaluated code, such as `print', `princ', and `prin1':
  a value of nil means discard it; anything else is the stream to print to.
  See Info node `(elisp)Output Streams' for details on streams.
FILENAME specifies the file name to use for `load-history'.
UNIBYTE, if non-nil, specifies `load-convert-to-unibyte' for this
 invocation.
DO-ALLOW-PRINT, if non-nil, specifies that output functions in the
 evaluated code should work normally even if PRINTFLAG is nil, in
 which case the output is displayed in the echo area.

This function preserves the position of point.  */)
  (Lisp_Object buffer, Lisp_Object printflag, Lisp_Object filename, Lisp_Object unibyte, Lisp_Object do_allow_print)
{
  ptrdiff_t count = SPECPDL_INDEX ();
  Lisp_Object tem, buf;

  if (NILP (buffer))
    buf = Fcurrent_buffer ();
  else
    buf = Fget_buffer (buffer);
  if (NILP (buf))
    error ("No such buffer");

  if (NILP (printflag) && NILP (do_allow_print))
    tem = Qsymbolp;
  else
    tem = printflag;

  if (NILP (filename))
    filename = BVAR (XBUFFER (buf), filename);

  specbind (Qeval_buffer_list, Fcons (buf, Veval_buffer_list));
  specbind (Qstandard_output, tem);
  record_unwind_protect (save_excursion_restore, save_excursion_save ());
  BUF_TEMP_SET_PT (XBUFFER (buf), BUF_BEGV (XBUFFER (buf)));
  specbind (Qlexical_binding, lisp_file_lexically_bound_p (buf) ? Qt : Qnil);
  BUF_TEMP_SET_PT (XBUFFER (buf), BUF_BEGV (XBUFFER (buf)));
  readevalloop (buf, 0, filename,
		!NILP (printflag), unibyte, Qnil, Qnil, Qnil);
  unbind_to (count, Qnil);

  return Qnil;
}


DEFUN ("read-from-string", Fread_from_string, Sread_from_string, 1, 3, 0,
       doc: /* Read one Lisp expression which is represented as text by STRING.
Returns a cons: (OBJECT-READ . FINAL-STRING-INDEX).
FINAL-STRING-INDEX is an integer giving the position of the next
remaining character in STRING.  START and END optionally delimit
a substring of STRING from which to read;  they default to 0 and
\(length STRING) respectively.  Negative values are counted from
the end of STRING.  */)
  (Lisp_Object string, Lisp_Object start, Lisp_Object end)
{
  Lisp_Object ret;
  CHECK_STRING (string);
  /* `read_internal_start' sets `read_from_string_index'.  */
  ret = read_internal_start (string, start, end);
  return Fcons (ret, make_number (read_from_string_index));
}

/* Function to set up the global context we need in toplevel read
   calls.  START and END only used when STREAM is a string.  */
Lisp_Object
read_internal_start (Lisp_Object stream, Lisp_Object start, Lisp_Object end)
{
  Lisp_Object retval;

  readchar_count = 0;
  new_backquote_flag = force_new_style_backquotes;
  /* We can get called from readevalloop which may have set these
     already.  */
  if (! HASH_TABLE_P (read_objects_map)
      || XHASH_TABLE (read_objects_map)->count)
    read_objects_map
      = make_hash_table (hashtest_eq, DEFAULT_HASH_SIZE, DEFAULT_REHASH_SIZE,
			 DEFAULT_REHASH_THRESHOLD, Qnil, false);
  if (! HASH_TABLE_P (read_objects_completed)
      || XHASH_TABLE (read_objects_completed)->count)
    read_objects_completed
      = make_hash_table (hashtest_eq, DEFAULT_HASH_SIZE, DEFAULT_REHASH_SIZE,
			 DEFAULT_REHASH_THRESHOLD, Qnil, false);
  if (EQ (Vread_with_symbol_positions, Qt)
      || EQ (Vread_with_symbol_positions, stream))
    Vread_symbol_positions_list = Qnil;

  if (STRINGP (stream)
      || ((CONSP (stream) && STRINGP (XCAR (stream)))))
    {
      ptrdiff_t startval, endval;
      Lisp_Object string;

      if (STRINGP (stream))
	string = stream;
      else
	string = XCAR (stream);

      validate_subarray (string, start, end, SCHARS (string),
			 &startval, &endval);

      read_from_string_index = startval;
      read_from_string_index_byte = string_char_to_byte (string, startval);
      read_from_string_limit = endval;
    }

  retval = read0 (stream);
  if (EQ (Vread_with_symbol_positions, Qt)
      || EQ (Vread_with_symbol_positions, stream))
    Vread_symbol_positions_list = Fnreverse (Vread_symbol_positions_list);
  /* Empty hashes can be reused; otherwise, reset on next call.  */
  if (HASH_TABLE_P (read_objects_map)
      && XHASH_TABLE (read_objects_map)->count > 0)
    read_objects_map = Qnil;
  if (HASH_TABLE_P (read_objects_completed)
      && XHASH_TABLE (read_objects_completed)->count > 0)
    read_objects_completed = Qnil;
  return retval;
}


/* Signal Qinvalid_read_syntax error.
   S is error string of length N (if > 0)  */

static _Noreturn void
invalid_syntax (const char *s)
{
  xsignal1 (Qinvalid_read_syntax, build_string (s));
}


/* Use this for recursive reads, in contexts where internal tokens
   are not allowed.  */

static Lisp_Object
read0 (Lisp_Object readcharfun)
{
  register Lisp_Object val;
  int c;

  val = read1 (readcharfun, &c, 0);
  if (!c)
    return val;

  xsignal1 (Qinvalid_read_syntax,
	    Fmake_string (make_number (1), make_number (c), Qnil));
}

/* Grow a read buffer BUF that contains OFFSET useful bytes of data,
   by at least MAX_MULTIBYTE_LENGTH bytes.  Update *BUF_ADDR and
   *BUF_SIZE accordingly; 0 <= OFFSET <= *BUF_SIZE.  If *BUF_ADDR is
   initially null, BUF is on the stack: copy its data to the new heap
   buffer.  Otherwise, BUF must equal *BUF_ADDR and can simply be
   reallocated.  Either way, remember the heap allocation (which is at
   pdl slot COUNT) so that it can be freed when unwinding the stack.*/

static char *
grow_read_buffer (char *buf, ptrdiff_t offset,
		  char **buf_addr, ptrdiff_t *buf_size, ptrdiff_t count)
{
  char *p = xpalloc (*buf_addr, buf_size, MAX_MULTIBYTE_LENGTH, -1, 1);
  if (!*buf_addr)
    {
      memcpy (p, buf, offset);
      record_unwind_protect_ptr (xfree, p);
    }
  else
    set_unwind_protect_ptr (count, xfree, p);
  *buf_addr = p;
  return p;
}

/* Return the scalar value that has the Unicode character name NAME.
   Raise 'invalid-read-syntax' if there is no such character.  */
static int
character_name_to_code (char const *name, ptrdiff_t name_len)
{
  /* For "U+XXXX", pass the leading '+' to string_to_number to reject
     monstrosities like "U+-0000".  */
  Lisp_Object code
    = (name[0] == 'U' && name[1] == '+'
       ? string_to_number (name + 1, 16, 0)
       : call2 (Qchar_from_name, make_unibyte_string (name, name_len), Qt));

  if (! RANGED_INTEGERP (0, code, MAX_UNICODE_CHAR)
      || char_surrogate_p (XINT (code)))
    {
      AUTO_STRING (format, "\\N{%s}");
      AUTO_STRING_WITH_LEN (namestr, name, name_len);
      xsignal1 (Qinvalid_read_syntax, CALLN (Fformat, format, namestr));
    }

  return XINT (code);
}

/* Bound on the length of a Unicode character name.  As of
   Unicode 9.0.0 the maximum is 83, so this should be safe.  */
enum { UNICODE_CHARACTER_NAME_LENGTH_BOUND = 200 };

/* Read a \-escape sequence, assuming we already read the `\'.
   If the escape sequence forces unibyte, return eight-bit char.  */

static int
read_escape (Lisp_Object readcharfun, bool stringp)
{
  int c = READCHAR;
  /* \u allows up to four hex digits, \U up to eight.  Default to the
     behavior for \u, and change this value in the case that \U is seen.  */
  int unicode_hex_count = 4;

  switch (c)
    {
    case -1:
      end_of_file_error ();

    case 'a':
      return '\007';
    case 'b':
      return '\b';
    case 'd':
      return 0177;
    case 'e':
      return 033;
    case 'f':
      return '\f';
    case 'n':
      return '\n';
    case 'r':
      return '\r';
    case 't':
      return '\t';
    case 'v':
      return '\v';
    case '\n':
      return -1;
    case ' ':
      if (stringp)
	return -1;
      return ' ';

    case 'M':
      c = READCHAR;
      if (c != '-')
	error ("Invalid escape character syntax");
      c = READCHAR;
      if (c == '\\')
	c = read_escape (readcharfun, 0);
      return c | meta_modifier;

    case 'S':
      c = READCHAR;
      if (c != '-')
	error ("Invalid escape character syntax");
      c = READCHAR;
      if (c == '\\')
	c = read_escape (readcharfun, 0);
      return c | shift_modifier;

    case 'H':
      c = READCHAR;
      if (c != '-')
	error ("Invalid escape character syntax");
      c = READCHAR;
      if (c == '\\')
	c = read_escape (readcharfun, 0);
      return c | hyper_modifier;

    case 'A':
      c = READCHAR;
      if (c != '-')
	error ("Invalid escape character syntax");
      c = READCHAR;
      if (c == '\\')
	c = read_escape (readcharfun, 0);
      return c | alt_modifier;

    case 's':
      c = READCHAR;
      if (stringp || c != '-')
	{
	  UNREAD (c);
	  return ' ';
	}
      c = READCHAR;
      if (c == '\\')
	c = read_escape (readcharfun, 0);
      return c | super_modifier;

    case 'C':
      c = READCHAR;
      if (c != '-')
	error ("Invalid escape character syntax");
      FALLTHROUGH;
    case '^':
      c = READCHAR;
      if (c == '\\')
	c = read_escape (readcharfun, 0);
      if ((c & ~CHAR_MODIFIER_MASK) == '?')
	return 0177 | (c & CHAR_MODIFIER_MASK);
      else if (! SINGLE_BYTE_CHAR_P ((c & ~CHAR_MODIFIER_MASK)))
	return c | ctrl_modifier;
      /* ASCII control chars are made from letters (both cases),
	 as well as the non-letters within 0100...0137.  */
      else if ((c & 0137) >= 0101 && (c & 0137) <= 0132)
	return (c & (037 | ~0177));
      else if ((c & 0177) >= 0100 && (c & 0177) <= 0137)
	return (c & (037 | ~0177));
      else
	return c | ctrl_modifier;

    case '0':
    case '1':
    case '2':
    case '3':
    case '4':
    case '5':
    case '6':
    case '7':
      /* An octal escape, as in ANSI C.  */
      {
	register int i = c - '0';
	register int count = 0;
	while (++count < 3)
	  {
	    if ((c = READCHAR) >= '0' && c <= '7')
	      {
		i *= 8;
		i += c - '0';
	      }
	    else
	      {
		UNREAD (c);
		break;
	      }
	  }

	if (i >= 0x80 && i < 0x100)
	  i = BYTE8_TO_CHAR (i);
	return i;
      }

    case 'x':
      /* A hex escape, as in ANSI C.  */
      {
	unsigned int i = 0;
	int count = 0;
	while (1)
	  {
	    c = READCHAR;
	    int digit = char_hexdigit (c);
	    if (digit < 0)
	      {
		UNREAD (c);
		break;
	      }
	    i = (i << 4) + digit;
	    /* Allow hex escapes as large as ?\xfffffff, because some
	       packages use them to denote characters with modifiers.  */
	    if ((CHAR_META | (CHAR_META - 1)) < i)
	      error ("Hex character out of range: \\x%x...", i);
	    count += count < 3;
	  }

	if (count < 3 && i >= 0x80)
	  return BYTE8_TO_CHAR (i);
	return i;
      }

    case 'U':
      /* Post-Unicode-2.0: Up to eight hex chars.  */
      unicode_hex_count = 8;
      FALLTHROUGH;
    case 'u':

      /* A Unicode escape.  We only permit them in strings and characters,
	 not arbitrarily in the source code, as in some other languages.  */
      {
	unsigned int i = 0;
	int count = 0;

	while (++count <= unicode_hex_count)
	  {
	    c = READCHAR;
	    /* `isdigit' and `isalpha' may be locale-specific, which we don't
	       want.  */
	    int digit = char_hexdigit (c);
	    if (digit < 0)
	      error ("Non-hex digit used for Unicode escape");
	    i = (i << 4) + digit;
	  }
	if (i > 0x10FFFF)
	  error ("Non-Unicode character: 0x%x", i);
	return i;
      }

    case 'N':
      /* Named character.  */
      {
        c = READCHAR;
        if (c != '{')
          invalid_syntax ("Expected opening brace after \\N");
        char name[UNICODE_CHARACTER_NAME_LENGTH_BOUND + 1];
        bool whitespace = false;
        ptrdiff_t length = 0;
        while (true)
          {
            c = READCHAR;
            if (c < 0)
              end_of_file_error ();
            if (c == '}')
              break;
            if (! (0 < c && c < 0x80))
              {
                AUTO_STRING (format,
                             "Invalid character U+%04X in character name");
                xsignal1 (Qinvalid_read_syntax,
                          CALLN (Fformat, format, make_natnum (c)));
              }
            /* Treat multiple adjacent whitespace characters as a
               single space character.  This makes it easier to use
               character names in e.g. multi-line strings.  */
            if (c_isspace (c))
              {
                if (whitespace)
                  continue;
                c = ' ';
                whitespace = true;
              }
            else
              whitespace = false;
            name[length++] = c;
            if (length >= sizeof name)
              invalid_syntax ("Character name too long");
          }
        if (length == 0)
          invalid_syntax ("Empty character name");
	name[length] = '\0';

	/* character_name_to_code can invoke read1, recursively.
	   This is why read1's buffer is not static.  */
	return character_name_to_code (name, length);
      }

    default:
      return c;
    }
}

/* Return the digit that CHARACTER stands for in the given BASE.
   Return -1 if CHARACTER is out of range for BASE,
   and -2 if CHARACTER is not valid for any supported BASE.  */
static int
digit_to_number (int character, int base)
{
  int digit;

  if ('0' <= character && character <= '9')
    digit = character - '0';
  else if ('a' <= character && character <= 'z')
    digit = character - 'a' + 10;
  else if ('A' <= character && character <= 'Z')
    digit = character - 'A' + 10;
  else
    return -2;

  return digit < base ? digit : -1;
}

/* Read an integer in radix RADIX using READCHARFUN to read
   characters.  RADIX must be in the interval [2..36]; if it isn't, a
   read error is signaled .  Value is the integer read.  Signals an
   error if encountering invalid read syntax or if RADIX is out of
   range.  */

static Lisp_Object
read_integer (Lisp_Object readcharfun, EMACS_INT radix)
{
  /* Room for sign, leading 0, other digits, trailing null byte.
     Also, room for invalid syntax diagnostic.  */
  char buf[max (1 + 1 + UINTMAX_WIDTH + 1,
		sizeof "integer, radix " + INT_STRLEN_BOUND (EMACS_INT))];

  int valid = -1; /* 1 if valid, 0 if not, -1 if incomplete.  */

  if (radix < 2 || radix > 36)
    valid = 0;
  else
    {
      char *p = buf;
      int c, digit;

      c = READCHAR;
      if (c == '-' || c == '+')
	{
	  *p++ = c;
	  c = READCHAR;
	}

      if (c == '0')
	{
	  *p++ = c;
	  valid = 1;

	  /* Ignore redundant leading zeros, so the buffer doesn't
	     fill up with them.  */
	  do
	    c = READCHAR;
	  while (c == '0');
	}

      while ((digit = digit_to_number (c, radix)) >= -1)
	{
	  if (digit == -1)
	    valid = 0;
	  if (valid < 0)
	    valid = 1;

	  if (p < buf + sizeof buf - 1)
	    *p++ = c;
	  else
	    valid = 0;

	  c = READCHAR;
	}

      UNREAD (c);
      *p = '\0';
    }

  if (valid != 1)
    {
      sprintf (buf, "integer, radix %"pI"d", radix);
      invalid_syntax (buf);
    }

  return string_to_number (buf, radix, false);
}


/* If the next token is ')' or ']' or '.', we store that character
   in *PCH and the return value is not interesting.  Else, we store
   zero in *PCH and we read and return one lisp object.

   FIRST_IN_LIST is true if this is the first element of a list.  */

static Lisp_Object
read1 (Lisp_Object readcharfun, int *pch, bool first_in_list)
{
  int c;
  bool uninterned_symbol = false;
  bool multibyte;
  char stackbuf[MAX_ALLOCA];
  current_thread->stack_top = stackbuf;

  *pch = 0;

 retry:

  c = READCHAR_REPORT_MULTIBYTE (&multibyte);
  if (c < 0)
    end_of_file_error ();

  switch (c)
    {
    case '(':
      return read_list (0, readcharfun);

    case '[':
      return read_vector (readcharfun, 0);

    case ')':
    case ']':
      {
	*pch = c;
	return Qnil;
      }

    case '#':
      c = READCHAR;
      if (c == 's')
	{
	  c = READCHAR;
	  if (c == '(')
	    {
	      /* Accept extended format for hash tables (extensible to
		 other types), e.g.
		 #s(hash-table size 2 test equal data (k1 v1 k2 v2))  */
	      Lisp_Object tmp = read_list (0, readcharfun);
	      Lisp_Object head = CAR_SAFE (tmp);
	      Lisp_Object data = Qnil;
	      Lisp_Object val = Qnil;
	      /* The size is 2 * number of allowed keywords to
		 make-hash-table.  */
	      Lisp_Object params[12];
	      Lisp_Object ht;
	      Lisp_Object key = Qnil;
	      int param_count = 0;

	      if (!EQ (head, Qhash_table))
		{
		  ptrdiff_t size = XINT (Flength (tmp));
		  Lisp_Object record = Fmake_record (CAR_SAFE (tmp),
						     make_number (size - 1),
						     Qnil);
		  for (int i = 1; i < size; i++)
		    {
		      tmp = Fcdr (tmp);
		      ASET (record, i, Fcar (tmp));
		    }
		  return record;
		}

	      tmp = CDR_SAFE (tmp);

	      /* This is repetitive but fast and simple.  */
	      params[param_count] = QCsize;
	      params[param_count + 1] = Fplist_get (tmp, Qsize);
	      if (!NILP (params[param_count + 1]))
		param_count += 2;

	      params[param_count] = QCtest;
	      params[param_count + 1] = Fplist_get (tmp, Qtest);
	      if (!NILP (params[param_count + 1]))
		param_count += 2;

	      params[param_count] = QCweakness;
	      params[param_count + 1] = Fplist_get (tmp, Qweakness);
	      if (!NILP (params[param_count + 1]))
		param_count += 2;

	      params[param_count] = QCrehash_size;
	      params[param_count + 1] = Fplist_get (tmp, Qrehash_size);
	      if (!NILP (params[param_count + 1]))
		param_count += 2;

	      params[param_count] = QCrehash_threshold;
	      params[param_count + 1] = Fplist_get (tmp, Qrehash_threshold);
	      if (!NILP (params[param_count + 1]))
		param_count += 2;

              params[param_count] = QCpurecopy;
              params[param_count + 1] = Fplist_get (tmp, Qpurecopy);
              if (!NILP (params[param_count + 1]))
                param_count += 2;

	      /* This is the hash table data.  */
	      data = Fplist_get (tmp, Qdata);

	      /* Now use params to make a new hash table and fill it.  */
	      ht = Fmake_hash_table (param_count, params);

	      while (CONSP (data))
	      	{
	      	  key = XCAR (data);
	      	  data = XCDR (data);
	      	  if (!CONSP (data))
		    error ("Odd number of elements in hash table data");
	      	  val = XCAR (data);
	      	  data = XCDR (data);
	      	  Fputhash (key, val, ht);
	      	}

	      return ht;
	    }
	  UNREAD (c);
	  invalid_syntax ("#");
	}
      if (c == '^')
	{
	  c = READCHAR;
	  if (c == '[')
	    {
	      Lisp_Object tmp;
	      tmp = read_vector (readcharfun, 0);
	      if (ASIZE (tmp) < CHAR_TABLE_STANDARD_SLOTS)
		error ("Invalid size char-table");
	      XSETPVECTYPE (XVECTOR (tmp), PVEC_CHAR_TABLE);
	      return tmp;
	    }
	  else if (c == '^')
	    {
	      c = READCHAR;
	      if (c == '[')
		{
		  /* Sub char-table can't be read as a regular
		     vector because of a two C integer fields.  */
		  Lisp_Object tbl, tmp = read_list (1, readcharfun);
		  ptrdiff_t size = XINT (Flength (tmp));
		  int i, depth, min_char;
		  struct Lisp_Cons *cell;

		  if (size == 0)
		    error ("Zero-sized sub char-table");

		  if (! RANGED_INTEGERP (1, XCAR (tmp), 3))
		    error ("Invalid depth in sub char-table");
		  depth = XINT (XCAR (tmp));
		  if (chartab_size[depth] != size - 2)
		    error ("Invalid size in sub char-table");
		  cell = XCONS (tmp), tmp = XCDR (tmp), size--;
		  free_cons (cell);

		  if (! RANGED_INTEGERP (0, XCAR (tmp), MAX_CHAR))
		    error ("Invalid minimum character in sub-char-table");
		  min_char = XINT (XCAR (tmp));
		  cell = XCONS (tmp), tmp = XCDR (tmp), size--;
		  free_cons (cell);

		  tbl = make_uninit_sub_char_table (depth, min_char);
		  for (i = 0; i < size; i++)
		    {
		      XSUB_CHAR_TABLE (tbl)->contents[i] = XCAR (tmp);
		      cell = XCONS (tmp), tmp = XCDR (tmp);
		      free_cons (cell);
		    }
		  return tbl;
		}
	      invalid_syntax ("#^^");
	    }
	  invalid_syntax ("#^");
	}
      if (c == '&')
	{
	  Lisp_Object length;
	  length = read1 (readcharfun, pch, first_in_list);
	  c = READCHAR;
	  if (c == '"')
	    {
	      Lisp_Object tmp, val;
	      EMACS_INT size_in_chars = bool_vector_bytes (XFASTINT (length));
	      unsigned char *data;

	      UNREAD (c);
	      tmp = read1 (readcharfun, pch, first_in_list);
	      if (STRING_MULTIBYTE (tmp)
		  || (size_in_chars != SCHARS (tmp)
		      /* We used to print 1 char too many
			 when the number of bits was a multiple of 8.
			 Accept such input in case it came from an old
			 version.  */
		      && ! (XFASTINT (length)
			    == (SCHARS (tmp) - 1) * BOOL_VECTOR_BITS_PER_CHAR)))
		invalid_syntax ("#&...");

	      val = make_uninit_bool_vector (XFASTINT (length));
	      data = bool_vector_uchar_data (val);
	      memcpy (data, SDATA (tmp), size_in_chars);
	      /* Clear the extraneous bits in the last byte.  */
	      if (XINT (length) != size_in_chars * BOOL_VECTOR_BITS_PER_CHAR)
		data[size_in_chars - 1]
		  &= (1 << (XINT (length) % BOOL_VECTOR_BITS_PER_CHAR)) - 1;
	      return val;
	    }
	  invalid_syntax ("#&...");
	}
      if (c == '[')
	{
	  /* Accept compiled functions at read-time so that we don't have to
	     build them using function calls.  */
	  Lisp_Object tmp;
	  struct Lisp_Vector *vec;
	  tmp = read_vector (readcharfun, 1);
	  vec = XVECTOR (tmp);
	  if (vec->header.size == 0)
	    invalid_syntax ("Empty byte-code object");
	  make_byte_code (vec);
	  return tmp;
	}
      if (c == '(')
	{
	  Lisp_Object tmp;
	  int ch;

	  /* Read the string itself.  */
	  tmp = read1 (readcharfun, &ch, 0);
	  if (ch != 0 || !STRINGP (tmp))
	    invalid_syntax ("#");
	  /* Read the intervals and their properties.  */
	  while (1)
	    {
	      Lisp_Object beg, end, plist;

	      beg = read1 (readcharfun, &ch, 0);
	      end = plist = Qnil;
	      if (ch == ')')
		break;
	      if (ch == 0)
		end = read1 (readcharfun, &ch, 0);
	      if (ch == 0)
		plist = read1 (readcharfun, &ch, 0);
	      if (ch)
		invalid_syntax ("Invalid string property list");
	      Fset_text_properties (beg, end, plist, tmp);
	    }

	  return tmp;
	}

      /* #@NUMBER is used to skip NUMBER following bytes.
	 That's used in .elc files to skip over doc strings
	 and function definitions.  */
      if (c == '@')
	{
	  enum { extra = 100 };
	  ptrdiff_t i, nskip = 0, digits = 0;

	  /* Read a decimal integer.  */
	  while ((c = READCHAR) >= 0
		 && c >= '0' && c <= '9')
	    {
	      if ((STRING_BYTES_BOUND - extra) / 10 <= nskip)
		string_overflow ();
	      digits++;
	      nskip *= 10;
	      nskip += c - '0';
	      if (digits == 2 && nskip == 0)
		{ /* We've just seen #@00, which means "skip to end".  */
		  skip_dyn_eof (readcharfun);
		  return Qnil;
		}
	    }
	  if (nskip > 0)
	    /* We can't use UNREAD here, because in the code below we side-step
               READCHAR.  Instead, assume the first char after #@NNN occupies
               a single byte, which is the case normally since it's just
               a space.  */
	    nskip--;
	  else
	    UNREAD (c);

	  if (load_force_doc_strings
	      && (FROM_FILE_P (readcharfun)))
	    {
	      /* If we are supposed to force doc strings into core right now,
		 record the last string that we skipped,
		 and record where in the file it comes from.  */

	      /* But first exchange saved_doc_string
		 with prev_saved_doc_string, so we save two strings.  */
	      {
		char *temp = saved_doc_string;
		ptrdiff_t temp_size = saved_doc_string_size;
		file_offset temp_pos = saved_doc_string_position;
		ptrdiff_t temp_len = saved_doc_string_length;

		saved_doc_string = prev_saved_doc_string;
		saved_doc_string_size = prev_saved_doc_string_size;
		saved_doc_string_position = prev_saved_doc_string_position;
		saved_doc_string_length = prev_saved_doc_string_length;

		prev_saved_doc_string = temp;
		prev_saved_doc_string_size = temp_size;
		prev_saved_doc_string_position = temp_pos;
		prev_saved_doc_string_length = temp_len;
	      }

	      if (saved_doc_string_size == 0)
		{
		  saved_doc_string = xmalloc (nskip + extra);
		  saved_doc_string_size = nskip + extra;
		}
	      if (nskip > saved_doc_string_size)
		{
		  saved_doc_string = xrealloc (saved_doc_string, nskip + extra);
		  saved_doc_string_size = nskip + extra;
		}

	      FILE *instream = infile->stream;
	      saved_doc_string_position = (file_tell (instream)
					   - infile->lookahead);

	      /* Copy that many bytes into saved_doc_string.  */
	      i = 0;
	      for (int n = min (nskip, infile->lookahead); 0 < n; n--)
		saved_doc_string[i++]
		  = c = infile->buf[--infile->lookahead];
	      block_input ();
	      for (; i < nskip && 0 <= c; i++)
		saved_doc_string[i] = c = getc_unlocked (instream);
	      unblock_input ();

	      saved_doc_string_length = i;
	    }
	  else
	    /* Skip that many bytes.  */
	    skip_dyn_bytes (readcharfun, nskip);

	  goto retry;
	}
      if (c == '!')
	{
	  /* #! appears at the beginning of an executable file.
	     Skip the first line.  */
	  while (c != '\n' && c >= 0)
	    c = READCHAR;
	  goto retry;
	}
      if (c == '$')
	return Vload_file_name;
      if (c == '\'')
	return list2 (Qfunction, read0 (readcharfun));
      /* #:foo is the uninterned symbol named foo.  */
      if (c == ':')
	{
	  uninterned_symbol = true;
	  c = READCHAR;
	  if (!(c > 040
		&& c != NO_BREAK_SPACE
		&& (c >= 0200
		    || strchr ("\"';()[]#`,", c) == NULL)))
	    {
	      /* No symbol character follows, this is the empty
		 symbol.  */
	      UNREAD (c);
	      return Fmake_symbol (empty_unibyte_string);
	    }
	  goto read_symbol;
	}
      /* ## is the empty symbol.  */
      if (c == '#')
	return Fintern (empty_unibyte_string, Qnil);
      /* Reader forms that can reuse previously read objects.  */
      if (c >= '0' && c <= '9')
	{
	  EMACS_INT n = 0;
	  Lisp_Object tem;
	  bool overflow = false;

	  /* Read a non-negative integer.  */
	  while (c >= '0' && c <= '9')
	    {
	      overflow |= INT_MULTIPLY_WRAPV (n, 10, &n);
	      overflow |= INT_ADD_WRAPV (n, c - '0', &n);
	      c = READCHAR;
	    }

	  if (!overflow && n <= MOST_POSITIVE_FIXNUM)
	    {
	      if (c == 'r' || c == 'R')
		return read_integer (readcharfun, n);

	      if (! NILP (Vread_circle))
		{
		  /* #n=object returns object, but associates it with
                      n for #n#.  */
		  if (c == '=')
		    {
		      /* Make a placeholder for #n# to use temporarily.  */
		      /* Note: We used to use AUTO_CONS to allocate
			 placeholder, but that is a bad idea, since it
			 will place a stack-allocated cons cell into
			 the list in read_objects_map, which is a
			 staticpro'd global variable, and thus each of
			 its elements is marked during each GC.  A
			 stack-allocated object will become garbled
			 when its stack slot goes out of scope, and
			 some other function reuses it for entirely
			 different purposes, which will cause crashes
			 in GC.  */
		      Lisp_Object placeholder = Fcons (Qnil, Qnil);
		      struct Lisp_Hash_Table *h
			= XHASH_TABLE (read_objects_map);
		      EMACS_UINT hash;
		      Lisp_Object number = make_number (n);

		      ptrdiff_t i = hash_lookup (h, number, &hash);
		      if (i >= 0)
			/* Not normal, but input could be malformed.  */
			set_hash_value_slot (h, i, placeholder);
		      else
			hash_put (h, number, placeholder, hash);

		      /* Read the object itself.  */
		      tem = read0 (readcharfun);

		      /* If it can be recursive, remember it for
			 future substitutions.  */
		      if (! SYMBOLP (tem)
			  && ! NUMBERP (tem)
			  && ! (STRINGP (tem) && !string_intervals (tem)))
			{
			  struct Lisp_Hash_Table *h2
			    = XHASH_TABLE (read_objects_completed);
			  i = hash_lookup (h2, tem, &hash);
			  eassert (i < 0);
			  hash_put (h2, tem, Qnil, hash);
			}

		      /* Now put it everywhere the placeholder was...  */
                      if (CONSP (tem))
                        {
                          Fsetcar (placeholder, XCAR (tem));
                          Fsetcdr (placeholder, XCDR (tem));
                          return placeholder;
                        }
                      else
                        {
		          Flread__substitute_object_in_subtree
			    (tem, placeholder, read_objects_completed);

		          /* ...and #n# will use the real value from now on.  */
			  i = hash_lookup (h, number, &hash);
			  eassert (i >= 0);
			  set_hash_value_slot (h, i, tem);

		          return tem;
                        }
		    }

		  /* #n# returns a previously read object.  */
		  if (c == '#')
		    {
		      struct Lisp_Hash_Table *h
			= XHASH_TABLE (read_objects_map);
		      ptrdiff_t i = hash_lookup (h, make_number (n), NULL);
		      if (i >= 0)
			return HASH_VALUE (h, i);
		    }
		}
	    }
	  /* Fall through to error message.  */
	}
      else if (c == 'x' || c == 'X')
	return read_integer (readcharfun, 16);
      else if (c == 'o' || c == 'O')
	return read_integer (readcharfun, 8);
      else if (c == 'b' || c == 'B')
	return read_integer (readcharfun, 2);

      UNREAD (c);
      invalid_syntax ("#");

    case ';':
      while ((c = READCHAR) >= 0 && c != '\n');
      goto retry;

    case '\'':
      return list2 (Qquote, read0 (readcharfun));

    case '`':
      {
	int next_char = READCHAR;
	UNREAD (next_char);
	/* Transition from old-style to new-style:
	   If we see "(`" it used to mean old-style, which usually works
	   fine because ` should almost never appear in such a position
	   for new-style.  But occasionally we need "(`" to mean new
	   style, so we try to distinguish the two by the fact that we
	   can either write "( `foo" or "(` foo", where the first
	   intends to use new-style whereas the second intends to use
	   old-style.  For Emacs-25, we should completely remove this
	   first_in_list exception (old-style can still be obtained via
	   "(\`" anyway).  */
	if (!new_backquote_flag && first_in_list && next_char == ' ')
	  load_error_old_style_backquotes ();
	else
	  {
	    Lisp_Object value;
	    bool saved_new_backquote_flag = new_backquote_flag;

	    new_backquote_flag = 1;
	    value = read0 (readcharfun);
	    new_backquote_flag = saved_new_backquote_flag;

	    return list2 (Qbackquote, value);
	  }
      }
    case ',':
      {
	int next_char = READCHAR;
	UNREAD (next_char);
	/* Transition from old-style to new-style:
           It used to be impossible to have a new-style , other than within
	   a new-style `.  This is sufficient when ` and , are used in the
	   normal way, but ` and , can also appear in args to macros that
	   will not interpret them in the usual way, in which case , may be
	   used without any ` anywhere near.
	   So we now use the same heuristic as for backquote: old-style
	   unquotes are only recognized when first on a list, and when
	   followed by a space.
	   Because it's more difficult to peek 2 chars ahead, a new-style
	   ,@ can still not be used outside of a `, unless it's in the middle
	   of a list.  */
	if (new_backquote_flag
	    || !first_in_list
	    || (next_char != ' ' && next_char != '@'))
	  {
	    Lisp_Object comma_type = Qnil;
	    Lisp_Object value;
	    int ch = READCHAR;

	    if (ch == '@')
	      comma_type = Qcomma_at;
	    else if (ch == '.')
	      comma_type = Qcomma_dot;
	    else
	      {
		if (ch >= 0) UNREAD (ch);
		comma_type = Qcomma;
	      }

	    value = read0 (readcharfun);
	    return list2 (comma_type, value);
	  }
	else
	  load_error_old_style_backquotes ();
      }
    case '?':
      {
	int modifiers;
	int next_char;
	bool ok;

	c = READCHAR;
	if (c < 0)
	  end_of_file_error ();

	/* Accept `single space' syntax like (list ? x) where the
	   whitespace character is SPC or TAB.
	   Other literal whitespace like NL, CR, and FF are not accepted,
	   as there are well-established escape sequences for these.  */
	if (c == ' ' || c == '\t')
	  return make_number (c);

	if (c == '(' || c == ')' || c == '[' || c == ']'
            || c == '"' || c == ';')
	  {
            CHECK_LIST (Vlread_unescaped_character_literals);
            Lisp_Object char_obj = make_natnum (c);
            if (NILP (Fmemq (char_obj, Vlread_unescaped_character_literals)))
              Vlread_unescaped_character_literals =
                Fcons (char_obj, Vlread_unescaped_character_literals);
	  }

	if (c == '\\')
	  c = read_escape (readcharfun, 0);
	modifiers = c & CHAR_MODIFIER_MASK;
	c &= ~CHAR_MODIFIER_MASK;
	if (CHAR_BYTE8_P (c))
	  c = CHAR_TO_BYTE8 (c);
	c |= modifiers;

	next_char = READCHAR;
	ok = (next_char <= 040
	      || (next_char < 0200
		  && strchr ("\"';()[]#?`,.", next_char) != NULL));
	UNREAD (next_char);
	if (ok)
	  return make_number (c);

	invalid_syntax ("?");
      }

    case '"':
      {
	ptrdiff_t count = SPECPDL_INDEX ();
	char *read_buffer = stackbuf;
	ptrdiff_t read_buffer_size = sizeof stackbuf;
	char *heapbuf = NULL;
	char *p = read_buffer;
	char *end = read_buffer + read_buffer_size;
	int ch;
	/* True if we saw an escape sequence specifying
	   a multibyte character.  */
	bool force_multibyte = false;
	/* True if we saw an escape sequence specifying
	   a single-byte character.  */
	bool force_singlebyte = false;
	bool cancel = false;
	ptrdiff_t nchars = 0;

	while ((ch = READCHAR) >= 0
	       && ch != '\"')
	  {
	    if (end - p < MAX_MULTIBYTE_LENGTH)
	      {
		ptrdiff_t offset = p - read_buffer;
		read_buffer = grow_read_buffer (read_buffer, offset,
						&heapbuf, &read_buffer_size,
						count);
		p = read_buffer + offset;
		end = read_buffer + read_buffer_size;
	      }

	    if (ch == '\\')
	      {
		int modifiers;

		ch = read_escape (readcharfun, 1);

		/* CH is -1 if \ newline or \ space has just been seen.  */
		if (ch == -1)
		  {
		    if (p == read_buffer)
		      cancel = true;
		    continue;
		  }

		modifiers = ch & CHAR_MODIFIER_MASK;
		ch = ch & ~CHAR_MODIFIER_MASK;

		if (CHAR_BYTE8_P (ch))
		  force_singlebyte = true;
		else if (! ASCII_CHAR_P (ch))
		  force_multibyte = true;
		else		/* I.e. ASCII_CHAR_P (ch).  */
		  {
		    /* Allow `\C- ' and `\C-?'.  */
		    if (modifiers == CHAR_CTL)
		      {
			if (ch == ' ')
			  ch = 0, modifiers = 0;
			else if (ch == '?')
			  ch = 127, modifiers = 0;
		      }
		    if (modifiers & CHAR_SHIFT)
		      {
			/* Shift modifier is valid only with [A-Za-z].  */
			if (ch >= 'A' && ch <= 'Z')
			  modifiers &= ~CHAR_SHIFT;
			else if (ch >= 'a' && ch <= 'z')
			  ch -= ('a' - 'A'), modifiers &= ~CHAR_SHIFT;
		      }

		    if (modifiers & CHAR_META)
		      {
			/* Move the meta bit to the right place for a
			   string.  */
			modifiers &= ~CHAR_META;
			ch = BYTE8_TO_CHAR (ch | 0x80);
			force_singlebyte = true;
		      }
		  }

		/* Any modifiers remaining are invalid.  */
		if (modifiers)
		  error ("Invalid modifier in string");
		p += CHAR_STRING (ch, (unsigned char *) p);
	      }
	    else
	      {
		p += CHAR_STRING (ch, (unsigned char *) p);
		if (CHAR_BYTE8_P (ch))
		  force_singlebyte = true;
		else if (! ASCII_CHAR_P (ch))
		  force_multibyte = true;
	      }
	    nchars++;
	  }

	if (ch < 0)
	  end_of_file_error ();

	/* If purifying, and string starts with \ newline,
	   return zero instead.  This is for doc strings
	   that we are really going to find in etc/DOC.nn.nn.  */
	if (!NILP (Vpurify_flag) && NILP (Vdoc_file_name) && cancel)
	  return unbind_to (count, make_number (0));

	if (! force_multibyte && force_singlebyte)
	  {
	    /* READ_BUFFER contains raw 8-bit bytes and no multibyte
	       forms.  Convert it to unibyte.  */
	    nchars = str_as_unibyte ((unsigned char *) read_buffer,
				     p - read_buffer);
	    p = read_buffer + nchars;
	  }

	Lisp_Object result
	  = make_specified_string (read_buffer, nchars, p - read_buffer,
				   (force_multibyte
				    || (p - read_buffer != nchars)));
	return unbind_to (count, result);
      }

    case '.':
      {
	int next_char = READCHAR;
	UNREAD (next_char);

	if (next_char <= 040
	    || (next_char < 0200
		&& strchr ("\"';([#?`,", next_char) != NULL))
	  {
	    *pch = c;
	    return Qnil;
	  }
      }
      /* The atom-reading loop below will now loop at least once,
	 assuring that we will not try to UNREAD two characters in a
	 row.  */
      FALLTHROUGH;
    default:
      if (c <= 040) goto retry;
      if (c == NO_BREAK_SPACE)
	goto retry;

    read_symbol:
      {
	ptrdiff_t count = SPECPDL_INDEX ();
	char *read_buffer = stackbuf;
	ptrdiff_t read_buffer_size = sizeof stackbuf;
	char *heapbuf = NULL;
	char *p = read_buffer;
	char *end = read_buffer + read_buffer_size;
	bool quoted = false;
	EMACS_INT start_position = readchar_count - 1;

	do
	  {
	    if (end - p < MAX_MULTIBYTE_LENGTH + 1)
	      {
		ptrdiff_t offset = p - read_buffer;
		read_buffer = grow_read_buffer (read_buffer, offset,
						&heapbuf, &read_buffer_size,
						count);
		p = read_buffer + offset;
		end = read_buffer + read_buffer_size;
	      }

	    if (c == '\\')
	      {
		c = READCHAR;
		if (c == -1)
		  end_of_file_error ();
		quoted = true;
	      }

	    if (multibyte)
	      p += CHAR_STRING (c, (unsigned char *) p);
	    else
	      *p++ = c;
	    c = READCHAR;
	  }
	while (c > 040
	       && c != NO_BREAK_SPACE
	       && (c >= 0200
		   || strchr ("\"';()[]#`,", c) == NULL));

	*p = 0;
	UNREAD (c);

	if (!quoted && !uninterned_symbol)
	  {
<<<<<<< HEAD
	    Lisp_Object result = string_to_number (read_buffer, 10, false);
=======
	    int flags = (read_integer_overflow_as_float
			 ? S2N_OVERFLOW_TO_FLOAT : 0);
	    Lisp_Object result = string_to_number (read_buffer, 10, flags);
>>>>>>> 7bedc881
	    if (! NILP (result))
	      return unbind_to (count, result);
	  }
        if (!quoted && multibyte)
          {
            int ch = STRING_CHAR ((unsigned char *) read_buffer);
            if (confusable_symbol_character_p (ch))
              xsignal2 (Qinvalid_read_syntax, build_string ("strange quote"),
                        CALLN (Fstring, make_number (ch)));
          }
	{
	  Lisp_Object result;
	  ptrdiff_t nbytes = p - read_buffer;
	  ptrdiff_t nchars
	    = (multibyte
	       ? multibyte_chars_in_text ((unsigned char *) read_buffer,
					  nbytes)
	       : nbytes);

	  if (uninterned_symbol)
	    {
	      Lisp_Object name
		= ((! NILP (Vpurify_flag)
		    ? make_pure_string : make_specified_string)
		   (read_buffer, nchars, nbytes, multibyte));
	      result = Fmake_symbol (name);
	    }
	  else
	    {
	      /* Don't create the string object for the name unless
		 we're going to retain it in a new symbol.

		 Like intern_1 but supports multibyte names.  */
	      Lisp_Object obarray = check_obarray (Vobarray);
	      Lisp_Object tem = oblookup (obarray, read_buffer,
					  nchars, nbytes);

	      if (SYMBOLP (tem))
		result = tem;
	      else
		{
		  Lisp_Object name
		    = make_specified_string (read_buffer, nchars, nbytes,
					     multibyte);
		  result = intern_driver (name, obarray, tem);
		}
	    }

	  if (EQ (Vread_with_symbol_positions, Qt)
	      || EQ (Vread_with_symbol_positions, readcharfun))
	    Vread_symbol_positions_list
	      = Fcons (Fcons (result, make_number (start_position)),
		       Vread_symbol_positions_list);
	  return unbind_to (count, result);
	}
      }
    }
}

DEFUN ("lread--substitute-object-in-subtree",
       Flread__substitute_object_in_subtree,
       Slread__substitute_object_in_subtree, 3, 3, 0,
       doc: /* In OBJECT, replace every occurrence of PLACEHOLDER with OBJECT.
COMPLETED is a hash table of objects that might be circular, or is t
if any object might be circular.  */)
  (Lisp_Object object, Lisp_Object placeholder, Lisp_Object completed)
{
  struct subst subst = { object, placeholder, completed, Qnil };
  Lisp_Object check_object = substitute_object_recurse (&subst, object);

  /* The returned object here is expected to always eq the
     original.  */
  if (!EQ (check_object, object))
    error ("Unexpected mutation error in reader");
  return Qnil;
}

static Lisp_Object
substitute_object_recurse (struct subst *subst, Lisp_Object subtree)
{
  /* If we find the placeholder, return the target object.  */
  if (EQ (subst->placeholder, subtree))
    return subst->object;

  /* For common object types that can't contain other objects, don't
     bother looking them up; we're done.  */
  if (SYMBOLP (subtree)
      || (STRINGP (subtree) && !string_intervals (subtree))
      || NUMBERP (subtree))
    return subtree;

  /* If we've been to this node before, don't explore it again.  */
  if (!EQ (Qnil, Fmemq (subtree, subst->seen)))
    return subtree;

  /* If this node can be the entry point to a cycle, remember that
     we've seen it.  It can only be such an entry point if it was made
     by #n=, which means that we can find it as a value in
     COMPLETED.  */
  if (EQ (subst->completed, Qt)
      || hash_lookup (XHASH_TABLE (subst->completed), subtree, NULL) >= 0)
    subst->seen = Fcons (subtree, subst->seen);

  /* Recurse according to subtree's type.
     Every branch must return a Lisp_Object.  */
  switch (XTYPE (subtree))
    {
    case Lisp_Vectorlike:
      {
	ptrdiff_t i = 0, length = 0;
	if (BOOL_VECTOR_P (subtree))
	  return subtree;		/* No sub-objects anyway.  */
	else if (CHAR_TABLE_P (subtree) || SUB_CHAR_TABLE_P (subtree)
		 || COMPILEDP (subtree) || HASH_TABLE_P (subtree)
		 || RECORDP (subtree))
	  length = PVSIZE (subtree);
	else if (VECTORP (subtree))
	  length = ASIZE (subtree);
	else
	  /* An unknown pseudovector may contain non-Lisp fields, so we
	     can't just blindly traverse all its fields.  We used to call
	     `Flength' which signaled `sequencep', so I just preserved this
	     behavior.  */
	  wrong_type_argument (Qsequencep, subtree);

	if (SUB_CHAR_TABLE_P (subtree))
	  i = 2;
	for ( ; i < length; i++)
	  ASET (subtree, i,
		substitute_object_recurse (subst, AREF (subtree, i)));
	return subtree;
      }

    case Lisp_Cons:
      XSETCAR (subtree, substitute_object_recurse (subst, XCAR (subtree)));
      XSETCDR (subtree, substitute_object_recurse (subst, XCDR (subtree)));
      return subtree;

    case Lisp_String:
      {
	/* Check for text properties in each interval.
	   substitute_in_interval contains part of the logic.  */

	INTERVAL root_interval = string_intervals (subtree);
	traverse_intervals_noorder (root_interval,
				    substitute_in_interval, subst);
	return subtree;
      }

      /* Other types don't recurse any further.  */
    default:
      return subtree;
    }
}

/*  Helper function for substitute_object_recurse.  */
static void
substitute_in_interval (INTERVAL interval, void *arg)
{
  set_interval_plist (interval,
		      substitute_object_recurse (arg, interval->plist));
}


/* Convert STRING to a number, assuming base BASE.  When STRING has
   floating point syntax and BASE is 10, return a nearest float.  When
   STRING has integer syntax, return a fixnum if the integer fits, and
   signal an overflow otherwise (unless BASE is 10 and STRING ends in
   period or FLAGS & S2N_OVERFLOW_TO_FLOAT is nonzero; in this case,
   return a nearest float instead).  Otherwise, return nil.  If FLAGS
   & S2N_IGNORE_TRAILING is nonzero, consider just the longest prefix
   of STRING that has valid syntax.  */

Lisp_Object
string_to_number (char const *string, int base, int flags)
{
  char const *cp = string;
  bool float_syntax = 0;
  double value = 0;

  /* Negate the value ourselves.  This treats 0, NaNs, and infinity properly on
     IEEE floating point hosts, and works around a formerly-common bug where
     atof ("-0.0") drops the sign.  */
  bool negative = *cp == '-';

  bool signedp = negative || *cp == '+';
  cp += signedp;

  enum { INTOVERFLOW = 1, LEAD_INT = 2, DOT_CHAR = 4, TRAIL_INT = 8,
	 E_EXP = 16 };
  int state = 0;
  int leading_digit = digit_to_number (*cp, base);
  uintmax_t n = leading_digit;
  if (leading_digit >= 0)
    {
      state |= LEAD_INT;
      for (int digit; 0 <= (digit = digit_to_number (*++cp, base)); )
	{
	  if (INT_MULTIPLY_OVERFLOW (n, base))
	    state |= INTOVERFLOW;
	  n *= base;
	  if (INT_ADD_OVERFLOW (n, digit))
	    state |= INTOVERFLOW;
	  n += digit;
	}
    }
  if (*cp == '.')
    {
      state |= DOT_CHAR;
      cp++;
    }

  if (base == 10)
    {
      if ('0' <= *cp && *cp <= '9')
	{
	  state |= TRAIL_INT;
	  do
	    cp++;
	  while ('0' <= *cp && *cp <= '9');
	}
      if (*cp == 'e' || *cp == 'E')
	{
	  char const *ecp = cp;
	  cp++;
	  if (*cp == '+' || *cp == '-')
	    cp++;
	  if ('0' <= *cp && *cp <= '9')
	    {
	      state |= E_EXP;
	      do
		cp++;
	      while ('0' <= *cp && *cp <= '9');
	    }
	  else if (cp[-1] == '+'
		   && cp[0] == 'I' && cp[1] == 'N' && cp[2] == 'F')
	    {
	      state |= E_EXP;
	      cp += 3;
	      value = INFINITY;
	    }
	  else if (cp[-1] == '+'
		   && cp[0] == 'N' && cp[1] == 'a' && cp[2] == 'N')
	    {
	      state |= E_EXP;
	      cp += 3;
	      /* NAN is a "positive" NaN on all known Emacs hosts.  */
	      value = NAN;
	    }
	  else
	    cp = ecp;
	}

      float_syntax = ((state & (DOT_CHAR|TRAIL_INT)) == (DOT_CHAR|TRAIL_INT)
		      || (state & ~INTOVERFLOW) == (LEAD_INT|E_EXP));
    }

  /* Return nil if the number uses invalid syntax.  If FLAGS &
     S2N_IGNORE_TRAILING, accept any prefix that matches.  Otherwise,
     the entire string must match.  */
  if (! (flags & S2N_IGNORE_TRAILING
	 ? ((state & LEAD_INT) != 0 || float_syntax)
	 : (!*cp && ((state & ~(INTOVERFLOW | DOT_CHAR)) == LEAD_INT
		     || float_syntax))))
    return Qnil;

  /* If the number uses integer and not float syntax, and is in C-language
     range, use its value, preferably as a fixnum.  */
  if (leading_digit >= 0 && ! float_syntax)
    {
      if (state & INTOVERFLOW)
	{
	  /* Unfortunately there's no simple and accurate way to convert
	     non-base-10 numbers that are out of C-language range.  */
	  if (base != 10)
	    flags = 0;
	}
      else if (n <= (negative ? -MOST_NEGATIVE_FIXNUM : MOST_POSITIVE_FIXNUM))
	{
	  EMACS_INT signed_n = n;
	  return make_number (negative ? -signed_n : signed_n);
	}
      else
	value = n;

      if (! (state & DOT_CHAR) && ! (flags & S2N_OVERFLOW_TO_FLOAT))
	xsignal1 (Qoverflow_error, build_string (string));
    }

  /* Either the number uses float syntax, or it does not fit into a fixnum.
     Convert it from string to floating point, unless the value is already
     known because it is an infinity, a NAN, or its absolute value fits in
     uintmax_t.  */
  if (! value)
    value = atof (string + signedp);

  return make_float (negative ? -value : value);
}


static Lisp_Object
read_vector (Lisp_Object readcharfun, bool bytecodeflag)
{
  ptrdiff_t i, size;
  Lisp_Object *ptr;
  Lisp_Object tem, item, vector;
  struct Lisp_Cons *otem;
  Lisp_Object len;

  tem = read_list (1, readcharfun);
  len = Flength (tem);
  vector = Fmake_vector (len, Qnil);

  size = ASIZE (vector);
  ptr = XVECTOR (vector)->contents;
  for (i = 0; i < size; i++)
    {
      item = Fcar (tem);
      /* If `load-force-doc-strings' is t when reading a lazily-loaded
	 bytecode object, the docstring containing the bytecode and
	 constants values must be treated as unibyte and passed to
	 Fread, to get the actual bytecode string and constants vector.  */
      if (bytecodeflag && load_force_doc_strings)
	{
	  if (i == COMPILED_BYTECODE)
	    {
	      if (!STRINGP (item))
		error ("Invalid byte code");

	      /* Delay handling the bytecode slot until we know whether
		 it is lazily-loaded (we can tell by whether the
		 constants slot is nil).  */
	      ASET (vector, COMPILED_CONSTANTS, item);
	      item = Qnil;
	    }
	  else if (i == COMPILED_CONSTANTS)
	    {
	      Lisp_Object bytestr = ptr[COMPILED_CONSTANTS];

	      if (NILP (item))
		{
		  /* Coerce string to unibyte (like string-as-unibyte,
		     but without generating extra garbage and
		     guaranteeing no change in the contents).  */
		  STRING_SET_CHARS (bytestr, SBYTES (bytestr));
		  STRING_SET_UNIBYTE (bytestr);

		  item = Fread (Fcons (bytestr, readcharfun));
		  if (!CONSP (item))
		    error ("Invalid byte code");

		  otem = XCONS (item);
		  bytestr = XCAR (item);
		  item = XCDR (item);
		  free_cons (otem);
		}

	      /* Now handle the bytecode slot.  */
	      ASET (vector, COMPILED_BYTECODE, bytestr);
	    }
	  else if (i == COMPILED_DOC_STRING
		   && STRINGP (item)
		   && ! STRING_MULTIBYTE (item))
	    {
	      if (EQ (readcharfun, Qget_emacs_mule_file_char))
		item = Fdecode_coding_string (item, Qemacs_mule, Qnil, Qnil);
	      else
		item = Fstring_as_multibyte (item);
	    }
	}
      ASET (vector, i, item);
      otem = XCONS (tem);
      tem = Fcdr (tem);
      free_cons (otem);
    }
  return vector;
}

/* FLAG means check for ']' to terminate rather than ')' and '.'.  */

static Lisp_Object
read_list (bool flag, Lisp_Object readcharfun)
{
  Lisp_Object val, tail;
  Lisp_Object elt, tem;
  /* 0 is the normal case.
     1 means this list is a doc reference; replace it with the number 0.
     2 means this list is a doc reference; replace it with the doc string.  */
  int doc_reference = 0;

  /* Initialize this to 1 if we are reading a list.  */
  bool first_in_list = flag <= 0;

  val = Qnil;
  tail = Qnil;

  while (1)
    {
      int ch;
      elt = read1 (readcharfun, &ch, first_in_list);

      first_in_list = 0;

      /* While building, if the list starts with #$, treat it specially.  */
      if (EQ (elt, Vload_file_name)
	  && ! NILP (elt)
	  && !NILP (Vpurify_flag))
	{
	  if (NILP (Vdoc_file_name))
	    /* We have not yet called Snarf-documentation, so assume
	       this file is described in the DOC file
	       and Snarf-documentation will fill in the right value later.
	       For now, replace the whole list with 0.  */
	    doc_reference = 1;
	  else
	    /* We have already called Snarf-documentation, so make a relative
	       file name for this file, so it can be found properly
	       in the installed Lisp directory.
	       We don't use Fexpand_file_name because that would make
	       the directory absolute now.  */
	    {
	      AUTO_STRING (dot_dot_lisp, "../lisp/");
	      elt = concat2 (dot_dot_lisp, Ffile_name_nondirectory (elt));
	    }
	}
      else if (EQ (elt, Vload_file_name)
	       && ! NILP (elt)
	       && load_force_doc_strings)
	doc_reference = 2;

      if (ch)
	{
	  if (flag > 0)
	    {
	      if (ch == ']')
		return val;
	      invalid_syntax (") or . in a vector");
	    }
	  if (ch == ')')
	    return val;
	  if (ch == '.')
	    {
	      if (!NILP (tail))
		XSETCDR (tail, read0 (readcharfun));
	      else
		val = read0 (readcharfun);
	      read1 (readcharfun, &ch, 0);

	      if (ch == ')')
		{
		  if (doc_reference == 1)
		    return make_number (0);
		  if (doc_reference == 2 && INTEGERP (XCDR (val)))
		    {
		      char *saved = NULL;
		      file_offset saved_position;
		      /* Get a doc string from the file we are loading.
			 If it's in saved_doc_string, get it from there.

			 Here, we don't know if the string is a
			 bytecode string or a doc string.  As a
			 bytecode string must be unibyte, we always
			 return a unibyte string.  If it is actually a
			 doc string, caller must make it
			 multibyte.  */

		      /* Position is negative for user variables.  */
		      EMACS_INT pos = eabs (XINT (XCDR (val)));
		      if (pos >= saved_doc_string_position
			  && pos < (saved_doc_string_position
				    + saved_doc_string_length))
			{
			  saved = saved_doc_string;
			  saved_position = saved_doc_string_position;
			}
		      /* Look in prev_saved_doc_string the same way.  */
		      else if (pos >= prev_saved_doc_string_position
			       && pos < (prev_saved_doc_string_position
					 + prev_saved_doc_string_length))
			{
			  saved = prev_saved_doc_string;
			  saved_position = prev_saved_doc_string_position;
			}
		      if (saved)
			{
			  ptrdiff_t start = pos - saved_position;
			  ptrdiff_t from, to;

			  /* Process quoting with ^A,
			     and find the end of the string,
			     which is marked with ^_ (037).  */
			  for (from = start, to = start;
			       saved[from] != 037;)
			    {
			      int c = saved[from++];
			      if (c == 1)
				{
				  c = saved[from++];
				  saved[to++] = (c == 1 ? c
						 : c == '0' ? 0
						 : c == '_' ? 037
						 : c);
				}
			      else
				saved[to++] = c;
			    }

			  return make_unibyte_string (saved + start,
						      to - start);
			}
		      else
			return get_doc_string (val, 1, 0);
		    }

		  return val;
		}
	      invalid_syntax (". in wrong context");
	    }
	  invalid_syntax ("] in a list");
	}
      tem = list1 (elt);
      if (!NILP (tail))
	XSETCDR (tail, tem);
      else
	val = tem;
      tail = tem;
    }
}

Lisp_Object initial_obarray;

/* `oblookup' stores the bucket number here, for the sake of Funintern.  */

static size_t oblookup_last_bucket_number;

/* Intern symbol SYM in OBARRAY using bucket INDEX.  */

Lisp_Object
intern_sym (Lisp_Object sym, Lisp_Object obarray, Lisp_Object index)
{
  Lisp_Object *ptr;

  XSYMBOL (sym)->u.s.interned = (EQ (obarray, initial_obarray)
				 ? SYMBOL_INTERNED_IN_INITIAL_OBARRAY
				 : SYMBOL_INTERNED);

  if (SREF (SYMBOL_NAME (sym), 0) == ':' && EQ (obarray, initial_obarray))
    {
      make_symbol_constant (sym);
      XSYMBOL (sym)->u.s.redirect = SYMBOL_PLAINVAL;
      SET_SYMBOL_VAL (XSYMBOL (sym), sym);
    }

  ptr = aref_addr (obarray, XINT (index));
  set_symbol_next (sym, SYMBOLP (*ptr) ? XSYMBOL (*ptr) : NULL);
  *ptr = sym;
  return sym;
}

static void
define_symbol (Lisp_Object sym, char const *str)
{
  ptrdiff_t len = strlen (str);
  Lisp_Object string = make_pure_c_string (str, len);
  init_symbol (sym, string);

  /* Qunbound is uninterned, so that it's not confused with any symbol
     'unbound' created by a Lisp program.  */
  if (! EQ (sym, Qunbound))
    {
      Lisp_Object bucket = oblookup (initial_obarray, str, len, len);
      eassert (INTEGERP (bucket));
      intern_sym (sym, initial_obarray, bucket);
    }
}


DEFUN ("unintern", Funintern, Sunintern, 1, 2, 0,
       doc: /* Delete the symbol named NAME, if any, from OBARRAY.
The value is t if a symbol was found and deleted, nil otherwise.
NAME may be a string or a symbol.  If it is a symbol, that symbol
is deleted, if it belongs to OBARRAY--no other symbol is deleted.
OBARRAY, if nil, defaults to the value of the variable `obarray'.
usage: (unintern NAME OBARRAY)  */)
  (Lisp_Object name, Lisp_Object obarray)
{
  register Lisp_Object string, tem;
  size_t hash;

  if (NILP (obarray)) obarray = Vobarray;
  obarray = check_obarray (obarray);

  if (SYMBOLP (name))
    string = SYMBOL_NAME (name);
  else
    {
      CHECK_STRING (name);
      string = name;
    }

  tem = oblookup (obarray, SSDATA (string),
		  SCHARS (string),
		  SBYTES (string));
  if (INTEGERP (tem))
    return Qnil;
  /* If arg was a symbol, don't delete anything but that symbol itself.  */
  if (SYMBOLP (name) && !EQ (name, tem))
    return Qnil;

  /* There are plenty of other symbols which will screw up the Emacs
     session if we unintern them, as well as even more ways to use
     `setq' or `fset' or whatnot to make the Emacs session
     unusable.  Let's not go down this silly road.  --Stef  */
  /* if (EQ (tem, Qnil) || EQ (tem, Qt))
       error ("Attempt to unintern t or nil"); */

  XSYMBOL (tem)->u.s.interned = SYMBOL_UNINTERNED;

  hash = oblookup_last_bucket_number;

  if (EQ (AREF (obarray, hash), tem))
    {
      if (XSYMBOL (tem)->u.s.next)
	{
	  Lisp_Object sym;
	  XSETSYMBOL (sym, XSYMBOL (tem)->u.s.next);
	  ASET (obarray, hash, sym);
	}
      else
	ASET (obarray, hash, make_number (0));
    }
  else
    {
      Lisp_Object tail, following;

      for (tail = AREF (obarray, hash);
	   XSYMBOL (tail)->u.s.next;
	   tail = following)
	{
	  XSETSYMBOL (following, XSYMBOL (tail)->u.s.next);
	  if (EQ (following, tem))
	    {
	      set_symbol_next (tail, XSYMBOL (following)->u.s.next);
	      break;
	    }
	}
    }

  return Qt;
}

/* Return the symbol in OBARRAY whose names matches the string
   of SIZE characters (SIZE_BYTE bytes) at PTR.
   If there is no such symbol, return the integer bucket number of
   where the symbol would be if it were present.

   Also store the bucket number in oblookup_last_bucket_number.  */

Lisp_Object
oblookup (Lisp_Object obarray, register const char *ptr, ptrdiff_t size, ptrdiff_t size_byte)
{
  size_t hash;
  size_t obsize;
  register Lisp_Object tail;
  Lisp_Object bucket, tem;

  obarray = check_obarray (obarray);
  /* This is sometimes needed in the middle of GC.  */
  obsize = gc_asize (obarray);
  hash = hash_string (ptr, size_byte) % obsize;
  bucket = AREF (obarray, hash);
  oblookup_last_bucket_number = hash;
  if (EQ (bucket, make_number (0)))
    ;
  else if (!SYMBOLP (bucket))
    error ("Bad data in guts of obarray"); /* Like CADR error message.  */
  else
    for (tail = bucket; ; XSETSYMBOL (tail, XSYMBOL (tail)->u.s.next))
      {
	if (SBYTES (SYMBOL_NAME (tail)) == size_byte
	    && SCHARS (SYMBOL_NAME (tail)) == size
	    && !memcmp (SDATA (SYMBOL_NAME (tail)), ptr, size_byte))
	  return tail;
	else if (XSYMBOL (tail)->u.s.next == 0)
	  break;
      }
  XSETINT (tem, hash);
  return tem;
}

#define OBARRAY_SIZE 15121

void
init_obarray (void)
{
  Vobarray = Fmake_vector (make_number (OBARRAY_SIZE), make_number (0));
  initial_obarray = Vobarray;
  staticpro (&initial_obarray);

  for (int i = 0; i < ARRAYELTS (lispsym); i++)
    define_symbol (builtin_lisp_symbol (i), defsym_name[i]);

  DEFSYM (Qunbound, "unbound");

  DEFSYM (Qnil, "nil");
  SET_SYMBOL_VAL (XSYMBOL (Qnil), Qnil);
  make_symbol_constant (Qnil);
  XSYMBOL (Qnil)->u.s.declared_special = true;

  DEFSYM (Qt, "t");
  SET_SYMBOL_VAL (XSYMBOL (Qt), Qt);
  make_symbol_constant (Qt);
  XSYMBOL (Qt)->u.s.declared_special = true;

  /* Qt is correct even if CANNOT_DUMP.  loadup.el will set to nil at end.  */
  Vpurify_flag = Qt;

  DEFSYM (Qvariable_documentation, "variable-documentation");
}

void
defsubr (struct Lisp_Subr *sname)
{
  Lisp_Object sym, tem;
  sym = intern_c_string (sname->symbol_name);
  XSETPVECTYPE (sname, PVEC_SUBR);
  XSETSUBR (tem, sname);
  set_symbol_function (sym, tem);
}

#ifdef NOTDEF /* Use fset in subr.el now!  */
void
defalias (struct Lisp_Subr *sname, char *string)
{
  Lisp_Object sym;
  sym = intern (string);
  XSETSUBR (XSYMBOL (sym)->u.s.function, sname);
}
#endif /* NOTDEF */


/* Check that the elements of lpath exist.  */

static void
load_path_check (Lisp_Object lpath)
{
  Lisp_Object path_tail;

  /* The only elements that might not exist are those from
     PATH_LOADSEARCH, EMACSLOADPATH.  Anything else is only added if
     it exists.  */
  for (path_tail = lpath; !NILP (path_tail); path_tail = XCDR (path_tail))
    {
      Lisp_Object dirfile;
      dirfile = Fcar (path_tail);
      if (STRINGP (dirfile))
        {
          dirfile = Fdirectory_file_name (dirfile);
          if (! file_accessible_directory_p (dirfile))
            dir_warning ("Lisp directory", XCAR (path_tail));
        }
    }
}

/* Return the default load-path, to be used if EMACSLOADPATH is unset.
   This does not include the standard site-lisp directories
   under the installation prefix (i.e., PATH_SITELOADSEARCH),
   but it does (unless no_site_lisp is set) include site-lisp
   directories in the source/build directories if those exist and we
   are running uninstalled.

   Uses the following logic:
   If CANNOT_DUMP:
     If Vinstallation_directory is not nil (ie, running uninstalled),
     use PATH_DUMPLOADSEARCH (ie, build path).  Else use PATH_LOADSEARCH.
   The remainder is what happens when dumping works:
   If purify-flag (ie dumping) just use PATH_DUMPLOADSEARCH.
   Otherwise use PATH_LOADSEARCH.

   If !initialized, then just return PATH_DUMPLOADSEARCH.
   If initialized:
   If Vinstallation_directory is not nil (ie, running uninstalled):
   If installation-dir/lisp exists and not already a member,
   we must be running uninstalled.  Reset the load-path
   to just installation-dir/lisp.  (The default PATH_LOADSEARCH
   refers to the eventual installation directories.  Since we
   are not yet installed, we should not use them, even if they exist.)
   If installation-dir/lisp does not exist, just add
   PATH_DUMPLOADSEARCH at the end instead.
   Add installation-dir/site-lisp (if !no_site_lisp, and exists
   and not already a member) at the front.
   If installation-dir != source-dir (ie running an uninstalled,
   out-of-tree build) AND install-dir/src/Makefile exists BUT
   install-dir/src/Makefile.in does NOT exist (this is a sanity
   check), then repeat the above steps for source-dir/lisp, site-lisp.  */

static Lisp_Object
load_path_default (void)
{
  Lisp_Object lpath = Qnil;
  const char *normal;

#ifdef CANNOT_DUMP
#ifdef HAVE_NS
  const char *loadpath = ns_load_path ();
#endif

  normal = PATH_LOADSEARCH;
  if (!NILP (Vinstallation_directory)) normal = PATH_DUMPLOADSEARCH;

#ifdef HAVE_NS
  lpath = decode_env_path (0, loadpath ? loadpath : normal, 0);
#else
  lpath = decode_env_path (0, normal, 0);
#endif

#else  /* !CANNOT_DUMP */

  normal = NILP (Vpurify_flag) ? PATH_LOADSEARCH : PATH_DUMPLOADSEARCH;

  if (initialized)
    {
#ifdef HAVE_NS
      const char *loadpath = ns_load_path ();
      lpath = decode_env_path (0, loadpath ? loadpath : normal, 0);
#else
      lpath = decode_env_path (0, normal, 0);
#endif
      if (!NILP (Vinstallation_directory))
        {
          Lisp_Object tem, tem1;

          /* Add to the path the lisp subdir of the installation
             dir, if it is accessible.  Note: in out-of-tree builds,
             this directory is empty save for Makefile.  */
          tem = Fexpand_file_name (build_string ("lisp"),
                                   Vinstallation_directory);
          tem1 = Ffile_accessible_directory_p (tem);
          if (!NILP (tem1))
            {
              if (NILP (Fmember (tem, lpath)))
                {
                  /* We are running uninstalled.  The default load-path
                     points to the eventual installed lisp directories.
                     We should not use those now, even if they exist,
                     so start over from a clean slate.  */
                  lpath = list1 (tem);
                }
            }
          else
            /* That dir doesn't exist, so add the build-time
               Lisp dirs instead.  */
            {
              Lisp_Object dump_path =
                decode_env_path (0, PATH_DUMPLOADSEARCH, 0);
              lpath = nconc2 (lpath, dump_path);
            }

          /* Add site-lisp under the installation dir, if it exists.  */
          if (!no_site_lisp)
            {
              tem = Fexpand_file_name (build_string ("site-lisp"),
                                       Vinstallation_directory);
              tem1 = Ffile_accessible_directory_p (tem);
              if (!NILP (tem1))
                {
                  if (NILP (Fmember (tem, lpath)))
                    lpath = Fcons (tem, lpath);
                }
            }

          /* If Emacs was not built in the source directory,
             and it is run from where it was built, add to load-path
             the lisp and site-lisp dirs under that directory.  */

          if (NILP (Fequal (Vinstallation_directory, Vsource_directory)))
            {
              Lisp_Object tem2;

              tem = Fexpand_file_name (build_string ("src/Makefile"),
                                       Vinstallation_directory);
              tem1 = Ffile_exists_p (tem);

              /* Don't be fooled if they moved the entire source tree
                 AFTER dumping Emacs.  If the build directory is indeed
                 different from the source dir, src/Makefile.in and
                 src/Makefile will not be found together.  */
              tem = Fexpand_file_name (build_string ("src/Makefile.in"),
                                       Vinstallation_directory);
              tem2 = Ffile_exists_p (tem);
              if (!NILP (tem1) && NILP (tem2))
                {
                  tem = Fexpand_file_name (build_string ("lisp"),
                                           Vsource_directory);

                  if (NILP (Fmember (tem, lpath)))
                    lpath = Fcons (tem, lpath);

                  if (!no_site_lisp)
                    {
                      tem = Fexpand_file_name (build_string ("site-lisp"),
                                               Vsource_directory);
                      tem1 = Ffile_accessible_directory_p (tem);
                      if (!NILP (tem1))
                        {
                          if (NILP (Fmember (tem, lpath)))
                            lpath = Fcons (tem, lpath);
                        }
                    }
                }
            } /* Vinstallation_directory != Vsource_directory */

        } /* if Vinstallation_directory */
    }
  else                          /* !initialized */
    {
      /* NORMAL refers to PATH_DUMPLOADSEARCH, ie the lisp dir in the
         source directory.  We used to add ../lisp (ie the lisp dir in
         the build directory) at the front here, but that should not
         be necessary, since in out of tree builds lisp/ is empty, save
         for Makefile.  */
      lpath = decode_env_path (0, normal, 0);
    }
#endif /* !CANNOT_DUMP */

  return lpath;
}

void
init_lread (void)
{
  if (NILP (Vpurify_flag) && !NILP (Ffboundp (Qfile_truename)))
    Vsource_directory = call1 (Qfile_truename, Vsource_directory);

  /* First, set Vload_path.  */

  /* Ignore EMACSLOADPATH when dumping.  */
#ifdef CANNOT_DUMP
  bool use_loadpath = true;
#else
  bool use_loadpath = NILP (Vpurify_flag);
#endif

  if (use_loadpath && egetenv ("EMACSLOADPATH"))
    {
      Vload_path = decode_env_path ("EMACSLOADPATH", 0, 1);

      /* Check (non-nil) user-supplied elements.  */
      load_path_check (Vload_path);

      /* If no nils in the environment variable, use as-is.
         Otherwise, replace any nils with the default.  */
      if (! NILP (Fmemq (Qnil, Vload_path)))
        {
          Lisp_Object elem, elpath = Vload_path;
          Lisp_Object default_lpath = load_path_default ();

          /* Check defaults, before adding site-lisp.  */
          load_path_check (default_lpath);

          /* Add the site-lisp directories to the front of the default.  */
          if (!no_site_lisp && PATH_SITELOADSEARCH[0] != '\0')
            {
              Lisp_Object sitelisp;
              sitelisp = decode_env_path (0, PATH_SITELOADSEARCH, 0);
              if (! NILP (sitelisp))
                default_lpath = nconc2 (sitelisp, default_lpath);
            }

          Vload_path = Qnil;

          /* Replace nils from EMACSLOADPATH by default.  */
          while (CONSP (elpath))
            {
              elem = XCAR (elpath);
              elpath = XCDR (elpath);
              Vload_path = CALLN (Fappend, Vload_path,
				  NILP (elem) ? default_lpath : list1 (elem));
            }
        }                       /* Fmemq (Qnil, Vload_path) */
    }
  else
    {
      Vload_path = load_path_default ();

      /* Check before adding site-lisp directories.
         The install should have created them, but they are not
         required, so no need to warn if they are absent.
         Or we might be running before installation.  */
      load_path_check (Vload_path);

      /* Add the site-lisp directories at the front.  */
      if (initialized && !no_site_lisp && PATH_SITELOADSEARCH[0] != '\0')
        {
          Lisp_Object sitelisp;
          sitelisp = decode_env_path (0, PATH_SITELOADSEARCH, 0);
          if (! NILP (sitelisp)) Vload_path = nconc2 (sitelisp, Vload_path);
        }
    }

  Vvalues = Qnil;

  load_in_progress = 0;
  Vload_file_name = Qnil;
  Vstandard_input = Qt;
  Vloads_in_progress = Qnil;
}

/* Print a warning that directory intended for use USE and with name
   DIRNAME cannot be accessed.  On entry, errno should correspond to
   the access failure.  Print the warning on stderr and put it in
   *Messages*.  */

void
dir_warning (char const *use, Lisp_Object dirname)
{
  static char const format[] = "Warning: %s '%s': %s\n";
  char *diagnostic = emacs_strerror (errno);
  fprintf (stderr, format, use, SSDATA (ENCODE_SYSTEM (dirname)), diagnostic);

  /* Don't log the warning before we've initialized!!  */
  if (initialized)
    {
      ptrdiff_t diaglen = strlen (diagnostic);
      AUTO_STRING_WITH_LEN (diag, diagnostic, diaglen);
      if (! NILP (Vlocale_coding_system))
	{
	  Lisp_Object s
	    = code_convert_string_norecord (diag, Vlocale_coding_system, false);
	  diagnostic = SSDATA (s);
	  diaglen = SBYTES (s);
	}
      USE_SAFE_ALLOCA;
      char *buffer = SAFE_ALLOCA (sizeof format - 3 * (sizeof "%s" - 1)
				  + strlen (use) + SBYTES (dirname) + diaglen);
      ptrdiff_t message_len = esprintf (buffer, format, use, SSDATA (dirname),
					diagnostic);
      message_dolog (buffer, message_len, 0, STRING_MULTIBYTE (dirname));
      SAFE_FREE ();
    }
}

void
syms_of_lread (void)
{
  defsubr (&Sread_from_string);
  defsubr (&Slread__substitute_object_in_subtree);
  defsubr (&Sunintern);
  defsubr (&Sget_load_suffixes);
  defsubr (&Sload);
  defsubr (&Seval_buffer);
  defsubr (&Sread_char);
  defsubr (&Sread_char_exclusive);
  defsubr (&Sread_event);
  defsubr (&Sget_file_char);
  defsubr (&Slocate_file_internal);

  DEFVAR_LISP ("obarray", Vobarray,
	       doc: /* Symbol table for use by `intern' and `read'.
It is a vector whose length ought to be prime for best results.
The vector's contents don't make sense if examined from Lisp programs;
to find all the symbols in an obarray, use `mapatoms'.  */);

  DEFVAR_LISP ("values", Vvalues,
	       doc: /* List of values of all expressions which were read, evaluated and printed.
Order is reverse chronological.  */);
  XSYMBOL (intern ("values"))->u.s.declared_special = false;

  DEFVAR_LISP ("standard-input", Vstandard_input,
	       doc: /* Stream for read to get input from.
See documentation of `read' for possible values.  */);
  Vstandard_input = Qt;

  DEFVAR_LISP ("read-with-symbol-positions", Vread_with_symbol_positions,
	       doc: /* If non-nil, add position of read symbols to `read-symbol-positions-list'.

If this variable is a buffer, then only forms read from that buffer
will be added to `read-symbol-positions-list'.
If this variable is t, then all read forms will be added.
The effect of all other values other than nil are not currently
defined, although they may be in the future.

The positions are relative to the last call to `read' or
`read-from-string'.  It is probably a bad idea to set this variable at
the toplevel; bind it instead.  */);
  Vread_with_symbol_positions = Qnil;

  DEFVAR_LISP ("read-symbol-positions-list", Vread_symbol_positions_list,
	       doc: /* A list mapping read symbols to their positions.
This variable is modified during calls to `read' or
`read-from-string', but only when `read-with-symbol-positions' is
non-nil.

Each element of the list looks like (SYMBOL . CHAR-POSITION), where
CHAR-POSITION is an integer giving the offset of that occurrence of the
symbol from the position where `read' or `read-from-string' started.

Note that a symbol will appear multiple times in this list, if it was
read multiple times.  The list is in the same order as the symbols
were read in.  */);
  Vread_symbol_positions_list = Qnil;

  DEFVAR_LISP ("read-circle", Vread_circle,
	       doc: /* Non-nil means read recursive structures using #N= and #N# syntax.  */);
  Vread_circle = Qt;

  DEFVAR_BOOL ("read-integer-overflow-as-float",
	       read_integer_overflow_as_float,
	       doc: /* Non-nil means `read' quietly treats an out-of-range integer as floating point.
Nil (the default) means signal an overflow unless the integer ends in `.'.
This variable is experimental; email 30408@debbugs.gnu.org if you need it.  */);
  read_integer_overflow_as_float = false;

  DEFVAR_LISP ("load-path", Vload_path,
	       doc: /* List of directories to search for files to load.
Each element is a string (directory file name) or nil (meaning
`default-directory').
This list is consulted by the `require' function.
Initialized during startup as described in Info node `(elisp)Library Search'.
Use `directory-file-name' when adding items to this path.  However, Lisp
programs that process this list should tolerate directories both with
and without trailing slashes.  */);

  DEFVAR_LISP ("load-suffixes", Vload_suffixes,
	       doc: /* List of suffixes for Emacs Lisp files and dynamic modules.
This list includes suffixes for both compiled and source Emacs Lisp files.
This list should not include the empty string.
`load' and related functions try to append these suffixes, in order,
to the specified file name if a suffix is allowed or required.  */);
#ifdef HAVE_MODULES
  Vload_suffixes = list3 (build_pure_c_string (".elc"),
			  build_pure_c_string (".el"),
			  build_pure_c_string (MODULES_SUFFIX));
#else
  Vload_suffixes = list2 (build_pure_c_string (".elc"),
			  build_pure_c_string (".el"));
#endif
  DEFVAR_LISP ("module-file-suffix", Vmodule_file_suffix,
	       doc: /* Suffix of loadable module file, or nil if modules are not supported.  */);
#ifdef HAVE_MODULES
  Vmodule_file_suffix = build_pure_c_string (MODULES_SUFFIX);
#else
  Vmodule_file_suffix = Qnil;
#endif
  DEFVAR_LISP ("load-file-rep-suffixes", Vload_file_rep_suffixes,
	       doc: /* List of suffixes that indicate representations of \
the same file.
This list should normally start with the empty string.

Enabling Auto Compression mode appends the suffixes in
`jka-compr-load-suffixes' to this list and disabling Auto Compression
mode removes them again.  `load' and related functions use this list to
determine whether they should look for compressed versions of a file
and, if so, which suffixes they should try to append to the file name
in order to do so.  However, if you want to customize which suffixes
the loading functions recognize as compression suffixes, you should
customize `jka-compr-load-suffixes' rather than the present variable.  */);
  Vload_file_rep_suffixes = list1 (empty_unibyte_string);

  DEFVAR_BOOL ("load-in-progress", load_in_progress,
	       doc: /* Non-nil if inside of `load'.  */);
  DEFSYM (Qload_in_progress, "load-in-progress");

  DEFVAR_LISP ("after-load-alist", Vafter_load_alist,
	       doc: /* An alist of functions to be evalled when particular files are loaded.
Each element looks like (REGEXP-OR-FEATURE FUNCS...).

REGEXP-OR-FEATURE is either a regular expression to match file names, or
a symbol (a feature name).

When `load' is run and the file-name argument matches an element's
REGEXP-OR-FEATURE, or when `provide' is run and provides the symbol
REGEXP-OR-FEATURE, the FUNCS in the element are called.

An error in FORMS does not undo the load, but does prevent execution of
the rest of the FORMS.  */);
  Vafter_load_alist = Qnil;

  DEFVAR_LISP ("load-history", Vload_history,
	       doc: /* Alist mapping loaded file names to symbols and features.
Each alist element should be a list (FILE-NAME ENTRIES...), where
FILE-NAME is the name of a file that has been loaded into Emacs.
The file name is absolute and true (i.e. it doesn't contain symlinks).
As an exception, one of the alist elements may have FILE-NAME nil,
for symbols and features not associated with any file.

The remaining ENTRIES in the alist element describe the functions and
variables defined in that file, the features provided, and the
features required.  Each entry has the form `(provide . FEATURE)',
`(require . FEATURE)', `(defun . FUNCTION)', `(autoload . SYMBOL)',
`(defface . SYMBOL)', `(define-type . SYMBOL)',
`(cl-defmethod METHOD SPECIALIZERS)', or `(t . SYMBOL)'.
Entries like `(t . SYMBOL)' may precede a `(defun . FUNCTION)' entry,
and means that SYMBOL was an autoload before this file redefined it
as a function.  In addition, entries may also be single symbols,
which means that symbol was defined by `defvar' or `defconst'.

During preloading, the file name recorded is relative to the main Lisp
directory.  These file names are converted to absolute at startup.  */);
  Vload_history = Qnil;

  DEFVAR_LISP ("load-file-name", Vload_file_name,
	       doc: /* Full name of file being loaded by `load'.  */);
  Vload_file_name = Qnil;

  DEFVAR_LISP ("user-init-file", Vuser_init_file,
	       doc: /* File name, including directory, of user's initialization file.
If the file loaded had extension `.elc', and the corresponding source file
exists, this variable contains the name of source file, suitable for use
by functions like `custom-save-all' which edit the init file.
While Emacs loads and evaluates any init file, value is the real name
of the file, regardless of whether or not it has the `.elc' extension.  */);
  Vuser_init_file = Qnil;

  DEFVAR_LISP ("current-load-list", Vcurrent_load_list,
	       doc: /* Used for internal purposes by `load'.  */);
  Vcurrent_load_list = Qnil;

  DEFVAR_LISP ("load-read-function", Vload_read_function,
	       doc: /* Function used by `load' and `eval-region' for reading expressions.
Called with a single argument (the stream from which to read).
The default is to use the function `read'.  */);
  DEFSYM (Qread, "read");
  Vload_read_function = Qread;

  DEFVAR_LISP ("load-source-file-function", Vload_source_file_function,
	       doc: /* Function called in `load' to load an Emacs Lisp source file.
The value should be a function for doing code conversion before
reading a source file.  It can also be nil, in which case loading is
done without any code conversion.

If the value is a function, it is called with four arguments,
FULLNAME, FILE, NOERROR, NOMESSAGE.  FULLNAME is the absolute name of
the file to load, FILE is the non-absolute name (for messages etc.),
and NOERROR and NOMESSAGE are the corresponding arguments passed to
`load'.  The function should return t if the file was loaded.  */);
  Vload_source_file_function = Qnil;

  DEFVAR_BOOL ("load-force-doc-strings", load_force_doc_strings,
	       doc: /* Non-nil means `load' should force-load all dynamic doc strings.
This is useful when the file being loaded is a temporary copy.  */);
  load_force_doc_strings = 0;

  DEFVAR_BOOL ("load-convert-to-unibyte", load_convert_to_unibyte,
	       doc: /* Non-nil means `read' converts strings to unibyte whenever possible.
This is normally bound by `load' and `eval-buffer' to control `read',
and is not meant for users to change.  */);
  load_convert_to_unibyte = 0;

  DEFVAR_LISP ("source-directory", Vsource_directory,
	       doc: /* Directory in which Emacs sources were found when Emacs was built.
You cannot count on them to still be there!  */);
  Vsource_directory
    = Fexpand_file_name (build_string ("../"),
			 Fcar (decode_env_path (0, PATH_DUMPLOADSEARCH, 0)));

  DEFVAR_LISP ("preloaded-file-list", Vpreloaded_file_list,
	       doc: /* List of files that were preloaded (when dumping Emacs).  */);
  Vpreloaded_file_list = Qnil;

  DEFVAR_LISP ("byte-boolean-vars", Vbyte_boolean_vars,
	       doc: /* List of all DEFVAR_BOOL variables, used by the byte code optimizer.  */);
  Vbyte_boolean_vars = Qnil;

  DEFVAR_BOOL ("load-dangerous-libraries", load_dangerous_libraries,
	       doc: /* Non-nil means load dangerous compiled Lisp files.
Some versions of XEmacs use different byte codes than Emacs.  These
incompatible byte codes can make Emacs crash when it tries to execute
them.  */);
  load_dangerous_libraries = 0;

  DEFVAR_BOOL ("force-load-messages", force_load_messages,
	       doc: /* Non-nil means force printing messages when loading Lisp files.
This overrides the value of the NOMESSAGE argument to `load'.  */);
  force_load_messages = 0;

  DEFVAR_LISP ("bytecomp-version-regexp", Vbytecomp_version_regexp,
	       doc: /* Regular expression matching safe to load compiled Lisp files.
When Emacs loads a compiled Lisp file, it reads the first 512 bytes
from the file, and matches them against this regular expression.
When the regular expression matches, the file is considered to be safe
to load.  See also `load-dangerous-libraries'.  */);
  Vbytecomp_version_regexp
    = build_pure_c_string ("^;;;.\\(in Emacs version\\|bytecomp version FSF\\)");

  DEFSYM (Qlexical_binding, "lexical-binding");
  DEFVAR_LISP ("lexical-binding", Vlexical_binding,
	       doc: /* Whether to use lexical binding when evaluating code.
Non-nil means that the code in the current buffer should be evaluated
with lexical binding.
This variable is automatically set from the file variables of an
interpreted Lisp file read using `load'.  Unlike other file local
variables, this must be set in the first line of a file.  */);
  Vlexical_binding = Qnil;
  Fmake_variable_buffer_local (Qlexical_binding);

  DEFVAR_LISP ("eval-buffer-list", Veval_buffer_list,
	       doc: /* List of buffers being read from by calls to `eval-buffer' and `eval-region'.  */);
  Veval_buffer_list = Qnil;

  DEFVAR_LISP ("lread--unescaped-character-literals",
               Vlread_unescaped_character_literals,
               doc: /* List of deprecated unescaped character literals encountered by `read'.
For internal use only.  */);
  Vlread_unescaped_character_literals = Qnil;
  DEFSYM (Qlread_unescaped_character_literals,
          "lread--unescaped-character-literals");

  DEFSYM (Qlss, "<");
  DEFSYM (Qchar, "char");
  DEFSYM (Qformat, "format");

  DEFVAR_BOOL ("load-prefer-newer", load_prefer_newer,
               doc: /* Non-nil means `load' prefers the newest version of a file.
This applies when a filename suffix is not explicitly specified and
`load' is trying various possible suffixes (see `load-suffixes' and
`load-file-rep-suffixes').  Normally, it stops at the first file
that exists unless you explicitly specify one or the other.  If this
option is non-nil, it checks all suffixes and uses whichever file is
newest.
Note that if you customize this, obviously it will not affect files
that are loaded before your customizations are read!  */);
  load_prefer_newer = 0;

  DEFVAR_BOOL ("force-new-style-backquotes", force_new_style_backquotes,
               doc: /* Non-nil means to always use the current syntax for backquotes.
If nil, `load' and `read' raise errors when encountering some
old-style variants of backquote and comma.  If non-nil, these
constructs are always interpreted as described in the Info node
`(elisp)Backquotes', even if that interpretation is incompatible with
previous versions of Emacs.  Setting this variable to non-nil makes
Emacs compatible with the behavior planned for Emacs 28.  In Emacs 28,
this variable will become obsolete.  */);
  force_new_style_backquotes = false;

  /* Vsource_directory was initialized in init_lread.  */

  DEFSYM (Qcurrent_load_list, "current-load-list");
  DEFSYM (Qstandard_input, "standard-input");
  DEFSYM (Qread_char, "read-char");
  DEFSYM (Qget_file_char, "get-file-char");

  /* Used instead of Qget_file_char while loading *.elc files compiled
     by Emacs 21 or older.  */
  DEFSYM (Qget_emacs_mule_file_char, "get-emacs-mule-file-char");

  DEFSYM (Qload_force_doc_strings, "load-force-doc-strings");

  DEFSYM (Qbackquote, "`");
  DEFSYM (Qcomma, ",");
  DEFSYM (Qcomma_at, ",@");
  DEFSYM (Qcomma_dot, ",.");

  DEFSYM (Qinhibit_file_name_operation, "inhibit-file-name-operation");
  DEFSYM (Qascii_character, "ascii-character");
  DEFSYM (Qload, "load");
  DEFSYM (Qload_file_name, "load-file-name");
  DEFSYM (Qeval_buffer_list, "eval-buffer-list");
  DEFSYM (Qfile_truename, "file-truename");
  DEFSYM (Qdir_ok, "dir-ok");
  DEFSYM (Qdo_after_load_evaluation, "do-after-load-evaluation");

  staticpro (&read_objects_map);
  read_objects_map = Qnil;
  staticpro (&read_objects_completed);
  read_objects_completed = Qnil;

  Vloads_in_progress = Qnil;
  staticpro (&Vloads_in_progress);

  DEFSYM (Qhash_table, "hash-table");
  DEFSYM (Qdata, "data");
  DEFSYM (Qtest, "test");
  DEFSYM (Qsize, "size");
  DEFSYM (Qpurecopy, "purecopy");
  DEFSYM (Qweakness, "weakness");
  DEFSYM (Qrehash_size, "rehash-size");
  DEFSYM (Qrehash_threshold, "rehash-threshold");

  DEFSYM (Qchar_from_name, "char-from-name");
}<|MERGE_RESOLUTION|>--- conflicted
+++ resolved
@@ -3421,13 +3421,9 @@
 
 	if (!quoted && !uninterned_symbol)
 	  {
-<<<<<<< HEAD
-	    Lisp_Object result = string_to_number (read_buffer, 10, false);
-=======
 	    int flags = (read_integer_overflow_as_float
 			 ? S2N_OVERFLOW_TO_FLOAT : 0);
 	    Lisp_Object result = string_to_number (read_buffer, 10, flags);
->>>>>>> 7bedc881
 	    if (! NILP (result))
 	      return unbind_to (count, result);
 	  }
