--- conflicted
+++ resolved
@@ -36,11 +36,7 @@
 
 static Lisp_Object Vselection_alist;
 
-<<<<<<< HEAD
-/* NSPasteboardNameGeneral is pretty much analogous to X11 CLIPBOARD */
-=======
 /* NSPasteboardNameGeneral is pretty much analogous to X11 CLIPBOARD.  */
->>>>>>> d73d1384
 static NSString *NXPrimaryPboard;
 static NSString *NXSecondaryPboard;
 
