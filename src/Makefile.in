--- conflicted
+++ resolved
@@ -353,20 +353,6 @@
 am__v_at_0 = @
 am__v_at_1 =
 
-<<<<<<< HEAD
-CARGO_BUILD=@CARGO_BUILD@
-CARGO_CLEAN=@CARGO_CLEAN@
-CARGO_CLIPPY=@CARGO_CLIPPY@
-CARGO_DOC=@CARGO_DOC@
-CARGO_TEST=@CARGO_TEST@
-CARGO_RUN=@CARGO_RUN@
-CARGO_FLAGS=@CARGO_FLAGS@
-
-ifeq ($(findstring --release,$(CARGO_FLAGS)),--release)
-CARGO_BUILD_DIR=release
-else
-CARGO_BUILD_DIR=debug
-=======
 AM_V_NO_PD = $(am__v_NO_PD_@AM_V@)
 am__v_NO_PD_ = $(am__v_NO_PD_@AM_DEFAULT_V@)
 am__v_NO_PD_0 = --no-print-directory
@@ -379,7 +365,6 @@
 else
 bootstrap_pdmp :=
 pdmp :=
->>>>>>> 3bce7ec3
 endif
 
 # Flags that might be in WARN_CFLAGS but are not valid for Objective C.
@@ -417,19 +402,11 @@
 	charset.o coding.o category.o ccl.o character.o chartab.o bidi.o \
 	$(CM_OBJ) term.o terminal.o xfaces.o $(XOBJ) $(GTK_OBJ) $(DBUS_OBJ) \
 	emacs.o keyboard.o macros.o keymap.o sysdep.o \
-<<<<<<< HEAD
-	buffer.o filelock.o insdel.o \
-	minibuf.o fileio.o dired.o \
-	casefiddle.o indent.o search.o regex.o undo.o \
-	alloc.o data.o doc.o editfns.o callint.o \
-	eval.o fns.o font.o print.o lread.o $(MODULES_OBJ) \
-=======
 	bignum.o buffer.o filelock.o insdel.o marker.o \
 	minibuf.o fileio.o dired.o \
 	cmds.o casetab.o casefiddle.o indent.o search.o regex-emacs.o undo.o \
 	alloc.o pdumper.o data.o doc.o editfns.o callint.o \
 	eval.o floatfns.o fns.o font.o print.o lread.o $(MODULES_OBJ) \
->>>>>>> 3bce7ec3
 	syntax.o $(UNEXEC_OBJ) bytecode.o \
 	process.o gnutls.o callproc.o \
 	region-cache.o sound.o timefns.o atimer.o \
@@ -438,13 +415,8 @@
 	profiler.o \
 	thread.o systhread.o \
 	$(if $(HYBRID_MALLOC),sheap.o) \
-<<<<<<< HEAD
-	$(NS_OBJ) $(CYGWIN_OBJ) $(FONT_OBJ) \
-	$(W32_OBJ) $(WINDOW_SYSTEM_OBJ) $(XGSELOBJ) $(JSON_OBJ)
-=======
 	$(MSDOS_OBJ) $(MSDOS_X_OBJ) $(NS_OBJ) $(CYGWIN_OBJ) $(FONT_OBJ) \
 	$(W32_OBJ) $(WINDOW_SYSTEM_OBJ) $(XGSELOBJ) $(JSON_OBJ) $(GMP_OBJ)
->>>>>>> 3bce7ec3
 obj = $(base_obj) $(NS_OBJC_OBJ)
 
 ## Object files used on some machine or other.
@@ -457,13 +429,8 @@
   nsterm.o nsfns.o nsmenu.o nsselect.o nsimage.o nsfont.o macfont.o \
   w32.o w32console.o w32cygwinx.o w32fns.o w32heap.o w32inevt.o w32notify.o \
   w32menu.o w32proc.o w32reg.o w32select.o w32term.o w32xfns.o \
-<<<<<<< HEAD
-  widget.o xfont.o ftfont.o xftfont.o ftxfont.o gtkutil.o \
-  xsettings.o xgselect.o termcap.o
-=======
   w16select.o widget.o xfont.o ftfont.o xftfont.o ftxfont.o gtkutil.o \
   xsettings.o xgselect.o termcap.o hbfont.o
->>>>>>> 3bce7ec3
 
 ## gmalloc.o if !SYSTEM_MALLOC && !DOUG_LEA_MALLOC, else empty.
 GMALLOC_OBJ=@GMALLOC_OBJ@
@@ -489,11 +456,7 @@
 ALLOBJS = $(FIRSTFILE_OBJ) $(VMLIMIT_OBJ) $(obj) -lremacs $(otherobj)
 
 # Must be first, before dep inclusion!
-<<<<<<< HEAD
-all: remacs$(EXEEXT) $(OTHER_FILES)
-=======
 all: emacs$(EXEEXT) $(pdmp) $(OTHER_FILES)
->>>>>>> 3bce7ec3
 .PHONY: all
 
 dmpstruct_headers=$(srcdir)/lisp.h $(srcdir)/buffer.h \
@@ -561,17 +524,6 @@
    $(FREETYPE_LIBS) $(FONTCONFIG_LIBS) $(HARFBUZZ_LIBS) $(LIBOTF_LIBS) $(M17N_FLT_LIBS) \
    $(LIBGNUTLS_LIBS) $(LIB_PTHREAD) $(GETADDRINFO_A_LIBS) $(LCMS2_LIBS) \
    $(NOTIFY_LIBS) $(LIB_MATH) $(LIBZ) $(LIBMODULES) $(LIBSYSTEMD_LIBS) \
-<<<<<<< HEAD
-   $(JSON_LIBS) \
-   $(LIB_REMACS)
-
-## FORCE it so that admin/unidata can decide whether these files
-## are up-to-date.  Although since charprop depends on bootstrap-emacs,
-## and emacs (which recreates bootstrap-emacs) depends on charprop,
-## in practice this rule was always run anyway.
-$(srcdir)/macuvs.h $(lispsource)/international/charprop.el: \
-  bootstrap-emacs$(EXEEXT) FORCE
-=======
    $(JSON_LIBS) $(GMP_LIB)
 
 ## FORCE it so that admin/unidata can decide whether this file is
@@ -580,7 +532,6 @@
 ## anyway.
 $(lispsource)/international/charprop.el: \
   FORCE | bootstrap-emacs$(EXEEXT) $(bootstrap_pdmp)
->>>>>>> 3bce7ec3
 	$(MAKE) -C ../admin/unidata all EMACS="../$(bootstrap_exe)"
 
 ## We require charprop.el to exist before ucs-normalize.el is
@@ -608,21 +559,11 @@
 ## Strictly speaking, emacs does not depend directly on all of $lisp,
 ## since not all pieces are used on all platforms.  But DOC depends
 ## on all of $lisp, and emacs depends on DOC, so it is ok to use $lisp here.
-<<<<<<< HEAD
-remacs$(EXEEXT): temacs$(EXEEXT) \
-                 lisp.mk $(etc)/DOC $(lisp) \
-                 $(lispsource)/international/charprop.el ${charsets}
-ifeq ($(CANNOT_DUMP),yes)
-	ln -f temacs$(EXEEXT) $@
-else
-	LC_ALL=C $(RUN_TEMACS) -batch $(BUILD_DETAILS) -l loadup dump
-=======
 emacs$(EXEEXT): temacs$(EXEEXT) \
                 lisp.mk $(etc)/DOC $(lisp) \
                 $(lispsource)/international/charprop.el ${charsets}
 ifeq ($(DUMPING),unexec)
 	LC_ALL=C $(RUN_TEMACS) -batch $(BUILD_DETAILS) -l loadup --temacs=dump
->>>>>>> 3bce7ec3
   ifneq ($(PAXCTL_dumped),)
 	      $(PAXCTL_dumped) emacs$(EXEEXT)
   endif
@@ -759,13 +700,6 @@
 ## existence when setting Vinstallation_directory (FIXME?).
 ## This goes on to affect various things, and the emacs binary fails
 ## to start if Vinstallation_directory has the wrong value.
-<<<<<<< HEAD
-temacs$(EXEEXT): $(LIBXMENU) $(ALLOBJS) \
-	         $(LIBREMACS_ARCHIVE) $(RUSTFLAGS_FILE) \
-	         $(LIBEGNU_ARCHIVE) $(EMACSRES) ${charsets} ${charscript}
-	$(AM_V_CCLD)$(CC) $(ALL_CFLAGS) $(TEMACS_LDFLAGS) $(LDFLAGS) \
-	  -o temacs $(ALLOBJS) $(LIBEGNU_ARCHIVE) $(W32_RES_LINK) $(LIBES)
-=======
 temacs$(EXEEXT): $(LIBXMENU) $(ALLOBJS) $(LIBEGNU_ARCHIVE) $(EMACSRES) \
   $(charsets) $(charscript) $(MAKE_PDUMPER_FINGERPRINT)
 	$(AM_V_CCLD)$(CC) -o $@.tmp \
@@ -775,7 +709,6 @@
 	$(AM_V_at)$(MAKE_PDUMPER_FINGERPRINT) $@.tmp
 endif
 	$(AM_V_at)mv $@.tmp $@
->>>>>>> 3bce7ec3
 	$(MKDIR_P) $(etc)
 ifeq ($(DUMPING),unexec)
   ifneq ($(PAXCTL_notdumped),)
@@ -783,15 +716,12 @@
   endif
 endif
 
-<<<<<<< HEAD
-=======
 ## The following oldxmenu-related rules are only (possibly) used if
 ## HAVE_X11 && !USE_GTK, but there is no harm in always defining them.
 $(lwlibdir)/liblw.a: $(config_h) globals.h lisp.h FORCE
 	$(MAKE) -C $(dir $@) $(notdir $@)
 $(oldXMenudir)/libXMenu11.a: FORCE
 	$(MAKE) -C $(dir $@) $(notdir $@)
->>>>>>> 3bce7ec3
 FORCE:
 .PHONY: FORCE
 
@@ -807,11 +737,7 @@
 	$(MAKE) -C ../nt ../src/emacs.res
 
 .PHONY: ns-app
-<<<<<<< HEAD
-ns-app: remacs$(EXEEXT)
-=======
 ns-app: emacs$(EXEEXT) $(pdmp)
->>>>>>> 3bce7ec3
 	$(MAKE) -C ../nextstep all
 
 .PHONY: mostlyclean clean bootstrap-clean distclean maintainer-clean
@@ -822,14 +748,6 @@
 	rm -f dmpstruct.h
 	rm -f emacs.pdmp
 	rm -f ../etc/DOC
-<<<<<<< HEAD
-	rm -f bootstrap-emacs$(EXEEXT) remacs-$(version)$(EXEEXT)
-	rm -f buildobj.h
-	rm -f globals.h gl-stamp
-	rm -f *.res *.tmp
-clean: mostlyclean
-	rm -f remacs-*.*.*[0-9]$(EXEEXT) remacs$(EXEEXT) $(DEPDIR)/*
-=======
 	rm -f bootstrap-emacs$(EXEEXT) $(bootstrap_pdmp)
 	rm -f emacs-$(version)$(EXEEXT)
 	rm -f buildobj.h
@@ -840,7 +758,6 @@
 	rm -f ../etc/DOC*
 clean: mostlyclean versionclean
 	rm -f $(DEPDIR)/*
->>>>>>> 3bce7ec3
 
 ## bootstrap-clean is used to clean up just before a bootstrap.
 ## It should remove all files generated during a compilation/bootstrap,
@@ -859,11 +776,6 @@
 
 maintainer-clean: distclean
 	rm -f TAGS
-<<<<<<< HEAD
-versionclean:
-	-rm -f remacs$(EXEEXT) remacs-*.*.*[0-9]$(EXEEXT) ../etc/DOC*
-=======
->>>>>>> 3bce7ec3
 extraclean: distclean
 	rm -f ./*~ \#* TAGS config.in
 
@@ -885,11 +797,7 @@
 ## because etags "--include" only includes a pointer to the file,
 ## rather than the file contents.
 TAGS: ${ETAGS} $(ctagsfiles1) $(ctagsfiles2)
-<<<<<<< HEAD
-	${ETAGS} --include=../lisp/TAGS \
-=======
 	$(AM_V_GEN)${ETAGS} --include=../lisp/TAGS --include=$(lwlibdir)/TAGS \
->>>>>>> 3bce7ec3
 	  --regex='{c}/[ 	]*DEFVAR_[A-Z_ 	(]+"\([^"]+\)"/\1/' \
 	  --regex='{c}/[ 	]*DEFVAR_[A-Z_ 	(]+"[^"]+",[ 	]\([A-Za-z0-9_]+\)/\1/' \
 	  $(ctagsfiles1) \
@@ -899,17 +807,10 @@
 
 ## Arrange to make tags tables for ../lisp,
 ## which the above TAGS file for the C files includes by reference.
-<<<<<<< HEAD
-../lisp/TAGS: FORCE
-	$(MAKE) -C ../lisp TAGS ETAGS="$(ETAGS)"
-
-tags: TAGS ../lisp/TAGS
-=======
 ../lisp/TAGS $(lwlibdir)/TAGS: FORCE
 	$(MAKE) -C $(dir $@) $(notdir $@) ETAGS="$(ETAGS)"
 
 tags: TAGS ../lisp/TAGS $(lwlibdir)/TAGS
->>>>>>> 3bce7ec3
 .PHONY: tags
 
 
@@ -956,16 +857,12 @@
   ifneq ($(PAXCTL_dumped),)
 	$(PAXCTL_dumped) remacs$(EXEEXT)
   endif
-<<<<<<< HEAD
-	mv -f remacs$(EXEEXT) $@
-=======
 	mv -f emacs$(EXEEXT) bootstrap-emacs$(EXEEXT)
 	@: Compile some files earlier to speed up further compilation.
 	$(MAKE) -C ../lisp compile-first EMACS="$(bootstrap_exe)"
 else
 	@: In the pdumper case, make compile-first after the dump
 	cp -f temacs$(EXEEXT) bootstrap-emacs$(EXEEXT)
->>>>>>> 3bce7ec3
 endif
 
 ifeq ($(DUMPING),pdumper)
