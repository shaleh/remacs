--- conflicted
+++ resolved
@@ -1,4 +1,25 @@
-<<<<<<< HEAD
+2014-04-22  Paul Eggert  <eggert@cs.ucla.edu>
+
+	Port to GCC 4.9.0 with --enable-gcc-warnings.
+	* image.c (struct my_jpeg_error_mgr) [lint]: Remove member fp.
+	All uses removed.
+	(jpeg_load_body) [lint]: Add a 'volatile' to pacify a buggy GCC in
+	a way that also works with GCC 4.9.0.
+
+	* search.c (Fnewline_cache_check): Remove unused locals.
+
+2014-04-22  Eli Zaretskii  <eliz@gnu.org>
+
+	* search.c (find_newline1): New subroutine.
+	(Fnewline_cache_check): New function.
+	(syms_of_search): Defsubr it.
+
+2014-04-22  Jarek Czekalski  <jarekczek@poczta.onet.pl>
+
+	Fix freezing with scroll bars of GTK3 Toolkit (bug#15801).
+	* keyboard.c (unblock_input): Add comment.
+	* xgselect.c (xg_select): Prevent Glib main loop recursion.
+
 2014-04-22  Daniel Colascione  <dancol@dancol.org>
 
 	* lread.c (readevalloop_eager_expand_eval): New function
@@ -6,29 +27,6 @@
 	(readevalloop): Call it.
 	* lisp.h: Declare Qprogn.
 	* callint.c (Qprogn): No longer static.
-=======
-2014-04-22  Paul Eggert  <eggert@cs.ucla.edu>
-
-	Port to GCC 4.9.0 with --enable-gcc-warnings.
-	* image.c (struct my_jpeg_error_mgr) [lint]: Remove member fp.
-	All uses removed.
-	(jpeg_load_body) [lint]: Add a 'volatile' to pacify a buggy GCC in
-	a way that also works with GCC 4.9.0.
-
-	* search.c (Fnewline_cache_check): Remove unused locals.
-
-2014-04-22  Eli Zaretskii  <eliz@gnu.org>
-
-	* search.c (find_newline1): New subroutine.
-	(Fnewline_cache_check): New function.
-	(syms_of_search): Defsubr it.
-
-2014-04-21  Jarek Czekalski  <jarekczek@poczta.onet.pl>
-
-	Fix freezing with scroll bars of GTK3 Toolkit (bug#15801).
-	* keyboard.c (unblock_input): Add comment.
-	* xgselect.c (xg_select): Prevent Glib main loop recursion.
->>>>>>> 34e856d5
 
 2014-04-19  Stefan Monnier  <monnier@iro.umontreal.ca>
 
