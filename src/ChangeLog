<<<<<<< HEAD
2014-05-08  Paul Eggert  <eggert@cs.ucla.edu>
=======
2014-05-11  Glenn Morris  <rgm@gnu.org>

	* fileio.c (Ffile_executable_p): Doc tweak.

2014-05-10  Jan Djärv  <jan.h.d@swipnet.se>

	* xsettings.c (init_gsettings): Use g_settings_schema_source_lookup
	instead of deprecated g_settings_list_schemas if possible (Bug#17434).

2014-05-07  Paul Eggert  <eggert@cs.ucla.edu>
>>>>>>> 96b89471

	* minibuf.c (read_minibuf): Avoid C99ism in previous patch (Bug#17430).

2014-05-08  Jarek Czekalski  <jarekczek@poczta.onet.pl>

	Fix initialization of minibuffer history variable (Bug#17430).
	* minibuf.c (read_minibuf): Initialize histval to Qnil if unbound.
	Move the initialization up to prevent any "value void" message.

2014-05-08  Samuel Bronson  <naesten@gmail.com>

	* keyboard.c (Frecursive_edit): Ensure inc&dec of command_loop_level
	are matched (bug#17413).

2014-05-08  Jarek Czekalski  <jarekczek@poczta.onet.pl>

	Stop tooltips pulling Emacs window to front (Bug#17408).
	* w32fns.c (Fx_show_tip): Add SWP_NOOWNERZORDER flag to
	SetWindowPos invocations.

2014-05-08  Jan Djärv  <jan.h.d@swipnet.se>

	* nsselect.m (Fx_selection_exists_p): Just return Qnil if window system
	not initialized (Bug#17398).

2014-05-07  Paul Eggert  <eggert@cs.ucla.edu>

	* image.c: Include <png.h> before <setjmp.h> (Bug#17429).

2014-05-06  Paul Eggert  <eggert@cs.ucla.edu>

	* image.c: Do not use libpng if HAVE_NS, as NS does its own thing.
	[HAVE_NS]: Do not include png.h.
	(x_query_frame_background_color): New function.
	(png_load_body, imagemagick_load_image, svg_load_image): Use it.
	(png_load_body): Coalesce duplicate code.

2014-05-04  Paul Eggert  <eggert@cs.ucla.edu>

	Consult libpng-config more consistently (Bug#17339).
	* Makefile.in (PNG_CFLAGS): New var.
	(ALL_CFLAGS): Use it.
	* image.c [HAVE_PNG]: Don't worry about <libpng/png.h>, as
	CFLAGS now handles this.

2014-05-03  Paul Eggert  <eggert@cs.ucla.edu>

	Handle systems without WCONTINUED consistently.  (Bug#15110, 17339)
	* process.c (handle_child_signal): Remove WCONTINUED ifdef,
	because WCONTINUED is always defined now.
	* syswait.h (WCONTINUED): Move here from ../lib-src/emacsclient.c.

2014-05-03  Eli Zaretskii  <eliz@gnu.org>

	* buffer.c (overlay_strings): Fix the wording of the commentary.

2014-05-01  Glenn Morris  <rgm@gnu.org>

	* floatfns.c (Fisnan):
	* profiler.c (Fprofiler_cpu_running_p): Doc fix (replace `iff').

2014-05-01  Eli Zaretskii  <eliz@gnu.org>

	* term.c (tty_menu_activate): A better initialization for cursor
	coordinates.

2014-05-01  Stefan Monnier  <monnier@iro.umontreal.ca>

	* intervals.c: Tighten assertions.
	(create_root_interval): Make sure the interval is not empty.
	(intervals_equal): Use booleans.
	(rotate_right, rotate_left): Check LENGTHs rather than TOTAL_LENGTH.
	(balance_an_interval): Sanity check LENGTHs and TOTAL_LENGTHs.
	(balance_possible_root_interval): Simplify and use booleans.
	(split_interval_right, split_interval_left): Check LENGTH, and remove
	now redundant assertion.
	(adjust_intervals_for_insertion): Remove now redundant assertions.
	(delete_node, interval_deletion_adjustment)
	(adjust_intervals_for_deletion, merge_interval_right)
	(merge_interval_left): Check LENGTH rather than TOTAL_LENGTH.
	(reproduce_interval): Make sure the interval is not empty.

2014-04-30  Paul Eggert  <eggert@cs.ucla.edu>

	* term.c (tty_menu_activate): Don't assume row and col are initialized.
	GCC 4.9.0 warned about this, and I couldn't easily prove to my own
	satisfaction that they would always be initialized.

2014-04-30  Eli Zaretskii  <eliz@gnu.org>

	* term.c (tty_menu_display): Move the cursor to the active menu item.
	(tty_menu_activate): Return the cursor to the active menu item
	after displaying the menu and after displaying help-echo.  See
	http://lists.gnu.org/archive/html/emacs-devel/2014-04/msg00402.html
	for the details of why this is needed by screen readers and
	Braille displays.

2014-04-30  Glenn Morris  <rgm@gnu.org>

	* process.c (handle_child_signal):
	Handle systems without WCONTINUED.  (Bug#15110, 17339)

2014-04-29  Stefan Monnier  <monnier@iro.umontreal.ca>

	* window.c (struct saved_window): Remove mark.
	(Fset_window_configuration, save_window_save)
	(compare_window_configurations): Don't touch marks any more.

2014-04-28  Paul Eggert  <eggert@cs.ucla.edu>

	Use bits_word for gcmarkbits.
	* alloc.c (struct cons_block, struct float_block): On 64-bit hosts,
	bits_word is typically a tad more efficient for mark bits than
	unsigned is, so use bits_word.  All uses changed.
	* lisp.h (BITS_PER_INT): Remove; no longer used.

	Avoid undefined behavior in signed left shift.
	This ports to GCC 4.9.0 with -fsanitize=undefined.
	* alloc.c (bool_vector_fill, SETMARKBIT, UNSETMARKBIT):
	* data.c (Fash):
	* regex.c (extract_number):
	* lisp.h (make_number, XINT):
	Do not shift a 1 bit left into a sign bit.
	* alloc.c (struct cons_block, struct float_block): Use unsigned,
	not int, for gcmarkbits.  All uses changed.

2014-04-25  Eli Zaretskii  <eliz@gnu.org>

	* search.c (Fnewline_cache_check): Don't try to count newlines
	outside the buffer's restriction, as find_newline doesn't support that.

2014-04-24  Stefan Monnier  <monnier@iro.umontreal.ca>

	* window.c (Fset_window_configuration): Deactivate the mark before
	unsetting the mark.
	(set_window_buffer): Ignore window_initialized.
	(window_initialized): Remove.
	* keyboard.c (Qdeactivate_mark): Not static any more.
	* buffer.c (buffer_local_value): Rename from buffer_local_value_1.
	Update all callers.

2014-04-23  Paul Eggert  <eggert@cs.ucla.edu>

	* conf_post.h (ADDRESS_SANITIZER_WORKAROUND): Port to GCC 4.9.0
	and to clang 3.4, which have fixed the bug.  This should let us
	run a bit faster on these platforms when address sanitization is
	in effect.

2014-04-22  Paul Eggert  <eggert@cs.ucla.edu>

	Port to GCC 4.9.0 with --enable-gcc-warnings.
	* image.c (struct my_jpeg_error_mgr) [lint]: Remove member fp.
	All uses removed.
	(jpeg_load_body) [lint]: Add a 'volatile' to pacify a buggy GCC in
	a way that also works with GCC 4.9.0.

	* search.c (Fnewline_cache_check): Remove unused locals.

2014-04-22  Eli Zaretskii  <eliz@gnu.org>

	* search.c (find_newline1): New subroutine.
	(Fnewline_cache_check): New function.
	(syms_of_search): Defsubr it.

2014-04-22  Jarek Czekalski  <jarekczek@poczta.onet.pl>

	Fix freezing with scroll bars of GTK3 Toolkit (bug#15801).
	* keyboard.c (unblock_input): Add comment.
	* xgselect.c (xg_select): Prevent Glib main loop recursion.

2014-04-22  Daniel Colascione  <dancol@dancol.org>

	* lread.c (readevalloop_eager_expand_eval): New function
	that can recurse into toplevel forms.
	(readevalloop): Call it.
	* lisp.h: Declare Qprogn.
	* callint.c (Qprogn): No longer static.

2014-04-19  Stefan Monnier  <monnier@iro.umontreal.ca>

	* intervals.c (rotate_right, rotate_left): Fix up length computation.
	Also change identifiers to match the comments, and add more assertions
	(bug#16234).

2014-04-18  Paul Eggert  <eggert@cs.ucla.edu>

	* emacs.c (close_output_streams): Don't clear and restore errno.

2014-04-18  Jan Djärv  <jan.h.d@swipnet.se>

	* xterm.c (x_make_frame_visible): Prevent endless loop when frame
	never becomes visible, i.e. using XMonad  (Bug#17237).

2014-04-18  Eli Zaretskii  <eliz@gnu.org>

	* xdisp.c (insert_left_trunc_glyphs): Ensure the left truncation
	glyph is written to TEXT_AREA of the temporary glyph_row.  (Bug#17288)
	(Fline_pixel_height): Don't assume that the current buffer and the
	selected window's buffer are one and the same.  (Bug#17281)

	* insdel.c (invalidate_buffer_caches): Invalidate the bidi
	paragraph-start cache before the newline cache.  (Bug#17269)

2014-04-17  Paul Eggert  <eggert@cs.ucla.edu>

	* term.c (tty_send_additional_strings): No need to fflush here,
	as callers fflush.
	(tty_set_terminal_modes): fflush after sending additional strings,
	not before.

2014-04-17  Daniel Colascione  <dancol@dancol.org>

	* term.c (Qtty_mode_set_strings, Qtty_mode_reset_strings): New
	symbols.
	(tty_send_additional_strings): New function.
	(tty_set_terminal_modes, tty_reset_terminal_modes): Use it.
	(syms_of_term): Intern tty-mode-set-strings and
	tty-mode-reset-strings.

2014-04-16  Stefan Monnier  <monnier@iro.umontreal.ca>

	* window.c (save_window_save): Lookup window_point_insertion_type in
	the right buffer (bug#15457).
	(Qwindow_point_insertion_type): New var.
	(syms_of_window): Initialize it.

2014-04-16  Eli Zaretskii  <eliz@gnu.org>

	Fix the MSDOS build.
	* unexcoff.c [MSDOS]: Include libc/atexit.h.
	(copy_text_and_data): Zero out the atexit chain pointer before
	dumping Emacs.

	* termhooks.h (encode_terminal_code): Update prototype.

	* term.c (encode_terminal_code) [DOS_NT]: Make it externally
	visible for all DOS_NT ports, not just WINDOWSNT.
	(syms_of_term) [!MSDOS]: Don't define 'tty-menu-*' symbols on MSDOS.

	* sysdep.c (emacs_sigaction_init, init_signals): Don't use SIGCHLD
	unless it is defined.
	(emacs_pipe) [MSDOS]: Redirect to 'pipe'.

	* process.c (close_on_exec, accept4, process_socket): Move into
	the "ifdef subprocesses" part.
	(catch_child_signal): Condition by "ifdef subprocesses".
	(syms_of_process) <Qinternal_default_process_sentinel>
	<Qinternal_default_process_filter>: Condition by "ifdef subprocesses".

	* msdos.h: Add prototypes for new functions.
	(EINPROGRESS): Define.
	(O_CLOEXEC): Define to zero.

	* msdos.c (check_window_system): Remove unnecessary an
	incompatible duplicate function.
	(sys_opendir, readlinkat, faccessat, fstatat, unsetenv):
	New functions in support of new functionality.

	* menu.c (single_menu_item): Add visual indication  of submenu
	also for menus on MSDOS frames.
	(Fx_popup_menu) [!MSDOS]: Do not call tty_menu_show on MSDOS.

	* lisp.h (CHECK_PROCESS) [!subprocesses]: Do not define
	when async subprocesses aren't supported.

	* font.h (FONT_WIDTH) [MSDOS]: MSDOS-specific definition.

	* emacs.c (close_output_streams): Zero out errno before calling
	close_stream.

	* dired.c [MSDOS]: Include msdos.h.

	* conf_post.h (opendir) [MSDOS]: Redirect to sys_opendir.
	(DATA_START) [MSDOS]: Define.
	(SYSTEM_PURESIZE_EXTRA) [MSDOS]: Enlarge by 25K.

	* callproc.c (block_child_signal, unblock_child_signal) [MSDOS]:
	Ifdef away for MSDOS.
	(record_kill_process) [MSDOS]: Ifdef away the entire body for MSDOS.
	(call_process_cleanup) [MSDOS]: Ifdef away portions not relevant
	for MSDOS.
	(call_process) [MSDOS]: Fix call sequence of dostounix_filename.
	Use temporary file template that is compatible with mkostemp.
	Move vfork-related portions under #ifndef MSDOS.
	(syms_of_callproc): Unify templates of MSDOS and WINDOWSNT.

2014-04-16  Stefan Monnier  <monnier@iro.umontreal.ca>

	* buffer.c (Foverlays_at): Add argument `sorted'.

2014-04-16  Eli Zaretskii  <eliz@gnu.org>

	* insdel.c (invalidate_buffer_caches): When deleting or replacing
	text, invalidate the bidi_paragraph_cache upto and including the
	preceding newline.

2014-04-16  Paul Eggert  <eggert@cs.ucla.edu>

	Port to IRIX 6.5 (Bug#9684).
	* conf_post.h (INET6) [IRIX6_5]: Define.
	(HAVE_GETADDRINFO) [IRIX6_5]: Undef.
	* data.c (BITS_PER_ULL): Don't assume ULLONG_MAX is defined.

2014-04-16  Eli Zaretskii  <eliz@gnu.org>

	* keyboard.c (Fopen_dribble_file): Encode the dribble file-name
	before passing it to system APIs.

2014-04-16  Stefan Monnier  <monnier@iro.umontreal.ca>

	* bytecode.c (exec_byte_code): Rework the volatiles.  Most importantly,
	make sure stack.byte_string_start is not de-adjusted by pushhandler.

2014-04-16  Paul Eggert  <eggert@cs.ucla.edu>

	* keyboard.c (Fopen_dribble_file): Avoid some races.  (Bug#17187)

2014-04-15  Paul Eggert  <eggert@cs.ucla.edu>

	Remove DATA_SEG_BITS.
	The DATA_SEG_BITS hack was needed for older 32 bit platforms.
	As a result of this change, Emacs won't work on IRIX 6.5 with IRIX
	cc, but that platform is so old that SGI itself stopped supporting
	it in December 2013.  If you still need Emacs on IRIX, please
	either compile with GCC and port the undumping code, or run
	'./configure --with-wide-int'.
	* alloc.c (gdb_make_enums_visible): Update to match lisp.h.
	* lisp.h (GCTYPEBITS): Move definition up, and switch to the
	DEFINE_GDB_SYMBOL_START way to define it.
	(NONPOINTER_BITS): New macro.
	(EMACS_INT): Use it.
	[!USE_LSB_TAG && !WIDE_EMACS_INT]: Fail, and suggest reporting
	the problem and/or configuring --with-wide-int.
	(USE_LSB_TAG): Simplify, based on above changes.
	(gdb_DATA_SEG_BITS): Remove.  All uses removed.
	* vm-limit.c (exceeds_lisp_ptr): Remove.  All uses removed.

2014-04-12  Eli Zaretskii  <eliz@gnu.org>

	* xdisp.c (move_it_by_lines): If a large portion of buffer text is
	covered by a display string that ends in a newline, and that cases
	going back by DVPOS lines to hit the search limit, lift the limit
	and go back until DVPOS is reached.  (Bug#17244)

	* indent.c (Fvertical_motion): Handle correctly the case when the
	display string is preceded by an empty line.

	* w32.c (sys_umask) <WRITE_USER>: Remove redundant constant, and
	use S_IWRITE instead.

2014-04-11  Glenn Morris  <rgm@gnu.org>

	* keyboard.c (Fopen_dribble_file): Make file private.  (Bug#17187)

2014-04-11  Ken Brown  <kbrown@cornell.edu>

	* Makefile.in (EMACS_MANIFEST): Revert last change.

2014-04-10  Daniel Colascione  <dancol@dancol.org>

	* puresize.h (BASE_PURESIZE): Increase.

2014-04-09  Stefan Monnier  <monnier@iro.umontreal.ca>

	* keyboard.c (syms_of_keyboard): Make deactivate-mark buffer-local.

	* insdel.c (prepare_to_modify_buffer_1): Cancel lock-file checks and
	region handling (and don't call signal_before_change) if
	inhibit_modification_hooks is set.
	(signal_before_change): Don't check inhibit_modification_hooks any more.

2014-04-08  Daniel Colascione  <dancol@dancol.org>

	* alloc.c (sweep_symbols, mark_object): Assert that symbol
	function cells contain valid lisp objects.  (Modified version of
	patch from Dmitry).

	* alloc.c (detect_suspicious_free): Split actual stack capturing
	out into new function for easier breakpoint setting.
	(note_suspicious_free): New function.

2014-04-07  Stefan Monnier  <monnier@iro.umontreal.ca>

	* lisp.h (struct Lisp_Symbol): New bitfield `pinned'.

	* alloc.c: Keep track of symbols referenced from pure space (bug#17168).
	(symbol_block_pinned): New var.
	(Fmake_symbol): Initialize `pinned'.
	(purecopy): New function, extracted from Fpurecopy.  Mark symbols as
	pinned and signal an error for un-purifiable objects.
	(pure_cons): Use it.
	(Fpurecopy): Use it, except for objects that can't be purified.
	(mark_pinned_symbols): New function.
	(Fgarbage_collect): Use it.
	(gc_sweep): Remove hack made unnecessary.

2014-04-07  Glenn Morris  <rgm@gnu.org>

	* keyboard.c (Fopen_dribble_file): Doc tweak.

2014-04-07  Ken Brown  <kbrown@cornell.edu>

	* Makefile.in (EMACS_MANIFEST): Update comment.  (Bug#17176)

2014-04-07  Paul Eggert  <eggert@cs.ucla.edu>

	* alloc.c: Simplify by removing use of HAVE_EXECINFO_H.
	We have a substitute execinfo.h on hosts that lack it.
	(suspicious_free_history): Make it EXTERNALLY_VISIBLE so it
	isn't optimized away.

2014-04-05  Paul Eggert  <eggert@cs.ucla.edu>

	Prefer 'ARRAYELTS (x)' to 'sizeof x / sizeof *x'.
	* alloc.c (memory_full):
	* charset.c (syms_of_charset):
	* doc.c (Fsnarf_documentation):
	* emacs.c (main):
	* font.c (BUILD_STYLE_TABLE):
	* keyboard.c (make_lispy_event):
	* profiler.c (setup_cpu_timer):
	* xgselect.c (xg_select):
	* xterm.c (record_event, STORE_KEYSYM_FOR_DEBUG):
	Use ARRAYELTS.
	* font.c (FONT_PROPERTY_TABLE_SIZE): Remove.
	Replace the only use with ARRAYELTS (font_property_table).
	* xfaces.c (DIM): Remove.  All uses replaced by ARRAYELTS.

2014-04-03  Daniel Colascione  <dancol@dancol.org>

	* xterm.c (x_term_init):
	* xfns.c (best_xim_style):
	* xfaces.c (Fdump_colors):
	* w32fns.c (w32_default_color_map):
	* w32.c (init_environment, N_ENV_VARS):
	* unexcw.c (read_exe_header):
	* term.c (term_get_fkeys_1):
	* sysdep.c (init_baud_rate):
	* nsterm.m (ns_convert_key):
	* nsfns.m (get_geometry_from_preferences):
	* msdos.c (dos_set_window_size, init_environment):
	* macfont.m (mac_font_get_glyph_for_cid)
	(macfont_store_descriptor_attributes)
	(macfont_create_attributes_with_spec, mac_ctfont_get_glyph_for_cid):
	* keyboard.c (command_loop_1, read_menu_command, make_lispy_event)
	(NUM_MOD_NAMES, read_key_sequence_vs, Fcurrent_input_mode)
	(syms_of_keyboard):
	* image.c (xpm_str_to_color_key):
	* fringe.c (MAX_STANDARD_FRINGE_BITMAPS):
	* frame.c (x_set_frame_parameters):
	* fileio.c (Ffile_selinux_context):
	* emacs.c (sort_args):
	* dosfns.c (msdos_stdcolor_name):
	* dired.c (file_attributes):
	* chartab.c (uniprop_decoder_count, uniprop_encode_count):
	Change expressions of the form sizeof(arr) / sizeof(arr[0])
	to ARRAYELTS (arr).

2014-04-02  Daniel Colascione  <dancol@dancol.org>

	* data.c (Ffset): Abort if we're trying to set a function call to
	a dead lisp object.

	* lisp.h (ARRAYELTS): New macro.

	* alloc.c: Include execinfo.h if available.
	(SUSPICIOUS_OBJECT_CHECKING): New macro; define unconditionally.
	(suspicious_free_record): New structure.
	(suspicious_objects, suspicious_object_index)
	(suspicious_free_history, suspicious_free_history_index):
	New variables.
	(find_suspicious_object_in_range, detect_suspicious_free)
	(Fsuspicious_object): New functions.
	(cleanup_vector): Call find_suspicious_object_in_range.

2014-04-02  Martin Rudalics  <rudalics@gmx.at>

	* xterm.c (x_new_font): Don't calculate non-toolkit scrollbar
	width from font width (Bug#17163).

	* frame.c (x_set_frame_parameters): Calculate default values of
	new frame sizes only after all other frame parameters have been
	processed (Bug#17142).

2014-04-02  Ken Brown  <kbrown@cornell.edu>

	* conf_post.h (SYSTEM_PURESIZE_EXTRA) [CYGWIN]: Set to 10000.
	(Bug#17112)

2014-04-02  YAMAMOTO Mitsuharu  <mituharu@math.s.chiba-u.ac.jp>

	* xterm.c (x_draw_image_glyph_string): Adjust image background
	width accordingly when its x position is adjusted.  (Bug#17115)

2014-04-02  Dmitry Antipov  <dmantipov@yandex.ru>

	* font.c (font_list_entities): Do not add empty vector to font cache.
	(font_matching_entity): Likewise.  If matching entity is found, insert
	1-item vector with this entity instead of entity itself (Bug#17125).

	* xterm.c (x_term_init) [USE_LUCID]: Fix minor memory leak.

2014-04-01  Paul Eggert  <eggert@cs.ucla.edu>

	* fns.c (validate_subarray): Rename from validate_substring,
	since it works for vectors too.  New arg ARRAY.  Optimize for the
	non-nil case.  Instead of returning bool, throw an error if out of
	range, so that the caller needn't do that.  All uses changed.
	Report original values if out of range.
	(Fsubstring, Fsubstring_no_properties, secure_hash):
	Also optimize the case where FROM is 0 or TO is the size.

2014-03-31  Dmitry Antipov  <dmantipov@yandex.ru>

	* search.c (Freplace_match): Use make_specified_string.
	* xterm.c, w32term.c (x_set_glyph_string_gc): Use emacs_abort
	to catch bogus override face of glyph strings.
	* fns.c (Fsubstring, Fsubstring_no_properties, secure_hash):
	Move common substring range checking code to...
	(validate_substring): ...this function.

2014-03-31  Jan Djärv  <jan.h.d@swipnet.se>

	* nsmenu.m (free_frame_tool_bar): Set wait_for_tool_bar = NO (Bug#16976)

2014-03-30  Jan Djärv  <jan.h.d@swipnet.se>

	* nsterm.m (updateFrameSize:): If waiting for the tool bar and tool
	bar is zero height, just return (Bug#16976).
	(initFrameFromEmacs:): Initialize wait_for_tool_bar.

	* nsterm.h (EmacsView): Add wait_for_tool_bar.

	* nsmenu.m (update_frame_tool_bar): Return early if view or toolbar
	is nil.  If waiting for toolbar to complete, force a redraw.

2014-03-28  Glenn Morris  <rgm@gnu.org>

	* emacs.c (emacs_version): Use PACKAGE_VERSION rather than VERSION.
	(emacs_bugreport): New variable.
	(usage_message): Use PACKAGE_BUGREPORT.
	(syms_of_emacs) <report-emacs-bug-address>: New variable.

	* emacs.c (syms_of_emacs) <system-configuration-features>: New var.

2014-03-27  Paul Eggert  <eggert@cs.ucla.edu>

	Port recent signal-related changes to FreeBSD.
	Problem reported by Herbert J. Skuhra.
	* lisp.h (block_tty_out_signal, unblock_tty_out_signal):
	Move decls from here ...
	* syssignal.h: ... to here, so that lisp.h doesn't depend on signal.h.

2014-03-27  YAMAMOTO Mitsuharu  <mituharu@math.s.chiba-u.ac.jp>

	* w32term.c (x_draw_image_glyph_string): Fix computation of height
	and width of image background when it is displayed with a 'box'
	face.  (Bug#17115)

2014-03-27  Paul Eggert  <eggert@penguin.cs.ucla.edu>

	More backward-compatible fix to char-equal core dump (Bug#17011).
	* editfns.c (Fchar_equal): In unibyte buffers, assume values in
	range 128-255 are raw bytes.  Suggested by Eli Zaretskii.

2014-03-27  Juanma Barranquero  <lekktu@gmail.com>

	* image.c (init_svg_functions): When loading SVG-related libraries,
	free already loaded libraries if the initialization fails.
	(rsvg_handle_set_size_callback): Remove declaration, unused.

2014-03-26  Paul Eggert  <eggert@cs.ucla.edu>

	Fix core dump in char-equal (Bug#17011).
	* editfns.c (Fchar_equal): Do not use MAKE_CHAR_MULTIBYTE in
	unibyte buffers, as we can't tell whether the characters are
	actually unibyte.

	* insdel.c (adjust_markers_for_delete): Remove unused local.

2014-03-26  Barry O'Reilly  <gundaetiapo@gmail.com>

	Have (MARKER . ADJUSTMENT) undo records always be immediately
	after their corresponding (TEXT . POS) record in undo list.
	(Bug#16818)
	* lisp.h (record-delete): New arg record_markers.
	(record_marker_adjustment): No longer needed outside undo.c.
	* insdel.c (adjust_markers_for_delete): Move calculation of marker
	adjustments to undo.c's record_marker_adjustments.  Note that
	fileio.c's decide_coding_unwind is another caller to
	adjust_markers_for_delete.  Because it has undo list bound to t,
	it does not rely on adjust_markers_for_delete to record marker
	adjustments.
	(del_range_2): Swap call to record_delete and
	adjust_markers_for_delete so as undo marker adjustments are
	recorded before current deletion's adjustments, as before.
	(adjust_after_replace):
	(replace_range): Pass value for new record_markers arg to
	delete_record.
	* undo.c (record_marker_adjustment): Rename to
	record_marker_adjustments and made static.
	(record_delete): Check record_markers arg and call
	record_marker_adjustments.
	(record_change): Pass value for new record_markers arg to
	delete_record.
	(record_point): at_boundary calculation no longer needs to account
	for marker adjustments.

2014-03-26  Martin Rudalics  <rudalics@gmx.at>

	* w32term.c (x_set_window_size): Refine fix from 2014-03-14
	(Bug#17077).

2014-03-26  Glenn Morris  <rgm@gnu.org>

	* fileio.c (Ffile_symlink_p): Doc fix. (Bug#17073)

2014-03-26  Stefan Monnier  <monnier@iro.umontreal.ca>

	* buffer.c (struct sortvec): Add field `spriority'.
	(compare_overlays): Use it.
	(sort_overlays): Set it.

2014-03-26  Eli Zaretskii  <eliz@gnu.org>

	* xdisp.c (redisplay_window): If all previous attempts to find the
	cursor row failed, try a few alternatives before falling back to
	the top-most row of the window.  Use row_containing_pos.  (Bug#17047)

2014-03-26  Juanma Barranquero  <lekktu@gmail.com>

	* image.c (x_bitmap_height, x_bitmap_width) [HAVE_X_WINDOWS]:
	* sysdep.c (reset_sigio) [!DOS_NT]: Declare conditionally.

	* keyboard.c (read_decoded_event_from_main_queue): #ifdef out
	variables on Windows.

	* w32fns.c (Ffile_system_info): Use parenthesis in and/or expression.

	* w32.c (unsetenv): Remove unused var `retval'.
	(emacs_gnutls_pull): Remove unused vars `fdset' and `timeout'.

	* w32notify.c (watch_worker): Remove unnecesary var sleep_result.
	(start_watching): Remove unused var `thr'.

	* w32proc.c (sys_spawnve): Comment out unused vars `first', `last'.
	(find_child_console): Remove unnecesary var `thread_id'.

	* w32term.c (w32_read_socket): Comment out unused vars `row', `columns'.
	(x_focus_frame): #ifdef 0 unused variable `dpyinfo'.

2014-03-26  Glenn Morris  <rgm@gnu.org>

	* filelock.c (Flock_buffer): Doc tweak.

	* buffer.c (Frestore_buffer_modified_p, Fkill_buffer):
	* emacs.c (shut_down_emacs):
	* fileio.c (Finsert_file_contents, write_region):
	* filelock.c (top-level, syms_of_filelock):
	* insdel.c (prepare_to_modify_buffer_1):
	CLASH_DETECTION is always defined now.

2014-03-25  Eli Zaretskii  <eliz@gnu.org>

	* w32.c (w32_delayed_load): Call DisableThreadLibraryCalls on the
	DLL handle, to speed up thread startup.

2014-03-25  Paul Eggert  <eggert@cs.ucla.edu>

	Handle sigmask better with nested signal handlers  (Bug#15561).
	* atimer.c (sigmask_atimers): Remove.
	Remaining use rewritten to use body of this function.
	* atimer.c (block_atimers, unblock_atimers):
	* callproc.c (block_child_signal, unblock_child_signal):
	* sysdep.c (block_tty_out_signal, unblock_tty_out_signal):
	New arg OLDSET.  All callers changed.
	* atimer.c (block_atimers, unblock_atimers):
	* callproc.c (block_child_signal, unblock_child_signal):
	* keyboard.c (handle_interrupt):
	* sound.c (vox_configure, vox_close):
	Restore the old signal mask rather than unilaterally clearing bits
	from the mask, in case a handler is running within another
	handler.  All callers changed.
	* lisp.h, process.c, process.h, term.c:
	Adjust decls and callers to match new API.
	* sysdep.c (emacs_sigaction_init): Don't worry about masking SIGFPE;
	signal handlers aren't supposed to use floating point anyway.
	(handle_arith_signal): Unblock just SIGFPE rather than clearing mask.

2014-03-23  Daniel Colascione  <dancol@dancol.org>

	Split gc_sweep into discrete functions for legibility and better
	stack traces.

	* alloc.c (sweep_strings, sweep_vectors): Add NO_INLINE
	(sweep_vectors): Fix typo in comment.
	(sweep_conses, sweep_floats, sweep_intervals)
	(sweep_symbols, sweep_misc, sweep_buffers): New functions.
	(gc_sweep): Call new functions, to which existing functionality is
	moved.
	* fns.c (sweep_weak_hash_tables): Add NO_INLINE.

2014-03-23  Juanma Barranquero  <lekktu@gmail.com>

	* w32fns.c (Fw32_shell_execute): Declare `result' only on Cygwin.

2014-03-23  Daniel Colascione  <dancol@dancol.org>

	* xfns.c (create_frame_xic): Pass XNStatusAttributes to XCreateIC
	only if xic_style calls for it.  This change allows Emacs to work
	with ibus.  Also, don't leak resources if create_frame_xic fails,
	and stop caching xic_style across different displays.
	(supported_xim_styles): Make const.
	(best_xim_style): Remove first parameter: it's always just
	supported_xim_styles.  Change to look at supported_xim_styles
	directly.

2014-03-23  Daniel Colascione  <dancol@dancol.org>

	* term.c (init_tty): Rearrange condition for clarity; print
	appropriate diagnostic.

2014-03-23  Daniel Colascione  <dancol@dancol.org>

	* process.c (DATAGRAM_CONN_P): Don't underflow datagram_address
	array.  (ASAN caught.)

2014-03-22  Glenn Morris  <rgm@gnu.org>

	* callproc.c (init_callproc): In etc, look for NEWS rather than GNU.

2014-03-22  Daniel Colascione  <dancol@dancol.org>

	* process.c (conv_sockaddr_to_lisp): When extracting the string
	names of AF_LOCAL sockets, stop before reading uninitialized memory.

2014-03-21  YAMAMOTO Mitsuharu  <mituharu@math.s.chiba-u.ac.jp>

	Fix regression introduced by patch for Bug#10500.
	* xterm.c (x_draw_image_relief): Respect Vtool_bar_button_margin.
	* w32term.c (x_draw_image_relief): Likewise.

2014-03-21  Martin Rudalics  <rudalics@gmx.at>

	* w32fns.c (w32_wnd_proc): For WM_WINDOWPOSCHANGING don't
	constrain frame size in SW_SHOWMAXIMIZED case so we can truly
	maximize a frame for odd default fonts.

2014-03-21  Glenn Morris  <rgm@gnu.org>

	* minibuf.c (history-length): Increase default from 30 to 100.

2014-03-21  Daniel Colascione  <dancol@dancol.org>

	* xterm.c (x_bitmap_icon): Stop reading the icon bitmap from disk
	every time we switch to minibuffer.

	* alloc.c (lisp_align_malloc, allocate_string_data)
	(allocate_vectorlike): Allow mmap allocation of lisp objects.
	(pointers_fit_in_lispobj_p, mmap_lisp_allowed_p): New functions.

2014-03-21  Eli Zaretskii  <eliz@gnu.org>

	* w32fns.c (Fw32_shell_execute) [!CYGWIN]: Use ShellExecuteEx, to
	support more "verbs".

2014-03-21  Daniel Colascione  <dancol@dancol.org>

	Always prohibit dumping a dumped Emacs.

	* emacs.c (might_dump): New variable.
	(Fdump_emacs): Always prohibit dumping of dumped Emacs.
	* lisp.h (might_dump): Declare.
	* unexcw.c (unexec): Remove now-redundant multiple-dump detection code.

2014-03-20  Paul Eggert  <eggert@cs.ucla.edu>

	* doc.c (store_function_docstring): Fix pointer signedness mismatch.

2014-03-20  Stefan Monnier  <monnier@iro.umontreal.ca>

	* doc.c (store_function_docstring): Warn when we don't know where to
	put a docstring.
	(Fsubstitute_command_keys): Don't advertise the fact that
	text-properties are dropped, since we think it's a bug that we'll fix
	in 24.5.

	* frame.h (SET_FRAME_VISIBLE): Keep frame_garbaged up to date.
	* xterm.c (handle_one_xevent) <MapNotify>: Don't garbage the frame.
	* frame.c (frame_garbaged): Make "docstring" more precise.

2014-03-20  Glenn Morris  <rgm@gnu.org>

	* charset.c (init_charset): When we cannot find the charsets directory,
	mention if EMACSDATA is set.

2014-03-19  Paul Eggert  <eggert@cs.ucla.edu>

	* fns.c (Frandom): Fix rare bug where the result isn't random.

	Fix porting inconsistency about rounding to even.
	* floatfns.c (emacs_rint) [!HAVE_RINT]: Round to even.
	This way, the unusual !HAVE_RINT case acts like the usual
	HAVE_RINT case, and we can fix the documentation accordingly.

2014-03-19  Eli Zaretskii  <eliz@gnu.org>

	* w32fns.c (reset_modifiers): Zero out keystate[] before using it.
	(w32_wnd_proc): Initialize the dwHoverTime member of
	TRACKMOUSEEVENT structure.

2014-03-17  Teodor Zlatanov  <tzz@lifelogs.com>

	* gnutls.c (Fgnutls_boot): Fix case of :verify-error = t.

2014-03-16  Eli Zaretskii  <eliz@gnu.org>

	* search.c (find_newline): Speed up the function when using the
	newline cache, by halving the number of calls to
	region_cache_forward and region_cache_backward.  (Bug#16830)

2014-03-15  Juanma Barranquero  <lekktu@gmail.com>

	* buffer.c (Fset_buffer): Document return value (bug#17015).

2014-03-14  Martin Rudalics  <rudalics@gmx.at>

	* w32term.c (x_set_window_size): When frame-resize-pixelwise is
	nil, always resize character wise to avoid potential loss of the
	mode line (Bug#16923 related).

2014-03-12  Martin Rudalics  <rudalics@gmx.at>

	* frame.c (x_set_frame_parameters): Always calculate new sizes
	pixelwise to avoid potential loss when rounding.

2014-03-11  Dmitry Antipov  <dmantipov@yandex.ru>

	* xfns.c (x_set_mouse_color): Recolor vertical_drag_cursor.
	* xterm.c (x_free_frame_resources): Free all allocated cursors.

2014-03-10  Eli Zaretskii  <eliz@gnu.org>

	* w32.c (fstatat): Don't add an extra slash if the argument ends
	with a slash: this fails the subsequent call to stat_worker on
	Windows 9X.  Reported by oslsachem <oslsachem@gmail.com>.

2014-03-09  Martin Rudalics  <rudalics@gmx.at>

	* xdisp.c (Fwindow_text_pixel_size): Adjust doc-string.

2014-03-08  Jan Djärv  <jan.h.d@swipnet.se>

	* nsterm.h (MAC_OS_X_VERSION_10_9): Add.

	* nsterm.m (constrainFrameRect:toScreen:): Constrain normally
	when frame is only on one screen (Bug#14713).

2014-03-08  Eli Zaretskii  <eliz@gnu.org>

	* xdisp.c (move_it_in_display_line_to): If word-wrap is ON, and
	there's a valid wrap point in the display line, the last glyph
	cannot "just barely fit" on this row, because display_line doesn't
	let it.  Instead, proceed as if the last glyph didn't fit, so that
	we eventually back up the iterator to the wrap point.  This avoids
	delusional behavior of move_it_to, whereby it proceeds to the next
	display line, but sets current_x to zero for all the glyphs that
	without word-wrap would fit on the previous display line.
	One result was that visual-order cursor movement behaved erratically
	under word-wrap.
	(Fmove_point_visually): Add code to find the x coordinate of the
	last character before wrap point, under word-wrap on a TTY.

2014-03-07  Eli Zaretskii  <eliz@gnu.org>

	* xdisp.c (Fmove_point_visually): When under word-wrap, accept
	also return value of MOVE_POS_MATCH_OR_ZV from
	move_it_in_display_line_to, when moving from beginning of line to
	point's position.  (Bug#16961)

2014-03-07  Martin Rudalics  <rudalics@gmx.at>

	* buffer.c (Vbuffer_list_update_hook): Doc-string fix.
	* window.c (Fselect_window): Explain NORECORD and
	`buffer-list-update-hook' in doc-string.

2014-03-06  Martin Rudalics  <rudalics@gmx.at>

	* window.c (Fother_window_for_scrolling): Check that
	Vother_window_scroll_buffer is a buffer.

2014-03-06  Dmitry Antipov  <dmantipov@yandex.ru>

	* xterm.c (xim_initialize): Always pass a copy of resource name
	to XRegisterIMInstantiateCallback and eassert whether return
	value is True.  Passing copy is important because Xlib doesn't
	make its own copy and resource name argument usually points to
	SSDATA (Vx_resource_name), which may be changed from Lisp.
	(xim_close_display): For XUnregisterIMInstantiateCallback,
	always eassert return value and pass exactly the same values
	as were used for XRegisterIMInstantiateCallback.
	Otherwise XUnregisterIMInstantiateCallback will always fail.  See Xlib
	sources to check why if you are interested.

2014-03-05  Martin Rudalics  <rudalics@gmx.at>

	* dispnew.c (change_frame_size_1): Add new_lines instead of
	new_height, the latter may be still zero if passed as such.
	* window.c (Fwindow_pixel_height): Mention bottom divider in
	doc-string.

2014-03-05  Paul Eggert  <eggert@cs.ucla.edu>

	Fix "resource temporarily unavailable" with xgselect
	(Bug#16925).
	* xgselect.c: Include <stdbool.h>.
	(xg_select) [!USE_GTK]: Don't lose track of errno.

	Fix minor --enable-gcc-warnings issues.
	* widget.c (update_various_frame_slots, EmacsFrameResize):
	Avoid unused locals.  Prefer 'if' to '#if' when either will do.

2014-03-04  Ken Brown  <kbrown@cornell.edu>

	* gmalloc.c (aligned_alloc): Clarify the code by making `adj'
	represent the actual adjustment needed for alignment.

2014-03-04  Eli Zaretskii  <eliz@gnu.org>

	* gmalloc.c (aligned_alloc): Don't allocate more memory than
	needed, and don't reallocate if the initial allocation already
	fits the bill.  Suggested by Ken Brown <kbrown@cornell.edu>.

2014-03-04  YAMAMOTO Mitsuharu  <mituharu@math.s.chiba-u.ac.jp>

	* xterm.c (x_draw_stretch_glyph_string): Reset clipping.
	(Bug#16932)

2014-03-04  Michal Nazarewicz  <mina86@mina86.com>

	* cmds.c (delete-char): Update docstring pointing out that the
	function ignores `delete-active-region' and `overwrite-mode'.

2014-03-03  Eli Zaretskii  <eliz@gnu.org>

	* font.c (Fframe_font_cache): Fix last change.  (Bug#16930)

	* gmalloc.c (aligned_alloc): Fix adjustment of size of the
	allocated buffer due to alignment.
	(freehook): If the block to be freed was allocated by
	'aligned_alloc', find its real pointer before calling 'free'.
	(Bug#16901)
	(mabort) [emacs]: Call 'emacs_abort', not 'abort', to provide a
	backtrace.

2014-03-03  Dmitry Antipov  <dmantipov@yandex.ru>

	* font.c (toplevel): Adjust comment about font cache layout.
	(font_clear_cache): Fix to match real font cache layout.
	Suggested by <namespace_collision@yahoo.com> in Bug#16069.
	(Fframe_font_cache) [FONT_DEBUG]: New function.
	(syms_of_font) [FONT_DEBUG]: Defsubr it.

	Avoid crashes when X fonts are erroneously freed on reused X
	'Display *' connection data (Bug#16069).  Note that X font
	resources still may be leaked, but currently there is no way
	to completely avoid it.
	* xterm.h (struct x_display_info): New member x_id.  Add comments.
	* xterm.c (x_display_id): New variable.
	(x_term_init): Assign identifier to each opened X connection.
	* xfont.c (struct xfont): New member x_display_id.
	(xfont_open): Initialize it with frame's display id.
	(xfont_close): Check whether font's display id matches the one
	recorded for the given display.  Adjust comment.
	* xftfont.c (struct xftfont_info):
	(xftfont_open, xftfont_close): Exactly as above with xfont stuff.

2014-03-01  Martin Rudalics  <rudalics@gmx.at>

	Consider Vother_window_scroll_buffer valid iff it's a live buffer.
	* window.c (Fother_window_for_scrolling): Don't try to scroll a
	killed Vother_window_scroll_buffer.
	(Vother_window_scroll_buffer): Fix doc-string accordingly.

2014-03-01  Eli Zaretskii  <eliz@gnu.org>

	* fileio.c (Fexpand_file_name) [WINDOWSNT]: Don't treat file names
	that start with more than 2 slashes as UNCs.  (Bug#16751)

2014-02-28  Paul Eggert  <eggert@penguin.cs.ucla.edu>

	Fix a few crashes and leaks when cloning C strings.
	* alloc.c, lisp.h (dupstring): New function.
	* gtkutil.c (xg_get_font):
	* term.c (tty_default_color_capabilities):
	* xsettings.c (store_monospaced_changed)
	(store_font_name_changed, parse_settings)
	(read_and_apply_settings, init_gsettings, init_gconf): Use it.
	This avoids some unlikely crashes due to accessing freed storage,
	and avoids some minor memory leaks in the more-typical case.

2014-02-28  Martin Rudalics  <rudalics@gmx.at>

	* xdisp.c (note_mode_line_or_margin_highlight): Don't show drag
	cursor when modeline can't be dragged (Bug#16647).

2014-02-28  Glenn Morris  <rgm@gnu.org>

	* doc.c (Fsnarf_documentation): Snarf not-yet-bound variables
	from custom-delayed-init-variables.  (Bug#11565)

2014-02-27  Martin Rudalics  <rudalics@gmx.at>

	More fixes for mouse glyph calculations (Bug#16647).
	* window.c (coordinates_in_window): In intersection of
	horizontal and vertical window dividers prefer the horizontal
	one.  Add some extra parens to last fix.
	(window_relative_x_coord): Return x-coordinate for header and
	mode line too.
	* xdisp.c (remember_mouse_glyph): In text area don't extend
	glyph into mode line to show the vertical drag cursor there
	immediately.  Subdivide mouse glyphs in right fringes to show a
	horizontal drag cursor as soon as we enter the "grabbable width"
	portion.  Handle vertical border case separately.  Do not
	subdivide window divider areas.
	(note_mouse_highlight): On bottom divider of bottommost windows
	show vertical drag cursor only when the minibuffer window can be
	resized.

2014-02-27  Eli Zaretskii  <eliz@gnu.org>

	* xdisp.c (pop_it): Restore the it->face_box_p flag which could be
	reset by the face of the object just displayed.  See also bug#76.
	(get_next_display_element): If the string came from a display
	property, examine the box face attribute at it->position, not at
	it->current.pos, since the latter was not updated yet.  (Bug#16870)
	(handle_face_prop): Improve commentary.

2014-02-27  Michael Albinus  <michael.albinus@gmx.de>

	* dbusbind.c (Fdbus__init_bus, Qdbus__init_bus, Sdbus__init_bus):
	Rename from Fdbus_init_bus_1, Qdbus_init_bus_1, Sdbus_init_bus_1.

2014-02-26  Martin Rudalics  <rudalics@gmx.at>

	Fixes around Bug#16647.
	* xdisp.c (remember_mouse_glyph): Handle ON_RIGHT_DIVIDER and
	ON_BOTTOM_DIVIDER cases.
	* window.c (coordinates_in_window): Return ON_VERTICAL_BORDER
	only if the window has no right divider.
	(Fcoordinates_in_window_p): Fix doc-string.

2014-02-25  Juanma Barranquero  <lekktu@gmail.com>

	* lread.c (Funintern): Fix doc to match advertised calling convention.

2014-02-24  Daniel Colascione  <dancol@dancol.org>

	* keyboard.c (read_char): Close race that resulted in lost events.

2014-02-22  Glenn Morris  <rgm@gnu.org>

	* frame.c (frame-alpha-lower-limit, frame-resize-pixelwise):
	* window.c (window-resize-pixelwise): Doc fixes.

	* process.c (Finternal_default_process_filter)
	(Finternal_default_process_sentinel): Doc tweaks.

2014-02-21  Glenn Morris  <rgm@gnu.org>

	* process.c (Fprocess_buffer, Faccept_process_output)
	(Finternal_default_process_filter, Finternal_default_process_sentinel):
	Doc fixes.

2014-02-21  Martin Rudalics  <rudalics@gmx.at>

	* window.c (Fwindow_scroll_bar_width): New function.

2014-02-21  Paul Eggert  <eggert@cs.ucla.edu>

	Pacify GCC when configuring with --enable-gcc-warnings.
	* xdisp.c (move_it_in_display_line_to) [lint]:
	Initialize recently-added local.

2014-02-21  Daniel Colascione  <dancol@dancol.org>

	* dbusbind.c: Rename dbus-init-bus to dbus-init-bus-1.

2014-02-20  Eli Zaretskii  <eliz@gnu.org>

	* xdisp.c (init_iterator): Don't dereference a bogus face
	pointer.  (Bug#16819)
	(try_cursor_movement): Don't use cursor position if
	set_cursor_from_row failed to compute it.  This avoids assertion
	violations in MATRIX_ROW.
	(move_it_in_display_line_to): Save the iterator state in ppos_it
	only once per call.  Reimplement the method used to return to the
	best candidate position if all the positions found in display line
	are beyond TO_CHARPOS.  This cuts down the number of calls to
	bidi_shelve_cache, which moves a lot of stuff when lines are long
	and include bidirectional text.  (Bug#15555)

2014-02-20  Glenn Morris  <rgm@gnu.org>

	* data.c (Fdefalias): Doc fix.

2014-02-19  Eli Zaretskii  <eliz@gnu.org>

	* xdisp.c (display_line): Fix horizontal scrolling of large images
	when fringes are turned off.  This comes at a price of not
	displaying the truncation/continuation glyphs in this case.
	(Bug#16806)

	* image.c (x_create_x_image_and_pixmap) [HAVE_NTGUI]: If
	CreateDIBSection returns an error indication, zero out *ximg after
	destroying the image.  This avoids crashes in memory allocations
	due to the fact that some of the callers also call
	x_destroy_x_image, which will attempt to free an already free'd
	block of memory.

2014-02-18  Martin Rudalics  <rudalics@gmx.at>

	* widget.c (update_various_frame_slots): Don't set
	FRAME_PIXEL_HEIGHT and FRAME_PIXEL_WIDTH here (Bug#16736).

2014-02-18  Michael Albinus  <michael.albinus@gmx.de>

	* dbusbind.c (xd_close_bus): Apply proper check on busobj.

2014-02-17  Paul Eggert  <eggert@cs.ucla.edu>

	temacs --daemon fix (Bug#16599).
	* emacs.c (main): Initialize daemon_pipe[1] here ...
	(syms_of_emacs): ... instead of here.

2014-02-16  Anders Lindgern  <andlind@gmail.com>

	* nsterm.m (keyDown:): Check for normal key even if NSNumericPadKeyMask
	is set (Bug#16505).

2014-02-16  Daniel Colascione  <dancol@dancol.org>

	* dbusbind.c (xd_lisp_dbus_to_dbus): New function.
	(xd_get_connection_address): Use it.
	(xd_close_bus): Use xd_lisp_dbus_to_dbus to instead of
	xd_get_connection_address because the latter signals if the bus
	we're trying to close is already disconnected.

2014-02-13  Eli Zaretskii  <eliz@gnu.org>

	* w32proc.c (start_timer_thread): Pass a non-NULL pointer as last
	argument to CreateThread.  This avoids segfaults on Windows 9X.
	Reported by oslsachem <oslsachem@gmail.com>.

2014-02-13  Paul Eggert  <eggert@cs.ucla.edu>

	Fix subspace record bug on HP-UX 10.20 (Bug#16717).
	* unexhp9k800.c (unexec_error): New function, to simplify the code.
	(check_lseek): New function, to report lseek errors.
	(save_data_space, update_file_ptrs, read_header, write_header)
	(copy_file, copy_rest, unexec): Use these news functions.
	(update_file_ptrs): Don't assume wraparound behavior when
	converting a large size_t value to off_t.

2014-02-13  Dmitry Antipov  <dmantipov@yandex.ru>

	* composite.c (fill_gstring_header): Pass positions as C integers
	and move parameters checking to...
	(Fcomposition_get_gstring): ...this function.  Handle case when
	buffer positions are in reversed order and avoid crash (Bug#16739).
	Adjust docstring.
	* buffer.c (validate_region): Mention current buffer in error message.

2014-02-12  Marcus Karlsson  <mk@acc.umu.se>  (tiny change)

	* image.c (pbm_load): Set to NO_PIXMAP on error (Bug#16683).

2014-02-12  Lars Ingebrigtsen  <larsi@gnus.org>

	* buffer.c (syms_of_buffer): Doc clarification (bug#9981).

2014-02-11  Glenn Morris  <rgm@gnu.org>

	* nsfns.m (ns_display_info_for_name, Fx_open_connection):
	Replace refs to "OpenStep" in messages.

2014-02-10  Paul Eggert  <eggert@cs.ucla.edu>

	Avoid "." at end of error diagnostics.
	* cmds.c (Fself_insert_command): Reword and avoid "." at end.
	* font.c (Ffont_at):
	* nsfns.m (ns_display_info_for_name):
	* nsselect.m (Fx_own_selection_internal):
	* nsterm.m (performDragOperation:):
	Remove "." from end of diagnostic.

2014-02-10  Lars Ingebrigtsen  <larsi@gnus.org>

	* fns.c (Fmaphash): Say what `maphash' returns, since it may be
	unintuitive (bug#15824).
	(Fyes_or_no_p): Doc fix (bug#15456).

2014-02-10  Dmitry Antipov  <dmantipov@yandex.ru>

	* cmds.c (Fself_insert_command): Respect the width of EMACS_INT
	and avoid warning.
	* eval.c (call_debugger): When exiting the debugger, do not allow
	max_specpdl_size less than actual binding depth (Bug#16603).
	(syms_of_eval): Adjust docstring.

2014-02-09  Lars Ingebrigtsen  <larsi@gnus.org>

	* cmds.c (Fself_insert_command): Output a clearer error message on
	negative repetitions (bug#9476).

	* macros.c (Fexecute_kbd_macro): Doc fix (bug#14206).

2014-02-08  Lars Ingebrigtsen  <larsi@gnus.org>

	* syntax.c (Fskip_syntax_backward): Doc clarification (bug#15115).

	* minibuf.c (Fread_string): Doc clarification (bug#15422).

	* buffer.c (Fmake_overlay): Doc clarification (bug#15489).

2014-02-08  Juanma Barranquero  <lekktu@gmail.com>

	* keyboard.c (Frecursive_edit): Fix typo in docstring.

2014-02-08  Lars Ingebrigtsen  <larsi@gnus.org>

	* xdisp.c (syms_of_xdisp): Doc clarification (bug#15657).

	* keyboard.c (Frecursive_edit): Say more precicely how throwing
	`exit' works (bug#15865).

2014-02-07  Martin Rudalics  <rudalics@gmx.at>

	Constrain window box/body sizes and margin widths (Bug#16649).
	* xdisp.c (window_box_width): Don't return less than zero.
	(window_box_left_offset, window_box_right_offset): Don't return
	more than the window's pixel width.
	* window.c (window_body_height, window_body_width): Don't return
	negative value.
	(window_resize_apply): Adjust margin width, if necessary.

2014-02-07  Glenn Morris  <rgm@gnu.org>

	* nsterm.m (syms_of_nsterm): Doc fix.

2014-02-06  Eli Zaretskii  <eliz@gnu.org>

	* w32.c (pMultiByteToWideChar, pWideCharToMultiByte):
	New variables: pointers through which to call the respective APIs.
	(filename_to_utf16, filename_from_utf16, filename_to_ansi)
	(filename_from_ansi, sys_link, check_windows_init_file):
	Call MultiByteToWideChar and WideCharToMultiByte through pointers.
	This is required on Windows 9X, where we dynamically load
	UNICOWS.DLL which has their non-stub implementations.
	(maybe_load_unicows_dll): Assign addresses to these 2 function
	pointers after loading UNICOWS.DLL.

	* w32fns.c (Fx_file_dialog, Fw32_shell_execute) [!CYGWIN]: Call
	MultiByteToWideChar and WideCharToMultiByte through function
	pointers.

	* w32.h (pMultiByteToWideChar, pWideCharToMultiByte):
	New declarations.

2014-02-06  Jan Djärv  <jan.h.d@swipnet.se>

	* nsterm.m (toggleFullScreen:): Hide menubar on secondary monitor
	for OSX >= 10.9 if separate spaces are used.
	(toggleFullScreen:): Use screen of w instead of fw (Bug#16659).

2014-02-06  Glenn Morris  <rgm@gnu.org>

	* buffer.c (cache-long-scans): Doc fix.

2014-02-05  Eli Zaretskii  <eliz@gnu.org>

	* w32fns.c (Fw32_shell_execute): Doc fix.

2014-02-05  Bastien Guerry  <bzg@gnu.org>

	* syntax.c (Fforward_word): Call Fconstrain_to_field with
	ESCAPE-FROM-EDGE set to `nil' (Bug#16453).

2014-02-05  Martin Rudalics  <rudalics@gmx.at>

	* fringe.c (draw_fringe_bitmap_1): Don't draw a fringe if it's
	outside the window (Bug#16649).

	* xdisp.c (note_mouse_highlight): When entering a margin area show
	a non-text cursor (Bug#16647).

2014-02-04  Paul Eggert  <eggert@cs.ucla.edu>

	* menu.c (Fx_popup_dialog): Remove label 'dialog_via_menu'.
	It prompted a compile-time diagnostic on GNU/Linux.
	Simplify to remove the need for the label.

2014-02-04  Eli Zaretskii  <eliz@gnu.org>

	* w32menu.c (w32_popup_dialog): Don't condition the whole function
	on HAVE_DIALOGS.  If the dialog is "simple", pop up a message box
	to show it; otherwise return 'unsupported--w32-dialog' to signal
	to the caller that emulation with menus is necessary.
	This resurrects code inadvertently deleted by the 2013-10-08 commit.
	(Bug#16636)
	(syms_of_w32menu): DEFSYM Qunsupported__w32_dialog.

	* w32term.h (w32_popup_dialog): Prototype is no longer conditioned
	by HAVE_DIALOGS.

	* menu.c (Fx_popup_dialog): Don't condition the call to
	w32_popup_dialog on HAVE_DIALOGS.  If w32_popup_dialog returns a
	special symbol 'unsupported--w32-dialog', emulate the dialog with
	a menu by calling x-popup-menu.

	* menu.h (Qunsupported__w32_dialog): New extern variable.

2014-02-04  Michael Albinus  <michael.albinus@gmx.de>

	* keyboard.c (kbd_buffer_get_event): Read file notification events
	also in batch mode.

	* xgselect.c (xg_select): Read glib events in any case, even if
	there are no file descriptors to watch for.  (Bug#16519)

2014-02-03  Martin Rudalics  <rudalics@gmx.at>

	* dispextern.h (face_id): Add WINDOW_DIVIDER_FIRST_PIXEL_FACE_ID
	and WINDOW_DIVIDER_LAST_PIXEL_FACE_ID.
	* w32term.c (w32_draw_window_divider): Handle first and last
	pixels specially.
	* w32term.h (w32_fill_area_abs): New function.
	* xdisp.c (x_draw_right_divider): Don't draw over bottom
	divider.
	* xfaces.c (realize_basic_faces): Handle new face ids.
	* xfns.c (Fx_create_frame): Call x_default_parameter for right
	and bottom divider width.
	* xterm.c (x_draw_window_divider): Handle first and last pixels
	specially.

2014-02-03  Dmitry Antipov  <dmantipov@yandex.ru>

	* print.c (Fexternal_debugging_output): Add cast to pacify
	--enable-gcc-warnings.
	* eval.c (call_debugger): Grow specpdl if the debugger was
	entered due to specpdl overflow (Bug#16603) and allow more
	specpdl space for the debugger itself.

2014-02-02  Martin Rudalics  <rudalics@gmx.at>

	* w32fns.c (Fx_create_frame): Process frame alpha earlier.
	(Bug#16619)

2014-02-01  Eli Zaretskii  <eliz@gnu.org>

	* w32fns.c (Ffile_system_info): Use WINAPI in the function
	pointers that get the address of GetDiskFreeSpaceEx.  (Bug#16615)

	* print.c (Fexternal_debugging_output): If the argument character
	is non-ASCII, encode it with the current locale's encoding before
	writing the result to the terminal.  (Bug#16448)

	* w32fns.c (Fw32_shell_execute): Don't call file-exists-p for
	DOCUMENT that is a "remote" file name, i.e. a file-handler exists
	for it.  (Bug#16558)

2014-01-30  Andreas Schwab  <schwab@linux-m68k.org>

	* process.c (create_process): Reset SIGPROF handler in the child.
	* callproc.c (call_process): Likewise.

2014-01-29  Paul Eggert  <eggert@cs.ucla.edu>

	* xmenu.c (create_and_show_popup_menu): Port comment to C89.

2014-01-29  Eli Zaretskii  <eliz@gnu.org>

	* .gdbinit (xprintstr, xprintbytestr): Don't use repetition count
	of zero to print strings, GDB doesn't like it.

	* print.c (print_object): Use FETCH_STRING_CHAR_ADVANCE, not
	STRING_CHAR_AND_LENGTH, so that if the string is relocated by GC,
	we still use correct addresses.  (Bug#16576)

2014-01-27  K. Handa  <handa@gnu.org>

	Fix bug#16286 by a different method from 2014-01-26T00:32:30Z!eggert@cs.ucla.edu,
	to preserve the code detection behavior of 24.3.
	* coding.h (struct coding_system): New member detected_utf8_bytes.
	* coding.c (detect_coding_utf_8): Set coding->detected_utf8_bytes.
	(decode_coding_gap): Use short cut for UTF-8 file reading only
	when coding->detected_utf8_bytes equals to coding->src_bytes.
	* fileio.c (Finsert_file_contents): Cancel the previous change.

2014-01-29  Martin Rudalics  <rudalics@gmx.at>

	* w32fns.c (x_set_tool_bar_lines): Don't clear area on frames
	that are not visible.

2014-01-29  Jan Djärv  <jan.h.d@swipnet.se>

	* xmenu.c (create_and_show_popup_menu): Handle case when no key
	is grabbed (Bug#16565).

2014-01-28  Martin Rudalics  <rudalics@gmx.at>

	* xdisp.c (last_max_ascent): Re-remove after erroneously
	reintroducing it on 2013-11-30 and abolishing Dmitry's removal
	from 2013-03-29.
	(move_it_to): Re-remove reference to last_max_ascent.
	(Fwindow_text_pixel_size): Add iterator's max_ascent and
	max_descent here instead of calling line_bottom_y.
	Fix doc-string.

2014-01-28  Dmitry Antipov  <dmantipov@yandex.ru>

	* terminal.c (initial_free_frame_resources): New function.
	(init_initial_terminal): Install new hook to free face cache
	on initial frame and avoid memory leak.  For details, see
	<http://lists.gnu.org/archive/html/emacs-devel/2014-01/msg01974.html>.
	* xfaces.c (free_frame_faces): Adjust comment.

2014-01-26  Paul Eggert  <eggert@cs.ucla.edu>

	* data.c (Fstring_to_number): Document results if unparsable
	(Bug#16551).

2014-01-26  Jan Djärv  <jan.h.d@swipnet.se>

	* xterm.c (x_focus_changed): Check for non-X terminal-frame (Bug#16540)

2014-01-26  Paul Eggert  <eggert@cs.ucla.edu>

	When decoding, prefer ptrdiff_t to int for buffer positions etc.
	* coding.c (detect_coding_utf_8, emacs_mule_char)
	(detect_coding_iso_2022, encode_coding_iso_2022, check_ascii)
	(check_utf_8, decode_coding):
	* coding.h (struct coding_system.errors):
	Use ptrdiff_t, not int, for integer values derived from buffer and
	string positions.

	Fix crash with insert-file-contents and misdecoded text (Bug#16286).
	* fileio.c (Finsert_file_contents): Set CODING_MODE_LAST_BLOCK
	before invoking decode_coding_gap, since there's just one block.

2014-01-25  Martin Rudalics  <rudalics@gmx.at>

	Fix handling of face attributes in Fx_create_frame (Bug#16529).
	* w32fns.c (Fx_create_frame): Don't inhibit running Lisp code
	too early.  Again run change_frame_size before assigning menu-
	and tool-bar-lines.

2014-01-25  Fabrice Popineau  <fabrice.popineau@gmail.com>

	* w32term.c (w32_read_socket): When the WM_DISPLAYCHANGE message
	arrives, call x_check_fullscreen, in case the new display has a
	different resolution.  (Bug#16517)

2014-01-25  Eli Zaretskii  <eliz@gnu.org>

	* term.c (read_menu_input): If the selected frame changes, exit
	the menu.
	(tty_menu_show): If the selected frame changes while we displayed
	a menu, throw to top level.  (Bug#16479)

2014-01-25  Stefan Monnier  <monnier@iro.umontreal.ca>

	* eval.c (Fsignal): Fix `debug' handling to match 2013-10-03 change.

2014-01-24  Paul Eggert  <eggert@cs.ucla.edu>

	Fix bool-vector-count-population bug on MinGW64 (Bug#16535).
	* data.c (count_one_bits_word): Fix bug (negated comparison)
	when BITS_PER_ULL < BITS_PER_BITS_WORD.

2014-01-24  Dmitry Antipov  <dmantipov@yandex.ru>

	* xdisp.c (reseat_1, Fcurrent_bidi_paragraph_direction):
	Avoid undefined behavior by initializing display property bit of a
	string processed by the bidirectional iterator.  For details, see
	<http://lists.gnu.org/archive/html/emacs-devel/2014-01/msg01920.html>.

2014-01-23  Paul Eggert  <eggert@cs.ucla.edu>

	Minor cleanup of previous change.
	* image.c (imagemagick_error, Fimagemagick_types):
	Omit some recently-introduced and unnecessary casts and assignments.

2014-01-23  Dmitry Antipov  <dmantipov@yandex.ru>

	Fix two memory leaks discovered with Valgrind.
	* ftfont.c (ftfont_list) [HAVE_LIBOTF]: Call OTF_close.
	* image.c (Fimagemagick_types): Call MagickRelinquishMemory.

2014-01-22  Martin Rudalics  <rudalics@gmx.at>

	Fixes in window size functions around Bug#16430 and Bug#16470.
	* window.c (Fwindow_pixel_width, Fwindow_pixel_height)
	(Fwindow_mode_line_height, Fwindow_header_line_height)
	(Fwindow_right_divider_width, Fwindow_bottom_divider_width):
	Minor doc-string adjustments.
	(Fwindow_total_height, Fwindow_total_width): New argument ROUND.
	Rewrite doc-strings.
	(window_body_height, window_body_width): Do not count partially
	visible lines/columns when PIXELWISE is nil (Bug#16470).
	(Qfloor, Qceiling): New symbols.

2014-01-21  Eli Zaretskii  <eliz@gnu.org>

	* w32fns.c (unwind_create_frame): Avoid crashing inside assertion
	when the image cache is not yet allocated.  (Bug#16509)

2014-01-21  Dmitry Antipov  <dmantipov@yandex.ru>

	* buffer.c (Fkill_buffer): When killing an indirect buffer,
	re-attach intervals to its base buffer (Bug#16502).
	* intervals.c (set_interval_object): Move from here...
	* intervals.h (set_interval_object): ... to here.  Fix comments.

2014-01-20  Paul Eggert  <eggert@cs.ucla.edu>

	Avoid undefined behavior by initializing buffer redisplay bit.
	Problem reported by Dmitry Antipov in
	<http://lists.gnu.org/archive/html/emacs-devel/2014-01/msg01756.html>.
	* buffer.c (Fget_buffer_create): Initialize redisplay bit.

	Revert some of the CANNOT_DUMP fix (Bug#16494).
	* lread.c (init_lread): Fix typo: NILP, not !NILP.

2014-01-19  Eli Zaretskii  <eliz@gnu.org>

	* w32font.c (w32_load_unicows_or_gdi32, get_outline_metrics_w)
	(get_text_metrics_w, get_glyph_outline_w, get_char_width_32_w)
	[!WINDOWSNT]: These functions are no longer compiled on Cygwin;
	they are replaced by macros that expand into direct calls to the
	corresponding functions from GDI32.DLL.
	(globals_of_w32font) [WINDOWSNT]: Don't initialize g_b_* static
	variables in the Cygwin build, they are unused.

2014-01-19  K. Handa  <handa@gnu.org>

	* composite.c (composition_update_it): Fix previous change.

2014-01-18  Eli Zaretskii  <eliz@gnu.org>

	Fix file name handling on MS-Windows 9X.
	* w32.c (maybe_load_unicows_dll): New function.

	* emacs.c (main) [WINDOWSNT]: Call maybe_load_unicows_dll early
	on, to make sure we can convert file names to and from UTF-8 on
	Windows 9X.  This fixes a failure to start up because Emacs cannot
	find term/w32-win.el.  Reported by oslsachem <oslsachem@gmail.com>.

	* w32font.c [WINDOWSNT]: Include w32.h.
	(w32_load_unicows_or_gdi32): Call maybe_load_unicows_dll, instead
	of implementing the same stuff.
	Remove now unused g_b_init_is_windows_9x.

	* w32.h (maybe_load_unicows_dll): Add prototype.

2014-01-17  Eli Zaretskii  <eliz@gnu.org>

	* menu.c (Fx_popup_menu): When invoking tty_menu_show, temporarily
	switch to single keyboard.  Prevents daemon crashes when a new
	client connects while we show a TTY menu in an existing client.
	(Bug#16479)

2014-01-14  Paul Eggert  <eggert@cs.ucla.edu>

	Fix MinGW64 porting problem with _setjmp.
	Reported by Eli Zaretskii in:
	http://lists.gnu.org/archive/html/emacs-devel/2014-01/msg01297.html
	* image.c (FAST_SETJMP, FAST_LONGJMP): New macros, replacing
	the old _setjmp and _longjmp.  All uses changed.

2014-01-13  Daniel Colascione  <dancol@dancol.org>

	* textprop.c (Fremove_list_of_text_properties):
	Correctly handle reaching the end of the interval tree. (Bug#15344)

2014-01-13  Martin Rudalics  <rudalics@gmx.at>

	* xdisp.c (resize_mini_window): Round height to a multiple of
	frame's line height.  Fix bug in calculation of window start
	position (Bug#16424).

2014-01-13  Jan Djärv  <jan.h.d@swipnet.se>

	* macfont.m: Include termchar.h.
	(CG_SET_FILL_COLOR_WITH_FACE_FOREGROUND)
	(CG_SET_FILL_COLOR_WITH_FACE_BACKGROUND)
	(CG_SET_STROKE_COLOR_WITH_FACE_FOREGROUND): Modify from
	*_WITH_GC_* to take face and f as parameters.
	(macfont_draw): Check for DRAW_MOUSE_FACE and set face accordingly.
	Use *_WITH_FACE_*, and pass face as parameter (Bug#16425).

2014-01-13  Daniel Colascione  <dancol@dancol.org>

	Fix menu item updating in the presence of the Unity global menu
	GTK+ module.

	* gtkutil.h (xg_have_tear_offs): Add frame parameter
	* gtkutil.c (xg_have_tear_offs): Count the global menu as a
	tear-off.
	(xg_update_menubar, xg_update_menu_item): Call g_object_notify when
	updating menus; explain why.
	(xg_update_frame_menubar): Remove the 23px hack: I can't repro the
	problem it's supposed to solve and it interferes with detecting
	the presence of a global menu.
	* xmenu.c (set_frame_menubar): Call xg_have_tear_offs with new
	parameter.

2014-01-11  K. Handa  <handa@gnu.org>

	* composite.c (composition_update_it): Fix indexing of
	LGSTRING_CHAR (Bug#15984).

2014-01-11  Fabrice Popineau  <fabrice.popineau@gmail.com>

	* unexw32.c (_start) [__MINGW64__]: Define to __start.

2014-01-11  Eli Zaretskii  <eliz@gnu.org>

	* xdisp.c (try_window_id): Don't use this function's optimizations
	if overlays in the buffer displayed by the window have changed
	since last redisplay.  (Bug#16347)
	(message_dolog): Fix indentation.

2014-01-11  Martin Rudalics  <rudalics@gmx.at>

	* frame.c (frame_resize_pixelwise): Fix doc-string.

2014-01-10  Martin Rudalics  <rudalics@gmx.at>

	Fix handling of internal borders (Bug#16348).
	* dispnew.c (adjust_frame_glyphs_for_window_redisplay):
	Remove internal border width from pixel width of windows.
	(change_frame_size_1): Don't return early when frame's pixel
	size changes - we still have to record the new sizes in the
	frame structure.
	* w32fns.c (x_set_tool_bar_lines): Clear internal border width
	also when toolbar gets larger.
	* window.c (check_frame_size): Include internal_border_width in
	check.
	* xdisp.c (Ftool_bar_height): Fix doc-string typo.
	* xfns.c (x_set_menu_bar_lines, x_set_tool_bar_lines):
	In non-toolkit/non-GTK version clear internal border.
	* xterm.c (x_clear_under_internal_border): New function for
	non-toolkit/non-GTK version.
	(x_after_update_window_line): In non-toolkit/non-GTK version
	don't do that.
	(handle_one_xevent, x_set_window_size):
	Call x_clear_under_internal_border in non-toolkit/non-GTK version.
	* xterm.h (x_clear_under_internal_border): Extern it.

2014-01-07  Paul Eggert  <eggert@cs.ucla.edu>

	Fix misdisplay of interlaced GIFs with libgif5 (Bug#16372).
	* image.c (gif_load): libgif5 deinterlaces for us, so don't do
	it again.

2014-01-06  Eli Zaretskii  <eliz@gnu.org>

	* xdisp.c (redisplay_window): Don't skip window redisplay if the
	last value of point is not equal to buffer's point.  (Bug#16129)

2014-01-05  Paul Eggert  <eggert@cs.ucla.edu>

	Spelling fixes.
	* nsterm.h (updateCollectionBehavior): Rename from
	updateCollectionBehaviour.  All uses changed.

	Port to GNU/Linux with recent grsecurity/PaX patches (Bug#16343).
	* Makefile.in (SETFATTR): New macro.
	(temacs$(EXEEXT)): Use it.

2014-01-04  Martin Rudalics  <rudalics@gmx.at>

	Fix maximization behavior on Windows (Bug#16300).
	* w32fns.c (w32_fullscreen_rect): Don't handle
	FULLSCREEN_MAXIMIZED and FULLSCREEN_NONE specially.
	* w32term.c (w32fullscreen_hook): Use SetWindowPlacement instead
	of SetWindowPos.  Restore last placement also when leaving
	FULLSCREEN_HEIGHT and FULLSCREEN_WIDTH.  Call ShowWindow in all
	but the FULLSCREEN_BOTH case.

2014-01-03  Paul Eggert  <eggert@cs.ucla.edu>

	Port to C89.
	* data.c (arithcompare_driver):
	* fileio.c (Fcar_less_than_car):
	* fns.c (internal_equal):
	* frame.c (delete_frame):
	* lisp.h (enum More_Lisp_Bits):
	* lread.c (read1):
	Avoid C99 constructs that don't work in C89.
	* data.c (ULL_MAX, count_trailing_zeros_ll): New macros,
	to port to C89, which doesn't have 'long long'.
	(count_trailing_zero_bits): Use them.

2014-01-03  Chong Yidong  <cyd@gnu.org>

	* doc.c (Fdocumentation): Remove dynamic-docstring-function.

2014-01-02  Martin Rudalics  <rudalics@gmx.at>

	Further adjust frame/window scrollbar width calculations.
	* window.c (apply_window_adjustment):
	Set windows_or_buffers_changed.
	(Fwindow_scroll_bars): Return actual scrollbar width.
	* xfns.c (x_set_scroll_bar_default_width): Rename wid to unit.
	For non-toolkit builds again use 14 as minimum width and set
	FRAME_CONFIG_SCROLL_BAR_WIDTH accordingly.
	* xterm.c (XTset_vertical_scroll_bar): Take width from
	WINDOW_SCROLL_BAR_AREA_WIDTH.
	(x_new_font): Rename wid to unit.  Base calculation of new
	scrollbar width on toolkit used and make it analogous to that of
	x_set_scroll_bar_default_width.
	* w32fns.c (x_set_scroll_bar_default_width): Rename wid to unit.
	(Fx_create_frame): Call x_set_scroll_bar_default_width instead
	of GetSystemMetrics.
	* w32term.c (w32_set_vertical_scroll_bar): Take width from
	WINDOW_SCROLL_BAR_AREA_WIDTH.
	(x_new_font): Make it correspond to changes in xterm.c.

2014-01-01  Paul Eggert  <eggert@cs.ucla.edu>

	* lisp.h (EMACS_INT): Configure based on INTPTR_MAX, not LONG_MAX.
	This is a cleaner way to fix the MinGW-w64 porting problem.
	Check for INTPTR_MAX misconfiguration.

2014-01-01  Eli Zaretskii  <eliz@gnu.org>

	* search.c (newline_cache_on_off, find_newline): In indirect
	buffers, use the newline cache of the base buffer.

	* insdel.c (invalidate_buffer_caches): If BUF is an indirect
	buffer, invalidate the caches of its base buffer.  (Bug#16265)

	* indent.c (width_run_cache_on_off, compute_motion): In indirect
	buffers, use the width-run cache of the base buffer.

	* xdisp.c (redisplay_window): When the window displays an indirect
	buffer, and the character widths in the display table have
	changed, invalidate the width-run cache of the corresponding base
	buffer.

	* fileio.c (Finsert_file_contents): When invalidating the newline
	cache, consider the case of inserting into indirect buffer.

	* bidi.c (bidi_paragraph_cache_on_off, bidi_find_paragraph_start):
	In indirect buffers, use the paragraph cache of the base buffer.

2013-12-31  Martin Rudalics  <rudalics@gmx.at>

	* window.c (grow_mini_window): Fix last change.

2013-12-31  Jan Djärv  <jan.h.d@swipnet.se>

	* nsterm.m (windowDidResignKey:): Set mouse_moved to 0 (Bug#8421).

2013-12-31  Fabrice Popineau  <fabrice.popineau@supelec.fr>

	* w32term.c (w32_initialize): Use LCID and LOWORD.

	* w32proc.c (create_child): Use pid_t for 5th argument.
	(IsValidLocale): Don't provide prototype for MinGW64.
	(Fw32_get_valid_keyboard_layouts, Fw32_get_keyboard_layout)
	(Fw32_set_keyboard_layout): Use HKL and HIWORD/LOWORD.

	* w32heap.c (allocate_heap) [_WIN64]: Use "ull", not "i64", which
	MinGW64 doesn't support.

	* lisp.h (EMACS_INT) [_WIN64]: Define for the MinGW64 build.

	* w32.c (set_named_security_info): New function.
	(acl_set_file): Fall back on set_named_security_info if
	set_file_security fails.
	(g_b_init_set_named_security_info_w)
	(g_b_init_set_named_security_info_a): New static variables.
	(globals_of_w32): Initialize them to zero.
	(set_named_security_info): Set them to non-zero if the
	corresponding API is available.
	(SetNamedSecurityInfoW_Proc, SetNamedSecurityInfoA_Proc):
	New function typedefs.

2013-12-31  Martin Rudalics  <rudalics@gmx.at>

	Some more fixes following pixelwise resize changes including one
	for Bug#16306.
	* gtkutil.c (x_wm_set_size_hint): Have size hints respect value
	of frame_resize_pixelwise.
	* widget.c (pixel_to_text_size): New function.
	(update_wm_hints): Have size hints respect value of
	frame_resize_pixelwise.
	(EmacsFrameResize): Alway process resize requests pixelwise.
	* window.c (grow_mini_window): Make sure mini window is at least
	one line tall.
	* xdisp.c (display_menu_bar): Make sure menubar extends till
	right end of frame.
	* xfns.c (x_set_menu_bar_lines): Resize frame windows pixelwise.
	(x_set_tool_bar_lines): Calculate pixelwise.
	* xterm.c (x_wm_set_size_hint): Have size hints respect value of
	frame_resize_pixelwise.

2013-12-30  Juanma Barranquero  <lekktu@gmail.com>

	* fileio.c (Fcopy_file) [!WINDOWSNT]: Don't declare on Windows
	variables not used there.

2013-12-30  Eli Zaretskii  <eliz@gnu.org>

	* w32.c (sys_umask): New function.  (Bug#16299)

2013-12-30  Martin Rudalics  <rudalics@gmx.at>

	* dispnew.c (change_frame_size_1): Take old width of root window
	from that window's pixel width.  (Bug#16284)

2013-12-29  Paul Eggert  <eggert@cs.ucla.edu>

	Plain copy-file no longer chmods an existing destination (Bug#16133).
	* fileio.c (realmask): Now a static var, not a local.
	(barf_or_query_if_file_exists): New arg KNOWN_TO_EXIST.
	Remove arg STATPTR.  All uses changed.
	(Fcopy_file): Do not alter permissions of existing destinations,
	unless PRESERVE-PERMISSIONS (renamed from
	PRESERVE-EXTENDED-ATTRIBUTES) is non-nil.
	Avoid race when testing for existing destinations and for
	when input and output files are the same.
	If changing the group fails, adjust both default and
	preserved permissions so that access is not granted to the
	wrong group.
	(Fset_default_file_modes, init_fileio): Update realmask.
	(Fdefault_file_modes): Use realmask instead of calling umask.

2013-12-28  Paul Eggert  <eggert@cs.ucla.edu>

	Fix pipe bug with OS X emacs --daemon (Bug#16262).
	* emacs.c (main) [DAEMON_MUST_EXEC]: Clear the close-on-exec
	flags on the daemon pipe ends before execing.

2013-12-28  Eli Zaretskii  <eliz@gnu.org>

	* w32fns.c (Fx_create_frame): Error out if called from a TTY
	session.  (Bug#14739)

2013-12-27  Jarek Czekalski  <jarekczek@poczta.onet.pl>

	* callproc.c (Vexec_path): Document that exec-directory is in it.

2013-12-27  Steve Purcell  <steve@sanityinc.com>  (tiny change)

	* nsterm.m (syms_of_nsterm): Enable ns-use-srgb-colorspace by
	default.

2013-12-27  Chong Yidong  <cyd@gnu.org>

	* data.c (Fsymbol_function): Doc fix.

2013-12-26  Martin Rudalics  <rudalics@gmx.at>

	Some more tinkering with Bug#16051.
	* window.c (resize_frame_windows): Don't let the size of the
	root window drop below the frame's default character size.
	Never ever delete any subwindows - let the window manager do the
	clipping.

	* w32fns.c (x_set_tool_bar_lines): Rewrite calculation of number
	of toolbar lines needed when they exceed the height of the root
	window.
	(unwind_create_frame_1): New function.
	(Fx_create_frame): Generally inhibit calling the window
	configuration change hook here.  Remove extra call to
	change_frame_size - it's not needed when we don't run the
	configuration change hook.

2013-12-26  Paul Eggert  <eggert@cs.ucla.edu>

	Fix core dumps with gcc -fsanitize=address and GNU/Linux.
	On my Fedora 19 platform the core dumps were so big that
	my desktop became nearly catatonic.
	* alloc.c (no_sanitize_memcpy) [MAX_SAVE_STACK > 0]: New function.
	(Fgarbage_collect) [MAX_SAVE_STACK > 0]: Use it.
	(USE_ALIGNED_MALLOC): Do not define if addresses are sanitized.
	(mark_memory): Use ATTRIBUTE_NO_SANITIZE_ADDRESS rather than
	a clang-only syntax.
	* conf_post.h (__has_feature): New macro, if not already defined.
	(ADDRESS_SANITIZER, ADDRESS_SANITIZER_WORKAROUND)
	(ATTRIBUTE_NO_SANITIZE_ADDRESS): New macros.

2013-12-25  Eli Zaretskii  <eliz@gnu.org>

	* w32fns.c (Fw32_shell_execute): Make DOCUMENT absolute only if it
	is a file name.  (Bug#16252)

2013-12-25  Chong Yidong  <cyd@gnu.org>

	* keyboard.c (Voverriding_terminal_local_map)
	(Voverriding_local_map): Doc fix.

	* keymap.c (Vemulation_mode_map_alists): Doc fix.

2013-12-24  Eli Zaretskii  <eliz@gnu.org>

	* w32fns.c (Fw32_shell_execute): Ensure DOCUMENT is an absolute
	file name when it is submitted to ShellExecute.  Simplify code.
	Don't test DOCUMENT for being a string, as that is enforced by
	CHECK_STRING.  Doc fix.

2013-12-23  Eli Zaretskii  <eliz@gnu.org>

	* xdisp.c (tool_bar_height): Use WINDOW_PIXEL_WIDTH to set up the
	iterator X limits, not FRAME_TOTAL_COLS, for consistency with what
	redisplay_tool_bar does.  Improve and fix commentary.
	(hscroll_window_tree): Don't assume w->cursor.vpos is within the
	limits of the glyph matrices.  (Bug#16051)
	(redisplay_tool_bar): Modify the tool-bar-lines frame parameter
	only when the new size is different from the old one, and the new
	size can be achieved given the frame height.

2013-12-23  Jan Djärv  <jan.h.d@swipnet.se>

	* conf_post.h: Use unsigned it for bool_bf if GNUSTEP (Bug#16210).

2013-12-23  Glenn Morris  <rgm@gnu.org>

	* lread.c (Fload): Mention load-prefer-newer in doc.

2013-12-22  Martin Rudalics  <rudalics@gmx.at>

	Handle Bug#16207 by being more restrictive when running hooks.
	* window.c (unwind_change_frame): New function.
	(Fset_window_configuration): Don't run configuration change hook
	while the frame configuration is unsafe.  Call select_window
	twice.

2013-12-22  Xue Fuqiao  <xfq.free@gmail.com>

	* lread.c (syms_of_lread) <load_prefer_newer>: Doc fix.

2013-12-21  Jan Djärv  <jan.h.d@swipnet.se>

	* nsterm.h: Declare EmacsColor category.

	* nsterm.m (NSColor): Implement EmacsColor category.
	(ns_get_color): Use colorUsingDefaultColorSpace.
	(ns_get_color, ns_term_init): Use colorForEmacsRed.

	* nsfns.m (Fxw_color_values): Use colorUsingDefaultColorSpace.

2013-12-21  Eli Zaretskii  <eliz@gnu.org>

	* image.c (fn_png_longjmp) [WINDOWSNT]: Mark the function as
	having the PNG_NORETURN attribute, to avoid compiler warning in
	my_png_error.

2013-12-21  YAMAMOTO Mitsuharu  <mituharu@math.s.chiba-u.ac.jp>

	* w32term.h (struct scroll_bar): Remove member `fringe_extended_p'.

	* w32term.c (w32_draw_fringe_bitmap, x_scroll_run): Remove code for
	fringe background extension.
	(x_scroll_bar_create): Remove variables `sb_left' and `sb_width',
	because they are now always the same as `left' and `width',
	respectively.  Remove code for the case that `width' and
	`sb_width' are different.

2013-12-20  Martin Rudalics  <rudalics@gmx.at>

	Remove scroll_bar_actual_width from frames.
	* frame.h (struct frame): Remove scroll_bar_actual_width slot.
	* frame.c (Fscroll_bar_width): Return scroll bar area width.
	(x_figure_window_size):
	* nsterm.m (x_set_window_size):
	* widget.c (set_frame_size):
	* w32term.c (x_set_window_size):
	* xterm.c (x_set_window_size, x_set_window_size_1): Don't set
	scroll_bar_actual_width.

	Convert scroll_bar members to integers on Windows.
	* w32term.h (struct scroll_bar): Convert top, left, width,
	height, start, end and dragging to integers.
	* w32fns.c (w32_createscrollbar): Remove XINT conversions for
	scroll_bar members.
	* w32term.c (w32_set_scroll_bar_thumb)
	(w32_scroll_bar_handle_click): Remove XINT conversions for
	scroll_bar members.  Treat bar->dragging as integer.
	(x_scroll_bar_create): Call ALLOCATE_PSEUDOVECTOR with "top" as
	first element.  Remove XINT conversions for scroll_bar members.
	(w32_set_vertical_scroll_bar, x_scroll_bar_report_motion):
	Remove XINT conversions for scroll_bar members.

	Fix assignment for new window total sizes.
	* window.c (Fwindow_resize_apply_total): Assign values for
	minibuffer window.

2013-12-20  Chong Yidong  <cyd@gnu.org>

	* textprop.c (Fadd_face_text_property): Doc fix.  Rename `appendp'
	argument to `append'.

2013-12-19  Eli Zaretskii  <eliz@gnu.org>

	* xdisp.c (extend_face_to_end_of_line): Use default face, not the
	current text face, for extending the face of the display margins.
	(Bug#16192)

	* casefiddle.c (Fupcase_word, Fdowncase_word, Fcapitalize_word):
	Doc fix.  (Bug#16190)

2013-12-19  Jan Djärv  <jan.h.d@swipnet.se>

	* nsterm.h (KEY_NS_DRAG_FILE, KEY_NS_DRAG_COLOR, KEY_NS_DRAG_TEXT):
	Remove.

	* nsterm.m (Qfile, Qurl): New.
	(EV_MODIFIERS2): New macro.
	(EV_MODIFIERS): Use EV_MODIFIERS2.
	(ns_term_init): Remove font and color from DND, does not work on
	newer OSX, and other ports don't have them.
	(performDragOperation:): Handle modifiers used during drag.
	Use DRAG_N_DROP_EVENT instead of NS specific events (Bug#8051).
	Remove global Lisp variables used to communicate with ns-win.el.
	Remove font and color handling.
	(syms_of_nsterm): Defsym Qfile and Qurl.

2013-12-19  Anders Lindgren  <andlind@gmail.com>

	* nsterm.m (NSTRACE_SIZE, NSTRACE_RECT): New macros.
	(ns_constrain_all_frames, x_set_offset): Remove assignment to
	dont_constrain.
	(updateFrameSize:, windowWillResize:toSize:): Add trace.
	(constrainFrameRect): Remove special case nr_screens == 1.
	Don't constrain size to size of view.

	* nsterm.h (ns_output): Remove dont_constrain.

2013-12-19  Anders Lindgren  <andlind@gmail.com>

	* nsterm.m (mouseDown:): Generate HORIZ_WHEEL_EVENT.

2013-12-18  Paul Eggert  <eggert@cs.ucla.edu>

	Minor fixes for recent openp changes.
	* lisp.h (GCPRO7): New macro.
	* lread.c (openp): Use bool for boolean; all callers changed.
	Protect save_string from GC.  Don't assume that file descriptors
	are nonzero.  Redo save_mtime comparison to avoid bogus GCC
	warning about uninitialized variable.

2013-12-18  Eli Zaretskii  <eliz@gnu.org>

	* w32fns.c (emacs_abort): Use intptr_t as argument of
	INT_BUFSIZE_BOUND, to avoid compiler warnings.

2013-12-18  Glenn Morris  <rgm@gnu.org>

	* lread.c (Fload): Pass load_prefer_newer to openp.
	Don't bother checking mtime if openp already did it.
	(openp): Add `newer' argument, to check all suffixes
	and find the newest file.
	(syms_of_lread) <load_prefer_newer>: New option.  (Bug#2061)
	* callproc.c (call_process):
	* charset.c (load_charset_map_from_file):
	* emacs.c (init_cmdargs):
	* image.c (x_create_bitmap_from_file, x_find_image_file):
	* lisp.h (openp):
	* lread.c (Flocate_file_internal):
	* process.c (Fformat_network_address):
	* sound.c (Fplay_sound_internal):
	* w32.c (check_windows_init_file):
	* w32proc.c (sys_spawnve): Update for new arg spec of openp.

	* emacs.c (standard_args) [HAVE_NS]: Remove -disable-font-backend.

2013-12-17  Eli Zaretskii  <eliz@gnu.org>

	* w32.c (getloadavg): Don't index samples[] array with negative
	indices.  Recover from wall-clock time being set backwards.

	* w32term.c (w32_initialize): Declare the argument of
	set_user_model as const.

	* w32menu.c <MessageBoxW_Proc>: Fix argument declarations.
	(w32_menu_show): Constify some arguments passed to MessageBox.

	* w32uniscribe.c (uniscribe_font_driver): Use LISP_INITIALLY_ZERO
	to initialize Lisp objects.

	* w32font.c (w32font_driver): Use LISP_INITIALLY_ZERO to
	initialize Lisp objects.

	* frame.c (x_set_frame_parameters) [HAVE_X_WINDOWS]: Declare and
	use variables used only on X under that condition.

	* fileio.c (Fcopy_file) [!WINDOWSNT]: Don't declare on Windows
	variables not used there.

2013-12-16  Paul Eggert  <eggert@cs.ucla.edu>

	Fix problems with CANNOT_DUMP and EMACSLOADPATH.
	* lread.c (init_lread): If CANNOT_DUMP, we can't be dumping.

2013-12-16  Eli Zaretskii  <eliz@gnu.org>

	* xdisp.c (Fmove_point_visually): Fix subtle bugs in the fallback
	code, revealed in presence of R2L characters, character
	compositions, and display vectors.  A better fix for Bug#16148.
	(extend_face_to_end_of_line): Don't reference tool_bar_window in
	GTK and NS builds, they don't have this member of struct frame.

	* dispextern.h (struct composition_it): Correct a comment for the
	'width' member.

2013-12-16  Paul Eggert  <eggert@cs.ucla.edu>

	* font.h (valid_font_driver) [!ENABLE_CHECKING]: Define a dummy.
	This prevents a compilation error on C compilers that do not
	default functions to return 'int' if not declared.  Also, add
	INLINE_HEADER_BEGIN and INLINE_HEADER_END to this include file,
	since it now uses inline functions.

2013-12-16  Eli Zaretskii  <eliz@gnu.org>

	* xdisp.c (extend_face_to_end_of_line): Don't fill background of
	display margins on mode line, header line, and in the frame's
	tool-bar window.  (Bug#16165)

2013-12-16  Andreas Schwab  <schwab@suse.de>

	* gnutls.c (Fgnutls_boot): Properly check Flistp return value.

2013-12-16  Teodor Zlatanov  <tzz@lifelogs.com>

	* gnutls.c (Fgnutls_boot): Use `Flistp' instead of
	`CHECK_LIST_CONS'.

2013-12-16  Martin Rudalics  <rudalics@gmx.at>

	* w32term.c (w32_enable_frame_resize_hack): Default to 1.

2013-12-16  Dmitry Antipov  <dmantipov@yandex.ru>

	* font.c (valid_font_driver) [ENABLE_CHECKING]: New function
	intended to find bogus pointers in font objects (Bug#16140).
	* font.h (valid_font_driver) [ENABLE_CHECKING]: Add prototype.
	* alloc.c (cleanup_vector): Use valid_font_driver in eassert.
	(compact_font_cache_entry, compact_font_caches) [!HAVE_NTGUI]:
	Disable for MS-Windows due to Bug#15876; apparently this
	requires more or less substantial changes in fontset code.
	* xfont.c (xfont_close):
	* xftfont.c (xftfont_close): Call x_display_info_for_display
	to check whether 'Display *' is valid (Bug#16093 and probably
	Bug#16069).

2013-12-15  Eli Zaretskii  <eliz@gnu.org>

	* fileio.c (Fexpand_file_name) [WINDOWSNT]: Fix conditionals.
	Reported by Juanma Barranquero <lekktu@gmail.com>.

	* process.c (Fprocess_send_eof): Don't crash if someone tries to
	open a pty on MS-Windows.  (Bug#16152)

	* emacs.c (decode_env_path): Fix bogus comparison against
	emacs_dir.  Reported by Juanma Barranquero <lekktu@gmail.com>.

2013-12-15  Juanma Barranquero  <lekktu@gmail.com>

	* w32fns.c (Fw32_shell_execute): Remove unused local variable.
	(Fx_file_dialog): Add parentheses around && to silence warning.

	* w32term.c (construct_drag_n_drop): Remove unused local variable.

2013-12-15  Eli Zaretskii  <eliz@gnu.org>

	* xdisp.c (extend_face_to_end_of_line): Extend background of
	non-default face in margin areas as well.  (Bug#16151)
	(display_line): Call extend_face_to_end_of_line for continued
	lines as well, if the display margins have non-zero width.
	(set_glyph_string_background_width): When needed, set the
	extends_to_end_of_line_p flag on glyph strings to be drawn in
	margin areas, not only in the text area.

	* frame.h (FRAME_MOUSE_UPDATE): Fix a typo that caused infloop at
	startup.

2013-12-15  Paul Eggert  <eggert@cs.ucla.edu>

	* gnutls.c (Fgnutls_boot): Fix typo; "!" applied to a Lisp_Object.
	Don't worry about verify_error being t, since it has to be a list.

2013-12-14  Paul Eggert  <eggert@cs.ucla.edu>

	Use bool for boolean, focusing on headers.
	* atimer.h, lisp.h, syssignal.h, syswait.h, unexelf.c:
	No need to include <stdbool.h>, since conf_post.h does it now.
	* buffer.h (BUF_COMPUTE_UNCHANGED, DECODE_POSITION)
	(BUFFER_CHECK_INDIRECTION, GET_OVERLAYS_AT, PER_BUFFER_VALUE_P)
	(SET_PER_BUFFER_VALUE_P):
	* ccl.c, ccl.h (setup_ccl_program):
	* ccl.h (CHECK_CCL_PROGRAM):
	* character.h (MAKE_CHAR_UNIBYTE, CHECK_CHARACTER_CAR)
	(CHECK_CHARACTER_CDR, CHAR_STRING_ADVANCE, NEXT_CHAR_BOUNDARY)
	(PREV_CHAR_BOUNDARY, FETCH_STRING_CHAR_ADVANCE)
	(FETCH_STRING_CHAR_AS_MULTIBYTE_ADVANCE)
	(FETCH_STRING_CHAR_ADVANCE_NO_CHECK, FETCH_CHAR_ADVANCE)
	(FETCH_CHAR_ADVANCE_NO_CHECK, INC_POS, DEC_POS, INC_BOTH)
	(DEC_BOTH, BUF_INC_POS, BUF_DEC_POS):
	* charset.h (CHECK_CHARSET, CHECK_CHARSET_GET_ID)
	(CHECK_CHARSET_GET_ATTR, CHECK_CHARSET_GET_CHARSET)
	(CHARSET_FAST_MAP_SET):
	* coding.c (decode_coding_ccl, encode_coding_ccl):
	* coding.h (CHECK_CODING_SYSTEM, CHECK_CODING_SYSTEM_GET_SPEC)
	(CHECK_CODING_SYSTEM_GET_ID, SJIS_TO_JIS, SJIS_TO_JIS2)
	(JIS_TO_SJIS, JIS_TO_SJIS2, ENCODE_FILE, DECODE_FILE)
	(ENCODE_SYSTEM, DECODE_SYSTEM, ENCODE_UTF_8)
	(decode_coding_c_string):
	* composite.h (COMPOSITION_DECODE_REFS, COMPOSITION_DECODE_RULE):
	* conf_post.h (has_attribute):
	* dispextern.h (trace_redisplay_p)
	(INC_TEXT_POS, DEC_TEXT_POS, SET_GLYPH_FROM_GLYPH_CODE)
	(SET_CHAR_GLYPH, SET_CHAR_GLYPH_FROM_GLYPH)
	(SET_GLYPH_FROM_CHAR_GLYPH)
	(WINDOW_WANTS_MODELINE_P, WINDOW_WANTS_HEADER_LINE_P)
	(FACE_SUITABLE_FOR_ASCII_CHAR_P, FACE_SUITABLE_FOR_CHAR_P)
	(PRODUCE_GLYPHS, reset_mouse_highlight, in_display_vector_p)
	(cursor_in_mouse_face_p):
	* dispnew.c (adjust_glyph_matrix, clear_glyph_matrix_rows)
	(blank_row, prepare_desired_row)
	(build_frame_matrix_from_leaf_window, make_current)
	(mirror_make_current, mirrored_line_dance, mirror_line_dance)
	(update_window, scrolling_window, update_frame_line):
	* disptab.h (GLYPH_FOLLOW_ALIASES):
	* editfns.c (Fformat):
	* font.h (FONT_WEIGHT_SYMBOLIC, FONT_SLANT_SYMBOLIC)
	(FONT_WIDTH_SYMBOLIC, FONT_WEIGHT_FOR_FACE, FONT_SLANT_FOR_FACE)
	(FONT_WIDTH_FOR_FACE, FONT_WEIGHT_NAME_NUMERIC)
	(FONT_SLANT_NAME_NUMERIC, FONT_WIDTH_NAME_NUMERIC)
	(FONT_SET_STYLE, CHECK_FONT, CHECK_FONT_SPEC, CHECK_FONT_ENTITY)
	(CHECK_FONT_OBJECT, CHECK_FONT_GET_OBJECT, FONT_ADD_LOG)
	(FONT_DEFERRED_LOG):
	* frame.h (FRAME_W32_P, FRAME_MSDOS_P, FRAME_WINDOW_P)
	(FRAME_EXTERNAL_TOOL_BAR, FRAME_EXTERNAL_MENU_BAR, FOR_EACH_FRAME)
	(FRAME_MOUSE_UPDATE):
	* fringe.c (Fdefine_fringe_bitmap):
	* image.c (x_create_bitmap_from_data, x_create_bitmap_mask)
	(x_create_bitmap_from_xpm_data, xpm_load_image):
	* intervals.h (INTERVAL_HAS_PARENT, INTERVAL_PARENT)
	(set_interval_parent, RESET_INTERVAL, COPY_INTERVAL_CACHE)
	(MERGE_INTERVAL_CACHE):
	* keymap.h (KEYMAPP):
	* lisp.h (eassert, USE_LSB_TAG, CHECK_LISP_OBJECT_TYPE)
	(STRING_SET_UNIBYTE, STRING_SET_MULTIBYTE, DEFSYM, PSEUDOVECTORP)
	(CHECK_RANGED_INTEGER, CHECK_TYPE_RANGED_INTEGER)
	(CHECK_NUMBER_COERCE_MARKER, CHECK_NUMBER_OR_FLOAT_COERCE_MARKER)
	(DEFVAR_LISP, DEFVAR_LISP_NOPRO, DEFVAR_BOOL, DEFVAR_INT)
	(DEFVAR_BUFFER_DEFAULTS, DEFVAR_KBOARD, QUIT)
	(RETURN_UNGCPRO, USE_SAFE_ALLOCA, SAFE_NALLOCA, SAFE_FREE)
	(SAFE_ALLOCA_LISP, FOR_EACH_ALIST_VALUE, functionp):
	* syntax.h (SYNTAX_ENTRY, SYNTAX_WITH_FLAGS, SYNTAX)
	(UPDATE_SYNTAX_TABLE_FORWARD, UPDATE_SYNTAX_TABLE_BACKWARD)
	(SETUP_BUFFER_SYNTAX_TABLE):
	* systime.h (timespec_valid_p):
	* term.c (save_and_enable_current_matrix):
	* window.h (WINDOW_MENU_BAR_P, WINDOW_TOOL_BAR_P):
	* xdisp.c (in_display_vector_p, display_tool_bar_line)
	(redisplay_internal, try_window_reusing_current_matrix)
	(sync_frame_with_window_matrix_rows, try_window_id)
	(display_menu_bar, display_tty_menu_item, display_mode_line)
	(coords_in_mouse_face_p, cursor_in_mouse_face_p):
	* xdisp.c (trace_redisplay_p) [GLYPH_DEBUG]:
	* xmenu.c (xmenu_show):
	* xterm.c (use_xim, x_term_init):
	* xterm.h (XSync, GTK_CHECK_VERSION, use_xim, SET_SCROLL_BAR_X_WIDGET)
	(struct x_bitmap_record):
	Use bool for booleans.
	* ccl.c (struct buffer_text):
	* ccl.h (struct ccl_program):
	* charset.h (struct charset):
	* cm.h (struct cm):
	* coding.h (struct iso_2022_spec, struct coding_system):
	* dispextern.h (struct glyph, struct glyph_matrix, struct glyph_row)
	(struct glyph_string, struct face, struct face_cache)
	(struct bidi_string_data, struct bidi_it)
	(struct draw_fringe_bitmap_params, struct it, Mouse_HLInfo)
	(struct image):
	* editfns.c (Fformat):
	* frame.h (struct frame):
	* fringe.c (struct fringe_bitmap):
	* intervals.h (struct interval):
	* keyboard.h (struct kboard):
	* lisp.h (struct Lisp_Symbol, struct Lisp_Misc_Any, struct Lisp_Marker)
	(struct Lisp_Overlay, struct Lisp_Save_Value, struct Lisp_Free)
	(struct Lisp_Buffer_Local_Value, union specbinding):
	* macfont.m (struct macfont_info):
	* process.h (struct Lisp_Process):
	* termchar.h (struct tty_display_info):
	* window.h (struct window):
	* xterm.h (struct x_output):
	Use bool_bf for boolean bit-fields.
	* ccl.c (setup_ccl_program): Now returns bool instead of -1 or 0.
	All callers changed.
	* ccl.h (struct ccl_program): Remove unused members private_state,
	src_multibyte, dst_multibyte, cr_consumed, suppress_error,
	eight_bit_control.
	(struct ccl_spec): Remove unused members cr_carryover,
	eight_bit_carryover.
	* conf_post.h: Include <stdbool.h>.
	(bool_bf): New type.
	* dispextern.h (TRACE, PREPARE_FACE_FOR_DISPLAY):
	* intervals.h (RESET_INTERVAL, COPY_INTERVAL_CACHE)
	(MERGE_INTERVAL_CACHE): Surround statement macro with proper
	'do { ... } while (false)' brackets.
	* dispextern.h (IF_DEBUG): Properly parenthesize and convert to void.
	Args must now be expressions; all callers changed.
	(SET_MATRIX_ROW_ENABLED_P): Assume 2nd arg is bool.
	(PRODUCE_GLYPHS): Simplify use of boolean.
	* fileio.c (Fcopy_file):
	If I is an integer, prefer 'if (I != 0)' to 'if (I)'.
	* lisp.h (UNGCPRO): Return void, not int.
	(FOR_EACH_TAIL): Use void expression, not int expression.
	* region-cache.c: Reindent.
	* region-cache.h: Copy comments from region-cache.c, to fix
	incorrect remarks about booleans.

2013-12-14  Eli Zaretskii  <eliz@gnu.org>

	* xdisp.c (Fmove_point_visually): Expect overshoot in move_it_to
	when character at point is displayed from a display vector.
	(Bug#16148)

2013-12-14  Teodor Zlatanov  <tzz@lifelogs.com>

	* gnutls.c: Replace `:verify_hostname_error' with `:verify_error',
	now a list of certificate validation checks that will abort a
	connection with an error.
	(Fgnutls_boot): Document it and use it.

2013-12-14  Martin Rudalics  <rudalics@gmx.at>

	* w32term.c (w32_enable_frame_resize_hack): New variable.
	(x_set_window_size): Use it to hack frame resizing on Windows
	(Bug#16028).

2013-12-14  Eli Zaretskii  <eliz@gnu.org>

	* fileio.c (Fcopy_file) [WINDOWSNT]: Move most of the
	Windows-specific code to w32.c.  Change error message text to
	match that of Posix platforms.

	* w32.c (w32_copy_file): New function, most of the code copied and
	reworked from Fcopy_file.  Improve error handling.  Plug memory
	leak when errors are thrown.  Support file names outside of the
	current codepage.  (Bug#7100)

2013-12-13  Paul Eggert  <eggert@cs.ucla.edu>

	* lread.c (load_path_default): Prototype.

2013-12-13  Glenn Morris  <rgm@gnu.org>

	* lread.c: Unconditionally reset load-path after dumping.  (Bug#16107)
	(dump_path): Remove.
	(load-path-default): Remove `changed' argument.
	Do not set dump_path permanently.  Simplify.
	(init_lread): Simplify.
	(syms_of_lread): Remove dump_path.

2013-12-13  Dmitry Antipov  <dmantipov@yandex.ru>

	* alloc.c, font.c, font.h, ftfont.c, ftxfont.c, macfont.m,
	* nsfont.m, w32font.c, xfont.c, xftfont.c: Revert last and
	2013-12-12 font-related change to avoid Bug#16128, which
	is quite hard to fix without even more substantial changes.

2013-12-13  Dmitry Antipov  <dmantipov@yandex.ru>

	* font.c (font_close_object): Check for live frame (Bug#16128).

2013-12-13  Paul Eggert  <eggert@cs.ucla.edu>

	* gnutls.c, gnutls.h (emacs_gnutls_record_check_pending):
	Return ptrdiff_t, not int, since it's a buffer size.
	Reindent/reparen some macros to a more Gnuish style.

2013-12-12  Paul Eggert  <eggert@cs.ucla.edu>

	Avoid undefined behavior with huge regexp interval counts.
	* regex.c (GET_INTERVAL_COUNT): Rename from 'GET_UNSIGNED_NUMBER',
	since it's now specialized to interval counts.  All uses changed.
	Do not assume wrapraound on signed integer overflow.
	(regex_compile): Simplify based on the above changes.

2013-12-12  Eli Zaretskii  <eliz@gnu.org>

	Support file names on MS-Windows that use characters outside of
	the current system codepage.  (Bug#7100)

	* w32.c (get_file_security, set_file_security)
	(create_symbolic_link): Separate pointers and boolean flags for
	ANSI and Unicode APIs.  Use the latter if w32_unicode_filenames is
	non-zero, else the former.
	(codepage_for_filenames, filename_to_utf16, )
	(filename_from_utf16, filename_to_ansi, filename_from_ansi):
	New functions.
	(init_user_info): Allow $HOME and $SHELL to include non-ANSI
	characters.
	(normalize_filename): Lose the DBCS code, now works on UTF-8.
	Accept only one argument; all callers changed.
	(dostounix_filename): Remove the second argument, now works in
	UTF-8.  All callers changed.
	(parse_root): Lose DBCS code.
	(get_long_basename, w32_get_short_filename, init_environment)
	(GetCachedVolumeInformation, sys_readdir, open_unc_volume)
	(read_unc_volume, logon_network_drive, faccessat, sys_chdir)
	(sys_chmod, sys_creat, sys_fopen, sys_link, sys_mkdir, sys_open)
	(sys_rename_replace, sys_rmdir, sys_unlink, stat_worker, utime)
	(is_symlink, readlink, chase_symlinks, w32_delayed_load): Work in
	Unicode mode if w32_unicode_filenames is non-zero, in ANSI mode
	otherwise.
	(ansi_encode_filename): New function.
	(get_emacs_configuration, get_emacs_configuration_options):
	Functions deleted.
	(add_volume_info, GetCachedVolumeInformation): Run the input file
	name through unixtodos_filename, to ensure it is stored and
	referenced in canonical form.
	(get_volume_info): Lose the DBCS code, now works in UTF-8.
	(logon_network_drive, sys_link, utime): Improve error handling.
	(sys_access): New function.
	(hashval, generate_inode_val): Unused functions deleted.
	(symlink, readlink, readlinkat): Lose DBCS code, now works in UTF-8.
	(check_windows_init_file): Convert error message from UTF-8 to
	ANSI codepage, for display in the message box.
	(globals_of_w32): Set w32_unicode_filenames according to the OS
	version.

	* w32term.c (construct_drag_n_drop): Work in Unicode mode when
	w32_unicode_filenames is non-zero, ANSI mode otherwise.
	(syms_of_w32term): Declare w32-unicode-filenames.

	* w32proc.c (new_child, delete_child): Remove code that handled
	unused pending_deletion and input_file members of the child struct.
	(create_child, sys_spawnve): Convert all file names to ANSI
	codepage.  Use ANSI APIs explicitly; forcibly fail if any file
	name cannot be encoded in ANSI codepage.  Don't use
	unixtodos_filename, mirror slashes by hand.
	(record_infile, record_pending_deletion): Functions deleted.
	(Fw32_short_file_name): Call w32_get_short_filename instead of
	GetShortPathName.

	* w32notify.c (add_watch): Work in Unicode mode when
	w32_unicode_filenames is non-zero, ANSI mode otherwise.
	(Fw32notify_add_watch): Rewrite to avoid using GetFullPathName;
	instead, do the same with Lisp primitives.

	* w32fns.c (file_dialog_callback, Fx_file_dialog)
	(Fsystem_move_file_to_trash, Fw32_shell_execute)
	(Ffile_system_info, Fdefault_printer_name): Work in Unicode mode
	when w32_unicode_filenames is non-zero, ANSI mode otherwise.
	(Fw32_shell_execute): Improve error reporting.
	(Fdefault_printer_name): Ifdef away for Cygwin.

	* w32.h (struct _child_process): Remove input_file and
	pending_deletion members that are no longer used.
	(dostounix_filename, w32_get_short_filename, filename_from_ansi)
	(filename_to_ansi, filename_from_utf16, filename_to_utf16)
	(ansi_encode_filename): New and updated prototypes.

	* unexw32.c (open_input_file, open_output_file, unexec): Use ANSI
	APIs explicitly.
	(unexec): Don't use dostounix_filename, it expects a file name in
	UTF-8.  Instead, mirror backslashes by hand.  Convert NEW_NAME to
	ANSI encoding.

	* fileio.c (Ffile_name_directory, file_name_as_directory)
	(directory_file_name, Fexpand_file_name)
	(Fsubstitute_in_file_name) [WINDOWSNT]: Adapt to the change in
	arguments of dostounix_filename.
	(Fexpand_file_name) [WINDOWSNT]: Convert value of $HOME to UTF-8.
	use MAX_UTF8_PATH for size of file-name strings.
	(emacs_readlinkat): Build an explicitly unibyte string for file
	names.
	(syms_of_fileio) <file-name-coding-system>:
	<default-file-name-coding-system>: Mention MS-Windows peculiarities.

	* emacs.c (init_cmdargs) [WINDOWSNT]: Convert argv[0] to UTF-8.
	(main) [WINDOWSNT]: Convert the argv[] elements that are files or
	directories to UTF-8.
	(decode_env_path) [WINDOWSNT]: Convert file names taken from the
	environment, and each element of the input PATH, to UTF-8.

	* dired.c (file_attributes): Use build_unibyte_string explicitly
	to make Lisp strings from user and group names.

	* coding.h (ENCODE_FILE, DECODE_FILE): Just call encode_file and
	decode_file.

	* coding.c (decode_file_name, encode_file_name): New functions.

	* termcap.c (tgetent): Adapt to the change in arguments of
	dostounix_filename.

	* sysdep.c (sys_subshell) [WINDOWSNT]: Use MAX_UTF8_PATH for file
	names.

	* msdos.c (dostounix_filename, init_environment): Adapt to the
	change in arguments of dostounix_filename.

	* image.c (xpm_load, tiff_load, gif_load, imagemagick_load)
	[WINDOWSNT]: Encode file names passed to the image libraries in
	ANSI codepage.

	* gnutls.c (Fgnutls_boot): Encode all file names passed to GnuTLS.
	[WINDOWSNT]: Convert file names to the current ANSI codepage.

	* filelock.c (lock_file) [WINDOWSNT]: Adapt to the change in
	arguments of dostounix_filename.

2013-12-12  Dmitry Antipov  <dmantipov@yandex.ru>

	* font.h (struct font_entity) [HAVE_NS]: New field to record
	font driver which was used to create this entity.
	(struct font) [HAVE_WINDOW_SYSTEM]: New field to record
	frame where the font was opened.
	(font_close_object): Add prototype.
	* font.c (font_make_entity) [HAVE_NS]: Zero out driver field.
	(font_close_object): Not static any more.  Lost frame arg.
	Adjust comment and users.
	* alloc.c (cleanup_vector): Call font_close_object to adjust
	per-frame font counters correctly.  If HAVE_NS, also call
	driver-specific cleanup for font-entity objects.
	* ftfont.c (ftfont_open):
	* nsfont.m (nsfont_open):
	* w32font.c (w32font_open_internal):
	* xfont.c (xfont_open):
	* xftfont.c (xftfont_open): Save frame pointer in font object.
	* macfont.m (macfont_open): Likewise.
	(macfont_descriptor_entity): Save driver pointer to be able
	to call its free_entity routine when font-entity is swept.
	* ftxfont.c (ftxfont_open): Add eassert because frame
	pointer should be saved by ftfont_driver.open.

2013-12-12  Dmitry Antipov  <dmantipov@yandex.ru>

	* xterm.c (x_make_frame_visible): Restore hack which is needed when
	input polling is used.  This is still meaningful for Cygwin, see
	http://lists.gnu.org/archive/html/emacs-devel/2013-12/msg00351.html.
	* keyboard.c (poll_for_input_1, input_polling_used):
	Define unconditionally.
	* dispextern.h (FACE_SUITABLE_FOR_CHAR_P): Remove unused macro.
	(FACE_FOR_CHAR): Simplify because face_for_char does the same.
	* fontset.c (face_suitable_for_char_p) [0]: Remove unused function.
	(font_for_char): Prefer ptrdiff_t to int for buffer position.
	(face_for_char): Likewise.  Rearrange eassert and return ASCII
	face for CHAR_BYTE8_P.
	* fontset.h (font_for_char, face_for_char): Adjust prototypes.

2013-12-11  Ken Brown  <kbrown@cornell.edu>

	* dispextern.h (erase_phys_cursor):
	* keyboard.h (make_ctrl_char): Declare prototypes if HAVE_NTGUI.

2013-12-11  Dmitry Antipov  <dmantipov@yandex.ru>

	* nsterm.m (x_free_frame_resources):
	* term.c (tty_free_frame_resources):
	* xterm.c (x_free_frame_resources): Do not check for non-NULL
	face cache because it's implied by free_frame_faces anyway.
	* w32term.c (x_free_frame_resources): Likewise.  Do not call
	free_frame_faces twice.

2013-12-11  Rüdiger Sonderfeld  <ruediger@c-plusplus.de>

	* editfns.c (Fformat_time_string): Mention %F in the doc.

2013-12-11  Martin Rudalics  <rudalics@gmx.at>

	* window.c (resize_frame_windows): Don't return immediately when
	the root window's size doesn't change - the minibuffer window
	may still have to be repositioned/resized.
	* xfns.c (Fx_create_frame): Always change the frame size after
	initializing the frame's faces.
	* xterm.c (handle_one_xevent): Don't set pixel sizes here,
	change_frame_size should already have done it.
	(x_new_font): Assign new tool- and menu-bar heights.
	(x_set_window_size_1): Account for tool- and menu-bar heights
	(Bug#16013).  Don't set pixel sizes since change_frame_size
	should already have done it.

2013-12-11  Paul Eggert  <eggert@cs.ucla.edu>

	Remove the option of using libcrypto.
	* Makefile.in (LIB_CRYPTO): Remove.
	(LIBES): Don't use it.

2013-12-11  Juri Linkov  <juri@jurta.org>

	* term.c (term_get_fkeys_1): Remove non-standard IBM terminfo
	as obsolete to avoid conflicts with <S-up>.  (Bug#13471)

2013-12-10  Dmitry Antipov  <dmantipov@yandex.ru>

	* xdisp.c (display_tool_bar_line): Don't extend on a previously
	drawn tool bar items (Bug#16058).
	* font.c (font_find_for_lface): Ensure SAFE_FREE on return.

2013-12-09  Ken Brown  <kbrown@cornell.edu>

	* frame.c (get_frame_param): Make extern if HAVE_NTGUI.

	* lisp.h (get_frame_param): Adjust conditions for prototype
	declaration.

2013-12-09  Dmitry Antipov  <dmantipov@yandex.ru>

	* gtkutil.c (USE_NEW_GTK_FONT_CHOOSER) [HAVE_FREETYPE]:
	Avoid unused macro warning if configured --without-xft.

2013-12-09  Jan Djärv  <jan.h.d@swipnet.se>

	* alloc.c (Fmemory_limit): Avoid compiler warning.  Return 0 always.

2013-12-08  Jan Djärv  <jan.h.d@swipnet.se>

	* nsterm.m (updateFrameSize:): Fix GNUstep toolbar not updating.

	* emacs.c (main): Call fixup_locale a second time for GNUstep.

2013-12-08  Martin Rudalics  <rudalics@gmx.at>

	* frame.c (x_set_font): Mark frame as garbaged (Bug#16028).

2013-12-08  Paul Eggert  <eggert@cs.ucla.edu>

	Use libcrypto's checksum implementations if available, for speed.
	* Makefile.in (LIB_CRYPTO): New macro.
	(LIBES): Use it.

	* frame.h (SET_FRAME_VISIBLE): Now an inline function.
	The macro didn't conform to C99 due to type mismatch,
	which caused compilation failure with Sun C 5.12,
	and it was confusing anyway.  Include window.h to declare
	redisplay_other_windows.

2013-12-08  Stefan Monnier  <monnier@iro.umontreal.ca>

	* window.c (set_window_buffer): Update mode line (bug#16084).

2013-12-07  Paul Eggert  <eggert@cs.ucla.edu>

	Fix minor problems found by static checking.
	* keyboard.c (poll_for_input_1, input_polling_used):
	Define only if HAVE_NTGUI.
	* xmenu.c (popup_activate_callback): Omit unnecessary
	check against USE_X_TOOLKIT, which must be defined here anyway.
	* xterm.c, xterm.h (x_dispatch_event) [! (USE_X_TOOLKIT || USE_MOTIF)]:
	Now static.

2013-12-07  Martin Rudalics  <rudalics@gmx.at>

	* w32term.c (w32_read_socket): Fix int/Lisp_Object type mixup.

2013-12-07  Jan Djärv  <jan.h.d@swipnet.se>

	* gtkutil.c (tb_size_cb): Call xg_height_or_width_changed.

	* nsterm.m (x_set_window_size): Remove fprintf.
	(init): Define always.  Set applicationDidFinishLaunchingCalled
	for GNUstep.
	(applicationDidFinishLaunching:):
	Set applicationDidFinishLaunchingCalled.
	(applicationDidBecomeActive:): Call applicationDidFinishLaunching if
	not called.

	* nsterm.h (EmacsApp): Add applicationDidFinishLaunchingCalled.

	Pixel resize changes for NS (Bug#16049).
	* nsterm.m (x_set_window_size): Change parameters rows/cols to
	height/width.  row/cols are locals.
	Pass pixelwise to check_frame_size.  Don't set FRAME_PIXEL_WIDTH/HEIGHT.
	(updateFrameSize:): Remove gsextra.  Adjust for pixelwise resize.
	(windowWillResize): Remove gsextra.  Calculate extra as in
	updateFrameSize.
	(x_new_font): Don't change frame size if fullscreen.
	Change size pixelwise.

	* nsfns.m (Fx_create_frame): Call change_frame_size twice as per
	comment in xfns.c.  Change to pixelwise call.

2013-12-06  Eli Zaretskii  <eliz@gnu.org>

	* buffer.c (Fset_buffer_multibyte): Invalidate buffer caches.
	(Bug#16070)

2013-12-06  Dmitry Antipov  <dmantipov@yandex.ru>

	* xterm.c (input_signal_count): Remove.
	(x_dispatch_event): Define unconditionally.
	(x_make_frame_visible): Process X events until the frame
	is really visible (Bug#16027).
	* xterm.h (x_dispatch_event): Declare unconditionally.

2013-12-05  Jan Djärv  <jan.h.d@swipnet.se>

	* nsfns.m (ns_frame_parm_handlers): Add right/bottom_divider_width.

	* nsterm.m (x_set_window_size): Handle pixelwise.

2013-12-05  Martin Rudalics  <rudalics@gmx.at>

	* w32term.c (x_new_font):
	* xterm.c (x_new_font): Calculate new frame size from new font
	size (Bug#16028).

2013-12-04  Stefan Monnier  <monnier@iro.umontreal.ca>

	* lisp.h (FOR_EACH_TAIL): New macro.
	* fns.c (Fdelq): Use it to avoid inf-loops; remove QUIT.

	* window.c (select_window): Call second wset_redisplay before we change
	selected_window (bug#16034).

2013-12-04  Paul Eggert  <eggert@cs.ucla.edu>

	* bidi.c (LRM_CHAR, RLM_CHAR): Remove; no longer used.

2013-12-04  Eli Zaretskii  <eliz@gnu.org>

	* w32xfns.c: Include window.h, to avoid a compiler warning.

2013-12-04  Stefan Monnier  <monnier@iro.umontreal.ca>

	* window.c (window_scroll): Mark window for redisplay (bug#16034).
	(scroll_command, Fscroll_other_window): Don't cause redisplay now that
	window_scroll takes care of it.
	(Fset_window_point, Fdelete_other_windows_internal)
	(set_window_buffer, Fwindow_resize_apply, resize_frame_windows)
	(Fsplit_window_internal, Fdelete_window_internal)
	(Fresize_mini_window_internal, Fset_window_configuration)
	(apply_window_adjustment): Use fset_redisplay and wset_redisplay to
	cause redisplay instead of forcing a complete redisplay.
	* xdisp.c (wset_redisplay): Don't set windows_or_buffers_changed if
	we're only affecting the selected_window.

2013-12-04  Eli Zaretskii  <eliz@gnu.org>

	* bidi.c (bidi_get_type, bidi_get_category): Handle the isolate
	directional control characters.  Update type and category
	determination according to the UBA from Unicode v6.3.
	(bidi_category_t): New category EXPLICIT_FORMATTING.

	* dispextern.h (bidi_type_t): Update to include new bidirectional
	properties introduced with Unicode v6.3.  (Bug#16043)

2013-12-04  Martin Rudalics  <rudalics@gmx.at>

	* xterm.c (XTflash): Fix coordinate of bottom area to flash
	(Bug#16044).

2013-12-04  Dmitry Antipov  <dmantipov@yandex.ru>

	* font.c (font_list_entities): Remove dummy assignment.
	* font.h (struct font) [HAVE_WINDOW_SYSTEM]: Group members which are
	used on graphic displays only.  Remove unused 'font_encoder' member.
	(struct font_bitmap): Remove unused 'extra' member.
	* nsfont.m (nsfont_open):
	* w32font.c (w32font_open_internal):
	* ftfont.c (ftfont_get_bitmap): Adjust users.

2013-12-03  Paul Eggert  <eggert@cs.ucla.edu>

	Use bool for boolean.
	* tparam.c (tparam1):
	* undo.c (record_point, record_property_change):
	Use bool for boolean, for local vars that are always true or false.

	Minor integer overflow fixes (Bug#16033).
	* window.c (Fset_window_new_pixel): Don't let new_pixel go negative.
	This improves on the previous fix to this function.
	(window_resize_check): When summing up pixel counts, don't rely on
	undefined behavior if the sum overflows.

2013-12-03  Martin Rudalics  <rudalics@gmx.at>

	* window.c (Fset_window_new_pixel): Don't choke at negative
	argument value (Bug#16033).

	* xfns.c (Fx_create_frame): Add another call to change_frame_size
	to avoid crash in window_box_height.

	* gtkutil.h: Fix external declaration of xg_frame_set_char_size.
	* gtkutil.c (xg_frame_set_char_size, style_changed_cb): Fix size
	calculation.
	* xterm.c (x_set_window_size): Fix size calculation (Bug#16013).

2013-12-03  Paul Eggert  <eggert@cs.ucla.edu>

	Minor integer overflow fixes.
	* window.c (Fset_window_new_pixel, grow_mini_window):
	* xdisp.c (Fwindow_text_pixel_size):
	Avoid undefined behavior on signed integer overflow.
	* xfns.c (x_set_mouse_color):
	Check that drag shape fits in 'unsigned', since that's what X wants.

2013-12-02  Eli Zaretskii  <eliz@gnu.org>

	Improve reporting of fatal exception on MS-Windows.
	* w32fns.c (my_exception_handler): New function.
	(globals_of_w32fns): Set it up as the unhandled exception
	handler.  Initialize exception code and address to zeros.
	(emacs_abort): If the exception code and address are available,
	print them at the beginning of the backtrace.  Fix the format of
	printing addresses (was producing 0x0x12345678 on XP).
	(Bug#15994)

2013-12-02  Helmut Eller  <eller.helmut@gmail.com>

	* eval.c (Fbacktrace__locals): New function.
	(syms_of_eval): Defsubr it.

2013-12-02  Dmitry Antipov  <dmantipov@yandex.ru>

	* font.h (FONT_WIDTH, FONT_HEIGHT, FONT_BASE, FONT_DESCENT):
	Define here to unify between...
	* nsterm.h, w32term.h, xterm.h: ...port-specific headers.
	* w32term.h (CHECK_W32_FRAME): Remove unused macro.

2013-12-02  YAMAMOTO Mitsuharu  <mituharu@math.s.chiba-u.ac.jp>

	* xterm.h (struct scroll_bar): Remove member `fringe_extended_p'.

	* xterm.c (x_draw_fringe_bitmap, x_scroll_run): Remove code for
	fringe background extension.
	(x_scroll_bar_create): Remove variables `sb_left' and `sb_width',
	because they are now always the same as `left' and `width',
	respectively.  Remove code for the case that `width' and
	`sb_width' are different.

2013-12-01  Paul Eggert  <eggert@cs.ucla.edu>

	Fix minor problems found by static checking.
	* dispextern.h, xdisp.c (x_draw_bottom_divider): Now static.
	* frame.c (set_frame_param) [!HAVE_NTGUI]: Remove.
	* xdisp.c (Ftool_bar_height) [USE_GTK || HAVE_NS]: Now const function.

2013-12-01  Lars Magne Ingebrigtsen  <larsi@gnus.org>

	* image.c (imagemagick_compute_animated_image): Don't crash if we
	have an animation with different-sized images (bug#15313).

2013-11-30  Martin Rudalics  <rudalics@gmx.at>

	Remove some unused items introduced during pixelwise change.
	* window.c (window_resize_total_check): Remove unused function.
	* xdisp.c (remember_mouse_glyph): Remove unused label.
	(Ftool_bar_height): Move declaration inside #if.
	* xterm.c (x_set_window_size): Don't use r and c.

2013-11-30  Juanma Barranquero  <lekktu@gmail.com>

	* xdisp.c (Fwindow_text_pixel_size): Remove unused variables
	`value' and `endp'.

	* window.c (Fset_window_configuration): Comment out unused variables.

	* w32term.c (w32_read_socket): Remove unused variable `buf'.

2013-11-30  Jan Djärv  <jan.h.d@swipnet.se>

	* xdisp.c (redisplay_internal): unrequest_sigio => request_sigio.

	* xfaces.c (NEAR_SAME_COLOR_THRESHOLD): Move inside HAVE_WINDOW_SYSTEM.

	* gnutls.c (gnutls_audit_log_function): Only declare and define if
	HAVE_GNUTLS3 (Bug#16001).

	* xdisp.c (redisplay_internal): Call request_sigio at end_of_redisplay
	if interrupts are deferred (Bug#15801).

2013-11-30  Martin Rudalics  <rudalics@gmx.at>

	Support resizing frames and windows pixelwise.
	* dispextern.h (enum window_part): Add ON_SCROLL_BAR,
	ON_RIGHT_DIVIDER and ON_BOTTOM_DIVIDER.
	(struct glyph_matrix): Replace window_left_col and
	window_top_line by window_pixel_left and window_pixel_top.
	(WINDOW_WANTS_MODELINE_P, WINDOW_WANTS_HEADER_LINE_P):
	Minor rewrite.
	(enum face_id): Add WINDOW_DIVIDER_FACE_ID.
	(draw_window_divider, move_it_to, x_draw_right_divider)
	(x_draw_bottom_divider, change_frame_size): Add or fix
	declarations.
	* dispnew.c (change_frame_size_1): Change prototype.
	(adjust_glyph_matrix, required_matrix_width)
	(adjust_frame_glyphs_for_window_redisplay): Use pixel
	values instead of lines and columns.
	(marginal_area_string): Use WINDOW_FRINGES_WIDTH instead of
	WINDOW_TOTAL_FRINGE_WIDTH.
	(handle_window_change_signal, do_pending_window_change)
	(init_display): Adjusts calls of change_frame_size.
	(change_frame_size, change_frame_size_1): Handle pixelwise
	changes.
	* frame.c (Qright_divider_width, Qbottom_divider_width):
	New Lisp objects.
	(set_menu_bar_lines_1, set_menu_bar_lines, make_frame)
	(make_terminal_frame, Fmake_terminal_frame, Fframe_parameters)
	(x_set_internal_border_width, x_set_vertical_scroll_bars)
	(x_set_scroll_bar_width, x_figure_window_size): Handle pixel
	values.
	(set_frame_param): New function.
	(Fframe_text_cols, Fframe_text_lines, Fframe_total_cols)
	(Fframe_text_width, Fframe_text_height, Fscroll_bar_width)
	(Ffringe_width, Fborder_width, Fright_divider_width)
	(Fbottom_divider_width): New functions, defsubr them.
	(Fset_frame_height, Fset_frame_width, Fset_frame_size):
	New argument pixelwise.
	(struct frame_parm_table): New members Qright_divider_width and
	Qbottom_divider_width.
	(x_set_frame_parameters): Handle parameters for pixelwise sizes.
	(x_report_frame_params): Handle Qright_divider_width and
	Qbottom_divider_width.
	(x_set_right_divider_width, x_set_bottom_divider_width):
	New functions.
	(frame_resize_pixelwise): New option.
	* frame.h (struct frame): Add tool_bar_height, menu_bar_height,
	new_pixelwise, right_divider_width and bottom_divider_width;
	remove total_lines; rename text_lines, text_cols, new_text_lines
	and new_text_cols to text_height, text_width, new_height and
	new_width respectively.
	(FRAME_LINES, FRAME_COLS): Rename to FRAME_TEXT_HEIGHT and
	FRAME_TEXT_WIDTH respectively.
	(FRAME_MENU_BAR_HEIGHT, FRAME_TOOL_BAR_HEIGHT)
	(FRAME_RIGHT_DIVIDER_WIDTH, FRAME_BOTTOM_DIVIDER_WIDTH)
	(FRAME_TEXT_TO_PIXEL_WIDTH, FRAME_PIXEL_TO_TEXT_WIDTH):
	New macros.
	(FRAME_TOP_MARGIN_HEIGHT, FRAME_LEFT_SCROLL_BAR_AREA_WIDTH)
	(FRAME_RIGHT_SCROLL_BAR_AREA_WIDTH, FRAME_SCROLL_BAR_AREA_WIDTH)
	(SET_FRAME_COLS, SET_FRAME_WIDTH, SET_FRAME_HEIGHT)
	(FRAME_TEXT_COLS_TO_PIXEL_WIDTH, FRAME_PIXEL_WIDTH_TO_TEXT_COLS)
	(FRAME_TEXT_COLS_TO_PIXEL_WIDTH): Rewrite macros.
	(FRAME_TOTAL_COLS_ARG): Remove macro.
	* fringe.c (draw_fringe_bitmap_1): Handle right divder.
	* gtkutil.c (xg_frame_resized, xg_frame_set_char_size)
	(x_wm_set_size_hint): Handle frame pixel sizes.
	* indent.c (compute_motion, Fcompute_motion):
	Call window_body_width instead of window_body_cols.
	* keyboard.c (Qright_divider, Qbottom_divider): New symbols.
	(make_lispy_position): Handle right and bottom dividers.
	(Fsuspend_emacs): Pixelize call of change_frame_size.
	* keyboard.h: Extern Qright_divider, Qbottom_divider.
	* lisp.h: Extern set_frame_param.
	* nsfns.m (x_set_tool_bar_lines): Pixelize call of
	x_set_window_size.
	(Fx_create_frame): Add entry for vertical_drag_cursor.
	Pixelize call of change_frame_size.
	* nsterm.h (struct ns_output): Add vertical_drag_cursor.
	* nsterm.m (ns_update_window_end): Optionally draw right
	divider.
	(x_set_window_size): Add argument pixelwise.
	Call check_frame_size and change_frame_size with pixelwise zero.
	(ns_draw_window_divider): New function.
	(ns_redisplay_interface): Add ns_draw_window_divider.
	(updateFrameSize:): Call change_frame_size with pixelwise zero.
	(x_new_font): Call x_set_window_size with pixelwise zero.
	* print.c (print_object): For a window print its sequence
	number again.
	* term.c (Fresume_tty): Pixelize call of change_frame_size.
	* w32fns.c (x_set_mouse_color): Handle vertical drag cursor.
	(x_set_menu_bar_lines, x_set_tool_bar_lines): Calculate pixelwise.
	(w32_createwindow): Use scroll bar area width.
	(w32_wnd_proc): Handle bottom divider width.
	For WM_WINDOWPOSCHANGING return zero if we resize pixelwise.
	(Fx_create_frame): Default divider width parameters.
	Caclulate sizes pixelwise.  Add vertical drag cursor support.
	(x_create_tip_frame): Default divider widths to zero.
	Pixelize call to change_frame_size.
	(Fx_show_tip): Add handling of divider widths.  Pixelize window
	position and sizes.
	(Fw32_frame_rect): New function.
	(frame_parm_handler w32_frame_parm_handlers): Add divider
	widths.
	(Vx_window_vertical_drag_shape): Add variable.
	* w32inevt.c (resize_event, maybe_generate_resize_event):
	Pixelize change_frame_size calls.
	* w32menu.c (set_frame_menubar): Pixelize x_set_window_size
	call.
	* w32term.c (w32_draw_window_divider): New function.
	(x_update_window_end): Handle right divider.
	(w32_draw_fringe_bitmap, x_scroll_run)
	(w32_set_vertical_scroll_bar): Pixelize scrollbar widths.
	(w32_read_socket): Handle SIZE_MAXIMIZED separately.
	Calculate new frame sizes pixelwise.
	(x_new_font): Pixelize call to x_set_window_size.
	(x_check_fullscreen): Pixelize call to change_frame_size.
	(x_set_window_size_1, x_set_window_size): New argument
	pixelwise.  Calculate pixelwise.
	(x_wm_set_size_hint): Use scroll bar area width.
	(w32_redisplay_interface): Add w32_draw_window_divider.
	* w32term.h (struct w32_output): Add vertical drag cursor.
	* widget.c (set_frame_size, update_wm_hints)
	(EmacsFrameResize, EmacsFrameSetValues): Pixelize calls of
	change_frame_size.
	(EmacsFrameSetCharSize): Pixelize call of x_set_window_size.
	* window.c (sequence_number): Restore.
	(Fwindow_pixel_width, Fwindow_pixel_height)
	(Fwindow_mode_line_height, Fwindow_header_line_height)
	(window_pixel_to_total, Frun_window_scroll_functions)
	(Fset_window_new_pixel, window_resize_apply_total)
	(Fwindow_resize_apply_total): New functions.
	(window_body_height, window_body_width): Rename from
	window_body_lines.  New argument PIXELWISE.
	Calculate pixelwise.
	(Fwindow_body_height, Fwindow_body_width): New argument
	PIXELWISE.
	(coordinates_in_window, window_relative_x_coord): Use window's
	pixel width instead of total width.
	(replace_window, recombine_windows): Initialize pixel values.
	(resize_root_window, resize_frame_windows, grow_mini_window)
	(shrink_mini_window): New argument PIXELWISE.
	Calculate pixelwise.
	(Fdelete_other_windows_internal, adjust_window_margins)
	(window_resize_check, window_resize_apply)
	(Fdelete_window_internal, Fresize_mini_window_internal)
	(Fwindow_text_width, Fwindow_text_height): Calculate pixelwise.
	(check_frame_size): Rename arguments.  New argument PIXELWISE.
	Calculate pixelwise.
	(set_window_buffer): Make samebuf bool.  Run configuration change
	hook only if buffer changed.
	(Fset_window_buffer): Rewrite doc-string.
	(make_window): Initialize new_pixel slot.
	(Fwindow_resize_apply): Check pixel size of root window.
	(Fsplit_window_internal): Call 2nd argument pixel_size.
	Calculate pixelwise.
	(Fscroll_left, Fscroll_right): Call window_body_width instead of
	window_body_cols.
	(save_window_data): New slots frame_text_width,
	frame_text_height, frame_menu_bar_height, frame_tool_bar_height.
	(saved_window): New slots pixel_left, pixel_top, pixel_height,
	pixel_width.
	(Fcurrent_window_configuration, Fset_window_configuration)
	(save_window_save, compare_window_configurations): Handle new
	slots in save_window_data and saved_window.
	(Fset_window_scroll_bars): Fix doc-string.
	(window_resize_pixelwise): New variable.
	(coordinates_in_window, Fcoordinates_in_window_p):
	Handle dividers.
	(make_parent_window): Adjust sequence_number.
	(Fwindow_right_divider_width, Fwindow_bottom_divider_width):
	New functions.
	* window.h (struct window): New members new_pixel, pixel_left,
	pixel_top, pixel_width, pixel_height.  Restore sequence_number.
	(wset_new_pixel): New function.
	(WINDOW_PIXEL_WIDTH, WINDOW_PIXEL_HEIGHT)
	(MIN_SAFE_WINDOW_PIXEL_WIDTH, MIN_SAFE_WINDOW_PIXEL_HEIGHT)
	(WINDOW_LEFT_PIXEL_EDGE, WINDOW_RIGHT_PIXEL_EDGE)
	(WINDOW_TOP_PIXEL_EDGE, WINDOW_BOTTOM_PIXEL_EDGE)
	(WINDOW_BOTTOMMOST_P, WINDOW_BOX_LEFT_PIXEL_EDGE)
	(WINDOW_BOX_RIGHT_PIXEL_EDGE, WINDOW_MARGINS_COLS)
	(WINDOW_MARGINS_WIDTH, WINDOW_RIGHT_DIVIDER_WIDTH)
	(WINDOW_BOTTOM_DIVIDER_WIDTH): New macros.
	(WINDOW_TOTAL_FRINGE_WIDTH): Rename to WINDOW_FRINGES_WIDTH.
	(WINDOW_TOTAL_WIDTH, WINDOW_TOTAL_HEIGHT): Remove macros.
	(WINDOW_RIGHT_EDGE_X, WINDOW_LEFT_EDGE_X, WINDOW_TOP_EDGE_Y)
	(WINDOW_BOTTOM_EDGE_Y, WINDOW_FULL_WIDTH_P, WINDOW_LEFTMOST_P)
	(WINDOW_RIGHTMOST_P, WINDOW_BOX_LEFT_EDGE_X)
	(WINDOW_BOX_RIGHT_EDGE_X, WINDOW_FRINGE_COLS)
	(WINDOW_BOX_HEIGHT_NO_MODE_LINE, WINDOW_BOX_TEXT_HEIGHT):
	Rewrite.
	(resize_frame_windows, grow_mini_window, shrink_mini_window)
	(window_body_width, check_frame_size): Adapt external declarations.
	* xdisp.c (last_max_ascent): New integer.
	(window_text_bottom_y): Handle bottom divider.
	(window_box_width, window_box_height): Calculate pixelwise.
	(get_glyph_string_clip_rects): Handle right divider.
	(remember_mouse_glyph): When windows are resized pixelwise
	proceed with width and height set to 1.
	(init_iterator): Use WINDOW_PIXEL_WIDTH instead of
	WINDOW_TOTAL_WIDTH.
	(move_it_to): Calculate and return maximum x position
	encountered.
	(Fwindow_text_pixel_size): New function.
	(resize_mini_window, update_tool_bar): Calculate pixelwise.
	(tool_bar_lines_needed): Rename to tool_bar_height.
	Calculate pixelwise.
	(Ftool_bar_lines_needed): Rename to Ftool_bar_height.
	Calculate pixelwise.
	(redisplay_tool_bar): Calculate pixelwise.
	(redisplay_window): Calculate pixelwise.  Handle dividers.
	(draw_glyphs, x_clear_end_of_line, note_mouse_highlight)
	(x_draw_vertical_border): Handle dividers.
	(define_frame_cursor1): Handle vertical drag cursor.
	(x_draw_right_divider, x_draw_bottom_divider): New functions.
	(expose_window): Calculate pixelwise.  Handle dividers.
	(init_xdisp): Initialize pixel values.
	* xfaces.c (Qwindow_divider): New face.
	(realize_basic_faces): Realize it.
	* xfns.c (x_set_mouse_color): Handle vertical_drag_cursor.
	(x_set_menu_bar_lines, x_set_tool_bar_lines): Calculate pixelwise.
	(x_set_scroll_bar_default_width): Default actual width to 16.
	(Fx_create_frame): Set sizes pixelwise.
	(x_create_tip_frame): Default divider widths to zero.
	Pixelize call of change_frame_size.
	(Fx_show_tip): Handle divider widths.  Initial pixel position
	and sizes.
	(frame_parm_handler x_frame_parm_handlers): Add divider widths.
	(Vx_window_vertical_drag_shape): New option.
	* xmenu.c (free_frame_menubar): Pixelize call of
	x_set_window_size.
	* xterm.c (x_draw_window_divider): New function.
	(x_update_window_end): Optionally draw right divider.
	(x_draw_fringe_bitmap, x_scroll_run, x_scroll_bar_create)
	(XTset_vertical_scroll_bar): Use scroll bar pixel width.
	(handle_one_xevent, x_new_font): Calculate pixelwise.
	(x_set_window_size_1, x_set_window_size): New argument
	pixelwise.  Calculate pixelwise.
	(x_wm_set_size_hint): Pixelize call of check_frame_size.
	(struct x_redisplay_interface): Add x_draw_window_divider.
	* xterm.h (struct x_output): Add vertical_drag_cursor.

2013-11-30  Stefan Monnier  <monnier@iro.umontreal.ca>

	* xdisp.c (redisplay_internal): Don't call set_window_update_flags.
	Set invisible frames's `redisplay' when a full redisplay is requested.
	(redisplay_window): Set must_be_updated_p instead (bug#15999).
	(redisplay_mode_lines): Don't set must_be_updated_p any more.
	(display_mode_lines): Set it here instead.

	* dispnew.c (set_window_update_flags): Remove `b' argument; make static.

	* dispextern.h (set_window_update_flags): Remove.

2013-11-29  Stefan Monnier  <monnier@iro.umontreal.ca>

	* fns.c (internal_equal): Add a hash_table argument to handle cycles.

	* xdisp.c (REDISPLAY_SOME_P): New macro.
	(redisplay_internal): Use it (bug#15999).
	(prepare_menu_bars, redisplay_window): Use it as well.

	* lisp.mk (lisp): Add electric.elc and uniquify.elc.

2013-11-29  Tom Seddon  <emacs@tomseddon.plus.com>  (tiny change)

	* w32font.c (g_b_init_get_char_width_32_w): New static var.
	(globals_of_w32font): Zero it out.
	(GetCharWidth32W_Proc): New function pointer.
	(get_char_width_32_w): New function.
	(compute_metrics): If get_glyph_outline_w returns an error, try
	get_char_width_32_w before declaring a failure.  This avoids
	punishing raster (a.k.a. "bitmap") fonts by slowing down
	redisplay.  (Bug#6364).

2013-11-29  Eli Zaretskii  <eliz@gnu.org>

	* xdisp.c (clear_mouse_face): Don't invalidate the entire
	mouse-highlight info, just signal frame_up_to_date_hook that mouse
	highlight needs to be redisplayed.  (Bug#15913)

2013-11-29  Paul Eggert  <eggert@cs.ucla.edu>

	Fix minor problems found by static checking.
	* buffer.h (struct buffer_text, struct buffer):
	* frame.h (struct frame):
	* window.h (struct window):
	Avoid 'bool foo : 1;', as it's not portable to pre-C99 compilers,
	as described in ../lib/stdbool.in.h.  Use 'unsigned foo : 1;' instead.
	* menu.c (syms_of_menu): Define x-popup-dialog, removing a
	no-longer-valid use of HAVE_MENUS.
	* xdisp.c (propagate_buffer_redisplay): Now static.

2013-11-29  Stefan Monnier  <monnier@iro.umontreal.ca>

	* xmenu.c (Fmenu_or_popup_active_p):
	* window.c (Fset_window_configuration):
	* menu.c (Fx_popup_menu, Fx_popup_dialog):
	* keyboard.c (record_menu_key, read_char_x_menu_prompt):
	* fns.c (Fyes_or_no_p):
	* editfns.c (Fmessage_box, Fmessage_or_box):
	* alloc.c (make_save_ptr_ptr):
	* xdisp.c, w32menu.c, term.c, xterm.h, xterm.c: Remove HAVE_MENUS.

	* window.c (Fset_window_configuration): Move select_window later.

2013-11-28  Stefan Monnier  <monnier@iro.umontreal.ca>

	Refine redisplay optimizations to only redisplay *some* frames/windows
	rather than all of them.
	* xdisp.c (REDISPLAY_SOME): New constant.
	(redisplay_other_windows, wset_redisplay, fset_redisplay)
	(bset_redisplay, bset_update_mode_line): New functions.
	(message_dolog): Use bset_redisplay.
	(clear_garbaged_frames): Use fset_redisplay.
	(echo_area_display): Use wset_redisplay.
	(buffer_shared_and_changed): Remove.
	(prepare_menu_bars): Call Vpre_redisplay_function before updating
	frame titles.  Compute the actual set of windows redisplayed.
	Don't update frame titles and menu bars for frames that don't need to
	be redisplayed.
	(propagate_buffer_redisplay): New function.
	(AINC): New macro.
	(redisplay_internal): Use it.  Be more selective in the set of windows
	we redisplay.  Propagate windows_or_buffers_changed to
	update_mode_lines a bit later to simplify the code.
	(mark_window_display_accurate_1): Reset window and buffer's
	`redisplay' flag.
	(redisplay_window): Do nothing if neither the window nor the buffer nor
	the frame needs redisplay.
	* window.h (struct window): Add `redisplay' field.
	(wset_redisplay, fset_redisplay, bset_redisplay, bset_update_mode_line)
	(redisplay_other_windows, window_list): New declarations.
	* window.c (select_window, Fset_window_start): Use wset_redisplay.
	(window_list): Not static any more.
	(grow_mini_window, shrink_mini_window): Use fset_redisplay.
	* minibuf.c (read_minibuf_unwind): Don't redisplay everything.
	* insdel.c (prepare_to_modify_buffer_1): Use bset_redisplay.
	* frame.c (Fmake_frame_visible): Don't redisplay everything.
	* frame.h (struct frame): Add `redisplay' field.
	Move `external_menu_bar' bitfield next to other bit-fields.
	(SET_FRAME_GARBAGED): Use fset_redisplay.
	(SET_FRAME_VISIBLE): Don't garbage the frame;
	Use redisplay_other_windows.
	* buffer.h (struct buffer): Add `redisplay' field.
	* buffer.c (Fforce_mode_line_update): Pay attention to the `all' flag.
	(modify_overlay): Use bset_redisplay.
	* alloc.c (gc_sweep): Don't unmark strings while sweeping symbols.

2013-11-28  Eli Zaretskii  <eliz@gnu.org>

	Support w32 file notifications in batch mode.
	* w32proc.c (sys_select): Don't wait on interrupt_handle if it is
	invalid (which happens in batch mode).  If non-interactive, call
	handle_file_notifications to store file notification events in the
	input queue.  (Bug#15933)

	* w32notify.c (send_notifications): Handle FRAME_INITIAL frames as well.

	* w32inevt.c (handle_file_notifications): Now external, not static.

	* w32term.h (handle_file_notifications): Provide prototype.

	* emacs.c (main) [HAVE_W32NOTIFY]: When non-interactive, call
	init_crit, since init_display, which does that otherwise, is not
	called.

2013-11-27  Glenn Morris  <rgm@gnu.org>

	* Makefile.in ($(lispsource)/international/charprop.el): New.
	(emacs$(EXEEXT)): Depend on charprop.el.

2013-11-27  Eli Zaretskii  <eliz@gnu.org>

	* fileio.c (Finsert_file_contents): Invalidate buffer caches when
	deleting portions of the buffer under non-nil REPLACE argument.
	(Bug#15973)

	* w32notify.c (Fw32notify_add_watch): If the argument FILE is a
	directory, watch it and not its parent.
	(add_watch): Allow empty string in FILE.

2013-11-27  Martin Rudalics  <rudalics@gmx.at>

	* window.c (Fset_window_start, window_resize_apply)
	(window_scroll): Reset window_end_valid (Bug#15957).

2013-11-27  Glenn Morris  <rgm@gnu.org>

	* Makefile.in (leimdir): Now in lisp source directory.
	($(leimdir)/leim-list.el): Just use ../leim .
	* epaths.in (PATH_DUMPLOADSEARCH):
	* lread.c (load_path_default):
	* nsterm.m (ns_load_path): No more leim directory.

2013-11-26  Andreas Schwab  <schwab@suse.de>

	* .gdbinit (xgettype): Add cast.

2013-11-26  Glenn Morris  <rgm@gnu.org>

	Preload leim-list.el.
	* epaths.in (PATH_DUMPLOADSEARCH): Add leim/.
	* callproc.c (init_callproc): Don't assume PATH_DUMPLOADSEARCH
	is a single directory.

2013-11-25  Paul Eggert  <eggert@cs.ucla.edu>

	bool-vector-subsetp is now the normal direction (Bug#15912).
	* data.c (Fbool_vector_subsetp): Test whether the first argument
	is a subset of the second one, not the reverse.  Add doc string.

	Fix minor problems found by static checking.
	* lread.c (load_path_default): Now static.
	* textprop.c (text_property_stickiness): Be consistent about the
	test used when deciding whether to consider the previous character.
	This simplifies the code a bit.

2013-11-25  Stefan Monnier  <monnier@iro.umontreal.ca>

	* textprop.c (text_property_stickiness): Fix front-stickiness at BOB.

	* frame.c (Fhandle_focus_in, Fhandle_focus_out): Move to frame.el.
	(syms_of_frame): Don't defsubr them.

2013-11-25  Glenn Morris  <rgm@gnu.org>

	* lread.c (load_path_default): Change the sense of the argument.
	(init_lread): When EMACSLOADPATH is set, do not ignore changes
	from dump_path.  When it is not, avoid checking dump_path twice.

	* lread.c (init_lread): Fix 2013-11-23 goof that was checking
	uninstalled dump_path against installed Vload_path.  (Bug#15964)

2013-11-24  Stefan Monnier  <monnier@iro.umontreal.ca>

	Export get_pos_property to Elisp.
	* editfns.c (Fget_pos_property): Rename from get_pos_property.
	(syms_of_editfns): Export it to Elisp.

	* data.c (Fmake_variable_buffer_local): Mention `permanent-local'.

2013-11-23  Romain Francoise  <romain@orebokech.com>

	* fileio.c (init_fileio): Move `write_region_inhibit_fsync'
	initialization here ...
	(syms_of_fileio): ... from here.

2013-11-23  Stefan Monnier  <monnier@iro.umontreal.ca>

	* lread.c (init_lread): Fix int/Lisp_Object mixup.
	Please use --enable-check-lisp-object-type.

2013-11-23  Glenn Morris  <rgm@gnu.org>

	* process.c (get_process): Explicit error for dead buffers.

2013-11-23  Andreas Schwab  <schwab@linux-m68k.org>

	* process.c (get_process): Check that OBJ is a live buffer.  (Bug#15923)

2013-11-23  Glenn Morris  <rgm@gnu.org>

	Empty elements in EMACSLOADPATH stand for the default.  (Bug#12100)
	* lread.c (load_path_check): Take path to check as argument.
	(load_path_default): New, split from init_lread.
	(init_lread): Move calc of default load-path to load_path_default.
	Empty elements in EMACSLOADPATH now stand for the default.
	(load-path): Doc fix.
	* emacs.c (decode_env_path): Add option to treat empty elements
	as nil rather than ".".
	* callproc.c (init_callproc_1, init_callproc):
	* image.c (Vx_bitmap_file_path):
	* lisp.h (decode_env_path):
	* lread.c (Vsource_directory):
	Update for new argument spec of decode_env_path.

2013-11-22  Eli Zaretskii  <eliz@gnu.org>

	* bidi.c (bidi_find_paragraph_start): Limit the returned positions
	to BEGV_BYTE..ZV_BYTE range.  (Bug#15951)

2013-11-21  Paul Eggert  <eggert@cs.ucla.edu>

	Fix some dependency problems that cause unnecessary recompiles.
	Problem reported by RMS in
	<http://lists.gnu.org/archive/html/emacs-devel/2013-11/msg00421.html>.
	* Makefile.in (OLDXMENU_TARGET, OLDXMENU, OLDXMENU_DEPS)
	(really-lwlib, really-oldXMenu, stamp-oldxmenu)
	(../src/$(OLDXMENU), $(OLDXMENU)): Remove.
	(temacs$(EXEEXT)): Depend on $(LIBXMENU), not stamp-oldxmenu.
	($(lwlibdir)/liblw.a, $(oldXMenudir)/libXMenu11.a, FORCE): New targets.
	(boostrap-clean): No need to remove stamp-oldxmenu.

	Fix recently introduced bool vector overrun.
	This was due to an optimization that went awry.
	Reported by Glenn Morris in
	<http://lists.gnu.org/archive/html/emacs-devel/2013-11/msg00622.html>.
	* alloc.c (make_uninit_bool_vector): Don't allocate a dummy word
	for empty vectors, undoing the 2013-11-18 change.
	* data.c (bool_vector_binop_driver): Rely on this.
	Fix bug that occasionally overran the destination.
	* lisp.h (struct Lisp_Bool_vector): Document this.

2013-11-20  Jan Djärv  <jan.h.d@swipnet.se>

	* nsterm.m (init, run, stop:): Enable again.  stop calls super stop
	to handle dialogs.

	* nsterm.m (init, run, stop:): Comment out for now, does not work
	with dialogs.

2013-11-19  Paul Eggert  <eggert@cs.ucla.edu>

	* charset.c (syms_of_charset): Don't read past end of string.

2013-11-19  Glenn Morris  <rgm@gnu.org>

	* frame.c (Fhandle_focus_in, Fhandle_focus_out): Doc fixes.

2013-11-19  Brian Jenkins  <brian@brianjenkins.org>  (tiny change)

	Add hooks to run on gaining/losing focus.  (Bug#15029)
	* frame.c (Qfocus_in_hook, Qfocus_out_hook): New static lisp objects.
	(Fhandle_focus_in, Fhandle_focus_out): Run focus hooks.
	(syms_of_frame): Add focus-in-hook, focus-out-hook.

2013-11-18  Paul Eggert  <eggert@cs.ucla.edu>

	* data.c (bool_vector_binop_driver): Rename locals for sanity's sake.
	The old names predated the API change that put destination at end.

	Improve API of recently-added bool vector functions (Bug#15912).
	The old API had (bool-vector-count-matches A B)
	and (bool-vector-count-matches-at A B I), which gave the
	misleading impression that the two functions were variants, one
	with a location I.  The new API has (bool-vector-count-population A)
	and (bool-vector-count-consecutive A B I) to make the distinction
	clearer.  The first function no longer has a B argument, since the
	caller can easily determine the number of nils if the length and
	number of ts is known.
	* data.c (Fbool_vector_count_population): Rename from
	bool_vector_count_matches, and accept just 1 argument.
	(Fbool_vector_count_consecutive): Rename from
	Fbool_vector_count_matches_at.

	Always allocate at least one bits_word per bool vector.
	See Daniel Colascione in:
	http://lists.gnu.org/archive/html/emacs-devel/2013-11/msg00518.html
	* alloc.c (make_uninit_bool_vector): Always allocate at least one word.
	* data.c (bool_vector_binop_driver): Rely on this.  Tune.
	* lisp.h (struct Lisp_Bool_vector): Document this.

2013-11-18  Eli Zaretskii  <eliz@gnu.org>

	* insdel.c (invalidate_buffer_caches): New function, consolidated
	from part of prepare_to_modify_buffer.
	(insert_from_gap, prepare_to_modify_buffer):
	* coding.c (code_convert_region, code_convert_string):
	Call invalidate_buffer_caches.  (Bug#15841)

	* lisp.h (invalidate_buffer_caches): Add prototype.

2013-11-17  Eli Zaretskii  <eliz@gnu.org>

	* w32term.c (x_update_window_end): Don't invalidate the entire
	mouse-highlight info, just signal frame_up_to_date_hook that mouse
	highlight needs to be redisplayed.  (Bug#15913)

2013-11-17  Paul Eggert  <eggert@cs.ucla.edu>

	* lisp.h (DEBUGGER_SEES_C_MACROS): Remove.

2013-11-16  Eli Zaretskii  <eliz@gnu.org>

	* doc.c (Fsubstitute_command_keys): Inhibit modification hooks
	while we are using Vprin1_to_string_buffer.

	* keymap.c (describe_map): Don't crash if PT is 1 both before and
	after inserting the description string.  (Bug#15907)

2013-11-15  Paul Eggert  <eggert@cs.ucla.edu>

	* data.c: Work around bogus GCC diagnostic about shift count.
	Reported by Eli Zaretskii in
	<http://lists.gnu.org/archive/html/emacs-devel/2013-11/msg00489.html>.
	(pre_value): New function.
	(count_trailing_zero_bits): Use it.

2013-11-15  Eli Zaretskii  <eliz@gnu.org>

	* lisp.h (DEBUGGER_SEES_C_MACROS) [GCC < v3.5]: Pessimistically
	assume C macros are not supported even under -g3 in these old GCC
	versions.

2013-11-15  Leo Liu  <sdl.web@gmail.com>

	* minibuf.c (Ftry_completion, Fall_completions)
	(Ftest_completion): Use FUNCTIONP.  (Bug#15889)

2013-11-15  Paul Eggert  <eggert@cs.ucla.edu>

	* lisp.h (DEFINE_GDB_SYMBOL_BEGIN, DEFINE_GDB_SYMBOL_END):
	Define to empty if DEBUGGER_SEES_C_MACROS is defined.
	This avoids placing unnecessary constants into the Emacs code.

2013-11-14  Kazuhiro Ito  <kzhr@d1.dion.ne.jp>  (tiny change)

	* keyboard.c (make_ctrl_char) [HAVE_NTGUI]: Now externally visible
	for Cygwin w32 build.

	* xdisp.c (erase_phys_cursor) [HAVE_NTGUI]: Now externally visible
	for Cygwin w32 build.  (Bug#15892)

2013-11-14  Paul Eggert  <eggert@cs.ucla.edu>

	Simplify, port and tune bool vector implementation.
	* alloc.c (bool_vector_exact_payload_bytes)
	(bool_vector_payload_bytes): Remove.
	(bool_vector_fill): Return its argument.
	* alloc.c (bool_vector_fill):
	* lread.c (read1):
	* print.c (print_object):
	Simplify by using bool_vector_bytes.
	* alloc.c (make_uninit_bool_vector):
	New function, broken out from Fmake_bool_vector.
	(Fmake_bool_vector): Use it.  Use tail call.
	(make_uninit_bool_vector, vector_nbytes): Simplify size calculations.
	* data.c (BITS_PER_ULL): New constant.
	(ULLONG_MAX, count_one_bits_ll): Fall back on long counterparts
	if long long versions don't exist.
	(shift_right_ull): New function.
	(count_one_bits_word): New function, replacing popcount_bits_word
	macro.  Don't assume that bits_word is no wider than long long.
	(count_one_bits_word, count_trailing_zero_bits):
	Don't assume that bits_word is no wider than long long.
	* data.c (bool_vector_binop_driver, bool_vector_not):
	* fns.c (Fcopy_sequence):
	* lread.c (read1):
	Create an uninitialized destination, to avoid needless work.
	(internal_equal): Simplify.
	(Ffillarray): Prefer tail call.
	* data.c (bool_vector_binop_driver): Don't assume bit vectors always
	contain at least one word.
	(bits_word_to_host_endian): Prefer if to #if.  Don't assume
	chars are narrower than ints.
	* data.c (Fbool_vector_count_matches, Fbool_vector_count_matches_at):
	* fns.c (Fcopy_sequence):
	Simplify and tune.
	* lisp.h (bits_word, BITS_WORD_MAX, BITS_PER_BITS_WORD):
	Don't try to port to hosts where bits_word values have holes; the
	code wouldn't work there anyway.  Verify this assumption, though.
	(bool_vector_bytes): New function.
	(make_uninit_bool_vector): New decl.
	(bool_vector_fill): Now returns Lisp_Object.

	* xfns.c (xic_create_fontsetname):
	* xrdb.c (gethomedir): Prefer tail calls.

2013-11-12  Paul Eggert  <eggert@cs.ucla.edu>

	* xterm.c (syms_of_xterm): staticpro Qmodifier_value, Qalt, Qhyper,
	Qmeta, and Qsuper.  This is safer, and it's what w32fns.c does.

	* buffer.c (Fforce_mode_line_update): Don't fall off end of function
	that requires a return value.
	(Fset_buffer_modified_p): Take advantage of this change to do
	a tail call.

2013-11-11  Stefan Monnier  <monnier@iro.umontreal.ca>

	* buffer.c (Frestore_buffer_modified_p): Sync it with
	Fset_buffer_modified_p.
	(Fforce_mode_line_update): New function, moved from subr.el.
	(Fset_buffer_modified_p): Use them.
	(syms_of_buffer): Defsubr Fforce_mode_line_update.

2013-11-11  Paul Eggert  <eggert@cs.ucla.edu>

	* search.c (find_newline): Rewrite to prefer offsets to pointers.
	This avoids undefined behavior when subtracting pointers into
	different aways.  On my platform it also makes the code a tad
	smaller and presumably faster.

2013-11-11  Stefan Monnier  <monnier@iro.umontreal.ca>

	* keyboard.c (command_loop_1): Use region-extract-function.
	* insdel.c (Qregion_extract_function): Not static any more (can we
	stop pretending that these vars can benefit from being marked static?).

2013-11-09  Eli Zaretskii  <eliz@gnu.org>

	* search.c (find_newline): If buffer text is relocated during the
	"dumb loop", adjust C pointers into buffer text to follow suit.
	(Bug#15841)

2013-11-09  Łukasz Stelmach  <stlman@poczta.fm>  (tiny change)

	* gtkutil.c (xg_check_special_colors): Use rgb: instead of rgbi:
	for conversion (Bug#15837).

2013-11-09  Eli Zaretskii  <eliz@gnu.org>

	* fileio.c (Finsert_file_contents): Invalidate the newline cache
	for the entire range of inserted characters.  (Bug#15841)

2013-11-08  Jan Djärv  <jan.h.d@swipnet.se>

	* xfaces.c (lface_fully_specified_p): Let distant-foreground be
	unspecified.
	(realize_default_face): Remove assignment to distant-foreground if
	unspecified (Bug#15815).

2013-11-08  Eli Zaretskii  <eliz@gnu.org>

	* xdisp.c (message_dolog): Make sure the *Messages* buffer has its
	cache-long-scans disabled, since we don't want to call
	prepare_to_modify_buffer (in insert_1_both) for each message we
	display.

	* buffer.h (bset_cache_long_scans): New INLINE function, moved
	from buffer.c.  Improve commentary to the buffer field setter
	functions.

	* buffer.c (bset_cache_long_scans): Static function deleted.
	Improve commentary to the buffer field setter functions.
	(init_buffer_once): Default for cache-long-scans changed to t.
	(Bug#15797)

2013-11-08  Paul Eggert  <eggert@cs.ucla.edu>

	* gmalloc.c (special_realloc, calloc, mallochook): Use tail calls.

	* chartab.c (make_sub_char_table): Fix size typo (Bug#15825).
	This bug was introduced in my 2013-06-21 change, and caused
	struct Lisp_Sub_Char_Table objects to be given too many slots,
	which broke 'make -C admin/unidata'.

2013-11-07  Jan Djärv  <jan.h.d@swipnet.se>

	Import changes from mac-port 4.5.
	* macfont.m (mac_font_copy_default_descriptors_for_language)
	(mac_font_copy_default_name_for_charset_and_languages): Declare.
	(cf_charset_table): big-5-0 has uniquifier 0x4EDC.
	(macfont_language_default_font_names): New.
	(macfont_list): Rearrange language/charset code.
	(macfont_close): Don't check for macfont_info->cache.
	(mac_ctfont_create_preferred_family_for_attributes): New font
	selection code, call
	mac_font_copy_default_name_for_charset_and_languages.
	(mac_font_copy_default_descriptors_for_language)
	(mac_font_copy_default_name_for_charset_and_languages): New functions.

	* macfont.h (kCTVersionNumber10_9): Define if not defined.

2013-11-07  Paul Eggert  <eggert@cs.ucla.edu>

	Port to C11 aligned_alloc, and fix some integer overflows.
	* alloc.c (USE_ALIGNED_ALLOC): New symbol.
	(USE_POSIX_MEMALIGN): Remove.  All uses replaced with USE_ALIGNED_ALLOC,
	and use of posix_memalign replaced with aligned_alloc.
	(aligned_alloc): New function, defined or declared as needed.
	* conf_post.h (HAVE_POSIX_MEMALIGN) [DARWIN_OS]:
	Don't undef; configure.ac now does this.
	* gmalloc.c (aligned_alloc) [MSDOS]: New decl.
	(calloc, aligned_alloc): Check for integer overflow.
	(aligned_alloc): Rename from memalign.  All uses changed.
	(memalign): New function, an alias for aligned_alloc.

2013-11-06  Stefan Monnier  <monnier@iro.umontreal.ca>

	* xdisp.c (redisplay_internal): Fix typo in last change.

2013-11-06  Paul Eggert  <eggert@cs.ucla.edu>

	* regex.c: Fix --enable-gcc-warning glitch with GCC 4.5.2.

2013-11-06  Stefan Monnier  <monnier@iro.umontreal.ca>

	* xdisp.c (syms_of_xdisp): New vars redisplay--all-windows-cause and
	redisplay--mode-lines-cause.
	(redisplay_internal): Keep them uptodate.  Remove redundant check of
	buffer_shared_and_changed.
	* *.[chm]: Number every assignment to update_mode_lines so we
	can track why it is set.

2013-11-06  Eli Zaretskii  <eliz@gnu.org>

	* editfns.c (Fformat_time_string): Doc fix.  (Bug#15816)

2013-11-06  Stefan Monnier  <monnier@iro.umontreal.ca>

	* *.[chm]: Number every assignment to windows_or_buffers_changed so we
	can track why it is set.

2013-11-06  Paul Eggert  <eggert@cs.ucla.edu>

	Integer-related fixes for term.c etc.
	* dispextern.h (face_tty_specified_color): New function.
	* term.c (turn_on_face): Don't rely on undefined behavior when
	assigning an out-of-range value to 'long'.
	Simplify test for toggling highlight.
	(tty_capable_p): Omit last two (unused) args.  All callers changed.
	* term.c (tty_capable_p, tty_menu_display, tty_menu_add_selection)
	(read_menu_input, tty_menu_activate, tty_menu_show):
	* xfaces.c (x_supports_face_attributes_p)
	(tty_supports_face_attributes_p):
	Use bool for boolean.  All callers changed.
	(tty_supports_face_attributes_p): Omit defaults for color indices;
	no longer needed.  Simplify tail call.

2013-11-05  Stefan Monnier  <monnier@iro.umontreal.ca>

	* xdisp.c (prepare_menu_bars): Mark static.
	* lisp.h (prepare_menu_bars): Don't declare.
	* xselect.c (x_handle_selection_clear):
	* callproc.c (call_process): Remove redundant call to prepare_menu_bars.

2013-11-05  Paul Eggert  <eggert@cs.ucla.edu>

	* keyboard.c (Fcommand_error_default_function): Fix pointer signedness
	glitch.  Eliminate 'sz' prefix; Hungarian notation is not helpful here.

2013-11-05  Stefan Monnier  <monnier@iro.umontreal.ca>

	* keyboard.c (Fcommand_error_default_function): Rename from
	Fdefault_error_output.

2013-11-05  Jarek Czekalski  <jarekczek@poczta.onet.pl>  (tiny change)

	* keyboard.c (Fdefault_error_output): New function, extracted from
	cmd_error_internal.
	(syms_of_keyboard): Use it for Vcommand_error_function.

2013-11-05  Stefan Monnier  <monnier@iro.umontreal.ca>

	* eval.c (handlerlist_sentinel): New variable (bug#15802).
	(init_eval): Use it to ensure handlerlist is non-NULL.
	(unwind_to_catch): Make sure we never set handlerlist to NULL.
	(Fsignal): Adjust NULLness test of handlerlist.
	* lisp.h (PUSH_HANDLER): Assume handlerlist is non-NULL.

2013-11-05  Eli Zaretskii  <eliz@gnu.org>

	* callproc.c (call_process): Call prepare_to_modify_buffer before
	decoding text read from the sub-process, as the decoded stuff will
	be inserted into the buffer.  This will invalidate the various
	caches maintained for the buffer.  (Bug#15148)

2013-11-05  Xue Fuqiao  <xfq.free@gmail.com>

	* xdisp.c (syms_of_xdisp): Mention the active display table in doc
	string of glyphless-char-display.

2013-11-05  Jan Djärv  <jan.h.d@swipnet.se>

	* nsfns.m (ns_get_name_from_ioreg): New function.
	(ns_screen_name): Don't use deprecated CGDisplayIOServicePort on
	OSX >= 10.9.  Use ns_get_name_from_ioreg.

2013-11-05  Paul Eggert  <eggert@cs.ucla.edu>

	Simplify and port recent bool vector changes.
	* alloc.c (ROUNDUP): Move here from lisp.h, since it's now used
	only in this file.  Use a more-efficient implementation if the
	second argument is a power of 2.
	(ALIGN): Rewrite in terms of ROUNDUP.  Make it a function.
	Remove no-longer-necessary compile-time checks.
	(bool_vector_exact_payload_bytes): New function.
	(bool_vector_payload_bytes): Remove 2nd arg; callers that need
	exact payload changed to call the new function.  Do not assume
	that the arg or result fits in ptrdiff_t.
	(bool_vector_fill): New function.
	(Fmake_bool_vector): Use it.  Don't assume bit counts fit
	in ptrdiff_t.
	(vroundup_ct): Don't assume arg fits in size_t.
	* category.c (SET_CATEGORY_SET): Remove.  All callers now just
	invoke set_category_set.
	(set_category_set): 2nd arg is now EMACS_INT and 3rd is now bool.
	All callers changed.  Use bool_vector_set.
	* category.h (XCATEGORY_SET): Remove; no longer needed.
	(CATEGORY_MEMBER): Now a function.  Rewrite in terms of
	bool_vector_bitref.
	* data.c (Faref): Use bool_vector_ref.
	(Faset): Use bool_vector_set.
	(bits_word_to_host_endian): Don't assume you can shift by CHAR_BIT.
	(Fbool_vector_not, Fbool_vector_count_matches)
	(Fbool_vector_count_matches_at): Don't assume CHAR_BIT == 8.
	* fns.c (concat): Use bool_vector_ref.
	(Ffillarray): Use bool_vector_fill.
	(mapcar1): Use bool_vector_ref.
	(sxhash_bool_vector): Hash words, not bytes.
	* lisp.h (BOOL_VECTOR_BITS_PER_CHAR): Now a macro as well as
	a constant, since it's now used in #if.
	(bits_word, BITS_WORD_MAX, BITS_PER_BITS_WORD): Fall back on
	unsigned char on unusual architectures, so that we no longer
	assume that the number of bits per bits_word is a power of two or
	is a multiple of 8 or of CHAR_BIT.
	(Qt): Add forward decl.
	(struct Lisp_Bool_Vector): Don't assume EMACS_INT is aligned
	at least as strictly as bits_word.
	(bool_vector_data, bool_vector_uchar_data): New accessors.
	All data structure accesses changed to use them.
	(bool_vector_words, bool_vector_bitref, bool_vector_ref)
	(bool_vector_set): New functions.
	(bool_vector_fill): New decl.
	(ROUNDUP): Move to alloc.c as described above.

	Fix recent gnutls changes.
	* gnutls.c (Fgnutls_boot): Don't assume C99.
	* process.c (wait_reading_process_output): Fix typo in recent change.

2013-11-05  Teodor Zlatanov  <tzz@lifelogs.com>

	* process.c (wait_reading_process_output, read_process_output)
	(send_process): Check gnutls_state is not NULL.

	* gnutls.c (emacs_gnutls_handle_error): Adjust log level for EAGAIN.
	(Fgnutls_boot): Set process gnutls_p later, after initialization.

2013-11-04  Jan Djärv  <jan.h.d@swipnet.se>

	* nsterm.m (init, run, stop:): New methods in EmacsApp for
	OSX >= 10.9 to prevent memory leak of GCD dispatch source.

	* nsterm.h (EmacsApp): Add shouldKeepRunning and isFirst for
	OSX >= 10.9.

	* nsfns.m (Fx_create_frame): Fix memory leak.

	* macfont.m (CG_SET_FILL_COLOR_WITH_GC_FOREGROUND)
	(CG_SET_FILL_COLOR_WITH_GC_BACKGROUND)
	(CG_SET_STROKE_COLOR_WITH_GC_FOREGROUND): Fix memory leak.

2013-11-04  Eli Zaretskii  <eliz@gnu.org>

	* xdisp.c (message3_nolog, message_with_string): Encode the string
	before writing it to the terminal in a non-interactive session.

	* lread.c (openp): If both FILENAME and SUFFIX are unibyte, make
	sure we concatenate them into a unibyte string.

	* fileio.c (make_temp_name): Encode PREFIX, and decode the
	resulting temporary name before returning it to the caller.
	(Fexpand_file_name): If NAME is pure-ASCII and DEFAULT_DIRECTORY
	is a unibyte string, convert NAME to a unibyte string to ensure
	that the result is also a unibyte string.

	* emacs.c (init_cmdargs): Use build_unibyte_string to make sure we
	create unibyte strings from default paths and directory/file
	names.

	* coding.h (ENCODE_FILE): Do not attempt to encode a unibyte
	string.

	* callproc.c (init_callproc): Use build_unibyte_string to make
	sure we create unibyte strings from default paths and
	directory/file names.

	* buffer.c (init_buffer): Don't store default-directory of
	*scratch* in multibyte form.  The original problem which led to
	that is described in
	http://lists.gnu.org/archive/html/emacs-pretest-bug/2004-11/msg00532.html,
	but it was solved long ago.  (Bug#15260)

2013-11-04  Paul Eggert  <eggert@cs.ucla.edu>

	Port to stricter C99 platforms.
	Especially, C99 prohibits nesting a struct X inside struct Y if
	struct X has a flexible array member.
	* alloc.c (struct sdata): New type.
	(sdata): Implement in terms of struct sdata.
	Remove u member; all uses replaced by next_vector, set_next_vector.
	(SDATA_SELECTOR, SDATA_DATA, SDATA_DATA_OFFSET): Adjust to sdata change.
	(SDATA_DATA_OFFSET): Now a constant, not a macro.
	(struct sblock): Rename first_data member to data, which is now
	a flexible array member.  All uses changed.
	(next_vector, set_next_vector, large_vector_vec): New functions.
	(vector_alignment): New constant.
	(roundup_size): Make it a multiple of ALIGNOF_STRUCT_LISP_VECTOR, too.
	(struct large-vector): Now merely a NEXT member, since the old approach
	ran afoul of stricter C99.  All uses changed to use
	large_vector_vec or large_vector_offset.
	(large_vector_offset): New constant.
	* dispnew.c: Include tparam.h, for tgetent.
	Do not include term.h; no longer needed.
	* gnutls.c (Fgnutls_boot): Don't continue after calling a _Noreturn.
	* lisp.h (ENUM_BF) [__SUNPRO_C && __STDC__]: Use unsigned int.
	(struct Lisp_Vector): Use a flexible array member for contents,
	instead of a union with a member that is an array of size 1.
	All uses changed.
	(ALIGNOF_STRUCT_LISP_VECTOR): New constant, to make up for the
	fact that the struct no longer contains a union.
	(struct Lisp_Misc_Any, struct Lisp_Marker, struct Lisp_Overlay)
	(struct Lisp_Save_Value, struct Lisp_Free):
	Use unsigned, not int, for spacers, to avoid c99 warning.
	(union specbinding): Use unsigned, not bool, for bitfield, as
	bool is not portable to pre-C99 hosts.

2013-11-04  Glenn Morris  <rgm@gnu.org>

	* emacs.c (usage_message): Mention that `-L :...' appends.

2013-11-02  Glenn Morris  <rgm@gnu.org>

	* Makefile.in (abs_builddir): Remove.
	(bootstrap_exe): Use relative filename.

	Use relative filenames in TAGS files.
	* Makefile.in (abs_srcdir): Remove it again.
	(.PHONY): Remove frc.
	(maintainer-clean): No more TAGS-LISP file.
	(TAGS): Pass relative file names to etags.
	(../lisp/TAGS): Rename from TAGS-LISP.  Work in ../lisp.

	* Makefile.in (abs_srcdir): New, set by configure.
	(lispdir): Remove.
	(maintainer-clean): Remove pointless echo.  That should be in the
	top-level Makefile, if anywhere.  Delete TAGS-LISP.
	(extraclean): No s/ and m/ directories for some time.
	(TAGS): Also depend on ctagsfiles3.
	Remove no-longer-defined S_FILE.
	Pass absolute filenames to etags once more.
	(TAGS-LISP): Replace lispdir with its expansion.
	(TAGS-LISP, $(lwlibdir)/TAGS): Correctly pass ETAGS to sub-makes.
	($(lwlibdir)/TAGS): Remove useless subshell, check cd return value.

2013-11-02  Jan Djärv  <jan.h.d@swipnet.se>

	* xfaces.c (check_lface_attrs, realize_default_face):
	Add LFACE_DISTANT_FOREGROUND_INDEX (Bug#15788).
	(realize_default_face): Set DISTANT_FOREGROUND to unspecified_fg.

2013-11-02  Paul Eggert  <eggert@cs.ucla.edu>

	* emacs.c (original_pwd): Remove global var by making it local.
	(init_cmdargs): New arg ORIGINAL_PWD; caller changed.

2013-11-01  Jan Djärv  <jan.h.d@swipnet.se>

	* xfaces.c: Declare color_distance.
	(QCdistant_foreground): New variable.
	(NEAR_SAME_COLOR_THRESHOLD): New define.
	(load_color2): New function.
	(load_color): Call load_color2.
	(load_face_colors): Call load_color2 and if distant-color is specified
	calculate distant and use distant-color if colors are near.
	(LFACE_DISTANT_FOREGROUND): New define.
	(merge_face_ref, Finternal_set_lisp_face_attribute)
	(Finternal_get_lisp_face_attribute)
	(x_supports_face_attributes_p): Handle distant-foreground similar to
	foreground.
	(syms_of_xfaces): DEFSYM QCdistant_foreground.

	* dispextern.h (lface_attribute_index):
	Add LFACE_DISTANT_FOREGROUND_INDEX.

2013-11-01  Claudio Bley  <claudio.bley@googlemail.com>

	* image.c (pbm_next_char): New function.
	See http://netpbm.sourceforge.net/doc/pbm.html for the details.
	(pbm_scan_number): Use it.
	(Qlibjpeg_version): New variable.
	(syms_of_image): DEFSYM and initialize it.

2013-10-31  Jan Djärv  <jan.h.d@swipnet.se>

	* emacs.c (main): Skip -psn args on OSX even if ! isatty (0).

2013-10-31  Glenn Morris  <rgm@gnu.org>

	* emacs.c (original_pwd): New char.
	(main): If using --chdir, store original_pwd.
	(init_cmdargs): When setting Vinvocation_directory based on a
	relative argv[0], use original_pwd if set.  (Bug#15768)

2013-10-29  Stefan Monnier  <monnier@iro.umontreal.ca>

	* keyboard.c (command_loop_1): If command is nil, call `undefined'.

2013-10-29  Paul Eggert  <eggert@cs.ucla.edu>

	* insdel.c: Fix minor problems found by static checking.
	(Qregion_extract_function): Now static.
	(prepare_to_modify_buffer_1): Remove unused locals.

2013-10-29  Stefan Monnier  <monnier@iro.umontreal.ca>

	* xdisp.c (prepare_menu_bars): Call Vpre_redisplay_function.
	(syms_of_xdisp): Declare pre-redisplay-function.
	(markpos_of_region): Remove function.
	(init_iterator, compute_stop_pos, handle_face_prop)
	(face_before_or_after_it_pos, reseat_to_string)
	(get_next_display_element, window_buffer_changed)
	(redisplay_internal, try_cursor_movement, redisplay_window)
	(try_window_reusing_current_matrix, try_window_id, display_line)
	(note_mode_line_or_margin_highlight, note_mouse_highlight)
	(display_string, mouse_face_from_buffer_pos): Remove region handling.
	* window.h (struct window): Remove field `region_showing'.
	* dispextern.h (struct it): Remove region_beg/end_charpos.
	(face_at_buffer_position, face_for_overlay_string)
	(face_at_string_position): Update prototypes.
	* xfaces.c (face_at_buffer_position, face_for_overlay_string)
	(face_at_string_position): Remove `region_beg' and `region_end' args.
	* fontset.c (Finternal_char_font):
	* font.c (font_at, font_range): Adjust calls accordingly.
	* insdel.c (Qregion_extract_function): New var.
	(syms_of_insdel): Initialize it.
	(prepare_to_modify_buffer_1): Use it.

2013-10-29  Dmitry Antipov  <dmantipov@yandex.ru>

	Prefer 'unsigned long' to 'long unsigned int' and 'unsigned long int'.
	* ftxfont.c (ftxfont_get_gcs):
	* gtkutil.c (xg_set_widget_bg, xg_set_background_color):
	* xfaces.c (x_free_colors, x_free_dpy_colors)
	(x_create_gc, unload_color):
	* xselect.c (x_property_data_to_lisp):
	* xsettings.c (parse_settings):
	* xterm.c (x_copy_color, x_alloc_lighter_color, x_setup_relief_color)
	(get_bits_and_offset): Adjust definition.
	* frame.c (XParseGeometry): Adjust locals.
	* lisp.h (toplevel): Adjust EMACS_UINT type definition.
	* regex.h (toplevel): Likewise for reg_syntax_t.

2013-10-29  Stefan Monnier  <monnier@iro.umontreal.ca>

	* eval.c (run_hook_with_args): Use FUNCTIONP.

2013-10-29  Dmitry Antipov  <dmantipov@yandex.ru>

	* xterm.h (struct x_output): For 'black_relief' and 'white_relief'
	fields, drop 'allocated_p' member and use -1 for uninitialized value.
	* w32term.h (struct w32_output): Similarly but do not use -1 because...
	* xfaces.c (unload_color) [HAVE_X_WINDOWS]: ...this function is a no-op
	on MS-Windows anyway.
	(free_face_colors): Define only if HAVE_X_WINDOWS and...
	(free_realized_face): ...adjust user.
	* xfns.c (Fx_create_frame, x_create_tip_frame): Initialize black and
	white relief pixels to -1.
	* xterm.c (x_setup_relief_color, x_free_frame_resources): Adjust users.
	* w32term.c (w32_setup_relief_color, x_free_frame_resources): Likewise.
	* dispextern.h (unload_color): Move prototype under HAVE_X_WINDOWS.

2013-10-28  Paul Eggert  <eggert@cs.ucla.edu>

	* dispextern.h, image.c (x_bitmap_height, x_bitmap_width): Now static.
	* xfaces.c (load_pixmap): Omit last two args, which are always NULL
	in practice now.  All callers changed.

2013-10-28  Dmitry Antipov  <dmantipov@yandex.ru>

	* dispextern.h (struct face): Use bitfields for 'underline_type'
	and 'box' members.  Remove set-but-unused members 'pixmap_w' and
	'pixmap_h'.  If not HAVE_WINDOW_SYSTEM, also remove dummy
	'stipple' member.  Move 'lface' member up to help...
	* xfaces.c (make_realized_face): ...this function to find and
	clear just the members that need clearing.
	(load_face_colors, realize_x_face):
	* xdisp.c (extend_face_to_end_of_line): Adjust user.

2013-10-27  Dmitry Antipov  <dmantipov@yandex.ru>

	* xftfont.c (struct xftfont_info): Remove set-but-unused
	'screen' member.
	(xftfont_open): Adjust user.
	(xftfont_get_colors): Remove useless prototype.

2013-10-26  Eli Zaretskii  <eliz@gnu.org>

	* emacs.c (Fdump_emacs): Encode FILENAME and SYMFILE arguments
	before passing them to 'unexec'.  (Bug#15260)

2013-10-26  Xue Fuqiao  <xfq.free@gmail.com>

	* fringe.c (set_fringe_bitmap_face): Add usage note from lispref.

2013-10-25  Eli Zaretskii  <eliz@gnu.org>

	* w32uniscribe.c (uniscribe_close): Adjust the argument list to
	the changed signature of the font driver's 'close' method.

	* w32font.h (w32font_close): Adjust the prototype to the change in
	function definition.

	* w32font.c (w32font_close): Reintroduce deleted declaration of i.

	* w32uniscribe.c (uniscribe_close): Adapt the call to
	w32font_close to its new prototype.

2013-10-25  Dmitry Antipov  <dmantipov@yandex.ru>

	Omit unused frame argument of font API's close function.
	* font.h (struct font): Drop frame argument.  Adjust comment.
	* font.c (font_clear_cache, font_close_object): Adjust users.
	* ftfont.c (ftfont_close):
	* ftxfont.c (ftxfont_close):
	* macfont.m (macfont_close):
	* nsfont.m (nsfont_close):
	* w32font.c (w32font_close):
	* xfont.c (xfont_close):
	* xftfont.c (xftfont_close): Adjust driver-specific close functions,
	tweak comments and make functions safe if called more than once for
	the same font object.

	Perform font-specific cleanup when font object is swept by GC.  See
	http://lists.gnu.org/archive/html/emacs-devel/2013-10/msg00740.html.
	* alloc.c (cleanup_vector): New function.
	(sweep_vector): Call it for each reclaimed vector object.
	* font.h (struct font): Adjust comment.

2013-10-24  Glenn Morris  <rgm@gnu.org>

	* Makefile.in (abs_top_srcdir): New, set by configure.

2013-10-23  Dmitry Antipov  <dmantipov@yandex.ru>

	Adjust recent font-related changes to fix bug#15686.
	* alloc.c (mark_object) [HAVE_WINDOW_SYSTEM]: If marked frame
	is a live window system frame, mark its default font too.

2013-10-23  Glenn Morris  <rgm@gnu.org>

	* Makefile.in (RUN_TEMACS): Make relative (again).
	($(leimdir)/leim-list.el, .el.elc, $(lispsource)/loaddefs.el)
	(bootstrap-emacs$(EXEEXT)):
	Quote entities that might contain whitespace.

2013-10-23  Paul Eggert  <eggert@cs.ucla.edu>

	Port to Solaris 10 and its bundled GCC.
	Problem reported by Timothy C. Burt.
	* floatfns.c (isfinite, isnan): Redefine unconditionally.

2013-10-21  Dmitry Antipov  <dmantipov@yandex.ru>

	Do not allow font caches to grow too large.
	* alloc.c (compact_font_cache_entry, compact_font_caches):
	New functions or stub if not HAVE_WINDOW_SYSTEM.
	(compact_undo_list): Factor out from Fgarbage_collect.
	Add comment.
	(mark_face_cache): Mark face font.  Move down to avoid
	extra prototypes.
	(mark_terminals): Do not mark font cache here.
	(Fgarbage_collect): Call compaction functions described
	above.  Adjust comment.

2013-10-20  Jan Djärv  <jan.h.d@swipnet.se>

	* emacs.c (main): On Cocoa, if GUI session and 0 is not a tty,
	chdir to HOME (bug#15607).

	* nsterm.m (Qcocoa, Qgnustep): New variables.
	(syms_of_nsterm): Defsym Qcocoa, Qgnustep.  Fprovide appropriate one.
	(ns_get_color): Make selection color work for GNUstep also.

2013-10-18  Eli Zaretskii  <eliz@gnu.org>

	* keyboard.c (make_lispy_event): Remove GPM-specific code that
	handles mouse clicks.  Instead, let GPM use the same code as all
	the other mice use.  See the discussion starting at
	http://lists.gnu.org/archive/html/emacs-devel/2013-10/msg00521.html
	for the details of the problem with the menu bar this fixes.

2013-10-18  Dmitry Antipov  <dmantipov@yandex.ru>

	Remove port-specific display name lists to avoid extra
	complexity and data duplication with display info lists.
	* xterm.h (x_display_name_list): Remove declaration.
	* xterm.c (x_display_name_list): Remove.
	(x_term_init, x_delete_display, syms_of_xterm): Adjust users.
	* xfns.c (x_display_info_for_name, Fx_display_list):
	Likewise.  Use x_display_list where appropriate.
	* w32term.h (w32_display_name_list): Remove declaration.
	* w32term.c (w32_display_name_list): Remove.
	(w32_initialize_display_info, x_delete_display, syms_of_w32term):
	Adjust users.
	* w32fns.c (x_display_info_for_name, Fx_display_list):
	Likewise.  Use x_display_list where appropriate.
	* nsterm.h (ns_display_name_list): Remove declaration.
	* nsterm.m (ns_display_name_list): Remove.
	(ns_term_init, syms_of_nsterm): Adjust users.
	* nsfns.m (ns_display_info_for_name, Fx_display_list):
	Likewise.  Use x_display_list where appropriate.
	* termhooks.h (TERMINAL_FONT_CACHE): New macro.
	* alloc.c (toplevel) [HAVE_WINDOW_SYSTEM]: Include TERM_HEADER.
	(mark_terminals): Mark per-terminal font cache.

2013-10-17  Barry O'Reilly  <gundaetiapo@gmail.com>

	Don't run timers in input-pending-p.  Its new check-timers param
	provides the prior behavior.  (Bug#15045).
	* keyboard.c (Finput_pending_p): Accept optional check-timers param.

2013-10-17  Paul Eggert  <eggert@cs.ucla.edu>

	Make some functions static in non-Microsoft builds.
	On my platform (Fedora 19 x86-64), this shrinks the
	Emacs executable (text+data) by 0.25%.
	* dispextern.h (erase_phys_cursor) [!WINDOWSNT]:
	(load_color) [!MSDOS]:
	* gnutls.h (emacs_gnutls_transport_set_errno) [!WINDOWSNT]:
	* keyboard.h (make_ctrl_char) [!WINDOWSNT]:
	* lisp.h (check_existing):
	* process.h (conv_sockaddr_to_lisp, network_interface_list)
	(network_interface_info) [!WINDOWSNT]:
	* termhooks.h (encode_terminal_code) [!WINDOWSNT]:
	Remove extern decls.
	* fileio.c (check_existing):
	* keyboard.c (make_ctrl_char) [!WINDOWSNT]:
	* process.c (conv_sockaddr_to_lisp, network_interface_list)
	(network_interface_info) [!WINDOWSNT]:
	* term.c (encode_terminal_code) [!WINDOWSNT]:
	* xdisp.c (erase_phys_cursor) [!WINDOWSNT]:
	* xfaces.c (load_color) [!MSDOS]:
	Now static.
	* fileio.c (check_existing, check_executable, check_writable):
	* process.c (network_interface_list, network_interface_info):
	Move earlier, so that we don't need forward decls.
	* gnutls.c (fn_gnutls_transport_set_errno)
	(emacs_gnutls_transport_set_errno) [!WINDOWNT]:
	Remove; unused.
	* w32.c (init_environment): Use faccessat rather than
	check_existing, partly for consistency with the rest of the code
	in this file, partly so that check_existing can be static.

	Make VALMASK visible to GDB even if clang is used (Bug#15574).
	* emacs.c (MAIN_PROGRAM): New macro.
	* lisp.h (DEFINE_GDB_SYMBOL_BEGIN, DEFINE_GDB_SYMBOL_END): New macros.
	(ARRAY_MARK_FLAG, PSEUDOVECTOR_FLAG, VALMASK): Use them.

	bool vector int width fixes
	* data.c (bool_vector_spare_mask, Fbool_vector_count_matches)
	(Fbool_vector_count_matches_at):
	Use EMACS_INT, not ptrdiff_t, to record bit counts, as a bit count
	can exceed PTRDIFF_MAX, at least in theory.
	(Fbool_vector_count_matches_at):
	Use int, not ptrdiff_t, to record a value that can't exceed INT_MAX.

2013-10-16  Paul Eggert  <eggert@cs.ucla.edu>

	* process.h (conv_sockaddr_to_lisp): New decl, for newly-extern func.
	(struct sockaddr): Add forward decl, for platforms that lack it.

2013-10-16  Jan Djärv  <jan.h.d@swipnet.se>

	* nsselect.m (ns_string_from_pasteboard): Remove Fquit, just return
	Qnil (Bug#15628).

2013-10-16  Eli Zaretskii  <eliz@gnu.org>

	* w32.c (network_interface_get_info, network_interface_list)
	(network_interface_info): New functions.  (Bug#15610)
	(GetAdaptersInfo_Proc): New typedef.
	(get_adapters_info): New wrapper function.
	(globals_of_w32): Initialize g_b_init_get_adapters_info.

	* process.h (network_interface_list, network_interface_info):
	New prototypes.

	* process.c (conv_sockaddr_to_lisp): Now externally-visible.
	(Fnetwork_interface_list, Fnetwork_interface_info): Define for
	all systems.  Return non-nil for systems that HAVE_NET_IF_H and
	for WINDOWSNT.  Doc fix.
	(syms_of_process): Defsubr Snetwork_interface_list and
	Snetwork_interface_info unconditionally.

	* menu.c (have_boxes): Fix redundant simulation of radio buttons
	in NS GUI sessions.  (Bug#15629)

2013-10-16  Dmitry Antipov  <dmantipov@yandex.ru>

	* fns.c (Fstring_as_unibyte): Use xlispstrdup.

2013-10-15  Paul Eggert  <eggert@cs.ucla.edu>

	* print.c (print_object): Print " ..." when truncating bool vectors.

2013-10-15  Eli Zaretskii  <eliz@gnu.org>

	* w32inevt.c (do_mouse_event): Support mouse wheel and all the 5
	standard mouse buttons.

	* termhooks.h (struct input_event): Remove incorrect commentary.

2013-10-15  Paul Eggert  <eggert@cs.ucla.edu>

	Disallow bool vector operations on mixed-length operands.
	The old behavior left garbage in the result vector sometimes,
	and didn't seem to be useful.
	* data.c (Qwrong_length_argument): New static var.
	(wrong_length_argument): New function.
	(bool_vector_binop_driver): Check that args agree in length.

	* keyboard.c, keyboard.h (all_kboards): Now static.

2013-10-15  Xue Fuqiao  <xfq.free@gmail.com>

	* buffer.c (syms_of_buffer) <buffer-invisibility-spec>: Add usage
	note from the lispref.

2013-10-15  Dmitry Antipov  <dmantipov@yandex.ru>

	* nsterm.h (struct ns_display_info): Remove set-but-unused
	member image_cache (image caches are per-terminal anyway).
	(FRAME_X_IMAGE_CACHE): Remove.
	* nsterm.m (ns_initialize_display_info): Adjust user.

2013-10-14  Eli Zaretskii  <eliz@gnu.org>

	* w32proc.c: Include mingw_time.h.

	* w32.c: Include mingw_time.h.

	Implement scrolling of TTY menus when the screen is too short.

	* term.c (tty_menu_display): Accept an additional argument, the
	menu item from which to start displaying the menu.  Account for
	the value of Y when limiting the menu to the number of available
	screen lines.
	(mi_result): New enumeration.
	(read_menu_input): Return enumerated value.  When the y coordinate
	hits min_y or max_y, return scroll indication instead of wrapping
	around the menu.
	(tty_menu_activate): Handle the scrolling indications from
	read_menu_input.  Compute the first menu item to display and pass
	it to tty_menu_display.

2013-10-14  Dmitry Antipov  <dmantipov@yandex.ru>

	* termhooks.h (FRAME_MUST_WRITE_SPACES, FRAME_LINE_INS_DEL_OK)
	(FRAME_CHAR_INS_DEL_OK, FRAME_SCROLL_REGION_OK)
	(FRAME_SCROLL_REGION_COST, FRAME_MEMORY_BELOW_FRAME):
	Adjust to match the change described below.
	(struct terminal): Move must_write_spaces, line_ins_del_ok,
	char_ins_del_ok, scroll_region_ok, scroll_region_cost and
	memory_below_frame members to...
	* termchar.h (struct tty_display_info): ...here because they're
	relevant only on TTYs.  Prefer unsigned bitfield where appropriate.
	* term.c (init_tty):
	* nsterm.m (ns_create_terminal):
	* w32term.c (w32_create_terminal):
	* xterm.c (x_create_terminal): Adjust users.
	* dispnew.c (line_hash_code, line_draw_cost): Pass frame arg
	to filter out non-TTY frames.  Adjust comment.
	(scrolling): Adjust user.  Prefer eassert for debugging check.

2013-10-14  Dmitry Antipov  <dmantipov@yandex.ru>

	* xfaces.c (PT_PER_INCH): Remove unused macro.
	* termhooks.h (struct terminal): Remove set-but-unused
	member fast_clear_end_of_line.
	(FRAME_FAST_CLEAR_END_OF_LINE): Remove.
	* nsterm.m (ns_create_terminal):
	* term.c (init_tty):
	* w32term.c (w32_create_terminal):
	* xterm.c (x_create_terminal): Adjust users.

2013-10-14  Paul Eggert  <eggert@cs.ucla.edu>

	* lisp.h (bool_vector_size): New function.
	All uses of XBOOL_VECTOR (x)->size changed to bool_vector_size (x).
	* data.c (bool_vector_spare_mask, bool_vector_binop_driver)
	(Fbool_vector_not, Fbool_vector_count_matches_at):
	Remove uses of 'eassume' that should no longer be needed,
	because they are subsumed by the 'eassume' in bool_vector_size.

2013-10-12  Eli Zaretskii  <eliz@gnu.org>

	* image.c (GIFLIB_MAJOR, GIFLIB_MINOR, GIFLIB_RELEASE): Move back
	after inclusion of gif_lib.h, thus fixing compiler warnings caused
	by 2013-10-10T19:15:33Z!eggert@cs.ucla.edu.

2013-10-11  Eli Zaretskii  <eliz@gnu.org>

	* xdisp.c (deep_copy_glyph_row): Handle the case that FROM and TO
	have different dimensions.  (Bug#15575)

	* dispnew.c (fill_up_frame_row_with_spaces): Now has external
	visibility.

	* dispextern.h (fill_up_frame_row_with_spaces): Add prototype.

2013-10-11  Dmitry Antipov  <dmantipov@yandex.ru>

	* term.c (tty_menu_show): Never return with unbalanced
	specpdl.  Use eassert for debugging check.  Adjust style.

2013-10-11  Eli Zaretskii  <eliz@gnu.org>

	* term.c (read_menu_input): Make selection of menu items
	cyclical.  Suggested by Dmitry Antipov <dmantipov@yandex.ru>.
	(tty_menu_activate): Fix off-by-one error when computing max_y.

2013-10-11  Teodor Zlatanov  <tzz@lifelogs.com>

	* gnutls.c (gnutls_audit_log_function): Add function for GnuTLS
	audit logging (only used with GnuTLS 3.x) and enable it.

2013-10-11  Dmitry Antipov  <dmantipov@yandex.ru>

	* dispnew.c (redraw_frame): Remove useless #ifdef because
	FRAME_MSDOS_P is a compile-time zero everywhere except MS-DOS.
	Also, move TTY fflush to...
	* term.c (tty_update_end): ...this function.

2013-10-11  Eli Zaretskii  <eliz@gnu.org>

	* xdisp.c (display_tty_menu_item): Make sure we never write beyond
	the end of the frame's glyph matrix.  (Bug#15575)

	* term.c (tty_menu_display): Don't move cursor while overwriting
	frame's glyphs with menu items.  Limit the number of items
	displayed to what can be shown on the available screen lines,
	excluding the echo area.
	(tty_menu_activate): Limit the Y coordinate allowed by
	read_menu_input to the last screen line used for menu display.

2013-10-11  Paul Eggert  <eggert@cs.ucla.edu>

	* lisp.h (eassume): New macro.
	Also, include <verify.h>, for 'assume'.
	* alloc.c (bool_vector_payload_bytes, Fmake_bool_vector)
	(vroundup, vector_nbytes):
	* data.c (bool_vector_spare_mask, bool_vector_binop_driver)
	(Fbool_vector_not, Fbool_vector_count_matches)
	(Fbool_vector_count_matches_at):
	Use eassume, not eassert.
	* casetab.c (set_identity, shuffle):
	* composite.c (composition_gstring_put_cache):
	* dispnew.c (update_frame_1):
	* ftfont.c (ftfont_shape_by_flt):
	* image.c (gif_load):
	* intervals.c (offset_intervals):
	* macfont.m (macfont_shape):
	Remove calls to 'assume' that are no longer needed, because
	--enable-gcc-warnings no longer generates bogus warnings
	when these calls are removed.

2013-10-11  Dmitry Antipov  <dmantipov@yandex.ru>

	* xdisp.c (deep_copy_glyph_row): Remove unused locals.

2013-10-10  Stefan Monnier  <monnier@iro.umontreal.ca>

	* fileio.c (Fsubstitute_in_file_name): Use substitute-env-in-file-name.
	(Qsubstitute_env_in_file_name): New var.
	(syms_of_fileio): Define it.

2013-10-10  Eli Zaretskii  <eliz@gnu.org>

	* xdisp.c (deep_copy_glyph_row): Assert that the 'used' counts of
	FROM and TO are identical.  Copy only the glyphs of TEXT_AREA.
	(Bug#15575)

	* term.c (save_and_enable_current_matrix): Don't allocate and
	don't save margin areas.
	(restore_desired_matrix): Don't restore margin areas.
	(free_saved_screen): Don't free margin areas.

2013-10-10  Paul Eggert  <eggert@cs.ucla.edu>

	* image.c: Pacify --enable-gcc-warnings.
	(GIFLIB_MAJOR, GIFLIB_MINOR, GIFLIB_RELEASE, fn_GifErrorString):
	#define only if used.

2013-10-10  Eli Zaretskii  <eliz@gnu.org>

	* image.c (GIFLIB_MAJOR): Define to 4 if undefined.
	(GIFLIB_MINOR, GIFLIB_RELEASE): Define to zero if undefined.
	(GifErrorString) [GIFLIB_MAJOR >= 5]: Define a function pointer.
	(gif_load): For giflib v5.x and later, display the error message
	produced by giflib when its functions fail.
	(syms_of_image) <Qlibgif_version> [HAVE_NTGUI]: New DEFSYM.
	(Bug#15531)

2013-10-10  Dmitry Antipov  <dmantipov@yandex.ru>

	* keyboard.c (last_event_timestamp): Remove.  For X selection and
	GTK popup menus, it may be obtained from per-frame X display info.
	(kbd_buffer_store_event_hold, kbd_buffer_get_event)
	(process_special_events): Adjust users.
	* keyboard.h (last_event_timestamp): Remove declaration.
	* xmenu.c (xmenu_show, create_and_show_popup_menu): Lost last arg.
	Use FRAME_DISPLAY_INFO (f)->last_user_time for gtk_menu_popup.
	* menu.h (xmenu_show): Adjust prototype.
	* menu.c (Fx_popup_menu): Adjust user.
	* xselect.c (x_own_selection, x_get_foreign_selection)
	(Fx_disown_selection_internal): Use dpyinfo->last_user_time.

2013-10-10  Dmitry Antipov  <dmantipov@yandex.ru>

	* keyboard.c (init_kboard): Now static.  Add arg
	to denote window system.  Adjust comment.
	(init_keyboard): Adjust user.
	(allocate_kboard): New function.
	(syms_of_keyboard):
	* nsterm.m (ns_term_init):
	* term.c (init_tty):
	* w32term.c (w32_create_terminal):
	* xterm.c (x_term_init): Use it.
	* keyboard.h (init_kboard): Remove prototype.
	(allocate_kboard): Add prototype.

2013-10-10  Barry Fishman  <barry_fishman@acm.org>  (tiny change)

	* image.c (GIFLIB_MAJOR): Ensure it's defined.
	(DGifOpen, DGifOpenFileName): Handle giflib 5 syntax.  (Bug#15531)

2013-10-09  Paul Eggert  <eggert@cs.ucla.edu>

	* fns.c (sxhash_bool_vector): Fix buffer read overrun.

2013-10-09  Eli Zaretskii  <eliz@gnu.org>

	* term.c (tty_menu_activate): Flush the output stream after
	showing the cursor, and don't mark the frame garbaged at exit from
	the function.  Fixes redisplay glitches when moving from one menu
	to another.

2013-10-09  Jan Djärv  <jan.h.d@swipnet.se>

	* nsfns.m (Fns_convert_utf8_nfd_to_nfc): Check input for valid UTF-8
	or throw error (Bug#15570).

2013-10-09  Paul Eggert  <eggert@cs.ucla.edu>

	* intervals.c (temp_set_point_both): Move test into 'eassert',
	for speed.

	* lisp.h (eassert): Don't use 'assume'.
	Sometimes 'assume' wins in performance, and sometimes it loses,
	so it shouldn't be used all the time.  Perhaps we need two
	flavors of 'eassert', one for where 'assume' is far more likely
	to help or to hurt; but that can be done later.
	Problem reported by Dmitry Antipov in
	<http://lists.gnu.org/archive/html/emacs-devel/2013-10/msg00276.html>.
	Also, don't include <verify.h>; no longer needed.

2013-10-09  Glenn Morris  <rgm@gnu.org>

	* eval.c (Fcond): Doc tweak.

2013-10-09  Eli Zaretskii  <eliz@gnu.org>

	* xfaces.c (x_free_gc) [HAVE_X_WINDOWS, HAVE_NTGUI]: Don't pass
	expressions with side effects to eassert.  (Bug#15565)

2013-10-09  Stefan Monnier  <monnier@iro.umontreal.ca>

	* fns.c (hashfn_user_defined): Allow hash functions to return any
	Lisp_Object.

2013-10-08  Paul Eggert  <eggert@cs.ucla.edu>

	Fix minor problems found by static checking.
	* dispnew.c (save_current_matrix): Omit unnecessary casts.
	* dispnew.c (update_frame_with_menu): Mark debug local as used.
	* keyboard.c, keyboard.h (Qmouse_movement): Now static.
	* keyboard.c (read_menu_command): Remove unused local.
	* lisp.h (read_menu_command): New decl.
	* menu.c, menu.h (menu_item_width): Arg is now unsigned char *, for
	benefit of STRING_CHAR_AND_LENGTH.  All uses changed.
	Return ptrdiff_t, not int.
	* term.c (tty_menu_struct): 'allocated' member is now ptrdiff_t,
	not int, for benefit of xpalloc.
	(tty_menu_create, tty_menu_make_room): Simplify by using xzalloc
	and xpalloc.
	(have_menus_p): Remove; unused.
	(tty_menu_add_pane, tty_menu_add_selection): Change signedness of
	local char * pointer to pacify STRING_CHAR_AND_LENGTH.
	(tty_menu_add_selection, tty_menu_locate, tty_meny_destroy):
	Now static.
	(save_and_enable_current_matrix): Omit unnecessary casts.
	(read_menu_input): Omit local extern decl (now in lisp.h).
	Don't access uninitialized storage if mouse_get_xy fails.
	(tty_menu_activate): Mark local as initialized, for lint.
	(tty_menu_activate, tty_meny_show): Remove unused locals.

2013-10-08  Eli Zaretskii  <eliz@gnu.org>

	Support menus on text-mode terminals.
	* xterm.h (xw_popup_dialog): Add prototype.

	* xmenu.c (Fx_popup_dialog): Function moved to menu.c.
	(xmenu_show): Block input here, instead in Fx_popup_menu.
	(xw_popup_dialog): New function, with X-specific bits of popup
	dialogs.

	* xdisp.c (deep_copy_glyph_row, display_tty_menu_item):
	New functions.

	* window.c (Fset_window_configuration): Use run-time tests of the
	frame type instead of compile-time conditionals, when menu-bar
	lines are considered.

	* w32term.h (w32con_hide_cursor, w32con_show_cursor)
	(w32_popup_dialog): New prototypes.

	* w32menu.c (Fx_popup_dialog): Function deleted.
	(w32_popup_dialog): New function, with w32 specific bits of popup
	dialogs.  Block input here.

	* w32inevt.c (w32_console_read_socket): Minor change to add
	debugging TTY events.

	* w32fns.c (show_hourglass): If returning early because the frame
	is not a GUI frame, unblock input.

	* w32console.c (w32con_hide_cursor, w32con_show_cursor, cursorX)
	(cursorY): New functions.

	* termhooks.h (cursorX, cursorY): Prototypes of functions on
	WINDOWSNT, macros that call curX and curY elsewhere.

	* termchar.h (struct tty_display_info) <showing_menu>: New flag.

	* term.c (tty_hide_cursor, tty_show_cursor) [WINDOWSNT]: Call w32
	specific function to hide and show cursor on a text-mode terminal.
	(tty_menu_struct, struct tty_menu_state): New structures.
	(tty_menu_create, tty_menu_make_room, tty_menu_search_pane)
	(tty_menu_calc_size, mouse_get_xy, tty_menu_display)
	(have_menus_p, tty_menu_add_pane, tty_menu_add_selection)
	(tty_menu_locate, save_and_enable_current_matrix)
	(restore_desired_matrix, screen_update, read_menu_input)
	(tty_menu_activate, tty_menu_destroy, tty_menu_help_callback)
	(tty_pop_down_menu, tty_menu_last_menubar_item)
	(tty_menu_new_item_coords, tty_menu_show): New functions.
	(syms_of_term): New DEFSYMs for tty-menu-* symbols.

	* nsterm.h (ns_popup_dialog): Adjust prototype.

	* nsmenu.m (ns_menu_show): Block and unblock input here, instead
	of in x-popup-menu.
	(ns_popup_dialog): Adapt order of arguments to the other
	*_menu_show implementations.
	(Fx_popup_dialog): Function deleted.

	* msdos.c (x_set_menu_bar_lines): Delete unused function.

	* menu.h (tty_menu_show, menu_item_width): Provide prototypes.

	* menu.c (have_boxes): New function.
	(single_keymap_panes): Use it instead of a compile-time
	conditional.
	(single_menu_item): Use run-time tests of the frame type instead
	of compile-time conditionals.
	(encode_menu_string): New function.
	(list_of_items, list_of_panes): Use it instead of ENCODE_STRING
	the macro, since different types of frame need different encoding
	of menu items.
	(digest_single_submenu): Use run-time tests of frame type instead
	of, or in addition to, compile-time conditionals.
	(menu_item_width, Fmenu_bar_menu_at_x_y): New functions.
	(Fx_popup_menu): Detect when the function is called from keyboard
	on a TTY.  Don't barf when invoked on a text-mode frame.
	Check frame type at run time, instead of compile-time conditionals for
	invoking terminal-specific menu-show functions.
	Call tty_menu_show on text-mode frames.
	(Fx_popup_dialog): Move here from xmenu.c.  Test frame types at
	run time to determine which alternative to invoke; support dialogs
	on TTYs.

	* keyboard.h <Qmouse_movement>: Declare.

	* keyboard.c <Qmouse_movement>: Now extern.
	<Qecho_keystrokes>: New static variable.
	(read_key_sequence): Accept an additional argument, a flag to
	prevent redisplay during reading of the key sequence.  All callers
	changed.
	(read_menu_command): New function.
	(read_char): When COMMANDFLAG is -2, do not redisplay and do not
	autosave.
	(toolkit_menubar_in_use): New function.
	(make_lispy_event): Use it instead of a compile-time test.

	* fns.c (Fyes_or_no_p) [HAVE_MENUS]: Don't condition on
	window-system being available.

	* editfns.c (Fmessage_box) [HAVE_MENUS]: Don't condition the call
	to x-popup-dialog on the frame type, they all now support popup
	dialogs.

	* dispnew.c (save_current_matrix): Save the margin areas.
	(restore_current_matrix): Restore margin areas.
	(update_frame_with_menu): New function.

	* dispextern.h (display_tty_menu_item, update_frame_with_menu):
	Add prototypes.

	* alloc.c (make_save_ptr): Now compiled unconditionally.

2013-10-08  Dmitry Antipov  <dmantipov@yandex.ru>

	* dispnew.c (set_window_update_flags): Add buffer arg.  Adjust comment.
	(redraw_frame, update_frame): Adjust users.
	* dispextern.h (set_window_update_flags): Adjust prototype.
	* xdisp.c (redisplay_internal): When updating all frames with zero
	windows_or_buffers_changed, assume that only the windows that shows
	current buffer should be really updated.

2013-10-08  Dmitry Antipov  <dmantipov@yandex.ru>

	Do not allocate huge temporary memory areas and objects while encoding
	for file I/O, thus reducing an enormous memory usage for large buffers.
	See http://lists.gnu.org/archive/html/emacs-devel/2013-10/msg00180.html.
	* coding.h (struct coding_system): New member raw_destination.
	* coding.c (setup_coding_system): Initialize it to zero.
	(encode_coding_object): If raw_destination is set, do not create
	dst_object.  Add comment.
	* fileio.c (toplevel): New constant E_WRITE_MAX.
	(e_write): Do not encode more than E_WRITE_MAX characters per one loop
	iteration.  Use raw_destination if E_WRITE_MAX characters is encoded.

2013-10-08  Jan Djärv  <jan.h.d@swipnet.se>

	* nsterm.m (windowDidExitFullScreen:)
	(toggleFullScreen:): Change NS_IMPL_COCOA to HAVE_NATIVE_FS.

2013-10-08  Paul Eggert  <eggert@cs.ucla.edu>

	Fix race where emacs aborts when sent SIGTERM (Bug#15534).
	* keyboard.c (unblock_input_to): Don't process pending signals
	if a fatal error is in progress.

	* lisp.h (bits_word, BITS_WORD_MAX): New type and macro.
	All uses of 'size_t' and 'SIZE_MAX' changed to use them, when
	they're talking about words in Lisp bool vectors.
	(BITS_PER_BITS_WORD): Rename from BITS_PER_SIZE_T.  All uses changed.
	* data.c (popcount_bits_word): Rename from popcount_size_t.
	(bits_word_to_host_endian): Rename from size_t_to_host_endian.
	All uses changed.

2013-10-07  Paul Eggert  <eggert@cs.ucla.edu>

	Improve support for popcount and counting trailing zeros (Bug#15550).
	* data.c: Include <count-one-bits.h>, <count-trailing-zeros.h>.
	(USE_MSC_POPCOUNT, POPCOUNT_STATIC_INLINE)
	(NEED_GENERIC_POPCOUNT, popcount_size_t_generic)
	(popcount_size_t_msc, popcount_size_t_gcc):
	Remove; now done by Gnulib.
	(popcount_size_t): Now a macro that defers to Gnulib.
	(count_trailing_zero_bits): Return int, for consistency with
	Gnulib and because Emacs prefers signed to unsigned int.
	Don't assume that size_t is either unsigned int or unsigned long
	or unsigned long long.
	(size_t_to_host_endian): Do not assume that size_t is either
	exactly 32 or exactly 64 bits wide.
	* lisp.h (BITS_PER_SIZE_T): Define consistently with BITS_PER_LONG
	etc., so that it's now an enum constant, not a macro.
	No need to assume that it's either 32 or 64.

2013-10-07  Jan Djärv  <jan.h.d@swipnet.se>

	* nsterm.m (windowDidEnterFullScreen:): setPresentationOptions only
	on >= 10.7.

2013-10-07  Dmitry Antipov  <dmantipov@yandex.ru>

	* insdel.c (insert_from_gap): Prefer ptrdiff_t to int where needed.
	* xdisp.c (handle_fontified_prop): Likewise.  Use bool for boolean.

2013-10-07  Paul Eggert  <eggert@cs.ucla.edu>

	emacs_read and emacs_write now use void *, not char *.
	* alloc.c (valid_pointer_p) [!WINDOWSNT]: Remove now-unnecessary cast.
	* sysdep.c (emacs_read, emacs_write, emacs_write_sig):
	Buffer arg is now void *, not char *.  This matches plain
	'read' and 'write' better, and avoids a constraint violation
	on Solaris 9 with Oracle Studio.

2013-10-07  Dmitry Antipov  <dmantipov@yandex.ru>

	* alloc.c (Fmake_string): For ASCII char initializer, prefer
	memset to explicit loop.  Otherwise copy largest possible chunk
	from initialized to uninitialized part, thus allowing the longer
	memcpy runs and reducing the number of loop iterations.

2013-10-06  Jan Djärv  <jan.h.d@swipnet.se>

	* nsterm.m (ns_update_begin): If native fullscreen and no toolbar,
	hide toolbar (Bug#15388).
	(windowDidEnterFullScreen:): If presentation options are zero,
	set them here (Bug#15388).
	(ns_update_auto_hide_menu_bar): Remove runtime check.
	Don't auto hide dock unless menubar is also auto hidden.

2013-10-05  Xue Fuqiao  <xfq.free@gmail.com>

	* editfns.c (message): Mention batch mode in doc string.

2013-10-05  Jan Djärv  <jan.h.d@swipnet.se>

	* nsterm.m (check_native_fs): Remove erroneous comment.

2013-10-04  Dmitry Antipov  <dmantipov@yandex.ru>

	* xdisp.c (redisplay_internal): Simplify because scan_for_column now
	uses find_newline instead of scan_newline and so doesn't move point.

2013-10-04  Paul Eggert  <eggert@cs.ucla.edu>

	Use hardware support for byteswapping on glibc x86 etc.
	On Fedora 19 x86-64, the new bswap_64 needs 1 instruction,
	whereas the old swap64 needed 30.
	* fringe.c (init_fringe_bitmap) [WORDS_BIGENDIAN]:
	* sound.c (le2hl, le2hs, be2hl) [!WINDOWSNT]:
	Use byteswap.h's macros to swap bytes.
	* lisp.h (swap16, swap32, swap64): Remove.
	All uses replaced by bswap_16, bswap_32, bswap_64.

	* bytecode.c (exec_byte_code): Use some more volatile variables
	to work around local variables getting clobbered by longjmp.
	Port to pre-C99, which doesn't allow decls after stmts.

2013-10-03  Paul Eggert  <eggert@cs.ucla.edu>

	* lisp.h (eassert): Assume that COND is true when optimizing.
	In other words, take on the behavior of eassert_and_assume.
	This makes Emacs 0.2% smaller on my platform (Fedora 19, x86-64).
	(eassert_and_assume): Remove.  All uses replaced by eassert.

	* xdisp.c (Qglyphless_char): Now static.

	Adjust to merge from gnulib.
	* conf_post.h (__has_builtin, assume): Remove; gnulib now does these.
	* lisp.h: Include <verify.h>, for 'assume'.

	* eval.c (clobbered_eassert): New macro.
	(internal_catch, internal_condition_case)
	(internal_condition_case_1, internal_condition_case_2)
	(internal_condition_case_n): Use it instead of eassert
	when the argument contains locals clobbered by longjmp.
	Don't use clobbered locals outside of clobbered_eassert.
	(internal_lisp_condition_case): Use a volatile variable
	to work around a local variable's getting clobbered.

2013-10-03  Stefan Monnier  <monnier@iro.umontreal.ca>

	* lisp.h (struct handler): Merge struct handler and struct catchtag.
	(PUSH_HANDLER): New macro.
	(catchlist): Remove.
	(handlerlist): Always declare.

	* eval.c (catchlist): Remove (merge with handlerlist).
	(handlerlist, lisp_eval_depth): Not static any more.
	(internal_catch, internal_condition_case, internal_condition_case_1)
	(internal_condition_case_2, internal_condition_case_n):
	Use PUSH_HANDLER.
	(unwind_to_catch, Fthrow, Fsignal): Adjust to merged
	handlerlist/catchlist.
	(internal_lisp_condition_case): Use PUSH_HANDLER.  Adjust to new
	handlerlist which can only handle a single condition-case handler at
	a time.
	(find_handler_clause): Simplify since we only a single branch here
	any more.

	* bytecode.c (BYTE_CODES): Add Bpushcatch, Bpushconditioncase
	and Bpophandler.
	(bcall0): New function.
	(exec_byte_code): Add corresponding cases.  Improve error message when
	encountering an invalid byte-code.  Let Bunwind_protect accept
	a function (rather than a list of expressions) as argument.

	* alloc.c (Fgarbage_collect): Merge scans of handlerlist and catchlist,
	and make them unconditional now that they're heap-allocated.

2013-10-03  Stefan Monnier  <monnier@iro.umontreal.ca>

	* charset.c (Fdecode_char, Fencode_char): Remove description of
	`restriction' arg. now that it's hidden by advertised-calling-convention.

2013-10-02  Jan Djärv  <jan.h.d@swipnet.se>

	* macfont.m (mac_ctfont_create_preferred_family_for_attributes):
	Remove unused variable (from mac-port).
	(macfont_draw): Use s->ybase for correct y position.

2013-10-02  Dmitry Antipov  <dmantipov@yandex.ru>

	* frame.h (struct frame): Drop has_minibuffer member because...
	(FRAME_HAS_MINIBUF_P): ...this macro can be implemented without it.
	* frame.c (make_frame, make_minibuffer_frame): Adjust users.

2013-10-02  Dmitry Antipov  <dmantipov@yandex.ru>

	* window.h (struct window): Prefer enum text_cursor_kinds to int
	for phys_cursor_type member.  Move the latter, phys_cursor_width,
	phys_cursor_ascent and phys_cursor_height under HAVE_WINDOW_SYSTEM.
	* window.c (replace_window, make_window): Adjust users.

2013-10-02  Dmitry Antipov  <dmantipov@yandex.ru>

	* fringe.c (toplevel): Do not use HAVE_WINDOW_SYSTEM because
	this module is never compiled otherwise.

2013-10-01  Alp Aker  <alp.tekin.aker@gmail.com>

	* macfont.m (macfont_draw): Use CGRectMake rather than NSMakeRect
	(Bug#15500).

2013-09-29  Eli Zaretskii  <eliz@gnu.org>

	* xdisp.c (get_next_display_element): Don't call face_for_font in
	a build configured --without-x.  (Bug#15484)

2013-09-29  Jan Djärv  <jan.h.d@swipnet.se>

	* window.c (calc_absolute_offset): #elif should be #elif defined.

	* frame.c (delete_frame): Block/unblock input to overcome race
	condition (Bug#15475).

2013-09-29  Andreas Politz  <politza@hochschule-trier.de>

	* frame.c (delete_frame): Record selected frame only after
	calling Qdelete_frame_functions (Bug#15477).

2013-09-28  Jan Djärv  <jan.h.d@swipnet.se>

	* nsterm.m (ns_selection_color): Remove.
	(ns_get_color): Check for ns_selection_(fg|bg)_color using
	NSColor selectedText(Background)Color.  Only for COCOA.
	(ns_term_init): Remove assignment of ns_selection_color, logic
	moved to ns_get_color.

	* nsterm.h (NS_SELECTION_BG_COLOR_DEFAULT): Rename from
	NS_SELECTION_COLOR_DEFAULT.
	(NS_SELECTION_FG_COLOR_DEFAULT): New.

2013-09-28  Eli Zaretskii  <eliz@gnu.org>

	* xdisp.c (Fdump_tool_bar_row): Ifdef away the body if 'struct
	frame' does not have the tool_bar_window member.

2013-09-26  Barry O'Reilly  <gundaetiapo@gmail.com>

	Signal error when reading an empty byte-code object (Bug#15405)
	* lread.c (read1): Signal error.
	* alloc.c (make_byte_code): eassert header size.
	(sweep_vectors): Change an int to size_t.

2013-09-24  Paul Eggert  <eggert@cs.ucla.edu>

	* dispnew.c (clear_glyph_row, copy_row_except_pointers): Use enums
	instead of ints, as it's the usual style for offsetof constants.  See:
	http://lists.gnu.org/archive/html/emacs-devel/2013-09/msg00478.html

	* data.c (POPCOUNT_STATIC_INLINE): New macro, as a hack for popcount.
	This is ugly, but it should fix the performance problem for older
	GCC versions in the short run.  I'll look into integrating the
	Gnulib module for popcount, as a better fix.
	See the thread starting in:
	http://lists.gnu.org/archive/html/emacs-devel/2013-09/msg00474.html
	(popcount_size_t_generic) [NEED_GENERIC_POPCOUNT]:
	(popcount_size_t_msc) [USE_MSC_POPCOUNT]:
	(popcount_size_t_gcc) [USE_GCC_POPCOUNT]:
	(popcount_size_t): Use it.

2013-09-24  Daniel Colascione  <dancol@dancol.org>

	* process.c (Fnetwork_interface_info): Fix build break due to
	vector changes.

2013-09-24  Paul Eggert  <eggert@cs.ucla.edu>

	* dispnew.c (clear_glyph_row, copy_row_except_pointers):
	Prefer signed to unsigned integers where either will do.
	No need for 'const' on locals that do not escape.
	Omit easserts with unnecessary and unportable assumptions about
	alignment.  Avoid unnecessary casts to char *.

2013-09-24  Dmitry Antipov  <dmantipov@yandex.ru>

	Use union for the payload of struct Lisp_Vector.
	This helps to avoid a few glitches dictated by C's aliasing rules.
	* lisp.h (struct Lisp_Vector): Use union for next and
	contents member.  Adjust comment.  Change related users.
	* alloc.c (next_in_free_list, set_next_in_free_list): Remove.
	Related users changed.
	* buffer.c, bytecode.c, ccl.c, character.h, chartab.c, composite.c:
	* composite.h, disptab.h, fns.c, fontset.c, indent.c, keyboard.c:
	* lread.c, msdos.c, process.c, w32menu.c, window.c, xdisp.c:
	* xfaces.c, xfont.c, xmenu.c: Related users changed.

2013-09-24  Dmitry Antipov  <dmantipov@yandex.ru>

	Optimize glyph row clearing and copying routines.
	* dispextern.h (struct glyph_row): Change layout of struct
	glyph_row to help copy_row_except_pointers.  Adjust comment.
	* dispnew.c (null_row): Remove.
	(clear_glyph_row): Use offsetof and memset to find and clear
	just the members that need clearing.  Adjust comment.
	(copy_row_except_pointers): Likewise for copying.

2013-09-24  Paul Eggert  <eggert@cs.ucla.edu>

	Some minor cleanups of recently-added bool vector code.
	* conf_post.h (assume): Always return void.  Use lint version
	only if GCC and MSC versions don't apply.
	* conf_post.h (assume):
	* data.c (USC_MSC_POPCOUNT, count_trailing_zero_bits):
	Depend on _MSC_VER, not __MSC_VER, for consistency with
	the rest of Emacs.
	* data.c (bool_vector_spare_mask, popcount_size_t_generic)
	(popcount_size_t_msc, popcount_size_t_gcc, popcount_size_t)
	(bool_vector_binop_driver, count_trailing_zero_bits)
	(size_t_to_host_endian): Now static, not static inline;
	the latter isn't needed with modern compilers and doesn't
	work with older compilers anyway.

	* alloc.c (valgrind_p): Use bool for boolean.

2013-09-23  Dmitry Antipov  <dmantipov@yandex.ru>

	* xdisp.c (noninteractive_need_newline, message_log_need_newline)
	(overlay_arrow_seen, message_enable_multibyte, line_number_displayed)
	(display_last_displayed_message_p, message_buf_print)
	(message_cleared_p, help_echo_showing_p, hourglass_shown_p):
	Use bool for boolean.
	* dispextern.h (cancel_line, init_desired_glyphs):
	Remove ancient leftover.
	(help_echo_showing_p, hourglass_shown_p):
	* lisp.h (noninteractive_need_newline): Adjust declaration.

2013-09-23  Dmitry Antipov  <dmantipov@yandex.ru>

	* dispnew.c (frame_garbaged, selected_frame, last_nonminibuf_frame):
	Move to...
	* frame.c (frame_garbaged, selected_frame, last_nonminibuf_frame):
	...this file and convert the latter to static.  Adjust comment.
	(make_initial_frame):
	* window.c (init_window_once): Adjust user.
	* frame.h (last_nonminibuf_frame): Remove declaration.
	* lisp.h (selected_frame): Likewise.
	* msdos.c (the_only_display_info): Adjust comment.

2013-09-23  Eli Zaretskii  <eliz@gnu.org>

	* xdisp.c (mouse_face_from_string_pos): Fix off-by-one error in
	computing the end column of mouse-highlight that comes from
	display or overlay strings.  (Bug#15437)
	(note_mouse_highlight): Adapt calculation of last argument to
	mouse_face_from_string_pos to the above change.

	* conf_post.h (__has_builtin): Define to zero, if undefined, on
	all platforms, not just for clang.

2013-09-23  Jan Djärv  <jan.h.d@swipnet.se>

	* filelock.c (lock_file_1): Rearrange to remove compiler warning
	about excess arguments to snprintf.

	* conf_post.h(assume): Use __builtin_unreachable for clang.

2013-09-23  Juanma Barranquero  <lekktu@gmail.com>

	* w32console.c (initialize_w32_display): Remove unused variable hlinfo.
	* w32term.c (w32_scroll_bar_handle_click): Remove unused variable f.

2013-09-23  Daniel Colascione  <dancol@dancol.org>

	* alloc.c (USE_VALGRIND): New macro; on by default
	when ENABLE_CHECKING.
	(mark_maybe_object, mark_maybe_pointer)
	[USE_VALGRIND]: Mark conservatively-scanned regions valid for
	valgrind purposes.
	(valgrind_p) [USE_VALGRIND]: New variable.
	(init_alloc) [USE_VALGRIND]: Initialize valgrind_p.

2013-09-22  Jan Djärv  <jan.h.d@swipnet.se>

	* process.c (wait_reading_process_output): Change int pnamelen to
	socklen_t.

	* nsterm.m (setMarkedText:selectedRange:, deleteWorkingText):
	* nsmenu.m (addDisplayItemWithImage:idx:tag:helpText:enabled:):
	* nsfont.m (ns_get_covering_families, ns_findfonts): Cast NSLog
	argument to unsigned long to avoid warning.
	(nsfont_draw): Use 0.25 instead of  Fix2X (kATSItalicQDSkew).

	* conf_post.h (assume): Fix compiler error: x shall be cond.

2013-09-22  Daniel Colascione  <dancol@dancol.org>

	* xfns.c (x_get_monitor_attributes): Suppress unused variable
	warning when compiling without a window system.

2013-09-22  Daniel Colascione  <dancol@dancol.org>

	* data.c (Qbool_vector_p): New symbol.
	(bool_vector_spare_mask, popcount_size_t_generic)
	(popcount_size_t_msc, popcount_size_t_gcc)
	(popcount_size_t)
	(bool_vector_binop_driver)
	(count_trailing_zero_bits, size_t_to_host_endian)
	(Fbool_vector_exclusive_or)
	(Fbool_vector_union)
	(Fbool_vector_intersection, Fbool_vector_set_difference)
	(Fbool_vector_subsetp, Fbool_vector_not)
	(Fbool_vector_count_matches)
	(Fbool_vector_count_matches_at): New functions.
	(syms_of_data): Intern new symbol, functions.
	* alloc.c (bool_vector_payload_bytes): New function.
	(Fmake_bool_vector): Instead of calling Fmake_vector,
	which performs redundant initialization and argument checking,
	just call allocate_vector ourselves.  Make sure we clear any
	terminating padding to zero.
	(vector_nbytes, sweep_vectors): Use bool_vector_payload_bytes
	instead of open-coding the size calculation.
	(vroundup_ct): New macro.
	(vroundup): Assume argument >= 0; invoke vroundup_ct.
	* casetab.c (shuffle, set_identity): Change lint_assume to assume.
	* composite.c (composition_gstring_put_cache):
	Change lint_assume to assume.
	* conf_post.h (assume): New macro.
	(lint_assume): Remove.
	* dispnew.c (update_frame_1): Change lint_assume to assume.
	* ftfont.c (ftfont_shape_by_flt): Change lint_assume
	to assume.
	* image.c (gif_load): Change lint_assume to assume.
	* lisp.h (eassert_and_assume): New macro.
	(Qbool_vector_p): Declare.
	(CHECK_BOOL_VECTOR, ROUNDUP, BITS_PER_SIZE_T): New macros.
	(swap16, swap32, swap64): New inline functions.
	* macfont.m (macfont_shape): Change lint_assume to assume.
	* ralloc.c: Rename ROUNDUP to PAGE_ROUNDUP throughout.
	* xsettings.c (parse_settings): Use new swap16 and
	swap32 from lisp.h instead of file-specific macros.

2013-09-22  Eli Zaretskii  <eliz@gnu.org>

	* xdisp.c (try_window_id): Don't abort if cursor row could not be
	found (which can legitimately happen when the glyph row at the
	window start is disabled in the current_matrix.  (Bug#15365)

2013-09-22  Paul Eggert  <eggert@cs.ucla.edu>

	Fix syntax.h bug introduced by recent INLINE change.
	syntax.h defined an extern inline function SYNTAX_ENTRY that was
	conditionally compiled one way in some modules, and a different
	way in others.  This doesn't work with extern inline functions,
	which must have the same definition in all modules, because the
	defining code might be shared across modules, depending on the
	implementation.  Symptoms reported by Martin Rudalics in:
	http://lists.gnu.org/archive/html/emacs-devel/2013-09/msg00414.html
	* regex.c, syntax.c (SYNTAX_ENTRY_VIA_PROPERTY): Remove.
	(SYNTAX, SYNTAX_ENTRY, SYNTAX_WITH_FLAGS): New macros,
	overriding the corresponding functions in syntax.h.
	* syntax.h (syntax_property_entry, syntax_property_with_flags)
	(syntax_property): New inline functions.
	(SYNTAX_ENTRY, SYNTAX_WITH_FLAGS, SYNTAX):
	Rewrite in terms of these new functions.

2013-09-21  Eli Zaretskii  <eliz@gnu.org>

	* dired.c (directory_files_internal): Use multibyte_chars_in_text,
	not chars_in_text, whose result depends on the multibyteness of
	the current buffer.  (Bug#15426)

2013-09-20  Paul Eggert  <eggert@cs.ucla.edu>

	Port recent change to hosts where pointers aren't 'long'.
	* xterm.c (x_send_scroll_bar_event, x_scroll_bar_to_input_event):
	Don't assume that pointers are the same width as 'long'.
	Add a compile-time check that a pointer fits into two X slots.

	A simpler, centralized INLINE.
	* conf_post.h (INLINE): Define only if not already defined.
	This allows us to use a single INLINE, defined by one file
	per executable.
	* emacs.c (INLINE): Define it.
	Also, include category.h, charset.h, composite.h, dispextern.h,
	syntax.h, systime.h, so that their INLINE definitions are expanded
	properly for Emacs.
	* blockinput.h, keyboard.c (BLOCKINPUT_INLINE):
	* buffer.h, buffer.c (BUFFER_INLINE):
	* category.h, category.c (CATEGORY_INLINE):
	* character.h, character.c (CHARACTER_INLINE):
	* charset.h, charset.c (CHARSET_INLINE):
	* composite.h, composite.c (COMPOSITE_INLINE):
	* dispextern.h, dispnew.c (DISPEXTERN_INLINE):
	* frame.h, frame.c (FRAME_INLINE):
	* intervals.h, intervals.c (INTERVALS_INLINE):
	* keyboard.h, keyboard.c (KEYBOARD_INLINE):
	* lisp.h, alloc.c (LISP_INLINE):
	* process.h, process.c (PROCESS_INLINE):
	* syntax.h, syntax.c (SYNTAX_INLINE):
	* systime.h, sysdep.c (SYSTIME_INLINE):
	* termhooks.h, terminal.c (TERMHOOKS_INLINE):
	* window.h, window.c (WINDOW_INLINE):
	Remove.  All uses replaced with INLINE.

2013-09-20  Dmitry Antipov  <dmantipov@yandex.ru>

	* xterm.c (handle_one_xevent): Revert part of 2013-09-17 change
	to avoid Bug#15398.

2013-09-19  Eli Zaretskii  <eliz@gnu.org>

	* w32reg.c (w32_get_string_resource): Make the first 2 arguments
	'const char *' to avoid compiler warnings due to similar change in
	the prototype of x_get_string_resource.

2013-09-19  Dmitry Antipov  <dmantipov@yandex.ru>

	* xterm.h (struct x_display_info): New members last_mouse_glyph_frame,
	last_mouse_scroll_bar, last_mouse_glyph and last_mouse_movement_time,
	going to replace static variables below.  Adjust comments.
	* xterm.c (last_mouse_glyph, last_mouse_glyph_frame)
	(last_mouse_scroll_bar, last_mouse_movement_time): Remove.
	(note_mouse_movement, XTmouse_position, x_scroll_bar_note_movement)
	(x_scroll_bar_report_motion, handle_one_xevent, syms_of_xterm):
	Related users changed.
	* w32term.h (struct w32_display_info): New members last_mouse_glyph_frame,
	last_mouse_scroll_bar, last_mouse_scroll_bar_pos, last_mouse_glyph and
	last_mouse_movement_time, going to replace static variables below.
	Adjust comments.
	* w32term.c (last_mouse_glyph_frame, last_mouse_scroll_bar)
	(last_mouse_scroll_bar_pos, last_mouse_glyph, last_mouse_movement_time):
	Remove.
	(note_mouse_movement, w32_mouse_position, w32_scroll_bar_handle_click)
	(x_scroll_bar_report_motion, syms_of_w32term): Related users changed.
	* nsterm.h (struct ns_display_info): New members last_mouse_glyph,
	last_mouse_movement_time and last_mouse_scroll_bar, going to replace
	static variables below.
	* nsterm.m (last_mouse_glyph, last_mouse_movement_time)
	(last_mouse_scroll_bar): Remove.
	(note_mouse_movement, ns_mouse_position, mouseMoved, mouseEntered)
	(mouseExited): Related users changed.

2013-09-19  Dmitry Antipov  <dmantipov@yandex.ru>

	Do not use external array to process X scroll bar messages.
	* xterm.c (scroll_bar_windows, scroll_bar_windows_size): Remove.
	(x_send_scroll_bar_event): Pack window pointer into two slots
	of XClientMessageEvent if we're 64-bit.  Adjust comment.
	(x_scroll_bar_to_input_event): Unpack accordingly.

2013-09-18  Dmitry Antipov  <dmantipov@yandex.ru>

	Ifdef away recent changes which aren't relevant to NS port.
	* dispextern.h (x_mouse_grabbed, x_redo_mouse_highlight)
	[!HAVE_NS]: Declare as such.
	* frame.c (x_mouse_grabbed, x_redo_mouse_highlight)
	[!HAVE_NS]: Define as such.

2013-09-18  Dmitry Antipov  <dmantipov@yandex.ru>

	* frame.c (x_redo_mouse_highlight): New function
	to factor out common code used in W32 and X ports.
	* dispextern.h (x_redo_mouse_highlight): Add prototype.
	* xterm.h (struct x_display_info):
	* w32term.h (struct w32_display_info):
	* nsterm.h (struct ns_display_info): New members
	last_mouse_motion_frame, last_mouse_motion_x and
	last_mouse_motion_y, going to replace static variables below.
	* xterm.c (last_mouse_motion_event, last_mouse_motion_frame)
	(redo_mouse_highlight): Remove.
	(note_mouse_movement, syms_of_xterm): Adjust user.
	(handle_one_xevent): Likewise.  Use x_redo_mouse_highlight.
	* w32term.c (last_mouse_motion_event, last_mouse_motion_frame)
	(redo_mouse_highlight): Remove.
	(note_mouse_movement, syms_of_w32term): Adjust user.
	(w32_read_socket): Likewise.  Use x_redo_mouse_highlight.
	* nsterm.m (last_mouse_motion_position, last_mouse_motion_frame):
	Remove.
	(note_mouse_movement, mouseMoved, syms_of_nsterm):
	* nsfns.m (compute_tip_xy): Adjust user.

2013-09-18  Dmitry Antipov  <dmantipov@yandex.ru>

	* frame.c (x_mouse_grabbed): New function.
	* dispextern.h (x_mouse_grabbed): Add prototype.
	(last_mouse_frame): Remove declaration.
	* xterm.h (struct x_display_info):
	* w32term.h (struct w32_display_info):
	* nsterm.h (struct ns_display_info): New member
	last_mouse_frame, going to replace...
	* xdisp.c (last_mouse_frame): ...global variable.
	(note_tool_bar_highlight):
	* w32term.c (w32_mouse_position, w32_read_socket):
	* xterm.c (XTmouse_position, handle_one_xevent):
	Use x_mouse_grabbed.
	* nsterm.m (ns_mouse_position, mouseDown): Adjust user.

2013-09-17  Dmitry Antipov  <dmantipov@yandex.ru>

	* w32term.c (w32_read_socket): Avoid temporary
	variables in a call to x_real_positions.
	* xterm.c (handle_one_xevent): Likewise.

2013-09-17  Dmitry Antipov  <dmantipov@yandex.ru>

	* frame.h (x_set_bitmap_icon) [!HAVE_NS]: New function.
	(x_icon_type): Remove prototype.
	(x_bitmap_icon) [!HAVE_NS]: Declare as such.
	* frame.c (x_icon_type): Remove.
	* w32term.c (x_make_frame_visible, x_iconify_frame):
	* xterm.c (x_make_frame_visible, x_iconify_frame):
	Use x_set_bitmap_icon to factor out common code.

2013-09-17  Dmitry Antipov  <dmantipov@yandex.ru>

	* dispextern.h (check_x_display_info, x_get_string_resource):
	Declare here just once and unify the latter.
	* frame.c (check_x_display_info, x_get_string_resource):
	* nsterm.h (check_x_display_info):
	* xrdb.c (x_get_string_resource):
	* xterm.h (check_x_display_info): Remove prototypes.
	* nsfns.m (x_get_string_resource): Likewise.  Adjust definition.
	* w32reg.c (x_get_string_resource): Likewise.
	(w32_get_rdb_resource): Adjust user.

2013-09-17  Dmitry Antipov  <dmantipov@yandex.ru>

	* xterm.h (struct x_display_info): New member
	x_pending_autoraise_frame, going to replace...
	* xterm.c (pending_autoraise_frame): ...static variable.
	(x_new_focus_frame, XTread_socket): Adjust users.
	* w32term.h (struct w32_display_info): New member
	w32_pending_autoraise_frame, going to replace...
	* w32term.c (pending_autoraise_frame): ...global variable.
	(x_new_focus_frame, w32_read_socket): Adjust users.

2013-09-17  Glenn Morris  <rgm@gnu.org>

	* xdisp.c (message_dolog): If we create *Messages*,
	switch it to messages-buffer-mode.

2013-09-17  Paul Eggert  <eggert@cs.ucla.edu>

	Don't overuse 'const' in types of locals.
	* bidi.c (bidi_count_bytes):
	* gtkutil.c, gtkutil.h (xg_event_is_for_menubar)
	(xg_event_is_for_scrollbar):
	* xselect.c (x_handle_property_notify)
	(x_handle_selection_notify, x_handle_dnd_message):
	* xsettings.c, xsettings.h (xft_settings_event):
	* xterm.c (x_handle_net_wm_state, handle_one_event)
	(x_menubar_window_to_frame, x_detect_focus_change)
	(construct_mouse_click, note_mouse_movement)
	(x_scroll_bar_to_input_event, x_scroll_bar_expose)
	(x_scroll_bar_handle_click, x_scroll_bar_note_movement)
	(handle_one_xevent, x_handle_net_wm_state):
	* xterm.h (x_handle_property_notify, x_handle_selection_notify)
	(x_handle_dnd_message):
	Avoid unnecessary 'const', typically the second 'const' in
	'const foo * const arg', a 'const' that does not affect the API
	and doesn't significantly help the human reader.

2013-09-17  Dmitry Antipov  <dmantipov@yandex.ru>

	* image.c (fn_g_type_init) [WINDOWSNT]: Define and load
	only if Glib < 2.36.0.
	(fn_g_type_init) [!WINDOWSNT]: Define only if Glib < 2.36.0.
	* xsettings.c (init_gconf, init_gsettings): Do not check
	for g_type_init.
	* xterm.c (handle_one_xevent): Do not call to x_clear_area
	if GTK >= 2.7.0.
	(toplevel) [USE_MOTIF]: Include xlwmenu.h to pacify GCC.

2013-09-16  Jan Djärv  <jan.h.d@swipnet.se>

	* xsettings.c (init_gconf, init_gsettings): Check for Glib 2.36.0
	before calling g_type_init.

	* font.c (syms_of_font): Move call to syms_of_(ns|mac)font ...

	* nsterm.m (syms_of_nsterm): ... to here.

2013-09-16  Dmitry Antipov  <dmantipov@yandex.ru>

	* xterm.c (toolkit_scroll_bar_interaction): Use bool for boolean.
	(ignore_next_mouse_click_timeout): Use Time as X does.
	(handle_one_xevent): Avoid cast and use unsigned comparison.

2013-09-16  Dmitry Antipov  <dmantipov@yandex.ru>

	Do not copy X event in handle_one_xevent except KeyPress case.
	Wnen XEvent is processed, it is unlikely to be changed except
	KeyPress case, so we can avoid copying and use const pointer to
	const data to make sure that an event is not changed elsewhere.
	* xterm.c (handle_one_xevent): Change 2nd arg to 'const XEvent *
	const' and do not create local copy except for the KeyPress event.
	Use casts to avoid a few glitches.  Adjust formatting.  Add comments.
	(SET_SAVED_BUTTON_EVENT): Remove and move the code to the only user.
	(x_handle_net_wm_state, x_menubar_window_to_frame)
	(x_detect_focus_change, construct_mouse_click, note_mouse_movement)
	(x_scroll_bar_to_input_event, x_scroll_bar_expose)
	(x_scroll_bar_handle_click, x_scroll_bar_note_movement):
	* gtkutil.c (xg_event_is_for_menubar, xg_event_is_for_scrollbar):
	* xselect.c (x_handle_property_notify, x_handle_selection_notify)
	(x_handle_dnd_message):
	* xsettings.c (xft_settings_event):
	Use 'const XEvent * const' where appropriate.
	* xterm.h, gtkutil.h, xsettings.h: Adjust related prototypes.

2013-09-16  Dmitry Antipov  <dmantipov@yandex.ru>

	Fix X event waiting to handle multiple frames.
	* frame.h (struct frame) [HAVE_X_WINDOWS]: New member wait_event_type.
	* xterm.c (pending_event_wait): Remove.  Adjust users.
	(x_detect_focus_change): Pass frame arg.
	(handle_one_xevent): Find related frame early and clear per-frame
	wait_event_type only if this is an event for the relevant frame.
	(x_wait_for_event): Use per-frame wait_event_type.

2013-09-15  Jan Djärv  <jan.h.d@swipnet.se>

	* nsfns.m (Fx_create_frame): Fix font driver registration for
	GNUstep.

	* font.c (syms_of_font): Check MAC_OS_X_VERSION_MAX_ALLOWED >= 1050
	for syms_of_macfont.

	* nsterm.m: Include macfont.h.
	(ns_tmp_flags, ns_tmp_font): Remove.
	(ns_compute_glyph_string_overhangs): Check for driver Qns.
	(ns_draw_glyph_string): Use local variables instead of ns_tmp_flags,
	ns_tmp_font.  Call ns_draw_text_decoration here instead of nsfont.m.
	(changeFont:): Fix code style.  Check for font driver type when
	getiing font.

	* nsterm.h (FONT_DESCENT, FONT_ASCENT): Define to (f)->ascent and
	(f)->descent.

	* nsfont.m (ns_tmp_flags, ns_tmp_font): Remove.
	(nsfont_open): Set font driver type.
	Set font->ascent and font->descent.  Figure out font instead of
	ns_tmp_font, and flags instead of ns_tmp_flags.
	Fix indentation.  Remove call to ns_draw_text_decoration,
	moved to nsterm.

	* nsfns.m: Include macfont.h.
	(Fx_create_frame): Register macfont driver, make a better default font.
	(Fns_popup_font_panel): Get font from macfont driver, if used.

	* macfont.m, macfont.h, macuvs.h: New files.

	* font.h: Declare syms_of_macfont.

	* font.c (syms_of_font): Call syms_of_macfont.

	* Makefile.in (NS_OBJ, SOME_MACHINE_OBJECTS): Add macfont.o.

2013-09-15  Dmitry Antipov  <dmantipov@yandex.ru>

	Drop VERTICAL_SCROLL_BAR_WIDTH_TRIM.  For X, it is zero since 1999,
	and it is always zero for others, so I assume that this is an ancient
	leftover which nobody will want to change any more.
	* xterm.h, w32term.h, nsterm.h (VERTICAL_SCROLL_BAR_WIDTH_TRIM): Remove.
	(VERTICAL_SCROLL_BAR_INSIDE_WIDTH):
	* frame.c (x_set_scroll_bar_width):
	* w32fns.c (w32_createscrollbar):
	* w32term.c (w32_set_vertical_scroll_bar):
	* xfns.c (x_set_scroll_bar_default_width):
	* xterm.c (XTflash, x_scroll_bar_create, XTset_vertical_scroll_bar)
	(x_scroll_bar_expose): Related users changed.

2013-09-15  Dmitry Antipov  <dmantipov@yandex.ru>

	* xterm.h (FRAME_X_SCREEN_NUMBER): Add comment.
	(BLACK_PIX_DEFAULT, WHITE_PIX_DEFAULT): Use FRAME_X_SCREEN_NUMBER.
	(SCROLL_BAR_X_WIDGET, SET_SCROLL_BAR_X_WIDGET) [USE_X_TOOLKIT]:
	Define as such.
	* frame.h (FRAME_SMALLEST_CHAR_WIDTH, FRAME_SMALLEST_FONT_HEIGHT):
	Define once here...
	* nsterm.h, w32term.h, xterm.h: ...and not here.
	* w32term.h (SCROLL_BAR_X_WIDGET, SET_SCROLL_BAR_X_WIDGET):
	Remove unused Xisms.
	* xterm.c, xfns.c (toplevel): Remove #ifdef HAVE_X_WINDOWS because
	these modules are never compiled otherwise.

2013-09-14  Eli Zaretskii  <eliz@gnu.org>

	* buffer.c (syms_of_buffer) <left-margin-width, right-margin-width>:
	Doc fix.  (Bug#15375)

2013-09-13  Dmitry Antipov  <dmantipov@yandex.ru>

	Unify Fx_focus_frame between all ports.
	* frame.h (x_focus_frame): New prototype.
	* xfns.c (Fx_focus_frame): Remove.
	(syms_of_xfns): Do not defsubr it.
	(x_focus_frame): X implementation.
	* nsfns.m (Fx_focus_frame): Remove.
	(syms_of_nsfns): Do not defsubr it.
	(x_focus_frame): NS implementation.
	* w32term.c (Fx_focus_frame): Remove.
	(x_focus_on_frame): Rename to...
	(x_focus_frame): W32 implementation.
	* w32term.h (x_focus_on_frame): Remove prototype.
	* w32fns.c (Fx_focus_frame): Remove.
	(syms_of_w32fns): Do not defsubr it.
	* frame.c (Fx_focus_frame): Define here.
	(syms_of_frame): Defsubr here.
	* gtkutil.c (xg_tool_bar_callback): Use x_focus_frame.

2013-09-13  Dmitry Antipov  <dmantipov@yandex.ru>

	Unify FRAME_window_system_DISPLAY_INFO macros between all ports.
	All of them are replaced with FRAME_DISPLAY_INFO, defined in
	each port to reference the port-specific window system data.
	* msdos.h (FRAME_X_DISPLAY_INFO): Remove.
	(FRAME_DISPLAY_INFO): Define.
	* w32term.h (FRAME_W32_DISPLAY_INFO, FRAME_X_DISPLAY_INFO): Remove.
	(FRAME_DISPLAY_INFO): Define.  Adjust users.
	* xterm.h (FRAME_X_DISPLAY_INFO): Remove.
	(FRAME_DISPLAY_INFO): Define.  Adjust users.
	* frame.h (FRAME_RES_X, FRAME_RES_Y): Unify.
	* font.c, frame.c, gtkutil.c, image.c, menu.c, msdos.c, nsfns.m:
	* nsfont.m, nsterm.m, w32fns.c, w32font.c, w32menu.c, w32term.c:
	* w32xfns.c, widget.c, xdisp.c, xfaces.c, xfns.c, xfont.c, xmenu.c:
	* xselect.c, xterm.c: All related users changed.

2013-09-13  Dmitry Antipov  <dmantipov@yandex.ru>

	* xterm.h (x_window_to_frame, x_any_window_to_frame)
	(x_menubar_window_to_frame): Remove prototypes.
	* xfns.c (x_window_to_frame, x_any_window_to_frame)
	(x_menubar_window_to_frame, x_top_window_to_frame):
	Move from here...
	* xterm.c (x_window_to_frame, x_any_window_to_frame)
	(x_menubar_window_to_frame, x_top_window_to_frame):
	...to here and convert all but the last to static.

2013-09-12  Eli Zaretskii  <eliz@gnu.org>

	* lisp.mk (lisp): Add w32-common-fns.elc.

2013-09-12  Xue Fuqiao  <xfq.free@gmail.com>

	* charset.c (char_charset): Document an exception for char-charset.

2013-09-12  Dmitry Antipov  <dmantipov@yandex.ru>

	* xterm.h (x_display_info): New field last_user_time...
	* xterm.c (toplevel): ...to replace static last_user_time.
	(handle_one_xevent, x_ewmh_activate_frame): Adjust users.

2013-09-12  Dmitry Antipov  <dmantipov@yandex.ru>

	* xterm.c (x_set_scroll_bar_thumb) [USE_LUCID && !HAVE_XAW3D]: Clip
	scroll bar values to prevent thumb from disappear and update comment.

2013-09-11  Glenn Morris  <rgm@gnu.org>

	* emacs.c (usage_message): Possessive apostrophe tweak.

2013-09-11  Dmitry Antipov  <dmantipov@yandex.ru>

	* nsterm.m (syms_of_nsterm): Use Qns.
	* w32fns.c (Fx_open_connection): Remove old '#if 0' code.
	* w32term.c (w32_create_terminal, syms_of_w32term): Use Qw32.
	* xfns.c (x_display_info_for_name, Fx_open_connection):
	Remove old '#if 0' code.
	(syms_of_xfns): Use Qx.
	* termhooks.h (fullscreen_hook): Remove the leftover.
	(struct terminal): Fix typo in comment.

2013-09-11  Dmitry Antipov  <dmantipov@yandex.ru>

	Cleaning up a few X scroll bar bits.
	* termhooks.h (enum scroll_bar_part): Add scroll_bar_nowhere member.
	* xterm.h (struct scroll_bar) [USE_TOOLKIT_SCROLL_BARS && USE_LUCID]:
	New member last_seen_part, going to replace...
	* xterm.c [USE_TOOLKIT_SCROLL_BARS]: ...global last_scroll_bar_part.
	(xt_action_hook) [USE_LUCID]: Adjust user.
	(xm_scroll_callback, xg_scroll_callback): Do not bloat with
	Lucid-specific scroll bar support.
	(xaw_jump_callback, xaw_scroll_callback): Prefer enum scroll_par_part
	to int and adjust to use last_seen_part member.
	(x_set_toolkit_scroll_bar_thumb) [USE_LUCID]: Adjust user.
	(x_scroll_bar_create) [USE_TOOLKIT_SCROLL_BARS && USE_LUCID]:
	Initialize last_seen_part.

2013-09-11  Stefan Monnier  <monnier@iro.umontreal.ca>

	* insdel.c (insert_from_buffer_1): Don't mark buffer as modified when
	insert-buffer-substring an empty string.

2013-09-11  Paul Eggert  <eggert@cs.ucla.edu>

	* xdisp.c (Ftool_bar_lines_needed): Declare as 'const' if ifdeffed out,
	avoiding a GCC warning.

2013-09-11  Dmitry Antipov  <dmantipov@yandex.ru>

	Ifdef away frame tool bar code when it is not really used.
	* frame.h (struct frame) [HAVE_WINDOW_SYSTEM && !USE_GTK && !HAVE_NS]:
	Move tool_bar_window, desired_tool_bar_string, current_tool_bar_string
	and minimize_tool_bar_window_p under the above.
	(fset_current_tool_bar_string, fset_desired_tool_bar_string)
	(fset_tool_bar_window): Likewise.
	* dispnew.c (clear_current_matrices, clear_desired_matrices)
	(adjust_frame_glyphs_for_window_redisplay, free_glyphs, update_frame)
	(change_frame_size_1):
	* window.c (window_from_coordinates, Frecenter): Adjust users.
	* window.h (WINDOW_TOOL_BAR_P): Define to zero when frame tool bar
	code is not really used.
	* xdisp.c (build_desired_tool_bar_string, display_tool_bar_line)
	(tool_bar_lines_needed, MAX_FRAME_TOOL_BAR_HEIGHT, tool_bar_item_info)
	(get_tool_bar_item, handle_tool_bar_click, note_tool_bar_highlight)
	[!USE_GTK && !HAVE_NS]: Define as such.
	(Ftool_bar_lines_needed, redisplay_tool_bar, show_mouse_face)
	(note_mouse_highlight, expose_frame):
	* xfns.c (x_set_tool_bar_lines):
	* xterm.c (handle_one_xevent): Adjust users.

2013-09-11  Paul Eggert  <eggert@cs.ucla.edu>

	Fix corruption with multiple emacsclient -t instances (Bug#15222).
	This bug was introduced by my 2013-08-26 patch, which incorrectly
	assumed that the terminfo implementation doesn't use termcap buffers.
	* term.c (init_tty) [TERMINFO]: Remove optimization, as
	these buffers apparently are used after all.
	* termchar.h (TERMCAP_BUFFER_SIZE) [TERMINFO]: Define here too.
	(struct tty_display_info): Define members termcap_term_buffer and
	termcap_strings_buffer even if TERMINFO.

2013-09-11  Dmitry Antipov  <dmantipov@yandex.ru>

	Fix last change.
	* data.c (Feqlsign, Flss, Fgtr, Fleq, Fgeq): Add convenient
	'usage' docstring entry to pacify make-docfile.

2013-09-11  Barry O'Reilly  <gundaetiapo@gmail.com>

	Change comparison functions =, <, >, <=, >= to take many arguments.
	* data.c: Change comparison functions' interface and implementation.
	* lisp.h: Make arithcompare available for efficient two arg
	comparisons.
	* bytecode.c: Use arithcompare.
	* fileio.c: Use new interface.

2013-09-11  Stefan Monnier  <monnier@iro.umontreal.ca>

	* keyboard.c (read_char): Don't break immediate_echo (bug#15332).

2013-09-10  Stefan Monnier  <monnier@iro.umontreal.ca>

	* eval.c (Feval): Document the new use of `lexical'.

2013-09-09  Dmitry Antipov  <dmantipov@yandex.ru>

	Review and drop old frame resize hack.
	* frame.h (struct frame): Remove force_flush_display_p.
	* dispnew.c (update_frame): Adjust user and don't call
	flush_frame here.  The comment has said that there was an issues
	with redisplaying fringes, but I don't see any differences with
	and without this hack.  Hopefully we can continue without it.
	* xdisp.c (clear_garbaged_frames): Adjust user and do not clear
	current frame matrices twice if resized_p is set.

2013-09-09  Dmitry Antipov  <dmantipov@yandex.ru>

	Do not populate pure Xism x_sync to other ports.
	* frame.h (x_sync): Move under HAVE_X_WINDOWS.
	* frame.c (other_visible_frames) [HAVE_X_WINDOWS]: Use as such.
	* nsfns.m, w32xfns.c (x_sync): Remove no-op.
	* w32term.h (x_sync): Remove prototype.

2013-09-09  Dmitry Antipov  <dmantipov@yandex.ru>

	Cleanup frame flushing.
	* dispextern.h (struct redisplay_interface):
	Drop flush_display_optional because flush_display is enough
	for X and flushing via RIF is just a no-op for others.
	* frame.h (flush_frame): New function.
	* dispnew.c (update_frame):
	* minibuf.c (read_minibuf):
	* xdisp.c (echo_area_display, redisplay_preserve_echo_area):
	Use it.
	* keyboard.c (detect_input_pending_run_timers): Do not flush
	all frames but selected one in redisplay_preserve_echo_area.
	* nsterm.m (ns_flush): Remove no-op.
	(ns_redisplay_interface): Adjust user.
	* w32term.h (x_flush): Remove no-op.
	(w32_redisplay_interface): Adjust user.
	* xterm.c (x_flush): Simplify because we do not flush all
	frames at once any more.  Adjust comment.
	(x_redisplay_interface): Adjust user.

2013-09-07  Paul Eggert  <eggert@cs.ucla.edu>

	Port --without-x --enable-gcc-warnings to Fedora 19.
	* gfilenotify.c (globals_of_gfilenotify):
	Call g_type_init only if using an older glib version that needs it.

2013-09-06  Dmitry Antipov  <dmantipov@yandex.ru>

	* lisp.h (last_glyphless_glyph_frame, last_glyphless_glyph_face_id)
	(last_glyphless_glyph_merged_face_id): Remove declarations.
	* dispextern.h (merge_glyphless_glyph_face): Add prototype.
	* xdisp.c (last_glyphless_glyph_frame, last_glyphless_glyph_face_id)
	(last_glyphless_glyph_merged_face_id): Now static.
	(merge_escape_glyph_face): New function, refactored from...
	(get_next_display_element): ...here.
	(merge_glyphless_glyph_face): New function, refactored from...
	(produce_glyphless_glyph): ...here...
	* term.c (produce_glyphless_glyph): ...and here.

2013-09-06  Stefan Monnier  <monnier@iro.umontreal.ca>

	* eval.c (eval_sub): Only call Ffunction if necessary.

2013-09-06  Dmitry Antipov  <dmantipov@yandex.ru>

	Attempt to make redisplay more selective when changing cursor type.
	* frame.h (struct frame): New bitfield cursor_type_changed.
	* xdisp.c (cursor_type_changed): Remove.
	(try_cursor_movement, redisplay_window, try_window_id)
	(set_frame_cursor_types, try_window_reusing_current_matrix):
	Adjust to use per-frame bitfield.
	(redisplay_internal): Look for cursor type change on each visible
	frame and consider all frames if cursor type has been changed on
	the frame other than selected.  If cursor type has been changed on
	selected frame only, do not use fast update.

2013-09-06  Dmitry Antipov  <dmantipov@yandex.ru>

	Attempt to make redisplay more selective when changing fonts.
	* frame.h (struct frame): New bitfield fonts_changed.
	* dispextern.h (fonts_changed_p, adjust_glyphs): Remove declaration.
	(adjust_frame_glyphs): Add prototype.
	* dispnew.c (fonts_changed_p): Remove.
	(adjust_glyphs): Remove because we do not
	adjust matrices on all frames at once any more.
	(adjust_frame_glyphs): Block and unblock input here.
	(adjust_glyph_matrix): Use fonts_changed.
	(change_frame_size_1): Use adjust_frame_glyphs.
	* font.c (font_open_entity): Use fonts_changed.
	* frame.c (set_menu_bar_lines, Fmake_terminal_frame):
	* w32fns.c (x_set_menu_bar_lines, x_set_tool_bar_lines, Fx_show_tip):
	* window.c (Fdelete_other_windows_internal, Fwindow_resize_apply)
	(Fsplit_window_internal, Fdelete_window_internal, grow_mini_window)
	(shrink_mini_window, Fresize_mini_window_internal)
	(window_scroll_pixel_based, Fset_window_configuration)
	(apply_window_adjustment, Fset_window_vscroll):
	* xfns.c (x_set_menu_bar_lines, x_set_tool_bar_lines, Fx_show_tip):
	Use adjust_frame_glyphs.
	* xdisp.c (redisplay_tool_bar, redisplay_window, try_window)
	(try_window_reusing_current_matrix, try_window_id, display_line)
	(IT_EXPAND_MATRIX_WIDTH): Use fonts_changed.
	(redisplay_internal): Consider fonts_changed and adjust frame
	matrices for each frame only if the frame is visible.  If font
	has been changed on some frame during full redisplay, retry
	only visible frames where the font has been actually changed.

2013-09-05  Dmitry Antipov  <dmantipov@yandex.ru>

	Cache current header and mode line height for each window.
	* window.h (struct window): New fields mode_line_height
	and header_line_height.
	* window.c (make_window): Initialize them.
	* dispextern.h (CURRENT_MODE_LINE_HEIGHT)
	(CURRENT_HEADER_LINE_HEIGHT): Use them.  Adjust comment.
	(current_mode_line_height, current_header_line_height):
	Remove declaration.
	* xdisp.c (current_mode_line_height, current_header_line_height):
	Remove.
	(pos_visible_p, init_xdisp): Adjust user.
	(redisplay_window): Invalidate mode_line_height and
	header_line_height if current and desired matrices do not agree.

2013-09-05  Dmitry Antipov  <dmantipov@yandex.ru>

	* fontset.c, window.c, xdisp.c (toplevel): Use TERM_HEADER.
	* xfaces.c (toplevel) [HAVE_X_WINDOWS]: Do not include xterm.h twice.

2013-09-05  Dmitry Antipov  <dmantipov@yandex.ru>

	Make --without-x compatible with --enable-gcc-warnings.
	* font.c (register_font_driver): Move check under HAVE_WINDOW_SYSTEM.
	* font.h (struct font_driver): Move draw, get_bitmap and free_bitmap
	members under HAVE_WINDOW_SYSTEM.
	* keyboard.c (make_lispy_focus_out): Likewise.
	(record_menu_key): Move under HAVE_MENUS.
	* xdisp.c (toplevel): Move hourglass_shown_p, hourglass_atimer and
	THIN_SPACE_WIDTH under HAVE_WINDOW_SYSTEM.
	(syms_of_xdisp): Adjust user.
	(window_box_edges): Define only if HAVE_WINDOW_SYSTEM.
	(start_hourglass, cancel_hourglass):
	* xfaces.c (toplevel): Likewise with PT_PER_INCH,
	clear_font_table_count, CLEAR_FONT_TABLE_COUNT
	and CLEAR_FONT_TABLE_NFONTS.
	(set_font_frame_param, clear_face_gcs, realize_non_ascii_face):
	Declare only if HAVE_WINDOW_SYSTEM.
	(lface_same_font_attributes_p, clear_face_gcs): Define only
	if HAVE_WINDOW_SYSTEM.

2013-09-05  Dmitry Antipov  <dmantipov@yandex.ru>

	* frame.c (check_minibuf_window): Update 'frame' with frame pointer.
	* xterm.c (x_scroll_bar_handle_click) [!USE_TOOLKIT_SCROLL_BARS]:
	Don't pass C integer to XINT (tiny fix for 2013-09-03 change).

2013-09-05  Stefan Monnier  <monnier@iro.umontreal.ca>

	* cmds.c (Fself_insert_command): Don't pass a non-integer to XINT.

2013-09-04  Paul Eggert  <eggert@cs.ucla.edu>

	* alloc.c (make_event_array): First arg is now ptrdiff_t, not int.
	This fixes a type error on hosts where ptrdiff_t is wider than int.

2013-09-04  Stefan Monnier  <monnier@iro.umontreal.ca>

	* keyboard.c (read_key_sequence_vs): New function.
	(Fread_key_sequence_vector, Fread_key_sequence): Use it to factor out
	common code.

	* callint.c (Fcall_interactively): Always return a vector for 'K'.

2013-09-04  Paul Eggert  <eggert@cs.ucla.edu>

	Makefile improvements.
	* Makefile.in (config.status): Don't use double-colon rules, as
	they are not portable according to POSIX.  Fix shell typo with `;
	I guess this rule has never been tested?
	(VCSWITNESS): New macro, to override any environment var.

2013-09-04  Dmitry Antipov  <dmantipov@yandex.ru>

	* xterm.h (struct x_display_info): Do not track X connection
	fd separately because it is always available from Display.
	* xterm.c (x_term_init, x_delete_terminal, x_delete_display):
	Adjust users.

2013-09-03  Dmitry Antipov  <dmantipov@yandex.ru>

	* buffer.c (drop_overlay):
	* fileio.c (restore_point_unwind): Prefer unchain_marker to
	Fset_marker (X, Qnil, ...) (which is the same but a bit slower).

2013-09-03  Dmitry Antipov  <dmantipov@yandex.ru>

	* buffer.c (Fmake_overlay, Fmove_overlay):
	* intervals.c (set_point_from_marker):
	* print.c (PRINTPREPARE): Prefer signal_error
	to plain error and report unsuitable marker too.

2013-09-03  Dmitry Antipov  <dmantipov@yandex.ru>

	* xterm.h (struct scroll_bar): Prefer int to Lisp_Object
	for 'dragging' member.
	(struct x_output): Remove set-but-unused leftovers
	'left_before_move' and 'top_before_move'.
	* gtkutil.c (xg_set_toolkit_scroll_bar_thumb):
	* xterm.c (xt_action_hook, xm_scroll_callback, xg_scroll_callback)
	(xg_end_scroll_callback, xaw_jump_callback, xaw_scroll_callback)
	(x_set_toolkit_scroll_bar_thumb, x_scroll_bar_create)
	(x_scroll_bar_set_handle, XTset_vertical_scroll_bar)
	(x_scroll_bar_handle_click, x_scroll_bar_note_movement)
	(x_scroll_bar_report_motion, x_set_offset): Related users changed.
	* xfns.c, image.c (XLIB_ILLEGAL_ACCESS): No longer needed.

2013-09-03  Jan Djärv  <jan.h.d@swipnet.se>

	* nsfont.m (INVALID_GLYPH): New define.
	(nsfont_encode_char): Use INVALID_GLYPH.
	(ns_uni_to_glyphs): Ditto, check for NSNullGlyph (Bug#15138).

2013-09-02  Dmitry Antipov  <dmantipov@yandex.ru>

	* xterm.c (x_last_mouse_movement_time): Revert last change.
	This code should use XDisplayMotionBufferSize to check display's
	motion history first, and there are few other issues as well.
	(x_scroll_bar_note_movement): Pass XMotionEvent rather than XEvent.
	(handle_one_xevent): Adjust user.

2013-09-02  Martin Rudalics  <rudalics@gmx.at>

	* dispnew.c (Flast_nonminibuf_frame): Move from here ...
	* frame.c (Flast_nonminibuf_frame): ... to here.
	(check_minibuf_window): Don't abort if no window was found
	(Bug#15247).

2013-09-02  Dmitry Antipov  <dmantipov@yandex.ru>

	Use XGetMotionEvents to ask the last mouse motion time from X server.
	* xterm.c (X_MOTION_HISTORY): Default to 1.
	(x_last_mouse_movement_time) [X_MOTION_HISTORY]: New function.
	(x_last_mouse_movement_time) [!X_MOTION_HISTORY]: Legacy version.
	(note_mouse_movement, x_scroll_bar_note_movement) [!X_MOTION_HISTORY]:
	Ifdef away legacy code.
	(XTmouse_position, x_scroll_bar_report_motion):
	Use x_last_mouse_movement_time.
	(handle_one_xevent): Use event.xunmap and not event.xmap when handling
	UnmapNotify event.

2013-09-02  Dmitry Antipov  <dmantipov@yandex.ru>

	* msdos.c (last_mouse_window): Move to...
	(dos_rawgetc): ...this function and adjust comment.
	* nsterm.m (last_window): Rename to last_mouse_window, move to...
	(mouseMoved): ...this function and adjust comment.
	* w32term.c (last_window): Likewise with...
	(w32_read_socket): ...this function.
	* xterm.c (last_window): Likewise with...
	(handle_one_xevent): ...this function.

2013-09-02  Dmitry Antipov  <dmantipov@yandex.ru>

	* window.h (Vmouse_window, Vmouse_event): Remove the leftovers.
	* xterm.c (toplevel): Drop obsolete comment and move compose_status...
	(handle_one_xevent): ...to here.
	(STORE_KEYSYM_FOR_DEBUG): Move under ENABLE_CHECKING and make no-op
	otherwise.

2013-09-02  Dmitry Antipov  <dmantipov@yandex.ru>

	* msdos.c (IT_set_terminal_window): Remove no-op.
	(initialize_msdos_display): Adjust terminal setup.
	* w32console.c (w32con_set_terminal_window): Remove no-op.
	(initialize_w32_display): Adjust terminal setup.
	* w32term.c (w32_set_terminal_window): Remove no-op.
	(w32_create_terminal): Adjust terminal setup.
	* xterm.c (XTset_terminal_window): Remove no-op.
	(x_create_terminal): Adjust terminal setup.

2013-09-01  Dmitry Antipov  <dmantipov@yandex.ru>

	* nsterm.m (ns_set_terminal_modes, ns_reset_terminal_modes):
	Remove no-ops.
	(ns_create_terminal): Adjust terminal setup.
	* w32term.c (w32_set_terminal_modes, w32_reset_terminal_modes):
	Remove no-ops.
	(w32_create_terminal): Adjust terminal setup.
	* xterm.c (XTset_terminal_modes, XTreset_terminal_modes):
	Remove no-ops.
	(x_create_terminal): Adjust terminal setup.

2013-09-01  Dmitry Antipov  <dmantipov@yandex.ru>

	* dispextern.h (SET_TEXT_POS_FROM_MARKER): Indent.
	(CLIP_TEXT_POS_FROM_MARKER): New macro.
	* dispnew.c (buffer_posn_from_coords):
	* window.c (Fwindow_end, displayed_window_lines):
	* xdisp.c (redisplay_mode_lines): Use it.

2013-09-01  Jan Djärv  <jan.h.d@swipnet.se>

	* fontset.c (face_for_char): Check char in the current face font first
	if HAVE_NS (Bug#15138).

2013-08-31  Martin Rudalics  <rudalics@gmx.at>

	* window.c (temp_output_buffer_show): Make sure window returned
	by display_buffer is live (Bug#15213).

2013-08-30  Dmitry Antipov  <dmantipov@yandex.ru>

	Minor cleanup to avoid forward declarations.
	* coding.h (struct ccl_spec): Remove forward declaration.
	* composite.h (toplevel): Include font.h.
	(struct composition_it, struct face, struct font_metrics):
	Remove forward declaration.
	* dispextern.h (struct image, struct atimer): Likewise.
	* emacsgtkfixed.h (struct frame): Likewise.
	* emacsgtkfixed.c (toplevel): Reorder headers and drop stdio.h.
	* font.h (struct font_driver, struct font, struct glyph_string)
	(struct face): Remove forward declaration.
	* fontset.h (struct face, struct font): Likewise.
	* frame.h (toplevel): Style cleanup.
	(enum output_method): Move to...
	* termhooks.h (enum output_method): ...here.
	(struct glyph, struct frame, struct ns_display_info)
	(struct x_display_info, struct w32_display_info):
	Remove forward declaration.
	* xterm.h (toplevel): Include termhooks.h.
	(struct font, struct window, struct glyph_matrix, struct frame)
	(struct input_event, struct face, struct image): Remove forward
	declaration.
	* gtkutil.h (struct _widget_value): Likewise.
	* keyboard.h (toplevel): Include termhooks.h.
	(struct input_event): Remove forward declaration.

2013-08-29  Dmitry Antipov  <dmantipov@yandex.ru>

	* intervals.c (set_point_from_marker): New function.
	* editfns.c (Fgoto_char):
	* process.c (Finternal_default_process_filter):
	* window.c (select_window_1): Use it.
	* buffer.h (set_point_from_marker): Add prototype.

2013-08-29  Eli Zaretskii  <eliz@gnu.org>

	* w32.c (term_winsock): Call release_listen_threads before calling
	WSACleanup.
	(_sys_wait_accept): Wait for accept event in a loop with a finite
	timeout, instead of waiting indefinitely.  Will hopefully avoid
	hanging during exit because WSACleanup deadlocks waiting for the
	event object to be released.  (Bug#14333)

	* w32proc.c (release_listen_threads): New function, signals all
	the reader threads that listen for connections to stop waiting.

	* w32.h (release_listen_threads): Add prototype.

2013-08-29  Dmitry Antipov  <dmantipov@yandex.ru>

	* alloc.c (Fmake_marker, build_marker): Zero need_adjustment
	field of new marker (for sanity and safety).
	* lisp.h (XSETMARKER): Remove unused macro (it doesn't work
	anyway because XMISCTYPE is a function and can't be an lvalue).

2013-08-29  Dmitry Antipov  <dmantipov@yandex.ru>

	* xterm.c (x_clear_area): Lost 7th arg because it is always False.
	(x_after_update_window_line, x_scroll_bar_create)
	(x_scroll_bar_set_handle, XTset_vertical_scroll_bar)
	(handle_one_xevent, x_clear_frame_area):
	* gtkutil.c (xg_clear_under_internal_border, xg_update_scrollbar_pos):
	* xfns.c (x_set_menu_bar_lines, x_set_tool_bar_lines): Adjust users.
	* xterm.h (x_clear_area): Adjust prototype.

2013-08-29  Dmitry Antipov  <dmantipov@yandex.ru>

	Hook scanning and indentation functions to find_newline.  This helps
	to avoid duplicated code and renders more respect to newline cache.
	* lisp.h (scan_newline): Prefer ptrdiff_t to EMACS_INT.
	* cmds.c (Fforward_line):
	* indent.c (scan_for_column, Fcurrent_indentation, indented_beyond_p):
	Use find_newline and avoid unnecessary point movements.
	* search.c (scan_newline): Implement on top of find_newline.

2013-08-28  Stefan Monnier  <monnier@iro.umontreal.ca>

	* eval.c (Ffuncall): Fix handling of ((lambda ..) ..) in lexically
	scoped code (bug#11258).

2013-08-28  Davor Cubranic  <cubranic@stat.ubc.ca> (tiny change)

	* nsterm.m (last_window): New variable.
	(EV_TRAILER2): New macro.
	(EV_TRAILER): Call EV_TRAILER2.
	(mouseMoved:): Add support for mouse-autoselect-window
	on nextstep (Bug#6888).

2013-08-28  Andreas Schwab  <schwab@suse.de>

	* regex.c (CHAR_CHARSET, CHARSET_LEADING_CODE_BASE, CHAR_HEAD_P)
	(SINGLE_BYTE_CHAR_P, SAME_CHARSET_P, MAKE_CHAR, BYTE8_TO_CHAR):
	Remove unused macro definitions.
	(CHARSET_RANGE_TABLE_BITS, EXTEND_RANGE_TABLE)
	(SET_RANGE_TABLE_WORK_AREA_BIT, SET_RANGE_TABLE_WORK_AREA):
	Only define if emacs.

2013-08-28  Dmitry Antipov  <dmantipov@yandex.ru>

	Prefer enum glyph_row_area to int where appropriate.
	* dispextern.h (enum glyph_row_area): Add ANY_AREA member.
	Fix comment.
	(window_box, window_box_width, window_box_left, window_box_left_offset)
	(window_box_right, window_box_right_offset): Adjust prototypes.
	* xdisp.c (window_box, window_box_width, window_box_left)
	(window_box_left_offset, window_box_right, window_box_right_offset):
	Use enum glyph_row_area.  Adjust users and tweak comment where needed.
	(window_box_edges): Likewise.  Lost 2nd arg since it is always ANY_AREA.
	* nsterm.m (ns_clip_to_row):
	* w32term.c (w32_clip_to_row):
	* xterm.c (x_clip_to_row): Likewise.

2013-08-28  Dmitry Antipov  <dmantipov@yandex.ru>

	* buffer.c (Foverlays_at, Foverlays_in, Fnext_overlay_change)
	(Fprevious_overlay_change): Fast path for buffer with no overlays.

2013-08-28  Paul Eggert  <eggert@cs.ucla.edu>

	* Makefile.in (SHELL): Now @SHELL@, not /bin/sh,
	for portability to hosts where /bin/sh has problems.

2013-08-28  Dmitry Antipov  <dmantipov@yandex.ru>

	Redesign redisplay interface to drop global output_cursor.
	* dispextern.h (struct redisplay_interface): Remove cursor_to member.
	(toplevel): Remove declaration of output_cursor.
	(set_output_cursor, x_cursor_to): Remove prototype.
	* window.h (struct window): New member output_cursor.
	(output_cursor_to): New function to replace RIF member.
	* dispnew.c (redraw_overlapped_rows, update_marginal_area)
	(update_text_area, set_window_cursor_after_update): Use it.
	* xdisp.c (output_cursor, set_output_cursor, x_cursor_to): Remove.
	(x_write_glyphs, x_insert_glyphs, x_clear_end_of_line):
	* nsterm.m (ns_update_window_begin, ns_update_window_end):
	* w32term.c (x_update_window_begin, x_update_window_end):
	* xterm.c (x_update_window_begin, x_update_window_end):
	Adjust to use per-window output cursor.

2013-08-27  Paul Eggert  <eggert@cs.ucla.edu>

	Simplify SELECT_TYPE-related code.
	Like EMACS_TIME, this portability layer is no longer needed, since
	Emacs has been using fd_set as a portability layer for some time.
	* sysselect.h (FD_SETSIZE): Rename from MAXDESC.  All uses changed.
	(SELECT_TYPE): Remove.  All uses changed to fd_set.
	(fd_set) [!FD_SET]: New typedef.

	Simplify EMACS_TIME-related code.
	This portability layer is no longer needed, since Emacs has been
	using struct timespec as a portability layer for some time.
	* atimer.h, buffer.h, dispextern.h, xgselect.h:
	Include <time.h> rather than "systime.h"; that's all that's needed now.
	* dispnew.c: Include <timespec.h> rather than "systime.h";
	that's all that's needed now.
	* systime.h (EMACS_TIME): Remove.  All uses changed to struct timespec.
	(EMACS_TIME_RESOLUTION): Remove.  All uses changed to
	TIMESPEC_RESOLUTION.
	(LOG10_EMACS_TIME_RESOLUTION): Remove.  All uses changed to
	LOG10_TIMESPEC_RESOLUTION.
	(EMACS_SECS, emacs_secs_addr): Remove.  All uses changed to tv_sec.
	(EMACS_NSECS): Remove.  All uses changed to tv_nsec.
	(make_emacs_time): Remove.  All used changed to make_timespec.
	(invalid_timespec): Rename from invalid_emacs_time.  All uses changed.
	(current_timespec): Rename from current_emacs_time.  All uses changed.
	(add_emacs_time): Remove.  All uses changed to timespec_add.
	(sub_emacs_time): Remove.  All uses change dot timespec_sub.
	(EMACS_TIME_SIGN): Remove.  All uses changed to timespec_sign.
	(timespec_valid_p): Rename from EMACS_TIME_VALID_P.  All uses changed.
	(EMACS_TIME_FROM_DOUBLE): Remove.  All uses changed to dtotimespec.
	(EMACS_TIME_TO_DOUBLE): Remove.  All uses changed to timespectod.
	(current_timespec): Rename from current_emacs_time.  All uses changed.
	(EMACS_TIME_EQ, EMACS_TIME_LT, EMACS_TIME_LE): Remove.  All uses
	changed to timespec_cmp.
	* xgselect.c: Include <timespec.h>, since our .h files don't.

2013-08-27  Dmitry Antipov  <dmantipov@yandex.ru>

	* xterm.h (FONT_TYPE_FOR_UNIBYTE, FONT_TYPE_FOR_MULTIBYTE:)
	* nsterm.h (FONT_TYPE_FOR_UNIBYTE, FONT_TYPE_FOR_MULTIBYTE):
	Remove the leftovers.
	* gtkutil.c (toplevel): Do not declare Qxft but include
	font.h to do so.
	* image.c (toplevel): Do not declare Vlibrary_cache because
	it's already done in lisp.h.

2013-08-27  Dmitry Antipov  <dmantipov@yandex.ru>

	* lisp.h (Mouse_HLInfo): Move from here...
	* dispextern.h (Mouse_HLInfo): ...to here and offload lisp.h.
	(reset_mouse_highlight): New function.
	* msdos.c (dos_set_window_size, IT_update_begin)
	(internal_terminal_init):
	* nsterm.m (ns_update_window_end, x_free_frame_resources)
	(ns_initialize_display_info):
	* w32console.c (initialize_w32_display):
	* w32term.c (x_update_window_end, x_free_frame_resources)
	(w32_initialize_display_info):
	* xterm.c (x_update_window_end, x_free_frame_resources, x_term_init):
	* window.c (Fdelete_other_windows_internal):
	* xdisp.c (clear_mouse_face, cancel_mouse_face): Use it.
	* termchar.h (toplevel):
	* xterm.h (toplevel): Include dispextern.h.

2013-08-26  Paul Eggert  <eggert@cs.ucla.edu>

	Fix minor problems found by static checking.
	* image.c (XGetPixel, XPutPixel) [HAVE_NS]: Now static.
	(expect): Avoid nested-if warning.
	(x_build_heuristic_mask) [HAVE_NS]: Avoid unused-var warning.
	* nsmenu.m (fillWithWidgetValue:): Avoid type warning.
	* nsterm.h, nsterm.m (ns_select):
	* xgselect.c, xgselect.h (xg_select):
	Adjust signature to better match pselect's.
	* nsterm.m (ns_select):
	Don't set *TIMEOUT, since pselect doesn't.
	* regex.c (whitespace_regexp): Now const_re_char *, to avoid
	diagnostic about assigning const char * to it.
	* xfaces.c (x_display_info) [HAVE_NS]: Remove; unused.

2013-08-26  Stefan Monnier  <monnier@iro.umontreal.ca>

	* lread.c (substitute_object_recurse): Handle hash-tables as well
	(bug#15190).

2013-08-26  Paul Eggert  <eggert@cs.ucla.edu>

	Fix unlikely core dump in init_tty, and simplify terminfo case.
	* term.c (init_tty) [TERMINFO]: Fix check for buffer overrun.
	The old version incorrectly dumped core if malloc returned a
	buffer containing only non-NUL bytes.
	(init_tty): Do not allocate or free termcap buffers; the
	struct does that for us now.
	* termchar.h (TERMCAP_BUFFER_SIZE) [!TERMINFO]: New constant.
	(struct tty_display_info): Define members termcap_term_buffer and
	termcap_strings_buffer only if !TERMINFO, since terminfo doesn't
	use them.  Allocate them directly in struct rather than indirectly
	via a pointer, to simplify init_tty.

	* frame.c (check_minibuf_window): Initialize 'window' properly,
	so that Emacs reliably aborts later if 'window' is not initialized.

2013-08-26  Jan Djärv  <jan.h.d@swipnet.se>

	* gtkutil.c (xg_initialize): Set gtk-menu-bar-accel to "" instead
	of VoidSymbol (Bug#15154).

2013-08-26  Dmitry Antipov  <dmantipov@yandex.ru>

	* lisp.h (Mouse_HLInfo): Drop set-but-unused members
	mouse_face_beg_y and mouse_face_end_y.
	* xdisp.c (note_tool_bar_highlight, mouse_face_from_buffer_pos)
	(mouse_face_from_string_pos, note_mode_line_or_margin_highlight):
	Adjust users and update comment where appropriate.

2013-08-26  Martin Rudalics  <rudalics@gmx.at>

	* frame.c (check_minibuf_window): New function.
	(delete_frame, Fmake_frame_invisible, Ficonify_frame):
	Call check_minibuf_window (Bug#15183).

2013-08-26  Dmitry Antipov  <dmantipov@yandex.ru>

	* window.h (struct window): Replace last_cursor with last_cursor_vpos
	because this is the only last cursor data we need to keep and consult.
	* window.c (replace_window, set_window_buffer, Fsplit_window_internal):
	* xdisp.c (mark_window_display_accurate_1, try_cursor_movement):
	Adjust users.

2013-08-26  Dmitry Antipov  <dmantipov@yandex.ru>

	Fix recovering from possible decompression error.
	Since insert_from_gap doesn't always move point, we can't use PT as
	the position where the partially decompressed data ends, and
	should count how many bytes was produced so far.
	* decompress.c (struct decompress_unwind_data): Add nbytes member.
	(unwind_decompress): Really delete partially uncompressed data.
	(Fzlib_decompress_region): Take decompressed data size into account.

2013-08-26  Dmitry Antipov  <dmantipov@yandex.ru>

	* syntax.c (init_syntax_once): Adjust comment and do an early
	initialization of Qchar_table_extra_slots just once...
	* casetab.c (init_casetab_once):
	* category.c (init_category_once):
	* character.c (syms_of_character):
	* coding.c (syms_of_coding):
	* xdisp.c (syms_of_xdisp): ...and omit it here.

2013-08-24  Eli Zaretskii  <eliz@gnu.org>

	* xdisp.c (get_next_display_element): Don't apply to characters
	from a display vector the logic of setting it->end_of_box_run_p
	suitable for characters from a buffer.  (Bug#15175)

	* w32.c (fdutimens): Call 'utime', which is implemented on w32.c
	to handle directories, rather than '_utime' which doesn't.
	(Bug#15176)

2013-08-24  Jan Djärv  <jan.h.d@swipnet.se>

	* gtkutil.c (x_wm_set_size_hint): Don't set hints when maximized
	or fullscreen (Bug#14627).

2013-08-24  Paul Eggert  <eggert@cs.ucla.edu>

	System-dependent integer overflow fixes.
	* process.c (Fset_process_window_size): Signal an error if
	the window size is outside the range supported by the lower level.
	* sysdep.c (set_window_size): Return negative on error,
	nonnegative on success, rather than -1, 0, 1 on not in system,
	failure, success.  This is simpler.  Caller changed.
	(serial_configure): Remove unnecessary initialization of local.
	(procfs_get_total_memory) [GNU_LINUX]: Don't assume system memory
	size fits in unsigned long; this isn't true on some 32-bit hosts.
	Avoid buffer overrun if some future version of /proc/meminfo has a
	variable name longer than 20 bytes.
	(system_process_attributes) [__FreeBSD__]:
	Don't assume hw.availpages fits in 'int'.

2013-08-23  Paul Eggert  <eggert@cs.ucla.edu>

	Don't let very long directory names overrun the stack.
	Fix some related minor problems involving "//", vfork.
	* callproc.c (encode_current_directory): New function.
	(call_process): Don't append "/"; not needed.
	* fileio.c (file_name_as_directory_slop): New constant.
	(file_name_as_directory): Allow SRC to be longer than SRCLEN;
	this can save the caller having to alloca.
	(Ffile_name_as_directory, Fdirectory_file_name, Fexpand_file_name):
	Use SAFE_ALLOCA, not alloca.
	(directory_file_name, Fexpand_file_name): Leave leading "//"
	alone, since it can be special even on POSIX platforms.
	* callproc.c (call_process):
	* process.c (Fformat_network_address):
	* sysdep.c (sys_subshell):
	Use encode_current_directory rather than rolling our own.
	(create_process): No need to encode directory; caller does that now.
	* process.h (encode_current_directory): New decl.
	* sysdep.c (sys_subshell): Work even if vfork trashes saved_handlers.
	Rework to avoid 'goto xyzzy;'.

2013-08-23  Eli Zaretskii  <eliz@gnu.org>

	* xdisp.c (handle_face_prop): If the default face was remapped use
	the remapped face for strings from prefix properties.  (Bug#15155)

2013-08-23  Dmitry Antipov  <dmantipov@yandex.ru>

	Minor cleanup for redisplay interface and few related functions.
	* frame.h (enum text_cursor_kinds): Move from here...
	* dispextern.h (enum text_cursor_kinds): ...to here.
	(toplevel): Drop unnecessary declarations.
	(struct redisplay_interface): Use bool and enum text_cursor_kinds
	in update_window_end_hook and draw_window_cursor functions.
	(display_and_set_cursor, x_update_cursor): Adjust prototypes.
	* nsterm.m (ns_update_window_end, ns_draw_window_cursor):
	* w32term.c (x_update_window_end, w32_draw_window_cursor):
	* xterm.c (x_update_window_end, x_draw_window_cursor):
	* xdisp.c (display_and_set_cursor, update_window_cursor)
	(update_cursor_in_window_tree, x_update_cursor): Use bool and
	enum text_cursor_kinds where appropriate.

2013-08-23  Dmitry Antipov  <dmantipov@yandex.ru>

	Redesign redisplay interface to drop updated_row and updated_area.
	* dispextern.h (updated_row, updated_area): Remove declaration.
	(struct redisplay_interface): Pass glyph row and row area parameters
	to write_glyphs, insert_glyphs and clear_end_of_line functions.
	(x_write_glyphs, x_insert_glyphs, x_clear_end_of_line):
	Adjust prototypes.
	* dispnew.c (updated_row, updated_area): Remove.
	(redraw_overlapped_rows, update_window_line): Adjust user.
	(update_marginal_area, update_text_area): Likewise.  Pass updated row
	as a parameter.  Prefer enum glyph_row_area to int where appropriate.
	* xdisp.c (x_write_glyphs, x_insert_glyphs, x_clear_end_of_line):
	Adjust users.

2013-08-22  Paul Eggert  <eggert@cs.ucla.edu>

	* process.c (flush_pending_output): Remove stub.
	All uses removed.

2013-08-21  Paul Eggert  <eggert@cs.ucla.edu>

	* callproc.c: Fix race that killed background processes (Bug#15144).
	(call_process): New arg TEMPFILE_INDEX.  Callers changed.
	Record deleted process-id in critical section, not afterwards.
	Don't mistakenly kill process created by a call-process invocation
	that discards output and does not wait.

2013-08-21  Dmitry Antipov  <dmantipov@yandex.ru>

	Fix compilation with GC_MARK_STACK == GC_USE_GCPROS_AS_BEFORE
	and GC_MARK_STACK == GC_USE_GCPROS_CHECK_ZOMBIES.
	* alloc.c (toplevel): Remove unnecessary nested #if...#endif.
	(mark_maybe_object) [!GC_MARK_STACK]: Define to emacs_abort
	to shut up compiler in mark_object.
	(dump_zombies): Convert to global and add EXTERNALLY_VISIBLE.

2013-08-21  Paul Eggert  <eggert@cs.ucla.edu>

	* process.c (allocate_pty) [PTY_OPEN]: Set fd's FD_CLOEXEC flag.
	We can't portably rely on PTY_OPEN doing that, even if
	it calls posix_openpt with O_CLOEXEC.

2013-08-20  Kenichi Handa  <handa@gnu.org>

	* character.c (string_char): Improve commentary.

2013-08-20  Paul Eggert  <eggert@cs.ucla.edu>

	* image.c (SIGNATURE_DIGESTSIZE): Remove.
	(struct animation_cache): Make signature a flexible array member.
	All uses changed.  This is a tad slower but may insulate us better
	from future changes to ImageMagick.

2013-08-19  Paul Eggert  <eggert@cs.ucla.edu>

	* image.c: Shrink memory needed for animation cache.
	(SIGNATURE_DIGESTSIZE): New constant.
	(struct animation_cache): Make 'signature' a fixed size array of bytes.
	(imagemagick_create_cache): Copy the signature.  This saves
	several KB of memory that ImageMagick wastes per signature.
	Don't bother updating the update_time, as the caller does that now.
	(imagemagick_prune_animation_cache): Don't destroy the signature, as
	it's a fixed size struct member now.
	(imagemagick_get_animation_cache): Always destroy the signature,
	as it's now imagemagick_create_cache's responsibility to copy it.
	Avoid duplicate calls to strcmp and to imagemagick_create_cache,
	and use memcmp rather than strcmp.
	eassert that ImageMagick returns a signature of the specified length.

2013-08-19  Lars Magne Ingebrigtsen  <larsi@gnus.org>

	* image.c (imagemagick_get_animation_cache): Don't segfault on
	each invocation.
	(imagemagick_get_animation_cache): Revert to previous definition
	so that it actually works.  But keep the memory leak fix.
	(imagemagick_get_animation_cache): Fix memory leak.

2013-08-19  Paul Eggert  <eggert@cs.ucla.edu>

	* image.c: Fix animation cache signature memory leak.
	Fix some other minor performance problems while we're at it.
	(imagemagick_create_cache): Clear just the members that
	need clearing.  Don't set update_time, as caller does that now.
	(imagemagick_prune_animation_cache, imagemagick_get_animation_cache):
	Simplify by using pointer-to-pointer instead of a prev pointer.
	(imagemagick_prune_animation_cache): Use make_emacs_time rather
	than EMACS_TIME_FROM_DOUBLE, and DestroyString rather than free.
	(imagemagick_get_animation_cache): Don't xstrdup the image signature;
	it's already a copy.  Free the signature probe unless it's cached.

	* process.c (handle_child_signal): Fix crash; deleted pid (Bug#15106).
	This was introduced by my 2013-08-12 fix for Bug#15035.

2013-08-19  Dmitry Antipov  <dmantipov@yandex.ru>

	* image.c (imagemagick_create_cache, imagemagick_get_animation_cache)
	(imagemagick_prune_animation_cache): Now static.

2013-08-18  Lars Magne Ingebrigtsen  <larsi@gnus.org>

	* image.c (imagemagick_get_animation_cache): Don't segfault when
	pruning all entries.

2013-08-18  Ken Brown  <kbrown@cornell.edu>

	* sheap.c (STATIC_HEAP_SIZE): Adjust to current needs; use bigger
	static heap if ENABLE_CHECKING is defined.
	(max_bss_sbrk_ptr): New variable.
	(bss_sbrk): Use it.
	(report_sheap_usage): Report maximum static heap usage instead of
	ending static heap usage.

2013-08-17  Eli Zaretskii  <eliz@gnu.org>

	* decompress.c (Fzlib_available_p) [WINDOWSNT]: Update the value
	of zlib_initialized according to the results of calling
	init_zlib_functions.

2013-08-16  Lars Magne Ingebrigtsen  <larsi@gnus.org>

	* image.c: Implement an ImageMagick per-image cache.
	(imagemagick_get_animation_cache): Fix a double-free error.
	(imagemagick_load_image): Remove the ping_wand code, which only
	apparently saved time on invalid animated images, and slowed down
	everything else.  Optimise for the common case.

2013-08-16  Xue Fuqiao  <xfq.free@gmail.com>

	* buffer.c (syms_of_buffer) <buffer-undo-list>: Doc fix.

	* editfns.c (insert_before_markers): Mention overlay in the doc string.

	* marker.c (set_marker): Remove documentation of undefined behavior.

2013-08-15  Lars Magne Ingebrigtsen  <larsi@gnus.org>

	* image.c (imagemagick_compute_animated_image): Animate correctly
	when sub-images are smaller than the main image.
	(imagemagick_compute_animated_image): Setting the iterator row to
	zero is apparently not allowed.
	(imagemagick_compute_animated_image): Allow images that say they
	have sub-images that are bigger than the main image, but just crop
	them.

2013-08-15  Jan Djärv  <jan.h.d@swipnet.se>

	* nsmenu.m (menuWillOpen:): Fix preprocessor test (Bug#15001).

2013-08-15  Lars Magne Ingebrigtsen  <larsi@gnus.org>

	* image.c (imagemagick_compute_animated_image): Respect the GIF
	disposal methods.

2013-08-15  Ken Brown  <kbrown@cornell.edu>

	* emacs.c (main): Update comment about G_SLICE_ALWAYS_MALLOC.
	* gmalloc.c (memalign) [CYGWIN]: Revert last change; it's not
	needed.

2013-08-15  Paul Eggert  <eggert@cs.ucla.edu>

	Fix minor problems found by static checking.
	* frame.c (delete_frame):
	* xdisp.c (next_element_from_display_vector):
	Avoid uninitialized local.
	* image.c (imagemagick_compute_animated_image): Port to C89.
	Prefer usual GNU indentation style for loops.
	Be more careful about bizarrely large sizes, by using ptrdiff_t
	instead of int.

2013-08-15  Dmitry Antipov  <dmantipov@yandex.ru>

	Fix infinite frame selection loop (Bug#15025).
	* frame.c (delete_frame): Prefer fast ad-hoc loop to next_frame.

2013-08-15  Eli Zaretskii  <eliz@gnu.org>

	* xdisp.c (compute_window_start_on_continuation_line):
	When WORD_WRAP is in effect, use move_it_to instead of move_it_by_lines
	to make sure we end up setting the window start at the leftmost
	visible character of the display line.  This avoids funky
	horizontal shifting because the window start is not kept on the
	same position.  (Bug#15090)
	(next_element_from_display_vector): Support 'box' face attribute
	in the face definitions of a display vector.  (Bug#15099)

2013-08-15  Lars Magne Ingebrigtsen  <larsi@gnus.org>

	* image.c (imagemagick_compute_animated_image): Implement animated
	images (bug#14700).
	(imagemagick_compute_animated_image): Fix some compilation
	warnings.  Implement a very simple cache to make the animation
	usable at all, but it should be replaced with a per-image cache.

2013-08-15  Dmitry Antipov  <dmantipov@yandex.ru>

	* lisp.h (FOR_EACH_ALIST_VALUE): New macro
	to do `for' loops over alist values.
	* buffer.h (FOR_EACH_BUFFER):
	* process.c (FOR_EACH_PROCESS): Use it.
	(handle_child_signal, status_notify, Fget_buffer_process)
	(kill_buffer_processes): Use FOR_EACH_PROCESS.

2013-08-15  Dmitry Antipov  <dmantipov@yandex.ru>

	* term.c (get_named_tty, create_tty_output, tty_free_frame_resources)
	(tty_free_frame_resources, delete_tty): Prefer eassert to emacs_abort.
	* image.c (make_image_cache): For struct image_cache, prefer xmalloc
	to xzalloc and so avoid redundant call to memset.
	* xterm.c (x_term_init): Avoid unnecessary initializations of dpyinfo
	members because it is allocated with xzalloc and so already zeroed.

2013-08-14  Ken Brown  <kbrown@cornell.edu>

	* gmalloc.c (memalign) [CYGWIN]: Rename to emacs_memalign
	(Bug#15094).

2013-08-14  Dmitry Antipov  <dmantipov@yandex.ru>

	Utility function and macro to copy Lisp string to C string.
	* lisp.h (xlispstrdupa): New macro.
	(xlispstrdup): New prototype.
	* alloc.c (xlispstrdup): New function.
	* callint.c (Fcall_interactively):
	* fileio.c (Ffile_name_directory, Fexpand_file_name)
	(Fsubstitute_in_file_name):
	* frame.c (Fmake_terminal_frame): Use xlispstrdupa.
	* image.c (x_create_bitmap_from_file):
	* w32term.c (w32_term_init):
	* xterm.c (x_term_init): Use xlispstrdup.

2013-08-14  Lars Magne Ingebrigtsen  <larsi@gnus.org>

	* image.c (imagemagick_load_image): Make animated pictures work.
	There's still some problems with background color settings, though
	(bug#14700).

	* decompress.c (unwind_decompress): Always restore point.

2013-08-14  Xue Fuqiao  <xfq.free@gmail.com>

	* marker.c (set_marker): Reformat documentation.

2013-08-14  Paul Eggert  <eggert@cs.ucla.edu>

	* xdisp.c (cursor_type_changed): Now static.

	* image.c (imagemagick_filename_hint): New arg HINT_BUFFER.
	Use changed.  This avoids the need to call xmalloc and for the
	caller to call xfree, and avoids memory leaks in some situations.

2013-08-14  Dmitry Antipov  <dmantipov@yandex.ru>

	* xdisp.c (adjust_window_ends): Move duplicated code to new function.
	(try_window, try_window_reusing_current_matrix, try_window_id): Use it.
	(redisplay_window): If window_end_valid is cleared due to non-zero
	windows_or_buffers_changed, clear current_matrix_up_to_date_p and
	so do not call to try_cursor_movement for that window.

2013-08-14  Dmitry Antipov  <dmantipov@yandex.ru>

	* window.h (struct window): Convert window_end_pos and
	window_end_vpos from Lisp_Object to ptrdiff_t and int, respectively.
	(wset_window_end_pos, wset_window_end_vpos): Remove.
	* dispnew.c (adjust_glyph_matrix):
	* window.c (Fwindow_end, replace_window, set_window_buffer)
	(make_window):
	* xdisp.c (check_window_end, move_it_to, redisplay_internal)
	(set_vertical_scroll_bar, redisplay_window, try_window)
	(try_window_reusing_current_matrix, find_first_unchanged_at_end_row)
	(try_window_id, decode_mode_spec, mouse_face_from_buffer_pos)
	(note_mouse_highlight): Adjust users.
	(try_cursor_movement): Likewise.  Convert old precondition to eassert.
	Add comment.

2013-08-14  Dmitry Antipov  <dmantipov@yandex.ru>

	Fix --enable-gcc-warnings errors introduced in 2013-08-13 commit.
	* image.c (imagemagick_filename_hint): Use `const char *' and
	prefer SSDATA to SDATA to avoid warnings.

2013-08-14  Dmitry Antipov  <dmantipov@yandex.ru>

	Cleanup window fringes, margins and scroll bars adjustments.
	* window.c (set_window_fringes, set_window_margins)
	(set_window_scroll_bars, apply_window_adjustment): New functions.
	(set_window_buffer, Fset_window_margins, Fset_window_fringes)
	(Fset_window_scroll_bars): Use them.

2013-08-14  Dmitry Antipov  <dmantipov@yandex.ru>

	* window.h (struct window): Convert scroll_bar_width
	from Lisp_Object to integer.  Adjust comment.
	(WINDOW_CONFIG_SCROLL_BAR_WIDTH, WINDOW_CONFIG_SCROLL_BAR_COLS):
	Adjust users.
	* window.c (wset_scroll_bar_width): Remove.
	(make_window): Initialize scroll_bar_width.
	(Fsplit_window_internal): Use direct assignment.
	(Fset_window_configuration, save_window_save):
	Convert Lisp_Object to integer and back where appropriate.
	(Fset_window_scroll_bars): Adjust user.  Return t if any scroll
	bar was actually changed, and mention this in docstring.

2013-08-13  Paul Eggert  <eggert@cs.ucla.edu>

	* decompress.c: Minor simplifications.
	(Fzlib_decompress_region): Don't bother verifying
	that avail_out <= UINT_MAX, as that was confusing.
	Mention the restriction in a comment instead.
	Prefer 'int' to 'ptrdiff_t' when 'int' is wide enough.

2013-08-13  Jan Djärv  <jan.h.d@swipnet.se>

	* nsmenu.m (x_activate_menubar): Check for OSX >= 10.5
	(trackingNotification:): Call ns_check_menu_open only for OSX >= 10.5.

2013-08-13  Lars Magne Ingebrigtsen  <larsi@gnus.org>

	* image.c (imagemagick_filename_hint): Check for errors in the
	alist structure.

2013-08-13  Eli Zaretskii  <eliz@gnu.org>

	* window.c (Fwindow_margins): Return nil when there's no marginal
	area, as per the documented API.

	* w32term.c (x_scroll_bar_create): Use ALLOCATE_PSEUDOVECTOR, not
	Fmake_vector, as scroll bar's struct members are not all Lisp
	objects now.  This avoids crashes in GC.

	* w32term.h (struct scroll_bar): Convert fringe_extended_p to a
	bool, so its address could be taken.

2013-08-13  Lars Magne Ingebrigtsen  <larsi@gnus.org>

	* image.c (imagemagick_filename_hint): New function to possibly
	apply `image-content-type-suffixes'.
	(imagemagick_load_image): Use it.

2013-08-13  Eli Zaretskii  <eliz@gnu.org>

	* decompress.c (Fzlib_decompress_region) [WINDOWSNT]: Return Qnil
	if loading zlib failed.

2013-08-13  Jan Djärv  <jan.h.d@swipnet.se>

	* nsterm.m (ns_set_vertical_scroll_bar): Fix breakage intruduced by
	2013-08-13 checkin below.  Change bool to BOOL, rule is:
	All Obj-C code uses BOOL, except for interfaces callable from C.

	* nsterm.h: Fix CGFloat for OSX 10.4 (Bug#15086).

2013-08-13  Dmitry Antipov  <dmantipov@yandex.ru>

	* window.h (WINDOW_FRINGE_EXTENDED_P): New macro.
	* nsterm.m (ns_set_vertical_scroll_bar): Use it.  Use convenient
	bool instead of BOOL.
	* w32term.h (struct scroll_bar): Convert fringe_extended_p
	from Lisp_Object to bitfield.  Adjust comment.
	* w32term.c (x_scroll_bar_create): Adjust user.
	Use WINDOW_FRINGE_EXTENDED_P and bool for boolean.
	* xterm.c (XTset_vertical_scroll_bar): Likewise.
	Use bool for boolean.
	* xterm.h (struct scroll_bar): Prefer commonly used `unsigned'
	to `unsigned int' when defining a bitfield.

2013-08-13  Paul Eggert  <eggert@cs.ucla.edu>

	* decompress.c (Fzlib_decompress_region): Try to clarify 'avail_out'.

2013-08-13  Dmitry Antipov  <dmantipov@yandex.ru>

	* window.h (struct window): Convert left_margin_cols and
	right_margin_cols from Lisp_Objects to integers.  Adjust comment.
	(WINDOW_LEFT_MARGIN_COLS, WINDOW_RIGHT_MARGIN_COLS)
	(WINDOW_LEFT_MARGIN_WIDTH, WINDOW_RIGHT_MARGIN_WIDTH):
	Adjust users.
	* dispnew.c (margin_glyphs_to_reserve): Convert 3rd arg to int.
	Adjust comment.
	(showing_window_margins_p, update_window_line, update_frame_1):
	* fringe.c (draw_fringe_bitmap_1):
	* xdisp.c (window_box_width): Adjust users.
	* window.c (wset_left_margin_cols, wset_right_margin_cols): Remove.
	(adjust_window_margins, set_window_buffer, Fsplit_window_internal):
	Use direct assignment.
	(Fset_window_configuration, save_window_save, Fwindow_margins):
	Convert Lisp_Object to integer and back where appropriate.
	(Fset_window_margins): Adjust user.  Return t if any margin
	was actually changed, and mention this in docstring.

2013-08-13  Xue Fuqiao  <xfq.free@gmail.com>

	* syntax.c (forward_word):
	* cmds.c (forward_char, backward_char): Mention the optional argument.

2013-08-13  Dmitry Antipov  <dmantipov@yandex.ru>

	* window.h (struct window): Convert left_fringe_width
	and right_fringe_width from Lisp_Objects to integers.
	Adjust comment.
	(WINDOW_FRINGE_COLS, WINDOW_LEFT_FRINGE_WIDTH)
	(WINDOW_RIGHT_FRINGE_WIDTH): Adjust users.
	* window.c (wset_left_fringe_width, wset_right_fringe_width):
	Remove.
	(make_window): Initialize new integer fields to -1.
	(Fsplit_window_internal): Use direct assignment.
	(Fset_window_configuration, save_window_save):
	Convert Lisp_Object to integer and back where appropriate.
	(Fset_window_fringes): Adjust user.  Return t if any fringe
	was actually changed, and mention this in docstring.

2013-08-13  Dmitry Antipov  <dmantipov@yandex.ru>

	* keyboard.c (Fdiscard_input): Do not increment update_mode_lines.
	* nsfns.m (x_set_cursor_type):
	* w32fns.c (x_set_cursor_type):
	* xfns.c (x_set_cursor_type): Do not set cursor_type_changed here...
	* xdisp.c (set_frame_cursor_types): ...but in common code.

2013-08-13  Dmitry Antipov  <dmantipov@yandex.ru>

	* font.c (clear_font_cache): New function, stripped from...
	(Fclear_font_cache): ...here, which now uses the function
	above.  Adjust comment.
	* font.h (clear_font_cache): Add prototype.
	* xfaces.c (clear_face_cache): Use clear_font_cache.

2013-08-13  Dmitry Antipov  <dmantipov@yandex.ru>

	* window.c (Fset_window_start): Compare `w', not `window' because
	`w' might not be equal to `window' after call to decode_live_window.

2013-08-12  Paul Eggert  <eggert@cs.ucla.edu>

	* process.c (deactivate_process): Reset fds to -1 (Bug#15035).
	This fixes a problem introduced by the Bug#15035 patch
	when using GPG.  Reported by Herbert J. Skuhra.

2013-08-12  Eli Zaretskii  <eliz@gnu.org>

	* decompress.c <zlib_initialized> [WINDOWSNT]: New static variable.
	(Fzlib_decompress_region) [WINDOWSNT]: Call init_zlib_functions if
	not yet initialized.

2013-08-12  Lars Magne Ingebrigtsen  <larsi@gnus.org>

	* decompress.c (Fzlib_decompress_region): Support zlib
	decompression, too, and rename.

2013-08-12  Paul Eggert  <eggert@cs.ucla.edu>

	Minor zlib configuration tweaks.
	* decompress.c (fn_inflateInit2) [!WINDOWSNT]:
	Don't assume presence of fn_inflateInit2_ zlib internal function.

2013-08-12  Lars Magne Ingebrigtsen  <larsi@gnus.org>

	* decompress.c (Fzlib_decompress_gzipped_region): Rename to
	include the zlib prefix.

2013-08-12  Eli Zaretskii  <eliz@gnu.org>

	* decompress.c [WINDOWSNT]: Include windows.h and w32.h.
	(DEF_ZLIB_FN, LOAD_ZLIB_FN) [WINDOWSNT]: New macros.  Use them to
	define static variables that are pointers to zlib functions to be
	dynamically loaded.
	(init_zlib_functions) [WINDOWSNT]: New function.
	(fn_inflateInit2_, fn_inflate, fn_inflateEnd, fn_inflateInit2):
	New macros.
	(Fdecompress_gzipped_region, unwind_decompress): Use the fn_*
	macros instead of invoking the zlib functions directly.
	(syms_of_decompress): DEFSYM Qzlib_dll.
	Staticpro Szlib_available_p.

2013-08-12  Dmitry Antipov  <dmantipov@yandex.ru>

	Avoid looping over all frame windows to freeze and unfreeze.
	* window.h (struct window): Drop frozen_window_start_p.
	(freeze_window_starts): Drop prototype.
	* frame.h (struct frame): New frozen_window_starts flag.
	(FRAME_WINDOWS_FROZEN): New macro.
	* window.c (freeze_window_start, freeze_window_starts):
	Remove.
	(select_window, replace_window): Adjust users.
	* xdisp.c (resize_mini_window): Use FRAME_WINDOWS_FROZEN.
	(window_frozen_p): New function.
	(redisplay_window): Use it.

2013-08-12  Paul Eggert  <eggert@cs.ucla.edu>

	Fix some fd issues when running subprocesses (Bug#15035).
	Fix bugs that can leak files or file descriptors on errors.
	Don't unlink open temp files, as that's hard for users to diagnose
	when things go awry (e.g., temp disk exhausted).
	Don't bother to lock temp files.  Check for invalid recursion.
	* callproc.c (synch_process_fd): Remove.  All uses removed.
	(synch_process_tempfile): New var or macro.
	(CALLPROC_STDOUT, CALLPROC_STDERR, CALLPROC_PIPEREAD, CALLPROC_FDS):
	New constants.
	(record_kill_process): New arg, the temp name.  All callers changed.
	(delete_temp_file): Now just a simple wrapper around unlink.
	(call_process_kill): New arg, the call_process_fd array.
	Close them all.  Clear synch_process_pid.  Remove the temp file,
	or arrange for it to be removed.
	(call_process_cleanup) [MSDOS]: Arg no longer contains file name;
	that's been moved to synch_process_tempfile.  Caller changed.
	Do not remove the tempfile; that's now call_process_kill's
	responsibility.
	(call_process_cleanup) [!MSDOS]: Do not record unwind-protect for
	call_process_kill; the caller now does that.
	(call_process_cleanup): Do not close the process fd; that's now
	call_process_kill's responsibility.
	(Fcall_process): Implement via new function call_process, which
	has most of the old body of Fcall_process, but with a different API.
	(call_process): New function that does not open or close filefd if
	it is nonnegative.  Record which fds need to be closed, and let
	call_process_kill close (and remove the tempfile, on MSDOS) on error.
	Signal an error if invoked recursively (could be done via a hook).
	Simplify creation of the tempfile in the MSDOS case.
	Don't create the output file until after checking for the executable.
	Report any failure to open /dev/null.
	Don't open /dev/null for writing twice; once is enough.
	Don't create pipe if all output is being discarded or sent to file.
	Don't worry about setting up the coding system or reading from the
	pipe if all output is being discarded.
	Hoist fd_error local into top level, to lessen block nesting.
	Don't record deleted pid here; now done by Fcall_process_region.
	(Fcall_process) [MSDOS]: Report mktemp failure immediately,
	and note its success in synch_process_tempfile.
	Do not leak resources when child_setup fails.
	(Fcall_process) [!MSDOS && !WINDOWSNT]: Remove duplicate assignment
	to child_errno.  Remove unnecessary close of fd0; it's close-on-exec.
	(create_temp_file): Now returns open fd, with an additional
	Lisp_Object * argument to return the name.  All callers changed.
	Do not close the file; rewind it instead, and leave it open for
	the caller.  Do not lock the temp file.  Unwind-protect the file
	and the file-descriptor.
	(Fcall_process_region): If the input is /dev/null, unwind-protect it.
	If an asynchrounous process, record it here, not in call_process.
	(syms_of_callproc) [MSDOS]: Initialize synch_process_tempfile.
	* eval.c (set_unwind_protect): New function.
	* fileio.c (write_region): New function, generalized from the
	old Fwrite_region.  Do not lock temp files.
	(Fwrite_region): Use it.
	* lisp.h (set_unwind_protect, write_region): New decls.
	* process.c: Include <verify.h>.
	(make_process): Mark fds as initially closed.
	(deleted_pid_list): Now a list of pid-filename pairs.
	All uses changed.
	(close_process_fd): New function.
	(SUBPROCESS_STDIN, WRITE_TO_SUBPROCESS, READ_FROM_SUBPROCESS)
	(SUBPROCESS_STDOUT, READ_FROM_EXEC_MONITOR, EXEC_MONITOR_OUTPUT):
	New constants.  Verify that their number matches PROCESS_OPEN_FDS.
	(create_process, create_pty, Fmake_serial_process)
	(server_accept_connection): Record which fds need to be closed,
	and let deactivate_process close them.
	(Fmake_network_process): Do not discard the unwind-protect
	until it's safe to do so.
	(deactivate_process): Close the fds opened by create_process etc.
	(Fprocess_send_eof): Adjust to new way of recording open fds.
	Report an error if /dev/null can't be opened, instead of aborting.
	* process.h (PROCESS_OPEN_FDS): New constant.
	(struct Lisp_Process): New member open_fds.
	(record_kill_process, record_deleted_pid): Adjust signatures.
	(record_deleted_pid): Move decl here ...
	* syswait.h (record_deleted_pid): ... from here.

2013-08-11  Paul Eggert  <eggert@cs.ucla.edu>

	* decompress.c: Fix bugs with large buffers and weird inputs.
	Tune a bit.  Reindent as per usual Emacs style.
	(BUFFER_SIZE): Remove.
	(Fdecompress_gzipped_region): Do not mishandle input buffers with
	more than UINT_MAX bytes.  Decompress into the gap instead of into
	an auto buffer, as this should avoid copying.  Return nil if
	'inflate' returns Z_NEED_DICT, as we have no dictionary.  Do not
	set immediate_quit; we shouldn't trust zlib code that much.

2013-08-11  Lars Magne Ingebrigtsen  <larsi@gnus.org>

	* decompress.c (Fdecompress_gzipped_region): Respect all zlib
	errors, and really move the gap to where we want it.

	* lisp.h: Include decompress.c support.

	* emacs.c (main): Include decompress.c support.

	* Makefile.in: Include -lz if present.

2013-08-11  Jan Djärv  <jan.h.d@swipnet.se>

	* nsmenu.m (ns_update_menubar): Call fillWithWidgetValue:frame:
	(initWithTitle:): Initialize frame to 0.
	(fillWithWidgetValue:): Call fillWithWidgetValue:frame.
	(fillWithWidgetValue:frame:): Rename from
	fillWithWidgetValue:setDelegate, call initWithTile:frame: if f.

	* nsterm.h (EmacsMenu): fillWithWidgetValue:setDelegate renamed to
	fillWithWidgetValue:frame:

	* nsfns.m (Fns_convert_utf8_nfd_to_nfc): Allocate and release pool to
	remove memory leak warnings.

	* nsterm.m (menu_pending_title, ns_get_pending_menu_title): Remove.
	(ns_check_menu_open): Handle menu == nil.  Remove assignment to
	menu_pending_title.

	* nsmenu.m (ns_update_menubar): Call fillWithWidgetValue:setDelegate.
	(x_activate_menubar): Update the whole menu.
	(trackingNotification:): Call ns_check_menu_open if tracking ends.
	(menuWillOpen:): Increment trackingMenu.  For OSX <= 10.6, exit if
	current event is not NSSystemDefined (Bug#15001).
	Call ns_check_menu_open only if trackingMenu is 2.
	(menuDidClose:): New method, decrease trackingMenu.
	(fillWithWidgetValue:setDelegate:): New method.
	(fillWithWidgetValue:): Call the above.

	* nsterm.h (EmacsMenu): Add fillWithWidgetValue:setDelegate:

2013-08-11  Paul Eggert  <eggert@cs.ucla.edu>

	Omit some unnecessary casts.
	Many of these go back to the old pre-C89 days, when they may have
	been needed, but we've been assuming C89 or later for a while now.
	* alloc.c (live_string_p, live_cons_p, live_symbol_p)
	(live_float_p, live_misc_p, live_vector_p):
	* buffer.c (compare_overlays, cmp_for_strings, mmap_find)
	(mmap_alloc, alloc_buffer_text, enlarge_buffer_text)
	(defvar_per_buffer):
	* callint.c (Fcall_interactively):
	* doc.c (Fsubstitute_command_keys):
	* filelock.c (get_boot_time):
	* frame.c (xrdb_get_resource):
	* gtkutil.c (hierarchy_ch_cb, qttip_cb, style_changed_cb)
	(delete_cb, xg_dialog_response_cb, xg_maybe_add_timer)
	(xg_get_file_name_from_selector, menuitem_destroy_callback)
	(menuitem_highlight_callback, menu_destroy_callback)
	(xg_update_menu_item, xg_modify_menubar_widgets, menubar_map_cb)
	(xg_tool_bar_callback, xg_get_tool_bar_widgets)
	(xg_tool_bar_detach_callback, xg_tool_bar_attach_callback)
	(xg_tool_bar_help_callback, tb_size_cb):
	* image.c (xpm_alloc_color, png_read_from_memory)
	(png_read_from_file, png_load_body, our_memory_skip_input_data)
	(jpeg_memory_src, jpeg_file_src, imagemagick_load_image)
	(syms_of_image):
	* keymap.c (describe_map):
	* nsfns.m (Fns_display_monitor_attributes_list):
	* nsmenu.m (process_dialog:):
	* nsterm.m (hold_event):
	* process.c (wait_reading_process_output):
	* regex.c (REGEX_REALLOCATE, re_set_registers, re_exec, regexec):
	* scroll.c (do_direct_scrolling, scrolling_1):
	* termcap.c (tgetent):
	* window.c (check_window_containing, add_window_to_list)
	(freeze_window_starts):
	* xdisp.c (compare_overlay_entries, vmessage):
	* xfns.c (x_window, x_get_monitor_attributes_xinerama)
	(x_get_monitor_attributes_xrandr)
	(Fx_display_monitor_attributes_list, x_display_info_for_name)
	(Fx_open_connection, file_dialog_cb, file_dialog_unmap_cb):
	* xfont.c (xfont_match, xfont_open):
	* xmenu.c (x_menu_wait_for_event, menu_highlight_callback)
	(menubar_selection_callback, menu_position_func)
	(popup_selection_callback, create_and_show_popup_menu)
	(dialog_selection_callback, create_and_show_dialog):
	* xrdb.c (x_get_string_resource)
	(main) [TESTRM]:
	* xsmfns.c (x_session_check_input):
	* xterm.c (x_draw_glyphless_glyph_string_foreground)
	(xm_scroll_callback, xg_scroll_callback, xg_end_scroll_callback)
	(xaw_jump_callback, xaw_scroll_callback):
	Omit unnecessary casts.

2013-08-10  Paul Eggert  <eggert@cs.ucla.edu>

	Minor string-length refactoring.
	* alloc.c (xstrdup): Use memcpy, not strcpy, since the length's known.
	* frame.c (make_monitor_attribute_list):
	Prefer build_string to strlen + make_string.

2013-08-10  Jan Djärv  <jan.h.d@swipnet.se>

	* xterm.c (x_error_handler): Also ignore BadWindow for X_SetInputFocus,
	don't check minor_code (Bug#14417).

2013-08-09  Eli Zaretskii  <eliz@gnu.org>

	* xdisp.c (draw_glyphs): Don't compare row pointers, compare row
	vertical positions instead.  This avoids calling MATRIX_ROW with
	row numbers that are possibly beyond valid limits.  (Bug#15064)

2013-08-09  Dmitry Antipov  <dmantipov@yandex.ru>

	Use xstrdup and build_unibyte_string where applicable.
	* alloc.c (xstrdup): Tiny cleanup.  Add eassert.
	* xfns.c (x_window):
	* xrdb.c (x_get_customization_string):
	* xterm.c (xim_initialize):
	* w32fns.c (w32_window): Use xstrdup.
	(w32_display_monitor_attributes_list):
	* emacs.c (init_cmdargs):
	* keyboard.c (PUSH_C_STR):
	* nsfont.m (nsfont_open):
	* sysdep.c (system_process_attributes):
	* w32.c (system_process_attributes):
	* xdisp.c (message1, message1_nolog): Use build_unibyte_string.

2013-08-09  Eli Zaretskii  <eliz@gnu.org>

	* w32.c (PEXCEPTION_POINTERS, PEXCEPTION_RECORD, PCONTEXT): Define
	variables of these types so that GDB would know about them, as aid
	for debugging fatal exceptions.  (Bug#15024)  See also
	http://sourceware.org/ml/gdb/2013-08/msg00010.html for related
	discussions.

2013-08-08  Jan Djärv  <jan.h.d@swipnet.se>

	* nsterm.m (ns_update_begin): Don't change clip path if it would be
	larger than the NSWindow (Bug#14934).

2013-08-08  Dmitry Antipov  <dmantipov@yandex.ru>

	Redesign redisplay interface to drop global variable updated_window.
	Always pass currently updated window as a parameter to update routines.
	* dispextern.h (updated_window): Remove declaration.
	(struct redisplay_interface): Pass window parameter to
	write_glyphs, insert_glyphs, clear_end_of_line, cursor_to
	and after_update_window_hook.
	(x_write_glyphs, x_insert_glyphs, x_clear_end_of_line, x_cursor_to):
	Adjust prototypes.
	* dispnew.c (updated_window): Remove.
	(redraw_overlapped_rows, update_marginal_area, update_text_area)
	(update_window_line): Adjust to match redisplay interface changes.
	* nsterm.m (ns_update_window_begin, ns_update_window_end)
	(ns_scroll_run, ns_after_update_window_line):
	* w32term.c (x_update_window_begin, x_update_window_end)
	(x_after_update_window_line, x_scroll_run):
	* xterm.c (x_update_window_begin, x_update_window_end)
	(x_after_update_window_line, x_scroll_run):
	* xdisp.c (x_write_glyphs, x_insert_glyphs, x_clear_end_of_line):
	Likewise.  Adjust comments where appropriate.
	(x_cursor_to): Simplify because this is always called during window
	update (but install debugging check anyway).
	(expose_window): Check must_be_updated_p flag to see whether this
	function is called during window update.

2013-08-08  Dmitry Antipov  <dmantipov@yandex.ru>

	Do not reset window modification event counters excessively.
	These leftovers and poor man's tricky methods to catch extra
	redisplay's attention are no longer needed.
	* frame.c (set_menu_bar_lines_1):
	* minibuf.c (read_minibuf_unwind):
	* window.c (Fset_window_start, set_window_buffer, window_resize_apply)
	(grow_mini_window, shrink_mini_window, window_scroll_pixel_based)
	(window_scroll_line_based, Fset_window_configuration):
	* xdisp.c (redisplay_window): Do not reset last_modified and
	last_overlay_modified counters.

2013-08-07  Jan Djärv  <jan.h.d@swipnet.se>

	* xselect.c (x_send_client_event): Set send_event and serial, memset
	data.l as it might be bigger than data.b.   Use 24 bit mask to
	XSendEvent (Bug#15034).

2013-08-07  Eli Zaretskii  <eliz@gnu.org>

	* xdisp.c (prepare_menu_bars): Don't call x_consider_frame_title
	for TTY frames that are not the top frame on their console.
	(Bug#14616)

2013-08-07  Martin Rudalics  <rudalics@gmx.at>

	* w32term.c (w32fullscreen_hook): Really maximize frame when
	asked for (Bug#14841).

2013-08-07  Dmitry Antipov  <dmantipov@yandex.ru>

	Prefer selected_window to Fselected_window, likewise for frames.
	* buffer.c (Fbuffer_swap_text):
	* data.c (Fvariable_binding_locus):
	* window.c (run_window_configuration_change_hook): Adjust users.
	* w16select.c (Fw16_set_clipboard_data, Fw16_get_clipboard_data):
	Use decode_live_frame.

2013-08-07  Dmitry Antipov  <dmantipov@yandex.ru>

	Be more careful if selected window shows the buffer other than current,
	use window_outdated only if this is not so.  This change should also
	address some weird issues discussed in Bug#13012.
	* window.h (window_outdated): New prototype.
	* window.c (window_outdated): Now here.  Convert from static and
	always assume window's buffer.
	(Fwindow_end, Fwindow_line_height): Use it.
	* xdisp.c (reconsider_clip_changes): Remove prototype, drop 2nd arg
	and always assume window's buffer.
	(redisplay_window): Adjust user.
	(redisplay_internal): Call to reconsider_clip_changes once and
	check whether mode line should be updated only if selected window
	shows current buffer.
	(run_window_scroll_functions): Use eassert for debugging check.
	(Fmove_point_visually, note_mouse_highlight): Use window_outdated.

2013-08-06  Dmitry Antipov  <dmantipov@yandex.ru>

	* window.c (window_scroll, window_scroll_pixel_based)
	(window_scroll_line_based): Use bool for booleans.

2013-08-06  Paul Eggert  <eggert@cs.ucla.edu>

	* process.c: Fix minor off-by-one issues in descriptor counts.
	This shouldn't fix any real bugs, but it cleans up the code a bit.
	(max_process_desc, max_input_desc): -1, not 0, means none.
	All uses changed.
	(delete_input_desc): New function.
	(delete_write_fd, delete_keyboard_wait_descriptor): Use it.
	(deactivate_process): Scan backwards when recomuting max_process_desc;
	that should be faster.
	(init_process_emacs): Initialize max_input_desc.

2013-08-06  Dmitry Antipov  <dmantipov@yandex.ru>

	Use region cache to speedup bidi_find_paragraph_start.
	* buffer.h (struct buffer): New member bidi_paragraph_cache.
	Rename cache_long_line_scans to cache_long_scans.
	* buffer.c (bset_cache_long_line_scans): Rename to
	bset_cache_long_scans.
	(Fget_buffer_create, Fmake_indirect_buffer, Fkill_buffer)
	(Fbuffer_swap_text, init_buffer_once): Take bidi_paragraph_cache
	into account.
	(syms_of_buffer): Rename cache-long-line-scans to
	cache-long-scans.  Adjust docstring.
	* search.c (newline_cache_on_off):
	* indent.c (width_run_cache_on_off): Adjust users.
	* bidi.c (bidi_paragraph_cache_on_off): New function.
	(bidi_find_paragraph_start): Use bidi_paragraph_cache if needed.
	* insdel.c (prepare_to_modify_buffer):
	Invalidate bidi_paragraph_cache if enabled.

2013-08-06  Dmitry Antipov  <dmantipov@yandex.ru>

	Invalidate region caches only if buffer text is going to be changed.
	* lisp.h (modify_region_1): Remove 3rd arg and rename to...
	(modify_text): ...new prototype.
	(prepare_to_modify_buffer_1): New prototype.
	* textprop.c (modify_region): Rename to...
	(modify_text_properties): ...new function.
	(add_text_properties_1, set_text_properties, Fremove_text_properties)
	(Fremove_list_of_text_properties): Adjust users.
	* insdel.c (modify_region_1): Remove 3rd arg and reimplement as...
	(modify_text): ...new function.
	(prepare_to_modify_buffer): Reimplement mostly as a wrapper for...
	(prepare_to_modify_buffer_1): ...new function.
	* casefiddle.c (casify_region):
	* editfns.c (Fsubst_char_in_region, Ftranslate_region_internal)
	(Ftranspose_regions): Use modify_text.

2013-08-05  Stefan Monnier  <monnier@iro.umontreal.ca>

	* lisp.mk (lisp): Add nadvice.elc.

2013-08-05  Dmitry Antipov  <dmantipov@yandex.ru>

	New macro to iterate over live buffers similar to frames.
	* buffer.h (FOR_EACH_LIVE_BUFFER): New macro.
	(Vbuffer_alist, Qpriority, Qbefore_string, Qafter_string):
	Declare buffer-related variables here to offload lisp.h.
	* buffer.c (Vbuffer_alist): Adjust comment.
	(Fget_file_buffer, get_truename_buffer, Fother_buffer)
	(other_buffer_safely):
	* data.c (store_symval_forwarding):
	* dispnew.c (Fframe_or_buffer_changed_p):
	* fileio.c (Fdo_auto_save):
	* filelock.c (unlock_all_files):
	* minibuf.c (read_minibuf): Use FOR_EACH_LIVE_BUFFER.

2013-08-04  Paul Eggert  <eggert@cs.ucla.edu>

	Fix some minor races in hosts lacking mkostemp (Bug#15015).
	* callproc.c (create_temp_file):
	* filelock.c (create_lock_file):
	Assume mkostemp, since it's now provided by Gnulib.

2013-08-04  Eli Zaretskii  <eliz@gnu.org>

	* w32.c (mkostemp): New function.
	(mktemp): Remove, no longer used.  Most of the code reused in
	mkostemp.  (Bug#15015)
	(mktemp): Don't undef.

2013-08-04  Dmitry Antipov  <dmantipov@yandex.ru>

	* dispnew.c (glyph_matrix_count, glyph_pool_count):
	Move under GLYPH_DEBUG and ENABLE_CHECKING.
	(new_glyph_matrix, free_glyph_matrix, new_glyph_pool)
	(free_glyph_pool, check_glyph_memory): Likewise for
	all users.  Adjust comments where appropriate.

2013-08-03  Paul Eggert  <eggert@cs.ucla.edu>

	* composite.h: Minor fixups.
	(composition_registered_p): Rename from COMPOSITION_REGISTERD_P
	to fix a misspelling, and change it to an inline function while
	we're at it (it need not be a macro).  All uses changed.
	(composition_method, composition_valid_p):
	Rewrite to avoid assignments in if-conditions.

2013-08-03  Dmitry Antipov  <dmantipov@yandex.ru>

	Do not use global Lisp_Object in composition macros.
	* composite.h (composition_temp): Remove declaration.
	(COMPOSITION_METHOD, COMPOSITION_VALID_P): Replace with...
	(composition_method, composition_valid_p): ...inline functions.
	(compose_region): Remove the leftover.
	* composite.c (composition_temp): Remove.
	(run_composition_function, update_compositions)
	(composition_compute_stop_pos, composition_adjust_point)
	(Ffind_composition_internal):
	* coding.c (handle_composition_annotation):
	* xdisp.c (handle_composition_prop, check_point_in_composition):
	Related users changed.

2013-08-03  Dmitry Antipov  <dmantipov@yandex.ru>

	Drop FRAME_PTR typedef.
	* composite.c, font.c, font.h, fontset.c, fontset.h, frame.c, frame.h:
	* ftfont.c, ftxfont.c, gtkutil.c, gtkutil.h, image.c, keyboard.c:
	* menu.c, menu.h, msdos.c, nsfns.m, nsfont.m, nsmenu.m, nsterm.h:
	* nsterm.m, scroll.c, term.c, w32fns.c, w32font.c, w32font.h:
	* w32inevt.c, w32inevt.h, w32menu.c, w32notify.c, w32term.c, w32term.h:
	* w32uniscribe.c, w32xfns.c, widget.c, window.c, xdisp.c, xfaces.c:
	* xfns.c, xfont.c, xftfont.c, xmenu.c, xselect.c, xterm.c:
	All related users changed.

2013-08-02  Stefan Monnier  <monnier@iro.umontreal.ca>

	* eval.c (default_toplevel_binding): New function.
	(Fdefvar): Use it.
	(unbind_to, backtrace_eval_unrewind): Do a bit of CSE simplification.
	(Fdefault_toplevel_value, Fset_default_toplevel_value): New subrs.
	(syms_of_eval): Export them.
	* data.c (Fdefault_value): Micro cleanup.
	* term.c (init_tty): Use "false".

2013-08-02  Dmitry Antipov  <dmantipov@yandex.ru>

	Fix X GC leak in GTK and raw (no toolkit) X ports.
	* xterm.c (x_free_frame_resources): If white and black relief
	GCs are allocated, always free them here.
	* xfns.c (x_make_gc): Omit redundant initialization.
	* widget.c (create_frame_gcs): Remove the leftover.
	(EmacsFrameDestroy): Do nothing because all GCs are now freed
	in x_free_frame_resources.

2013-08-02  Jan Djärv  <jan.h.d@swipnet.se>

	* nsterm.m (windowWillResize:toSize:): Only change title if
	! maximizing_resize && FULLSCREEN_NONE (Bug#15005).  strdup title before
	modifying it.
	(viewDidEndLiveResize): New method.

	* nsterm.h (EmacsView): Add maximizing_resize, put it and old_title
	inside NS_IMPL_COCOA.

2013-08-02  Dmitry Antipov  <dmantipov@yandex.ru>

	* insdel.c (adjust_after_replace, replace_range, del_range_2):
	Do not check whether undo is enabled because record_insert and
	record_delete does that themselves.

2013-08-02  Dmitry Antipov  <dmantipov@yandex.ru>

	* xterm.h (struct x_output) [HAVE_X_I18N]: Remove xic_base_fontname
	member which is not really used any more.
	(FRAME_XIC_BASE_FONTNAME): Remove.
	* xfns.c (xic_free_fontset): Adjust user.
	* xmenu.c (mouse_position_for_popup, x_activate_menubar)
	(update_frame_menubar, set_frame_menubar, free_frame_menubar)
	(create_and_show_popup_menu, xmenu_show, create_and_show_dialog)
	(xdialog_show): Use eassert for debugging check.
	* w32term.c (x_unfocus_frame): Remove unused dummy function.

2013-08-01  Paul Eggert  <eggert@cs.ucla.edu>

	* fileio.c, fns.c (merge): Move extern decl from here ...
	* lisp.h (merge): ... to here.

2013-08-01  Dmitry Antipov  <dmantipov@yandex.ru>

	Fix last font-related change.
	* w32font.h (w32font_list_internal, w32font_match_internal):
	Fix prototype.
	* w32uniscribe.c (uniscribe_list, uniscribe_match)
	(uniscribe_list_family): Adjust to match font API change.
	MS-Windows breakage reported by Juanma Barranquero <lekktu@gmail.com>
	at http://lists.gnu.org/archive/html/emacs-devel/2013-08/msg00006.html.

2013-08-01  Dmitry Antipov  <dmantipov@yandex.ru>

	* frame.h (FRAME_MOUSE_UPDATE):
	* nsterm.m (ns_frame_up_to_date): Omit redundant check
	whether hlinfo->mouse_face_mouse_frame is non-NULL.

2013-08-01  Dmitry Antipov  <dmantipov@yandex.ru>

	Avoid redundant Lisp_Object <-> struct frame conversions in font API.
	* font.h (struct font_driver): Change list, match, and list_family
	functions to accept struct frame * as first arg.
	* font.c (font_score, font_compare, font_sort_entities):
	Remove prototypes.
	(font_sort_entities, font_list_entities, font_select_entity)
	(font_find_for_lface, Flist_fonts, Ffont_family_list): Adjust to
	match font API change.
	* xfont.c (xfont_list, xfont_match, xfont_list_family):
	* ftfont.c (ftfont_list, ftfont_match, ftfont_list_family):
	* ftxfont.c (ftxfont_list, ftxfont_match):
	* xftfont.c (xftfont_list, xftfont_match):
	* nsfont.m (nsfont_list, nsfont_match, nsfont_list_family):
	* w32font.c (w32font_list, w32font_match, w32font_list)
	(w32font_list_internal, w32_font_match_internal): Likewise.
	* xfaces.c (Fx_family_fonts): Adjust user.

2013-08-01  Dmitry Antipov  <dmantipov@yandex.ru>

	Do not use pure Xism x_wm_set_icon_position in non-X ports.
	* frame.c (x_set_frame_parameters): Call to x_wm_set_icon_position
	only if HAVE_X_WINDOWS is in use.
	* frame.h (x_set_frame_parameters): Move under HAVE_X_WINDOWS.
	* nsterm.m (x_wm_set_icon_position): Remove no-op.
	* w32term.c (x_wm_set_icon_position): Likewise.
	* w32fns.c (x_icon): Adjust user.

2013-08-01  Dmitry Antipov  <dmantipov@yandex.ru>

	* xterm.c (last_mouse_press_frame): Remove the
	leftover which is not really used any more.
	(handle_one_xevent, syms_of_xterm): Adjust users.
	(x_flush): Call XFlush once per each X display, not frame.
	This is better because this code always unconditionally skips
	non-X frames in Vframe_list and issues the only XFlush if we
	have more than one X frame on the same X display.
	(any_help_event_p, x_draw_glyph_string_background, x_display_ok):
	Use bool for booleans.
	(x_draw_glyph_string_background, cvt_string_to_pixel)
	(cvt_pixel_dtor): Drop unnecessary prototypes.
	* xterm.h (x_display_ok): Adjust prototype.

2013-07-31  Dmitry Antipov  <dmantipov@yandex.ru>

	Drop unnecessary functions that deals with frame pixel size.
	* frame.h, msdos.h, w32term.h, xterm.h (x_pixel_width)
	(x_pixel_height): Drop prototypes.
	* msdos.c, nsfns.m, w32fns.c, xfns.c (x_pixel_width)
	(x_pixel_height): Drop implementations.
	* frame.c (Fframe_pixel_height): Use FRAME_PIXEL_HEIGHT
	which should be always valid for window frame.
	(Frame_pixel_width): Likewise with FRAME_PIXEL_WIDTH.
	* w32menu.c (Fx_popup_dialog):
	* xmenu.c (Fx_popup_dialog): Likewise for both.

2013-07-31  Dmitry Antipov  <dmantipov@yandex.ru>

	* frame.c (Fmake_terminal_frame): Use store_in_alist to setup
	frame parameters and call to Fmodify_frame_parameters just once.
	(Fset_frame_height, Fset_frame_width): Mention nil frame in docstring.
	(Fset_frame_size, Fset_frame_position): Use decode_live_frame
	and mention nil frame in docstring.

2013-07-31  Dmitry Antipov  <dmantipov@yandex.ru>

	* frame.c (make_frame, x_set_frame_parameters): Use bool for boolean.
	(x_figure_window_size): Likewise.  Adjust to return long.
	(syms_of_frame): Do not DEFSYM Qterminal_live_p.
	(toplevel): Move Qterminal_live_p to...
	* terminal.c (toplevel): ...here, make it static, and...
	(syms_of_terminal): ...DEFSYM here.
	* frame.h (Qterminal_live_p): Remove declaration.
	(make_frame, x_figure_window_size): Adjust prototype.
	* nsfns.m (Fx_create_frame): Use long for window flags.

2013-07-30  Paul Eggert  <eggert@cs.ucla.edu>

	Fix tempfile bug on platforms lacking mkostemp and mkstemp (Bug#14986).
	* callproc.c (create_temp_file) [! (HAVE_MKOSTEMP || HAVE_MKSTEMP)]:
	Do not assume that emacs_close (INT_MAX) is a no-op.

2013-07-30  Dmitry Antipov  <dmantipov@yandex.ru>

	* xfaces.c (make_face_cache): For struct face_cache, prefer
	xmalloc to xzalloc and so avoid redundant call to memset.
	(Finternal_set_lisp_face_attribute): Fix comment typo and style.

2013-07-30  Dmitry Antipov  <dmantipov@yandex.ru>

	* fringe.c (draw_window_fringes, update_window_fringes)
	(compute_fringe_widths):
	* w32term.c (x_draw_glyph_string):
	* window.c (candidate_window_p, Frecenter):
	* xfaces.c (realize_basic_faces, realize_default_face)
	(Fbitmap_space_p, Finternal_set_lisp_face_attribute)
	(x_update_menu_appearance, face_attr_equal_p, lface_equal_p):
	* xfns.c (x_set_cursor_color, xic_free_xfontset):
	* xmenu.c (Fx_menu_bar_open_internal):
	* xselect.c (x_reply_selection_request, Fx_get_atom_name):
	* xsettings.c (xft_settings_event):
	* xterm.c (x_draw_glyph_string, x_had_errors_p):
	Use bool for booleans.  Adjust style and comments where
	appropriate.
	* dispextern.h (draw_window_fringes, update_window_fringes)
	(compute_fringe_widths):
	* xterm.h (x_had_errors_p): Adjust prototype.

2013-07-30  Dmitry Antipov  <dmantipov@yandex.ru>

	* frame.c (Fmodify_frame_parameters): Always check 2nd arg with
	CHECK_LIST.  Rewrite the loop to avoid useless local variable.

2013-07-29  Dmitry Antipov  <dmantipov@yandex.ru>

	* fns.c (toplevel): Remove comment before Fsafe_length because
	it checks for QUIT.

2013-07-28  Paul Eggert  <eggert@cs.ucla.edu>

	* frame.c (delete_frame): Avoid unnecessary 'this_f' test (Bug#14970).

2013-07-28  Eli Zaretskii  <eliz@gnu.org>

	* w32fns.c (w32_wnd_proc) <WM_IME_STARTCOMPOSITION>: Make sure the
	frame which got the message is still alive, before dereferencing
	its pointer.  (Bug#14970)

	* frame.c (delete_frame): Test "this" frame's minibuffer window to
	be a live window, before using it as such.  (Bug#14970)

2013-07-27  Eli Zaretskii  <eliz@gnu.org>

	* w32term.c (w32_read_socket) <WM_KILLFOCUS>: Call
	w32_detect_focus_change instead of doing part of its job by hand.
	This fixes the problem whereby FOCUS_OUT events were not sent to
	the event queue.

2013-07-26  Eli Zaretskii  <eliz@gnu.org>

	* process.c (Fprocess_list): Doc fix.

	* w32term.c (w32_read_socket) <WM_EMACS_PAINT>: Warn about frame
	being re-exposed only if it didn't ask to become visible.
	<WM_SIZE>: Under SIZE_RESTORED, only set the frame visible if it
	was previously iconified.  (Bug#14841)
	(x_iconify_frame): Mark the frame iconified.

2013-07-26  Paul Eggert  <eggert@cs.ucla.edu>

	Fix minor problems found by static checking.
	* eval.c (get_backtrace_frame, backtrace_eval_unrewind): Now static.
	(backtrace_eval_unrewind): ';' -> '{}' to pacify GCC.

2013-07-26  Stefan Monnier  <monnier@iro.umontreal.ca>

	* eval.c (set_specpdl_old_value): New function.
	(unbind_to): Minor simplification.
	(get_backtrace_frame): New function.
	(Fbacktrace_frame): Use it.  Add `base' argument.
	(backtrace_eval_unrewind, Fbacktrace_eval): New functions.
	(syms_of_eval): Export backtrace-eval.
	* xterm.c (x_focus_changed): Simplify.

2013-07-25  Paul Eggert  <eggert@cs.ucla.edu>

	* fileio.c (Finsert_file_contents): Avoid double-close (Bug#14936).

2013-07-24  Eli Zaretskii  <eliz@gnu.org>

	* xdisp.c (redisplay_window): Instead of moving point out of
	scroll margin, reject the force_start method, and try scrolling
	instead.  (Bug#14780)

2013-07-24  Ken Brown  <kbrown@cornell.edu>

	* alloc.c (make_save_ptr): Define if HAVE_NTGUI is defined
	(Bug#14944).

2013-07-24  Paul Eggert  <eggert@cs.ucla.edu>

	* eval.c (Fprogn): Do not check that BODY is a proper list.
	This undoes the previous change.  The check slows down the
	interpreter, and is not needed to prevent a crash.  See
	<http://lists.gnu.org/archive/html/emacs-devel/2013-07/msg00693.html>.

2013-07-23  Glenn Morris  <rgm@gnu.org>

	* Makefile.in ($(etc)/DOC, temacs$(EXEEXT)): Ensure etc/ exists.

2013-07-23  Paul Eggert  <eggert@cs.ucla.edu>

	Port to GNU/Linux systems with tinfo but not ncurses.
	* dispnew.c (init_display): Depend on USE_NCURSES, not GNU_LINUX,
	to decide whether ncurses is being used.  Without this change,
	GCC complains about tgetent not being declared, on a system
	that has tinfo installed but ncurses not installed.

	* eval.c (Fprogn): Check that BODY is a proper list.

	Tune UNEVALLED functions by using XCAR instead of Fcar, etc.
	* data.c (Fsetq_default):
	* eval.c (Fif, Fcond, Fprog1, Fsetq, Fquote, Ffunction, Fdefvar)
	(Fdefconst, FletX, Flet, Fwhile, Fcatch, Funwind_protect)
	(Fcondition_case):
	Tune by taking advantage of the fact that ARGS is always a list
	when a function is declared to have UNEVALLED args.

	* emacsgtkfixed.c: Port to GCC 4.6.
	GCC 4.6 complains about -Wunused-local-typedefs, introduced in 4.7.

2013-07-23  Juanma Barranquero  <lekktu@gmail.com>

	* callproc.c (child_setup)[!WINDOWSNT]: Move exec_errno and pid
	here to silence compiler warnings.

2013-07-22  Paul Eggert  <eggert@cs.ucla.edu>

	* sysdep.c (frame) [__FreeBSD__]: #define to freebsd_frame
	when including <sys/user.h>, to prevent Sparc/ARM machine/frame.h
	from messing up Emacs's 'struct frame' (Bug#14923).

2013-07-21  Paul Eggert  <eggert@cs.ucla.edu>

	* alloc.c (make_save_ptr_ptr): Define this function.
	It was inadvertently omitted.  It's needed only if
	HAVE_MENUS && ! (USE_X_TOOLKIT || USE_GTK).

2013-07-21  Jan Djärv  <jan.h.d@swipnet.se>

	* nsterm.m (sendEvent:): Skip mouse moved if no dialog and no Emacs
	frame have focus (Bug#14895).

2013-07-21  Paul Eggert  <eggert@cs.ucla.edu>

	Avoid vfork-related deadlock more cleanly.
	* callproc.c (child_setup): When the child's exec fails, output
	the program name, as that's more useful.  Use O_NONBLOCK to avoid
	deadlock.
	* process.c (create_process_1): Remove; no longer needed.
	(create_process): Remove timer hack; no longer needed, now that
	the child avoids deadlock.

2013-07-20  Glenn Morris  <rgm@gnu.org>

	* image.c (Fimage_flush): Fix doc typo.

2013-07-20  Paul Eggert  <eggert@cs.ucla.edu>

	Fix array bounds violation when pty allocation fails.
	* process.c (PTY_NAME_SIZE): New constant.
	(pty_name): Remove static variable; it's now auto.
	(allocate_pty): Define even if !HAVE_PTYS; that's simpler.
	Take pty_name as an arg rather than using a static variable.
	All callers changed.
	(create_process): Recover pty_flag from process, not from volatile local.
	(create_pty): Stay inside array even when pty allocation fails.
	(Fmake_serial_process): Omit unnecessary initializaiton of pty_flag.

	* lread.c (Fload): Avoid initialization only when lint checking.
	Mention that it's needed only for older GCCs.

2013-07-20  Kenichi Handa  <handa@gnu.org>

	* coding.c (CODING_ISO_FLAG_LEVEL_4): New macro.
	(decode_coding_iso_2022): Check the single-shift area.  (Bug#8522)

2013-07-20  Andreas Schwab  <schwab@linux-m68k.org>

	* lread.c (Fload): Avoid uninitialized warning.

2013-07-19  Paul Eggert  <eggert@cs.ucla.edu>

	Fix some minor file descriptor leaks and related glitches.
	* filelock.c (create_lock_file) [!O_CLOEXEC]: Use fcntl with FD_CLOEXEC.
	(create_lock_file): Use write, not emacs_write.
	* image.c (slurp_file, png_load_body):
	* process.c (Fnetwork_interface_list, Fnetwork_interface_info)
	(server_accept_connection):
	Don't leak an fd on memory allocation failure.
	* image.c (slurp_file): Add a cheap heuristic for growing files.
	* xfaces.c (Fx_load_color_file): Block input around the fopen too,
	as that's what the other routines do.  Maybe input need not be
	blocked at all, but it's better to be consistent.
	Avoid undefined behavior when strlen is zero.

	* alloc.c (staticpro): Avoid buffer overrun on repeated calls.
	(NSTATICS): Now a constant; doesn't need to be a macro.

2013-07-19  Richard Stallman  <rms@gnu.org>

	* coding.c (decode_coding_utf_8): Add simple loop for fast
	processing of ASCII characters.

2013-07-19  Paul Eggert  <eggert@cs.ucla.edu>

	* conf_post.h (RE_TRANSLATE_P) [emacs]: Remove obsolete optimization.

2013-07-19  Eli Zaretskii  <eliz@gnu.org>

	* keyboard.c (kbd_buffer_get_event): Use Display_Info instead of
	unportable 'struct x_display_info'.
	(DISPLAY_LIST_INFO): Delete macro: not needed, since Display_Info
	is a portable type.

2013-07-19  Paul Eggert  <eggert@cs.ucla.edu>

	* sysdep.c [GNU_LINUX]: Fix fd and memory leaks and similar issues.
	(procfs_ttyname): Don't use uninitialized storage if emacs_fopen
	or fscanf fails.
	(system_process_attributes): Prefer plain char to unsigned char
	when either will do.  Clean up properly if interrupted or if
	memory allocations fail.  Don't assume sscanf succeeds.
	Remove no-longer-needed workaround to stop GCC from whining.
	Read command-line once, instead of multiple times.  Check read status a
	bit more carefully.

	Fix obscure porting bug with varargs functions.
	The code assumed that int is treated like ptrdiff_t in a vararg
	function, which is not a portable assumption.  There was a similar
	-- though these days less likely -- porting problem with various
	assumptions that pointers of different types all smell the same as
	far as vararg functions is conserved.  To make this problem less
	likely in the future, redo the API to use varargs functions.
	* alloc.c (make_save_value): Remove this vararg function.
	All uses changed to ...
	(make_save_int_int_int, make_save_obj_obj_obj_obj)
	(make_save_ptr_int, make_save_funcptr_ptr_obj, make_save_memory):
	New functions.
	(make_save_ptr): Rename from make_save_pointer, for consistency with
	the above.  Define only on platforms that need it.  All uses changed.

2013-07-18  Paul Eggert  <eggert@cs.ucla.edu>

	* keyboard.c: Try to fix typos in previous change.
	(DISPLAY_LIST_INFO): New macro.
	(kbd_buffer_get_event): Do not access members that are not present
	in X11.  Revert inadvertent change of "!=" to "=".

2013-07-18  Juanma Barranquero  <lekktu@gmail.com>

	* keyboard.c (kbd_buffer_get_event):
	* w32term.c (x_focus_changed): Port FOCUS_(IN|OUT)_EVENT changes to W32.
	Followup to 2013-07-16T11:41:06Z!jan.h.d@swipnet.se.

2013-07-18  Paul Eggert  <eggert@cs.ucla.edu>

	* filelock.c: Fix unlikely file descriptor leaks.
	(get_boot_time_1): Rework to avoid using emacs_open.
	This doesn't actually fix a leak, but is better anyway.
	(read_lock_data): Use read, not emacs_read.

	* doc.c: Fix minor memory and file descriptor leaks.
	* doc.c (get_doc_string): Fix memory leak when doc file absent.
	(get_doc_string, Fsnarf_documentation):
	Fix file descriptor leak on error.

	* term.c: Fix minor fdopen-related file descriptor leaks.
	* term.c (Fresume_tty) [!MSDOS]: Close fd if fdopen (fd) fails.
	(init_tty) [!DOS_NT]: Likewise.  Also close fd if isatty (fd) fails.

	* charset.c: Fix file descriptor leaks and errno issues.
	Include <errno.h>.
	(load_charset_map_from_file): Don't leak file descriptor on error.
	Use plain record_xmalloc since the allocation is larger than
	MAX_ALLOCA; that's simpler here.  Simplify test for exhaustion
	of entries.
	* eval.c (record_unwind_protect_nothing):
	* fileio.c (fclose_unwind):
	New functions.
	* lread.c (load_unwind): Remove.  All uses replaced by fclose_unwind.
	The replacement doesn't block input, but that no longer seems
	necessary.

2013-07-17  Paul Eggert  <eggert@cs.ucla.edu>

	* lread.c: Fix file descriptor leaks and errno issues.
	(Fload): Close some races that leaked fds or streams when 'load'
	was interrupted.
	(Fload, openp): Report error number of last nontrivial failure to open.
	ENOENT counts as trivial.
	* eval.c (do_nothing, clear_unwind_protect, set_unwind_protect_ptr):
	New functions.
	* fileio.c (close_file_unwind): No need to test whether FD is nonnegative,
	now that the function is always called with a nonnegative arg.
	* lisp.h (set_unwind_protect_ptr, set_unwind_protect_int): Remove.
	All uses replaced with ...
	(clear_unwind_protect, set_unwind_protect_ptr): New decls.

	A few more minor file errno-reporting bugs.
	* callproc.c (Fcall_process):
	* doc.c (Fsnarf_documentation):
	* fileio.c (Frename_file, Fadd_name_to_file, Fmake_symbolic_link):
	* process.c (set_socket_option):
	Don't let a constructor trash errno.
	* doc.c: Include <errno.h>.

2013-07-16  Juanma Barranquero  <lekktu@gmail.com>

	* w32fns.c (unwind_create_tip_frame): Fix declaration.

2013-07-16  Paul Eggert  <eggert@cs.ucla.edu>

	Fix w32 bug with call-process-region (Bug#14885).
	* callproc.c (Fcall_process_region): Pass nil, not "/dev/null",
	to Fcall_process when the input is empty.  This simplifies the
	code a bit.  It makes no difference on POSIXish platforms but
	apparently it fixes a bug on w32.

	Fix bug where insert-file-contents closes a file twice (Bug#14839).
	* fileio.c (close_file_unwind): Don't close if FD is negative;
	this can happen when unwinding a zapped file descriptor.
	(Finsert_file_contents): Unwind-protect the fd before the point marker,
	in case Emacs runs out of memory between the two unwind-protects.
	Don't trash errno when closing FD.
	Zap the FD in the specpdl when closing it, instead of deferring
	the removal of the unwind-protect; this fixes a bug where a child
	function unwinds the stack past us.

	New unwind-protect flavors to better type-check C callbacks.
	This also lessens the need to write wrappers for callbacks,
	and the need for make_save_pointer.
	* alloc.c (free_save_value):
	* atimer.c (run_all_atimers):
	Now extern.
	* alloc.c (safe_alloca_unwind):
	* atimer.c (unwind_stop_other_atimers):
	* keyboard.c (cancel_hourglass_unwind) [HAVE_WINDOW_SYSTEM]:
	* menu.c (cleanup_popup_menu) [HAVE_NS]:
	* minibuf.c (choose_minibuf_frame_1):
	* process.c (make_serial_process_unwind):
	* xdisp.c (pop_message_unwind):
	* xselect.c (queue_selection_requests_unwind):
	Remove no-longer-needed wrapper.  All uses replaced by the wrappee.
	* alloc.c (record_xmalloc):
	Prefer record_unwind_protect_ptr to record_unwind_protect with
	make_save_pointer.
	* alloc.c (Fgarbage_collect):
	Prefer record_unwind_protect_void to passing a dummy.
	* buffer.c (restore_buffer):
	* window.c (restore_window_configuration):
	* xfns.c, w32fns.c (do_unwind_create_frame)
	New wrapper.  All record-unwind uses of wrappee changed.
	* buffer.c (set_buffer_if_live):
	* callproc.c (call_process_cleanup, delete_temp_file):
	* coding.c (code_conversion_restore):
	* dired.c (directory_files_internal_w32_unwind) [WINDOWSNT]:
	* editfns.c (save_excursion_restore)
	(subst_char_in_region_unwind, subst_char_in_region_unwind_1)
	(save_restriction_restore):
	* eval.c (restore_stack_limits, un_autoload):
	* fns.c (require_unwind):
	* keyboard.c (recursive_edit_unwind, tracking_off):
	* lread.c (record_load_unwind, load_warn_old_style_backquotes):
	* macros.c (pop_kbd_macro, restore_menu_items):
	* nsfns.m (unwind_create_frame):
	* print.c (print_unwind):
	* process.c (start_process_unwind):
	* search.c (unwind_set_match_data):
	* window.c (select_window_norecord, select_frame_norecord):
	* xdisp.c (unwind_with_echo_area_buffer, unwind_format_mode_line)
	(fast_set_selected_frame):
	* xfns.c, w32fns.c (unwind_create_tip_frame):
	Return void, not a dummy Lisp_Object.  All uses changed.
	* buffer.h (set_buffer_if_live): Move decl here from lisp.h.
	* callproc.c (call_process_kill):
	* fileio.c (restore_point_unwind, decide_coding_unwind)
	(build_annotations_unwind):
	* insdel.c (Fcombine_after_change_execute_1):
	* keyboard.c (read_char_help_form_unwind):
	* menu.c (unuse_menu_items):
	* minibuf.c (run_exit_minibuf_hook, read_minibuf_unwind):
	* sound.c (sound_cleanup):
	* xdisp.c (unwind_redisplay):
	* xfns.c (clean_up_dialog):
	* xselect.c (x_selection_request_lisp_error, x_catch_errors_unwind):
	Accept no args and return void, instead of accepting and returning
	a dummy Lisp_Object.  All uses changed.
	* cygw32.c (fchdir_unwind):
	* fileio.c (close_file_unwind):
	* keyboard.c (restore_kboard_configuration):
	* lread.c (readevalllop_1):
	* process.c (wait_reading_process_output_unwind):
	Accept int and return void, rather than accepting an Emacs integer
	and returning a dummy object.  In some cases this fixes an
	unlikely bug when the corresponding int is outside Emacs integer
	range.  All uses changed.
	* dired.c (directory_files_internal_unwind):
	* fileio.c (do_auto_save_unwind):
	* gtkutil.c (pop_down_dialog):
	* insdel.c (reset_var_on_error):
	* lread.c (load_unwind):
	* xfns.c (clean_up_file_dialog):
	* xmenu.c, nsmenu.m (pop_down_menu):
	* xmenu.c (cleanup_widget_value_tree):
	* xselect.c (wait_for_property_change_unwind):
	Accept pointer and return void, rather than accepting an Emacs
	save value encapsulating the pointer and returning a dummy object.
	All uses changed.
	* editfns.c (Fformat): Update the saved pointer directly via
	set_unwind_protect_ptr rather than indirectly via make_save_pointer.
	* eval.c (specpdl_func): Remove.  All uses replaced by definiens.
	(unwind_body): New function.
	(record_unwind_protect): First arg is now a function returning void,
	not a dummy Lisp_Object.
	(record_unwind_protect_ptr, record_unwind_protect_int)
	(record_unwind_protect_void): New functions.
	(unbind_to): Support SPECPDL_UNWIND_PTR etc.
	* fileio.c (struct auto_save_unwind): New type.
	(do_auto_save_unwind): Use it.
	(do_auto_save_unwind_1): Remove; subsumed by new do_auto_save_unwind.
	* insdel.c (struct rvoe_arg): New type.
	(reset_var_on_error): Use it.
	* lisp.h (SPECPDL_UNWIND_PTR, SPECPDL_UNWIND_INT, SPECPDL_UNWIND_VOID):
	New constants.
	(specbinding_func): Remove; there are now several such functions.
	(union specbinding): New members unwind_ptr, unwind_int, unwind_void.
	(set_unwind_protect_ptr): New function.
	* xselect.c: Remove unnecessary forward decls, to simplify maintenance.

	Be simpler and more consistent about reporting I/O errors.
	* fileio.c (Fcopy_file, Finsert_file_contents, Fwrite_region):
	Say "Read error" and "Write error", rather than "I/O error", or
	"IO error reading", or "IO error writing", when a read or write
	error occurs.
	* process.c (Fmake_network_process, wait_reading_process_output)
	(send_process, Fprocess_send_eof, wait_reading_process_output):
	Capitalize diagnostics consistently.  Put "failed foo" at the
	start of the diagnostic, so that we don't capitalize the
	function name "foo".  Consistently say "failed" for such
	diagnostics.
	* sysdep.c, w32.c (serial_open): Now accepts Lisp string, not C string.
	All callers changed.  This is so it can use report_file_error.
	* sysdep.c (serial_open, serial_configure): Capitalize I/O
	diagnostics consistently as above.

	* fileio.c (report_file_errno): Fix errno reporting bug.
	If the file name is neither null nor a pair, package it up as a
	singleton list.  All callers changed, both to this function and to
	report_file_error.  This fixes a bug where the memory allocator
	invoked by list1 set errno so that the immediately following
	report_file_error reported the wrong errno value.

	Fix minor problems found by --enable-gcc-warnings.
	* frame.c (Fhandle_focus_in, Fhandle_focus_out): Return a value.
	* keyboard.c (kbd_buffer_get_event): Remove unused local.

2013-07-16  Jan Djärv  <jan.h.d@swipnet.se>

	* xterm.c (x_focus_changed): Always generate FOCUS_IN_EVENT.
	Set event->arg to Qt if switch-event shall be generated.
	Generate FOCUS_OUT_EVENT for FocusOut if this is the focused frame.

	* termhooks.h (enum event_kind): Add FOCUS_OUT_EVENT.

	* nsterm.m (windowDidResignKey): If this is the focused frame, generate
	FOCUS_OUT_EVENT.

	* keyboard.c (Qfocus_in, Qfocus_out): New static objects.
	(make_lispy_focus_in, make_lispy_focus_out): Declare and define.
	(kbd_buffer_get_event): For FOCUS_IN, make a focus_in event if no
	switch frame event is made.  Check ! NILP (event->arg) if X11 (moved
	from xterm.c).  Make focus_out event for FOCUS_OUT_EVENT if NS or X11
	and there is a focused frame.
	(head_table): Add focus-in and focus-out.
	(keys_of_keyboard): Add focus-in and focus-out to Vspecial_event_map,
	bind to handle-focus-in/out.

	* frame.c (Fhandle_focus_in, Fhandle_focus_out): New functions.
	(Fhandle_switch_frame): Call Fhandle_focus_in.
	(syms_of_frame): defsubr handle-focus-in/out.

2013-07-16  Paul Eggert  <eggert@cs.ucla.edu>

	Fix porting bug to older POSIXish platforms (Bug#14862).
	* sysdep.c (emacs_pipe): New function, that implements
	pipe2 (fd, O_CLOEXEC) even on hosts that lack O_CLOEXEC.
	This should port better to CentOS 5 and to Mac OS X 10.6.
	All calls to pipe2 changed.

	Prefer list1 (X) to Fcons (X, Qnil) when building lists.
	This makes the code easier to read and the executable a bit smaller.
	Do not replace all calls to Fcons that happen to create lists,
	just calls that are intended to create lists.  For example, when
	creating an alist that maps FOO to nil, use list1 (Fcons (FOO, Qnil))
	rather than list1 (list1 (FOO)) or Fcons (Fcons (FOO, Qnil), Qnil).
	Similarly for list2 through list5.
	* buffer.c (Fget_buffer_create, Fmake_indirect_buffer):
	* bytecode.c (exec_byte_code):
	* callint.c (quotify_arg, Fcall_interactively):
	* callproc.c (Fcall_process, create_temp_file):
	* charset.c (load_charset_map_from_file)
	(Fdefine_charset_internal, init_charset):
	* coding.c (get_translation_table, detect_coding_system)
	(Fcheck_coding_systems_region)
	(Fset_terminal_coding_system_internal)
	(Fdefine_coding_system_internal, Fdefine_coding_system_alias):
	* composite.c (update_compositions, Ffind_composition_internal):
	* dired.c (directory_files_internal, file_name_completion)
	(Fsystem_users):
	* dispnew.c (Fopen_termscript, bitch_at_user, init_display):
	* doc.c (Fsnarf_documentation):
	* editfns.c (Fmessage_box):
	* emacs.c (main):
	* eval.c (do_debug_on_call, signal_error, maybe_call_debugger)
	(Feval, eval_sub, Ffuncall, apply_lambda):
	* fileio.c (make_temp_name, Fcopy_file, Faccess_file)
	(Fset_file_selinux_context, Fset_file_acl, Fset_file_modes)
	(Fset_file_times, Finsert_file_contents)
	(Fchoose_write_coding_system, Fwrite_region):
	* fns.c (Flax_plist_put, Fyes_or_no_p, syms_of_fns):
	* font.c (font_registry_charsets, font_parse_fcname)
	(font_prepare_cache, font_update_drivers, Flist_fonts):
	* fontset.c (Fset_fontset_font, Ffontset_info, syms_of_fontset):
	* frame.c (make_frame, Fmake_terminal_frame)
	(x_set_frame_parameters, x_report_frame_params)
	(x_default_parameter, Fx_parse_geometry):
	* ftfont.c (syms_of_ftfont):
	* image.c (gif_load):
	* keyboard.c (command_loop_1):
	* keymap.c (Fmake_keymap, Fmake_sparse_keymap, access_keymap_1)
	(Fcopy_keymap, append_key, Fcurrent_active_maps)
	(Fminor_mode_key_binding, accessible_keymaps_1)
	(Faccessible_keymaps, Fwhere_is_internal):
	* lread.c (read_emacs_mule_char):
	* menu.c (find_and_return_menu_selection):
	* minibuf.c (get_minibuffer):
	* nsfns.m (Fns_perform_service):
	* nsfont.m (ns_script_to_charset):
	* nsmenu.m (ns_popup_dialog):
	* nsselect.m (ns_get_local_selection, ns_string_from_pasteboard)
	(Fx_own_selection_internal):
	* nsterm.m (append2):
	* print.c (Fredirect_debugging_output)
	(print_prune_string_charset):
	* process.c (Fdelete_process, Fprocess_contact)
	(Fformat_network_address, set_socket_option)
	(read_and_dispose_of_process_output, write_queue_push)
	(send_process, exec_sentinel):
	* sound.c (Fplay_sound_internal):
	* textprop.c (validate_plist, add_properties)
	(Fput_text_property, Fadd_face_text_property)
	(copy_text_properties, text_property_list, syms_of_textprop):
	* unexaix.c (report_error):
	* unexcoff.c (report_error):
	* unexsol.c (unexec):
	* xdisp.c (redisplay_tool_bar, store_mode_line_string)
	(Fformat_mode_line, syms_of_xdisp):
	* xfaces.c (set_font_frame_param)
	(Finternal_lisp_face_attribute_values)
	(Finternal_merge_in_global_face, syms_of_xfaces):
	* xfns.c (x_default_scroll_bar_color_parameter)
	(x_default_font_parameter, x_create_tip_frame):
	* xfont.c (xfont_supported_scripts):
	* xmenu.c (Fx_popup_dialog, xmenu_show, xdialog_show)
	(menu_help_callback, xmenu_show):
	* xml.c (make_dom):
	* xterm.c (set_wm_state):
	Prefer list1 (FOO) to Fcons (FOO, Qnil) when creating a list,
	and similarly for list2 through list5.

2013-07-15  Paul Eggert  <eggert@cs.ucla.edu>

	* callproc.c (Fcall_process_region): Fix minor race and tune.
	(create_temp_file): New function, with the temp-file-creation part
	of the old Fcall_process_region.  Use Fcopy_sequence to create the
	temp file name, rather than alloca + build_string, for simplicity.
	Don't bother to block input around the temp file creation;
	shouldn't be needed.  Simplify use of mktemp.
	Use record_unwind_protect immediately after creating the temp file;
	this closes an unlikely race where the temp file was not removed.
	Use memcpy rather than an open-coded loop.
	(Fcall_process_region): Use the new function.  If the input is
	empty, redirect from /dev/null rather than from a newly created
	empty temp file; this avoids unnecessary file system traffic.

2013-07-14  Paul Eggert  <eggert@cs.ucla.edu>

	* filelock.c (create_lock_file) [!HAVE_MKOSTEMP && !HAVE_MKSTEMP]:
	Simplify by making this case like the other two.  This is a bit
	slower on obsolete hosts, but the extra complexity isn't worth it.

	* callproc.c (child_setup, relocate_fd) [!DOS_NT]:
	* process.c (create_process) [!DOS_NT]:
	Remove now-unnecessary calls to emacs_close.

2013-07-13  Eli Zaretskii  <eliz@gnu.org>

	* w32term.c (x_draw_hollow_cursor): Delete the brush object when
	returning early.  (Bug#14850)

	* coding.c (syms_of_coding): Set up inhibit-null-byte-detection
	and inhibit-iso-escape-detection attributes of 'undecided'.
	(Bug#14822)

2013-07-13  Paul Eggert  <eggert@cs.ucla.edu>

	* deps.mk (sysdep.o): Remove dependency on ../lib/ignore-value.h.
	Reported by Herbert J. Skuhra in
	<http://lists.gnu.org/archive/html/emacs-devel/2013-07/msg00455.html>.

	Don't lose top specpdl entry when memory is exhausted.
	* eval.c (grow_specpdl): Increment specpdl top by 1 and check for
	specpdl overflow here, to simplify callers; all callers changed.
	Always reserve an unused entry at the stack top; this avoids
	losing the top entry's information when memory is exhausted.

2013-07-12  Paul Eggert  <eggert@cs.ucla.edu>

	Clean up errno reporting and fix some errno-reporting bugs.
	* callproc.c (Fcall_process):
	* fileio.c (Fcopy_file, Finsert_file_contents, Fwrite_region):
	* process.c (create_process, Fmake_network_process):
	* unexaix.c (report_error):
	* unexcoff.c (report_error):
	Be more careful about reporting the errno of failed operations.
	The code previously reported the wrong errno sometimes.
	Also, prefer report_file_errno to setting errno + report_file_error.
	(Fcall_process): Look at openp return value rather than at path,
	as that's a bit faster and clearer when there's a numeric predicate.
	* fileio.c (report_file_errno): New function, with most of the
	old contents of report_file_error.
	(report_file_error): Use it.
	(Ffile_exists_p, Ffile_accessible_directory_p):
	Set errno to 0 when it is junk.
	* fileio.c (Faccess_file):
	* image.c (x_create_bitmap_from_file):
	Use faccessat rather than opening the file, to avoid the hassle of
	having a file descriptor open.
	* lisp.h (report_file_errno): New decl.
	* lread.c (Flocate_file_internal): File descriptor 0 is valid, too.

	Minor EBADF fixes.
	* process.c (create_process, wait_reading_process_output) [AIX]:
	Remove obsolete SIGHUP-related  code, as Emacs no longer disables
	SIGHUP, so EBADF is no longer acceptable here (it wouldn't work in
	a multithreaded environment anyway).
	* sysdep.c (emacs_close): It's not dangerous to invoke emacs_close (-1).

2013-07-12  Andreas Schwab  <schwab@linux-m68k.org>

	* image.c (x_find_image_file): Don't close a remote file handle.

2013-07-12  Paul Eggert  <eggert@cs.ucla.edu>

	Fix races with threads and file descriptors.
	* callproc.c (Fcall_process_region):
	* dired.c (open_directory):
	* emacs.c (main, Fdaemon_initialized):
	* image.c (x_find_image_file):
	* inotify.c (Finotify_rm_watch):
	* lread.c (Flocate_file_internal):
	* process.c (Fnetwork_interface_list, Fnetwork_interface_info):
	* term.c (term_mouse_moveto, init_tty):
	* termcap.c (tgetent):
	* unexaix.c, unexcoff.c (report_error, report_error_1, adjust_lnnoptrs)
	* unexaix.c, unexcoff.c, unexcw.c, unexelf.c (unexec):
	* unexhp9k800.c, unexmacosx.c (unexec):
	* callproc.c (Fcall_process_region):
	Use emacs_close, not close.
	* sysdep.c (POSIX_CLOSE_RESTART, posix_close) [!POSIX_CLOSE_RESTART]:
	New macro and function, which emulates the POSIX_CLOSE_RESTART macro
	and posix_close function on current platforms (which all lack them).
	(emacs_close): Use it.  This should fix the races on GNU/Linux and
	on AIX and on future platforms that support POSIX_CLOSE_RESTART,
	and it should avoid closing random victim file descriptors on
	other platforms.

2013-07-11  Paul Eggert  <eggert@cs.ucla.edu>

	* inotify.c (uninitialized): Remove.  All uses replaced by -1.
	(Finotify_add_watch): Simplify, since -1 means uninitialized now.
	Touch up doc a bit.

	* eval.c (backtrace_function, backtrace_args): Now EXTERNALLY_VISIBLE.
	This is for .gdbinit xbacktrace.

	* sysdep.c, term.c, termcap.c, terminal.c: Integer-related minor fixes.
	* sysdep.c (emacs_get_tty): Return void, since nobody uses the value.
	(emacs_set_tty): Now static.
	* sysdep.c (emacs_set_tty, tabs_safe_p, emacs_close):
	* term.c (tty_capable_p, tty_default_color_capabilities)
	(get_tty_terminal, term_mouse_movement)
	(handle_one_term_event, init_tty, maybe_fatal):
	* termcap.c (tgetst1, struct termcap_buffer, valid_filename_p)
	(tgetent, scan_file, name_match, compare_contin):
	* terminal.c (get_terminal):
	Use bool for boolean.
	* sysdep.c (init_system_name): Don't overflow stack on huge hostname.
	Prefer char to unsigned char if either will do.
	* term.c (OUTPUT, turn_on_face): Omit unnecessary casts to int.
	(tty_write_glyphs): Prefer int to unsigned.
	(produce_glyphless_glyph): Remove 2nd (unused) int arg.
	All callers changed.
	* termcap.c (tprint, main) [TEST]: Remove non-working test.

2013-07-10  Paul Eggert  <eggert@cs.ucla.edu>

	Port to C89.
	* bytecode.c (BYTE_CODE_THREADED): Do not define if __STRICT_ANSI__.
	(B__dummy__): New dummy symbol, to pacify C89.
	* dbusbind.c (XD_DEBUG_MESSAGE): Omit debugging on C89 hosts, since
	they can't grok varargs macros.
	* dispnew.c (add_window_display_history)
	(add_frame_display_history):
	* print.c (print_object):
	* xdisp.c (debug_method_add):
	Use %p printf format only for void pointers.
	* emacs.c (usage_message): New constant, replacing ...
	(USAGE1, USAGE2, USAGE3): Remove; they were too long for C89.
	(main): Adjust to usage reorg.
	* fns.c (syms_of_fns):
	* profiler.c (syms_of_profiler):
	Don't use non-constant struct initializers.
	* gnutls.h (gnutls_initstage_t):
	* lisp.h (enum Lisp_Fwd_Type):
	* lread.c (lisp_file_lexically_bound_p):
	* xsettings.c (anonymous enum):
	Remove trailing comma.
	* xsettings.c (apply_xft_settings): Use %f, not %lf; %lf is a C99ism.
	* lisp.h (ENUM_BF): Use unsigned if pedantic.
	(DEFUN_FUNCTION_INIT): New macro, that falls back on a cast if pre-C99.
	(DEFUN): Use it.
	* regex.c (const_re_char): New type, to pacify strict C89.
	All uses of 'const re_char' replaced to use it.
	* regex.h (_Restrict_): Rename from __restrict, to avoid clash
	with glibc when strict C89.  This change is imported from gnulib.
	All uses changed.
	(_Restrict_arr_): Rename from __restrict_arr, similarly.
	* sysdep.c (time_from_jiffies) [!HAVE_LONG_LONG_INT]:
	Omit GNU_LINUX implementation, since it requires long long.
	* xterm.c (x_draw_underwave):
	Do not assume the traditional order of struct's members.
	(x_term_init): Rewrite to avoid the need for non-constant structure
	initializers.

	Syntax cleanup, mostly replacing macros with functions.
	This removes the need for the syntax_temp hack.
	* search.c: Include syntax.h after buffer.h, since syntax.h uses BVAR.
	* syntax.c (SYNTAX_INLINE): New macro.
	(SYNTAX_FLAGS_COMSTART_FIRST, SYNTAX_FLAGS_COMSTART_SECOND)
	(SYNTAX_FLAGS_COMEND_FIRST, SYNTAX_FLAGS_COMEND_SECOND)
	(SYNTAX_FLAGS_PREFIX, SYNTAX_FLAGS_COMMENT_STYLEB)
	(SYNTAX_FLAGS_COMMENT_STYLEC, SYNTAX_FLAGS_COMMENT_STYLEC2)
	(SYNTAX_FLAGS_COMMENT_NESTED, SYNTAX_FLAGS_COMMENT_STYLE)
	(SYNTAX_COMEND_FIRST): Now functions, not macros.
	(ST_COMMENT_STYLE, ST_STRING_STYLE, INTERVALS_AT_ONCE):
	Now constants, not macros.
	(syntax_temp) [!__GNUC__]: Remove.
	(SYNTAX_PREFIX): Remove; all uses replaced by syntax_prefix_flag_p.
	(syntax_prefix_flag_p): Move implementation of SYNTAX_PREFIX here.
	(SET_RAW_SYNTAX_ENTRY, SET_RAW_SYNTAX_ENTRY_RANGE, SYNTAX_MATCH)
	(SETUP_SYNTAX_TABLE, SETUP_SYNTAX_TABLE_FOR_OBJECT):
	Move here from syntax.h; now functions, not macros.  Except for the
	last function, these are static since only syntax.c uses them.
	(syntax_multibyte): Rename from SYNTAX_WITH_MULTIBYTE_CHECK.
	All uses changed.  Now a function, not a macro; use this fact
	to simplify the code.
	(scan_lists, scan_sexps_forward): Remove workarounds for ancient
	compiler bugs; no longer relevant.
	* syntax.h: Use INLINE_HEADER_BEGIN, INLINE_HEADER_END.
	(SYNTAX_INLINE): New macro.
	(struct gl_state_s, gl_state): Move earlier, so that it's in scope
	for the new functions.  Use bool for boolean member.
	(SYNTAX_ENTRY, SYNTAX, SYNTAX_WITH_FLAGS, SYNTAX_MATCH)
	(SYNTAX_TABLE_BYTE_TO_CHAR, UPDATE_SYNTAX_TABLE_FORWARD)
	(UPDATE_SYNTAX_TABLE_BACKWARD, UPDATE_SYNTAX_TABLE)
	(SETUP_BUFFER_SYNTAX_TABLE):
	Now extern inline functions, not macros.
	(CURRENT_SYNTAX_TABLE, SYNTAX_ENTRY_INT):
	Remove; all uses replaced by implementation.
	(syntax_temp) [!__GNUC__]: Remove decl.
	(SETUP_SYNTAX_TABLE_FOR_OBJECT): New decl.

2013-07-10  Jan Djärv  <jan.h.d@swipnet.se>

	* emacs.c (main): Fix syntax error.

2013-07-10  Paul Eggert  <eggert@cs.ucla.edu>

	Timestamp fixes for undo (Bug#14824).
	* atimer.c (schedule_atimer):
	* fileio.c (Ffile_newer_than_file_p):
	Minor cleanup: use EMACS_TIME_LT so that we can remove EMACS_TIME_GT.
	* buffer.c (buffer-undo-list): Document (t . 0) and (t . -1).
	* fileio.c (Fclear_visited_file_modtime): Move to lisp/files.el.
	(syms_of_fileio): Remove Sclear_visited_file_name.
	(Fvisited_file_modtime): Return -1, not (-1 ...), when the visited
	file doesn't exist; this avoids an ambiguity with negative timestamps.
	(Fset_visited_file_modtime): Accept -1 and 0 as time-list arg.
	* systime.h (make_emacs_time, invalid_emacs_time):
	Don't assume struct timespec layout; POSIX doesn't guarantee it.
	(EMACS_TIME_NE, EMACS_TIME_GT, EMACS_TIME_GE): Remove.
	* undo.c (record_first_change): Push (visited-file-modtime) onto
	undo list rather than reimplementing it by hand, incorrectly.

2013-07-09  Ken Brown  <kbrown@cornell.edu>

	* sheap.c (STATIC_HEAP_SIZE) [__x86_64__]: Increase to 18MB.

2013-07-09  Juanma Barranquero  <lekktu@gmail.com>

	* makefile.w32-in ($(BLD)/emacs.$(O), $(BLD)/sysdep.$(O)): Update.

2013-07-09  Paul Eggert  <eggert@cs.ucla.edu>

	Handle errno and exit status a bit more carefully.
	* callproc.c (child_setup) [!DOS_NT]: Don't try to stuff an error
	number into an exit status.  Instead, use EXIT_CANCELED.
	(child_setup) [!MSDOS]: Avoid possible deadlock with vfork.
	* callproc.c (relocate_fd):
	* emacs.c (close_output_streams, main):
	* process.c (create_process):
	* sysdep.c (sys_subshell) [!DOS_NT || !WINDOWSNT]:
	Use emacs_perror for simplicity.
	* callproc.c (relocate_fd, main):
	* sysdep.c (sys_subshell):
	Exit with EXIT_CANCELED etc., not 1, when exec setup fails.
	(shut_down_emacs): Use emacs_write, not write.
	* emacs.c, sysdep.c: Don't include <ignore-value.h>.
	* fileio.c (Fcopy_file, e_write):
	* nsterm.m (ns_select):
	* process.c (send_process):
	* sound.c (vox_write):
	Use emacs_write_sig, not emacs_write.
	* lisp.h (emacs_write_sig, emacs_perror): New decls.
	* process.h (EXIT_CANCELED), EXIT_CANNOT_INVOKE, EXIT_ENOENT):
	New constants.
	* sysdep.c (emacs_backtrace): Use emacs_write, not ignore_value
	of write.
	(emacs_full_write): New function.
	(emacs_write): Rewrite to use it.
	(emacswrite_sig, emacs_perror): New functions.
	* xrdb.c (fatal): Don't invoke perror, since errno might be garbage.

2013-07-08  Magnus Henoch  <magnus.henoch@gmail.com>  (tiny change)

	* image.c (imagemagick_load_image): Do not use MagickExportImagePixels
	on NS even if it is present.  Pixmap on NS is a void*.

2013-07-07  Paul Eggert  <eggert@cs.ucla.edu>

	Port to Ubuntu 10 (Bug#14803).
	Problem reported by T.V. Raman.
	* process.c (close_on_exec, accept4, process_socket):
	Define these if !HAVE_ACCEPT4, not if !SOCK_CLOEXEC.

2013-07-07  Eli Zaretskii  <eliz@gnu.org>

	* w32.c (sys_dup): Declare prototype.

	* filelock.c:
	* emacs.c:
	* callproc.c [WINDOWSNT]: Include sys/socket.h.

2013-07-07  Paul Eggert  <eggert@cs.ucla.edu>

	Make file descriptors close-on-exec when possible (Bug#14803).
	This simplifies Emacs a bit, since it no longer needs to worry
	about closing file descriptors by hand in some cases.
	It also fixes some unlikely races.  Not all such races, as
	libraries often open files internally without setting
	close-on-exec, but it's an improvement.
	* alloc.c (valid_pointer_p) [!WINDOWSNT]:
	* callproc.c (Fcall_process) [!MSDOS]:
	* emacs.c (main) [!DOS_NT]:
	* nsterm.m (ns_term_init):
	* process.c (create_process):
	Use 'pipe2' with O_CLOEXEC instead of 'pipe'.
	* emacs.c (Fcall_process_region) [HAVE_MKOSTEMP]:
	* filelock.c (create_lock_file) [HAVE_MKOSTEMP]:
	Prefer mkostemp with O_CLOEXEC to mkstemp.
	* callproc.c (relocate_fd) [!WINDOWSNT]:
	* emacs.c (main): Use F_DUPFD_CLOEXEC, not plain F_DUPFD.
	No need to use fcntl (..., F_SETFD, FD_CLOEXEC), since we're
	now using pipe2.
	* filelock.c (create_lock_file) [! HAVE_MKOSTEMP]:
	Make the resulting file descriptor close-on-exec.
	* lisp.h, lread.c, process.c (close_load_descs, close_process_descs):
	* lread.c (load_descriptor_list, load_descriptor_unwind):
	Remove; no longer needed.  All uses removed.
	* process.c (SOCK_CLOEXEC): Define to 0 if not supplied by system.
	(close_on_exec, accept4, process_socket) [!SOCK_CLOEXEC]:
	New functions.
	(socket) [!SOCK_CLOEXEC]: Supply a substitute.
	(Fmake_network_process, Fnetwork_interface_list)
	(Fnetwork_interface_info, server_accept_connection):
	Make newly-created socket close-on-exec.
	* sysdep.c (emacs_open, emacs_fopen):
	Make new-created descriptor close-on-exec.
	* w32.c (fcntl): Support F_DUPFD_CLOEXEC well enough for Emacs.
	* w32.c, w32.h (pipe2): Rename from 'pipe', with new flags arg.

2013-07-07  Jan Djärv  <jan.h.d@swipnet.se>

	* nsterm.m (sendEvent:): Propagate keyboard events to modal windows
	for NS_IMPL_GNUSTEP.

2013-07-07  Paul Eggert  <eggert@cs.ucla.edu>

	Fix openp errno handling.
	* callproc.c (Fcall_process): Preserve openp errno around close.
	* lread.c (openp): Set errno when returning -1, as some callers
	expect this.

2013-07-06  Jan Djärv  <jan.h.d@swipnet.se>

	* nsterm.m (sendEvent:): Handle NSAPP_DATA2_RUNFILEDIALOG.

	* nsterm.h (NSSavePanel): Update comment.
	(NSAPP_DATA2_RUNFILEDIALOG): Define.
	(ns_run_file_dialog): Declare.

	* nsfns.m: Remove panelOK.
	(ns_fd_data): New.
	(ns_run_file_dialog): New function.
	(Fns_read_file_name): Fill in ns_fd_data, post an event and start the
	event loop, so file dialog is popped up by ns_run_file_dialog, called
	by sendEvent (Bug#14578).
	(EmacsSavePanel, EmacsOpenPanel): Remove ok and cancel methods.

2013-07-06  Eli Zaretskii  <eliz@gnu.org>

	* xdisp.c (default_line_pixel_height): New function.
	(pos_visible_p, move_it_vertically_backward, try_scrolling)
	(try_cursor_movement, redisplay_window, try_window)
	(try_window_id): Use it instead of FRAME_LINE_HEIGHT.  (Bug#14771)

	* window.c (window_scroll_pixel_based):
	use default_line_pixel_height.

	* dispextern.h (default_line_pixel_height): Add prototype.

	* frame.c (x_set_line_spacing): Accept a float value for
	line-spacing parameter, per the documentation.

	* data.c (Fmultibyte_string_p): Doc fix.

2013-07-05  Paul Eggert  <eggert@cs.ucla.edu>

	Use emacs_open more consistently when opening files.
	This handles EINTR more consistently now, and makes it easier
	to introduce other uniform changes to file descriptor handling.
	* sysstdio.h: New file.
	* buffer.c (mmap_init):
	* cygw32.c (chdir_to_default_directory):
	* dispnew.c (Fopen_termscript):
	* emacs.c (Fdaemon_initialized):
	* fileio.c (Fdo_auto_save):
	* image.c (slurp_file, png_load_body, jpeg_load_body):
	* keyboard.c (Fopen_dribble_file):
	* lread.c (Fload):
	* print.c (Fredirect_debugging_output):
	* sysdep.c (get_up_time, procfs_ttyname, procfs_get_total_memory):
	* termcap.c (tgetent):
	* unexaix.c, unexcoff.c (unexec, adjust_lnnoptrs):
	* unexcw.c, unexelf.c, unexhp9k800.c, unexmacosx.c (unexec):
	* w32term.c (w32_initialize) [CYGWIN]:
	* xfaces.c (Fx_load_color_file):
	Use emacs_open instead of plain open, and emacs_fopen instead of
	plain fopen.
	* dispnew.c, fileio.c, image.c, keyboard.c, lread.c, print.c, sysdep.c:
	* xfaces.c: Include sysstdio.h rather than stdio.h, for emacs_fopen.
	* callproc.c (default_output_mode): New constant.
	(Fcall_process): Use it to call emacs_open instead of plain creat.
	* dispnew.c (Fopen_termscript): Fix minor race in opening termscript.
	* sysdep.c (emacs_open): Add commentary and don't call file name "path".
	(emacs_fopen): New function.
	* unexaix.c, unexcoff.c, unexelf.c, unexhp9k800.c, unexmacosx.c:
	Include <lisp.h>, for emacs_open.
	* unexelf.c (fatal): Remove decl; not needed with <lisp.h> included.

	Remove duplicate #include directives.
	* alloc.c [GC_MARK_STACK == GC_USE_GCPROS_CHECK_ZOMBIES]:
	* xfaces.c:
	Don't include stdio.h twice.
	* buffer.c [USE_MMAP_FOR_BUFFERS]:
	Don't include sys/types.h or stdio.h twice.
	* fileio.c [WINDOWSNT | MSDOS]: Don't include fcntl.h twice.
	* lread.c: Don't include coding.h twice.
	* nsfont.m: Don't include frame.h twice.
	* process.c [HAVE_RES_INIT]: Don't include <netinet/in.h> twice.
	* ralloc.c: Don't include <unistd.h> twice.
	* xdisp.c: Don't include font.h twice.
	* xterm.c: Don't include fontset.h twice.
	* xterm.h [USE_X_TOOLKIT]: Don't include X11/StringDefs.h twice.

2013-07-04  Paul Eggert  <eggert@cs.ucla.edu>

	Scale ImageMagick images more carefully.
	* image.c (scale_image_size) [HAVE_IMAGEMAGICK]: New function.
	(compute_image_size): Use it.  Define only if HAVE_IMAGEMAGICK.
	Be more careful about avoiding undefined behavior after
	integer overflow and division by zero.

2013-07-04  YAMAMOTO Mitsuharu  <mituharu@math.s.chiba-u.ac.jp>

	* w32fns.c (Qgeometry, Qworkarea, Qmm_size, Qframes): New variables.
	(syms_of_w32fns): DEFSYM them.
	(MONITORINFOF_PRIMARY, SM_XVIRTUALSCREEN, SM_YVIRTUALSCREEN)
	(CCHDEVICENAME): Define macros if not defined.
	(struct MONITOR_INFO_EX): New struct.
	(MonitorEnum_Proc, EnumDisplayMonitors_Proc): New prototypes.
	(enum_display_monitors_fn): New variable.
	(globals_of_w32fns): Initialize it.
	(Fx_display_pixel_width, Fx_display_pixel_height)
	(Fx_display_mm_height, Fx_display_mm_width): Mention behavior on
	multi-monitor setups in docstrings.
	(Fx_display_mm_height, Fx_display_mm_width): Approximate whole
	screen size by primary monitor's millimeter per pixel.
	(w32_monitor_enum, w32_display_monitor_attributes_list)
	(w32_display_monitor_attributes_list_fallback)
	(Fw32_display_monitor_attributes_list): New functions.
	(syms_of_w32fns): Defsubr Sw32_display_monitor_attributes_list.

	* w32term.c (SM_CXVIRTUALSCREEN, SM_CYVIRTUALSCREEN): Define macros
	if not defined.
	(x_display_pixel_height, x_display_pixel_width): Use GetSystemMetrics.

2013-07-04  Michael Albinus  <michael.albinus@gmx.de>

	* fileio.c (Qfile_notify_error): New error symbol.

	* gfilenotify.c (Fgfile_add_watch, Fgfile_rm_watch):
	* inotify.c (inotify_callback, symbol_to_inotifymask)
	(Finotify_add_watch, Finotify_rm_watch): Use it.
	(inotifyevent_to_event): Exchange order of cookie and file name.
	(Finotify_add_watch): Adapt docstring.

	* lisp.h (Qfile_notify_error): Declare.

2013-07-04  Paul Eggert  <eggert@cs.ucla.edu>

	Try again to fix FreeBSD bug re multithreaded memory alloc (Bug#14569).
	* emacs.c (main) [HAVE_PTHREAD && !SYSTEM_MALLOC && !DOUG_LEA_MALLOC]:
	Do not clear _malloc_thread_enabled_p, undoing the previous change,
	which did not work (see <http://bugs.gnu.org/14569#307>).
	(main): Do not invoke malloc_enable_thread if (! CANNOT_DUMP
	&& (!noninteractive || initialized)).  This attempts to thread
	the needle between the Scylla of FreeBSD and the Charybdis of Cygwin.

2013-07-04  Juanma Barranquero  <lekktu@gmail.com>

	* image.c (x_to_xcolors) [HAVE_NTGUI]: Remove unused var `hdc'.
	(x_build_heuristic_mask) [HAVE_NTGUI]: Remove unused var `frame_dc'.

2013-07-04  Paul Eggert  <eggert@cs.ucla.edu>

	Try to fix FreeBSD bug re multithreaded memory allocation (Bug#14569).
	* emacs.c (main) [HAVE_PTHREAD && !SYSTEM_MALLOC && !DOUG_LEA_MALLOC]:
	Clear _malloc_thread_enabled_p at startup.  Reported by Ashish SHUKLA in
	<http://lists.gnu.org/archive/html/emacs-devel/2013-07/msg00088.html>.

2013-07-02  Paul Eggert  <eggert@cs.ucla.edu>

	* sysdep.c (sys_siglist) [HAVE_DECL___SYS_SIGLIST]:
	Define to __sys_siglist.

2013-07-02  Eli Zaretskii  <eliz@gnu.org>

	* xdisp.c (IT_OVERFLOW_NEWLINE_INTO_FRINGE): Don't disallow
	word-wrap, so that overflow-newline-into-fringe would work in
	visual-line-mode.  (Bug#2749)
	(move_it_in_display_line_to): When the last scanned display
	element fits exactly on the display line, and
	overflow-newline-into-fringe is non-nil, but wrap_it is valid,
	don't return MOVE_NEWLINE_OR_CR, but instead back up to the last
	wrap point and return MOVE_LINE_CONTINUED.  Fixes problems with
	finding buffer position that corresponds to pixel coordinates,
	e.g. in buffer_posn_from_coords.

2013-07-02  Jan Djärv  <jan.h.d@swipnet.se>

	* process.c (handle_child_signal): Call catch_child_signal if
	NS_IMPL_GNUSTEP.

2013-07-02  Paul Eggert  <eggert@cs.ucla.edu>

	Don't convert function pointers to void * and back.
	It isn't portable C, and it's easy enough to avoid.
	* alloc.c: Verify SAVE_FUNCPOINTER bits, too.
	(make_save_value): Add support for SAVE_FUNCPOINTER.
	* keymap.c (map_keymap_char_table_item, map_keymap_internal):
	* print.c (print_object):
	Distinguish function from object pointers.
	* lisp.h (SAVE_FUNCPOINTER): New constant.
	(SAVE_SLOT_BITS): Adjust to it.
	(SAVE_TYPE_FUNCPTR_PTR_OBJ): New constant, replacing
	SAVE_TYPE_PTR_PTR_OBJ.  Change the only use.
	(voidfuncptr): New typedef.
	(struct Lisp_Save_Value): New member data[0].funcpointer.
	(XSAVE_FUNCPOINTER): New function.

	Simplify buildobj processing.
	* Makefile.in (buildobj.h): Make it a sequence of strings each
	followed by comma, rather than a single string.  Put it into a
	.tmp file in case there's an error while generating it.
	(gl-stamp): Use .tmp for temp files.
	(mostlyclean): Clean .tmp files.
	* doc.c (buildobj): Move to just the routine that needs it.
	It's now an array of strings, so processing is simpler.

2013-07-01  Paul Eggert  <eggert@cs.ucla.edu>

	Fix bug re noninteractive multithreaded memory allocation (Bug#14569).
	* emacs.c (malloc_enable_thread): Hoist extern decl to top level.
	(main) [HAVE_PTHREAD && !SYSTEM_MALLOC && !DOUG_LEA_MALLOC]:
	Invoke malloc_enable_thread even when not interactive.
	Problem reported by Ken Brown in <http://bugs.gnu.org/14569#275>.
	* process.c (init_process_emacs) [CYGWIN]: Tickle glib even
	in this case, since the underlying bug has now been fixed.

2013-07-01  Juanma Barranquero  <lekktu@gmail.com>

	* emacs.c (Fkill_emacs): Expand Vauto_save_list_file_name before
	unlinking it (bug#14691).

2013-06-30  Michal Nazarewicz  <mina86@mina86.com>

	* buffer.c (FKill_buffer): Run `kill-buffer-query-functions'
	before checking whether buffer is modified.  This lets
	`kill-buffer-query-functions' cancel killing of the buffer or save
	its content before `kill-buffer' asks user the "Buffer %s
	modified; kill anyway?" question.

2013-06-30  Jan Djärv  <jan.h.d@swipnet.se>

	* nsfns.m (handlePanelKeys): Don't process Command+Function keys.
	Let the super performKeyEquivalent deal with them (Bug#14747).

2013-06-30  Paul Eggert  <eggert@cs.ucla.edu>

	* widget.c (resize_cb): Remove unused local.

	Do not use GTK 3 if it exists but cannot be compiled.
	* xmenu.c (x_menu_wait_for_event) [!USE_GTK]:
	* xterm.c (x_error_handler) [!USE_GTK]:
	Do not use GTK 3.

	* intervals.c (get_local_map): Actually clip POSITION (Bug#14753).

2013-06-30  Eli Zaretskii  <eliz@gnu.org>

	* intervals.c (get_local_map): Instead of aborting, clip POSITION
	to the valid range of values.  (Bug#14753)

	* xdisp.c (Fmove_point_visually): Invalidate the cursor position
	when moving point by using the current glyph matrix.  This avoids
	the need to force redisplay when this function is called in a
	loop.

2013-06-29  Paul Eggert  <eggert@cs.ucla.edu>

	Fix minor problems found by static checking.
	* coding.c (encode_inhibit_flag, inhibit_flag): New functions.
	Redo the latter's body to sidestep GCC parenthesization warnings.
	(setup_coding_system, detect_coding, detect_coding_system): Use them.
	* coding.c (detect_coding, detect_coding_system):
	* coding.h (struct undecided_spec):
	Use bool for boolean.
	* image.c (QCmax_width, QCmax_height): Now static.
	* xdisp.c (Fmove_point_visually): Remove unused local.

2013-06-29  Eli Zaretskii  <eliz@gnu.org>

	* xdisp.c (Fmove_point_visually): New function.

2013-06-28  Kenichi Handa  <handa@gnu.org>

	* coding.h (define_coding_undecided_arg_index): New enum.
	(coding_attr_index): New members
	coding_attr_undecided_inhibit_null_byte_detection,
	coding_attr_undecided_inhibit_iso_escape_detection,
	coding_attr_undecided_prefer_utf_8.
	(undecided_spec): New struct.
	(struct coding_system): New member `undecided' of the member
	`spec'.

	* coding.c (setup_coding_system): Handle CODING->spec.undecided.
	(detect_coding): Likewise.
	(detect_coding_system): Likewise.
	(Fdefine_coding_system_internal): New coding system properties
	:inhibit-null-byte-detection, :inhibit-iso-escape-detection, and
	:prefer-utf-8.
	(syms_of_coding): Adjust for coding_arg_undecided_max.

2013-06-28  Paul Eggert  <eggert@cs.ucla.edu>

	* image.c (x_from_xcolors): Remove unused local.

2013-06-28  YAMAMOTO Mitsuharu  <mituharu@math.s.chiba-u.ac.jp>

	Defer image data transfer between X client and server until actual
	display happens.

	* dispextern.h (struct image) [HAVE_X_WINDOWS]: New members `ximg'
	and `mask_img'.

	* image.c (Destroy_Image): Remove.
	(x_clear_image_1): New arg `flags' instead of 3 bools `pixmap_p',
	`mask_p', and `colors_p'.  All uses changed.
	(x_clear_image_1) [HAVE_X_WINDOWS]: Destroy `ximg' and `mask_img'.
	(CLEAR_IMAGE_PIXMAP, CLEAR_IMAGE_MASK, CLEAR_IMAGE_COLORS):
	New macros for `flags' arg to x_clear_image_1.
	(postprocess_image, xpm_load_image, x_build_heuristic_mask)
	(png_load_body): Use x_clear_image_1 instead of Free_Pixmap.
	(ZPixmap, XGetImage) [HAVE_NS]: Remove.
	(image_get_x_image_or_dc, image_unget_x_image_or_dc)
	(image_get_x_image, image_unget_x_image): New functions or macros.
	(image_background, image_background_transparent, x_to_xcolors)
	(x_build_heuristic_mask): Use image_get_x_image_or_dc instead of
	XGetImage or CreateCompatibleDC.  Use image_unget_x_image_or_dc
	instead of Destroy_Image.
	(image_create_x_image_and_pixmap, image_put_x_image): New functions.
	(xpm_load_image, x_from_xcolors, x_build_heuristic_mask, pbm_load)
	(png_load_body, jpeg_load_body, tiff_load, gif_load)
	(imagemagick_load_image, svg_load_image): Use them instead of
	x_create_x_image_and_pixmap, and x_put_x_image followed by
	x_destroy_x_image, respectively.
	(xpm_load) [HAVE_XPM && !HAVE_NTGUI]: Use XpmReadFileToImage and
	XpmCreateImageFromBuffer instead of XpmReadFileToPixmap and
	XpmCreatePixmapFromBuffer.  Create pixmaps.  Fill background and
	background_transparent fields.
	(image_sync_to_pixmaps) [HAVE_X_WINDOWS]: New function.
	(prepare_image_for_display, x_disable_image) [HAVE_X_WINDOWS]: Use it.

2013-06-27  Paul Eggert  <eggert@cs.ucla.edu>

	Do not tickle glib SIGCHLD handling if Cygwin (Bug#14569).
	This mostly consists of undoing recent changes.
	* callproc.c (Fcall_process):
	* process.c (create_process):
	Do not worry about catching SIGCHLD here, undoing previous change.
	* nsterm.m (ns_term_init): Re-catch SIGCHLD, undoing previous change.
	* process.c, process.h (catch_child_signal):
	No longer extern if !NS_IMPL_GNUSTEP, undoing 06-22 change.
	* process.c (catch_child_handler): Don't worry about being called
	lazily and do not assume caller has blocked SIGCHLD, undoing
	previous change.  Move first-time stuff back to
	init_process_emacs, undoing 06-22 change.  If CYGWIN, do not
	tickle glib, as that causes Cygwin bootstrap to fail.  Do not
	set lib_child_handler if it's already initialized, which may
	help avoid problems on GNUstep.

2013-06-23  Paul Eggert  <eggert@cs.ucla.edu>

	A more-conservative workaround for Cygwin SIGCHLD issues (Bug#14569).
	* callproc.c (Fcall_process):
	* process.c (create_process):
	Make sure SIGCHLD is caught before we fork,
	since Emacs startup no arranges to catch SIGCHLD.
	* process.c (lib_child_handler): Initialize to null, not to
	dummy_handler.
	(catch_child_signal): Allow self to be called lazily.
	Do nothing if it's already been called.
	Assume caller has blocked SIGCHLD (all callers do now).
	* emacs.c (main): Do not catch SIGCHLD here; defer it until
	just before it's really needed.
	* nsterm.m (ns_term_init): No need to re-catch SIGCHLD here,
	since it hasn't been caught yet.

2013-06-23  Lars Magne Ingebrigtsen  <larsi@gnus.org>

	* image.c (compute_image_size): New function to implement
	:max-width and :max-height.
	(imagemagick_load_image): Use it.

2013-06-23  Paul Eggert  <eggert@cs.ucla.edu>

	Try to avoid malloc SEGVs on Cygwin (Bug#14569).
	* callproc.c, process.h (block_child_signal, unblock_child_signal):
	Now extern.
	* emacs.c (main): Catch SIGCHLD just before initializing gfilenotify.
	* process.c (catch_child_signal): Block SIGCHLD while futzing with
	the SIGCHLD handler, since the code is not atomic and (due to glib)
	signals may be arriving now.
	* sysdep.c (init_signals): Do not catch child signals here;
	'main' now does that later, at a safer time.

2013-06-22  Paul Eggert  <eggert@cs.ucla.edu>

	Clean up SIGCHLD handling a bit (Bug#14569).
	* process.c, process.h (catch_child_signal):
	Now always extern, even if !NS_IMPL_GNUSTEP.
	* process.c (catch_child_signal): Move glib tickler here from
	init_process_emacs, so that it's done earlier in Emacs
	initialization.  Also move the noninteractive && !initialized
	check here from init_process_emacs.  This is all a bit cleaner for
	GNUish platforms, and I hope it works around the Cygwin bug.
	* sysdep.c (init_signals): Invoke catch_child_signal here, so
	that glib signal handling is tickled before glib creates threads.

	* process.c (wait_reading_process_output): Avoid int overflow
	when reading more than 2 GiB total from a process.

2013-06-21  Paul Eggert  <eggert@cs.ucla.edu>

	* process.c (create_process): Handle a couple more cases,
	i.e., work even if new_argv and wait_child_setup[i] are cached.
	Use Fcall_process's style for volatile vars.

2013-06-21  Andreas Schwab  <schwab@linux-m68k.org>

	* process.c (create_process): Mark PROCESS volatile.

2013-06-21  Paul Eggert  <eggert@cs.ucla.edu>

	Use C99-style flexible array members if available.
	This avoids some subtle aliasing issues, which typically
	aren't a problem with GCC but may be a problem elsewhere.
	* alloc.c (sdata): New typedef, replacing the old struct sdata.
	It is a struct if GC_CHECK_STRING_BYTES, a union otherwise.
	In either case, it uses a flexible array member rather than
	the old struct hack.  All uses changed.
	(SDATA_NBYTES, sweep_strings) [!GC_CHECK_STRING_BYTES]:
	Adjust to sdata reorganization.
	* alloc.c (VBLOCK_BYTES_MIN, allocate_vectorlike, Fgarbage_collect):
	Use offsetof (struct, flex_array_member), not sizeof (struct), as
	that ports better to pre-C99 non-GCC.
	* chartab.c (Fmake_char_table, make_sub_char_table, copy_char_table):
	Use CHAR_TABLE_STANDARD_SLOTS rather than its definition,
	as the latter has changed.
	* conf_post.h (FLEXIBLE_ARRAY_MEMBER): Move here from w32.c,
	and port better to pre-C99 GCC.
	* image.c (struct xpm_cached_color):
	* lisp.h (struct Lisp_Vector, struct Lisp_Bool_Vector)
	(struct Lisp_Char_Table, struct Lisp_Sub_Char_Table):
	Use FLEXIBLE_ARRAY_MEMBER.
	* lisp.h (string_bytes) [GC_CHECK_STRING_BYTES]:
	Move decl to top level so it gets checked against implementation.
	(CHAR_TABLE_STANDARD_SLOTS): Adjust to struct Lisp_Char_Table change.
	* w32.c (FLEXIBLE_ARRAY_MEMBER): Move to conf_post.h.

2013-06-20  Paul Eggert  <eggert@cs.ucla.edu>

	* syntax.c: Integer cleanups.
	(SYNTAX_FLAGS_COMMENT_STYLEC): Return a boolean, not 0-or-2.
	All uses that need 0-or-2 changed to:
	(SYNTAX_FLAGS_COMMENT_STYLEC2): New macro, with the same semantics
	as the old SYNTAX_FLAGS_COMMENT_STYLEC.
	(struct lisp_parse_state, syntax_prefix_flag_p, update_syntax_table)
	(char_quoted, prev_char_comend_first, back_comment)
	(Finternal_describe_syntax_value, skip_chars, skip_syntaxes)
	(in_classes, forw_comment, scan_lists, scan_sexps_forward):
	Use bool for boolean.
	(update_syntax_table, skip_chars, skip_syntaxes):
	Prefer int to unsigned when either will do.
	(back_comment): Return boolean success flag, like forw_comment,
	instead of positive-or-minus-1 (which might have overflowed int anyway).
	Don't stuff ptrdiff_t into int.
	(syntax_spec_code, syntax_code_spec): Now const.
	(Fmatching_paren, scan_lists, scan_sexps_forward):
	Use enum syntaxcode for syntax code.
	(Fmatching_paren): Check that arg is a character, not just an integer.
	(Fstring_to_syntax): Don't assume 0377 fits in enum syntaxcode.
	(Finternal_describe_syntax_value): Omit no-longer-needed
	comparison to 0.
	(skip_chars): Use char, not unsigned char, when the distinction
	doesn't matter.
	(forw_comment, scan_lists): Prefer A |= B to A = A || B when B's cheap.
	* bytecode.c (exec_byte_code):
	* syntax.c (syntax_spec_code, Fchar_syntax)
	(Finternal_describe_syntax_value, skip_chars, skip_syntaxes)
	(init_syntax_once):
	* syntax.h (SYNTAX_WITH_FLAGS):
	Omit unnecessary casts.

2013-06-20  Eli Zaretskii  <eliz@gnu.org>

	* w32fns.c (w32_wnd_proc): Don't compute the header line and mode
	line dimensions here, to avoid race conditions with the main
	thread.  (Bug#14062, bug#14630, bug#14669)

	* w32term.c (w32_draw_window_cursor): Compute the header line and
	mode line dimensions here.
	<w32_system_caret_window, w32_system_caret_hdr_height>:
	<w32_system_caret_mode_height>: New variables.

	* w32term.h: Declare them.

2013-06-20  Paul Eggert  <eggert@cs.ucla.edu>

	* alloc.c (die): Move "assertion failed" string here ...
	* lisp.h (eassert): ... from here.  Also, suppress evaluation of
	COND when SUPPRESS_CHECKING.  This shrinks the executable text
	size by 0.8% to 2.2% when configured with --enable-checking,
	depending on optimization flags (GCC 4.8.1 x86-64).

	* floatfns.c (Flog10): Move to Lisp (marked obsolete there).

2013-06-20  Rüdiger Sonderfeld  <ruediger@c-plusplus.de>

	* floatfns.c (Flog) [HAVE_LOG2]: Use log2 if available and if the
	base is 2; this is more accurate.

2013-06-19  Juanma Barranquero  <lekktu@gmail.com>

	* sound.c (string_default): Move to !WINDOWSNT section.
	(Fplay_sound_internal) [WINDOWSNT]: Remove i_result to avoid warning.

2013-06-19  Paul Eggert  <eggert@cs.ucla.edu>

	* sound.c: Integer cleanups.
	Remove unnecessary forward decls.
	(struct sound_device): The 'file' member is now a Lisp_Object, not
	a char *, so that we needn't invoke alloca on a huge size.
	(Fplay_sound_internal): Adjust to this.
	(string_default): New function.
	(vox_open, vox_init, alsa_open, alsa_configure, alsa_init):
	Use it to adjust to the struct sound_device change.
	(parse_sound, wav_init, au_init, alsa_init): Use bool for booleans.
	(be2hs) [0]: Remove.

	* syntax.c (skip_chars): Don't use uninitialized storage
	when searching a multibyte buffer for characters that are not in a
	unibyte string that contains non-ASCII characters.

2013-06-18  Jan Djärv  <jan.h.d@swipnet.se>

	* process.c: Include xgselect.h if HAVE_GLIB.  Include glib.h
	if HAVE_GLIB && ! WINDOWSNT (Bug#14654).

2013-06-18  Paul Eggert  <eggert@cs.ucla.edu>

	* conf_post.h: Add comments for INLINE, EXTERN_INLINE, etc.

2013-06-18  Kenichi Handa  <handa@gnu.org>

	* font.c (Ffont_spec): Signal an error for an invalid font name
	(Bug#14648).

2013-06-18  Paul Eggert  <eggert@cs.ucla.edu>

	Porting fixes for merged specpdl and backtrace stacks (Bug#14643).
	In particular this ports to 32-bit sparc Sun cc.
	* eval.c (init_eval_once, grow_specpdl): Allocate a specbinding
	array with a dummy element at specpdl[-1], so that its address can
	be taken portably.
	(unbind_to): Do not copy the binding; not needed, now that we
	copy old_value in the one place where the copy is needed.
	* fileio.c (Fwrite_region): Use ptrdiff_t, not int, for specpdl count.
	* lisp.h (BITS_PER_PTRDIFF_T): Remove; no longer needed.
	(union specbinding): Rename from struct specbinding.  Redo layout
	to avoid the need for 'ptrdiff_t nargs : BITS_PER_PTRDIFF_T - 1;',
	which is not portable.  With Sun C 5.12 32-bit sparc, the
	declaration causes nargs to be an unsigned bitfield, a behavior
	that the C standard allows; but Emacs wants nargs to be signed.
	The overall type is now a union of structures rather than a
	structure of union of structures, and the 'kind' member is now a
	bitfield, so that the overall type doesn't grow.  All uses changed.
	* process.c (Fmake_serial_process): Remove unnecessary initialization.

2013-06-17  Paul Eggert  <eggert@cs.ucla.edu>

	* frame.c (x_report_frame_params): Cast parent_desc to uintptr_t.
	Needed if HAVE_NTGUI.  Reported by Juanma Barranquero.

	* nsfont.m (ns_registry_to_script): Parenthesize while expression.

2013-06-17  Eli Zaretskii  <eliz@gnu.org>

	* w32fns.c (w32_wnd_proc): Don't call WINDOW_HEADER_LINE_HEIGHT
	unless we know that the window w's frame is a frame object.
	Another attempt at solving bug#14062 and bug#14630.

2013-06-17  Lars Magne Ingebrigtsen  <larsi@gnus.org>

	* textprop.c (property_set_type): New enum.
	(add_properties): Allow appending/prepending text properties.
	(add_text_properties_1): Factored out of Fadd_text_properties.
	(Fadd_text_properties): Move all the code into
	add_text_properties_1.
	(Fadd_face_text_property): New function that calls
	add_text_properties_1.

2013-06-17  Paul Eggert  <eggert@cs.ucla.edu>

	Move functions from lisp.h to individual modules when possible.
	From a suggestion by Andreas Schwab in <http://bugs.gnu.org/11935#68>.
	* alloc.c (XFLOAT_INIT, set_symbol_name):
	* buffer.c (CHECK_OVERLAY):
	* chartab.c (CHECK_CHAR_TABLE, set_char_table_ascii)
	(set_char_table_parent):
	* coding.c (CHECK_NATNUM_CAR, CHECK_NATNUM_CDR):
	* data.c (BOOLFWDP, INTFWDP, KBOARD_OBJFWDP, OBJFWDP, XBOOLFWD)
	(XKBOARD_OBJFWD, XINTFWD, XOBJFWD, CHECK_SUBR, set_blv_found)
	(blv_value, set_blv_value, set_blv_where, set_blv_defcell)
	(set_blv_valcell):
	* emacs.c (setlocale) [!HAVE_SETLOCALE]:
	* eval.c (specpdl_symbol, specpdl_old_value, specpdl_where)
	(specpdl_arg, specpdl_func, backtrace_function, backtrace_nargs)
	(backtrace_args, backtrace_debug_on_exit):
	* floatfns.c (CHECK_FLOAT):
	* fns.c (CHECK_HASH_TABLE, CHECK_LIST_END)
	(set_hash_key_and_value, set_hash_next, set_hash_next_slot)
	(set_hash_hash, set_hash_hash_slot, set_hash_index)
	(set_hash_index_slot):
	* keymap.c (CHECK_VECTOR_OR_CHAR_TABLE):
	* marker.c (CHECK_MARKER):
	* textprop.c (CHECK_STRING_OR_BUFFER):
	* window.c (CHECK_WINDOW_CONFIGURATION):
	Move here from lisp.h, and make these functions static rather than
	extern inline.
	* buffer.c (Qoverlayp):
	* data.c (Qsubrp):
	* fns.c (Qhash_table_p):
	* window.c (Qwindow_configuration_p):
	Now static.
	* lisp.h: Remove the abovementioned defns and decls.

	Use functions, not macros, for XINT etc (Bug#11935).
	In lisp.h, prefer functions to function-like macros, and
	constants to object-like macros, when either will do.  This:
	 . simplifies use, as there's no more need to worry about
	   arguments' side effects being evaluated multiple times.
	 . makes the code easier to debug on some platforms.
	However, when using gcc -O0, keep using function-like macros
	for a few critical operations, for performance reasons.
	This sort of thing isn't needed with gcc -Og, but -Og
	is a GCC 4.8 feature and isn't widely-enough available yet.
	* alloc.c (gdb_make_enums_visible) [USE_LSB_TAG]:
	Remove enum lsb_bits; no longer needed.
	(allocate_misc, free_misc): Don't use XMISCTYPE as an lvalue.
	* buffer.c (Qoverlap):
	* data.c (Qsubrp):
	* fns.c (Qhash_table_p):
	Now extern, so lisp.h can use these symbols.
	* dispextern.h: Include character.h, for MAX_CHAR etc.
	(GLYPH, GLYPH_CHAR, GLYPH_FACE, SET_GLYPH_CHAR, SET_GLYPH_FACE)
	(SET_GLYPH, GLYPH_CODE_CHAR, GLYPH_CODE_FACE)
	(SET_GLYPH_FROM_GLYPH_CODE, GLYPH_MODE_LINE_FACE, GLYPH_CHAR_VALID_P)
	(GLYPH_CODE_P): Move here from lisp.h.
	(GLYPH_CHAR, GLYPH_FACE, GLYPH_CODE_CHAR, GLYPH_CODE_FACE)
	(GLYPH_CHAR_VALID_P, GLYPH_CODE_P): Now functions, not macros.
	(GLYPH_MODE_LINE_FACE): Now enums, not macros.
	* eval.c (Fautoload): Cast XUNTAG output to intptr_t, since
	XUNTAG now returns void *.
	* lisp.h (lisp_h_XLI, lisp_h_XIL, lisp_h_CHECK_LIST_CONS)
	(lisp_h_CHECK_NUMBER CHECK_SYMBOL, lisp_h_CHECK_TYPE)
	(lisp_h_CONSP, lisp_h_EQ, lisp_h_FLOATP, lisp_h_INTEGERP)
	(lisp_h_MARKERP, lisp_h_MISCP, lisp_h_NILP)
	(lisp_h_SET_SYMBOL_VAL, lisp_h_SYMBOL_CONSTANT_P)
	(lisp_h_SYMBOL_VAL, lisp_h_SYMBOLP, lisp_h_VECTORLIKEP)
	(lisp_h_XCAR, lisp_h_XCDR, lisp_h_XCONS, lisp_h_XHASH)
	(lisp_h_XPNTR, lisp_h_XSYMBOL):
	New macros, renamed from their sans-lisp_h_ counterparts.
	(XLI, XIL, CHECK_LIST_CONS, CHECK_NUMBER CHECK_SYMBOL)
	(CHECK_TYPE, CONSP, EQ, FLOATP, INTEGERP, MARKERP)
	(MISCP, NILP, SET_SYMBOL_VAL, SYMBOL_CONSTANT_P, SYMBOL_VAL, SYMBOLP)
	(VECTORLIKEP, XCAR, XCDR, XCONS, XHASH, XPNTR, XSYMBOL):
	If compiling via GCC without optimization, define these as macros
	in addition to inline functions.
	To disable this, compile with -DINLINING=0.
	(LISP_MACRO_DEFUN, LISP_MACRO_DEFUN_VOID): New macros.
	(check_cons_list) [!GC_CHECK_CONS_LIST]: Likewise.
	(make_number, XFASTINT, XINT, XTYPE, XUNTAG): Likewise, but
	hand-optimize only in the USE_LSB_TAG case, as GNUish hosts do that.
	(INTMASK, VALMASK): Now macros, since static values cannot be
	accessed from extern inline functions.
	(VALMASK): Also a constant, for benefit of old GDB.
	(LISP_INT_TAG_P): Remove; no longer needed as the only caller
	is INTEGERP, which can fold it in.
	(XLI, XIL, XHASH, XTYPE, XINT, XFASTINT, XUINT)
	(make_number, XPNTR, XUNTAG, EQ, XCONS, XVECTOR, XSTRING, XSYMBOL)
	(XFLOAT, XPROCESS, XWINDOW, XTERMINAL, XSUBR, XBUFFER, XCHAR_TABLE)
	(XSUB_CHAR_TABLE, XBOOL_VECTOR, make_lisp_ptr, CHECK_TYPE)
	(CHECK_STRING_OR_BUFFER, XCAR, XCDR, XSETCAR, XSETCDR, CAR, CDR)
	(CAR_SAFE, CDR_SAFE, STRING_MULTIBYTE, SDATA, SSDATA, SREF, SSET)
	(SCHARS, STRING_BYTES, SBYTES, STRING_SET_CHARS, STRING_COPYIN, AREF)
	(ASIZE, ASET, CHAR_TABLE_REF_ASCII, CHAR_TABLE_REF)
	(CHAR_TABLE_SET, CHAR_TABLE_EXTRA_SLOTS, SYMBOL_VAL, SYMBOL_ALIAS)
	(SYMBOL_BLV, SYMBOL_FWD, SET_SYMBOL_VAL, SET_SYMBOL_ALIAS)
	(SET_SYMBOL_BLV, SET_SYMBOL_FWD, SYMBOL_NAME, SYMBOL_INTERNED_P)
	(SYMBOL_INTERNED_IN_INITIAL_OBARRAY_P, SYMBOL_CONSTANT_P)
	(XHASH_TABLE, HASH_TABLE_P, CHECK_HASH_TABLE, HASH_KEY, HASH_VALUE)
	(HASH_NEXT, HASH_HASH, HASH_INDEX, HASH_TABLE_SIZE)
	(XMISC, XMISCANY, XMARKER, XOVERLAY, XSAVE_VALUE, XFWDTYPE)
	(XINTFWD, XBOOLFWD, XOBJFWD, XBUFFER_OBJFWD, XKBOARD_OBJFWD)
	(XFLOAT_DATA, XFLOAT_INIT, NILP, NUMBERP, NATNUMP)
	(RANGED_INTEGERP, CONSP, FLOATP, MISCP, STRINGP, SYMBOLP)
	(INTEGERP, VECTORLIKEP, VECTORP, OVERLAYP)
	(MARKERP, SAVE_VALUEP, AUTOLOADP, INTFWDP, BOOLFWDP, OBJFWDP)
	(BUFFER_OBJFWDP, KBOARD_OBJFWDP, PSEUDOVECTOR_TYPEP)
	(PSEUDOVECTORP, WINDOW_CONFIGURATIONP, PROCESSP, WINDOWP)
	(TERMINALP, SUBRP, COMPILEDP, BUFFERP, CHAR_TABLE_P)
	(SUB_CHAR_TABLE_P, BOOL_VECTOR_P, FRAMEP, IMAGEP, ARRAYP)
	(CHECK_LIST, CHECK_LIST_CONS, CHECK_LIST_END, CHECK_STRING)
	(CHECK_STRING_CAR, CHECK_CONS, CHECK_SYMBOL, CHECK_CHAR_TABLE)
	(CHECK_VECTOR, CHECK_VECTOR_OR_STRING, CHECK_ARRAY)
	(CHECK_VECTOR_OR_CHAR_TABLE, CHECK_BUFFER, CHECK_WINDOW)
	(CHECK_WINDOW_CONFIGURATION, CHECK_PROCESS, CHECK_SUBR)
	(CHECK_NUMBER, CHECK_NATNUM, CHECK_MARKER, XFLOATINT)
	(CHECK_FLOAT, CHECK_NUMBER_OR_FLOAT, CHECK_OVERLAY)
	(CHECK_NUMBER_CAR, CHECK_NUMBER_CDR, CHECK_NATNUM_CAR)
	(CHECK_NATNUM_CDR, FUNCTIONP, SPECPDL_INDEX, LOADHIST_ATTACH)
	Now functions.
	(check_cons_list) [!GC_CHECK_CONS_LIST]: New empty function.
	(LISP_MAKE_RVALUE, TYPEMASK): Remove; no longer needed.
	(VALMASK): Define in one place rather than in two, merging the
	USE_LSB_TAG parts; this is simpler.
	(aref_addr, gc_aset, MOST_POSITIVE_FIXNUM, MOST_NEGATIVE_FIXNUM)
	(max, min, struct Lisp_String, UNSIGNED_CMP, ASCII_CHAR_P):
	Move up, to avoid use before definition.
	Also include "globals.h" earlier, for the same reason.
	(make_natnum): New function.
	(XUNTAG): Now returns void *, not intptr_t, as this means fewer casts.
	(union Lisp_Fwd, BOOLFWDP, BOOL_VECTOR_P, BUFFER_OBJFWDP, BUFFERP)
	(CHAR_TABLE_P, CHAR_TABLE_REF_ASCII, CONSP, FLOATP, INTEGERP, INTFWDP)
	(KBOARD_OBJFWDP, MARKERP, MISCP, NILP, OBJFWDP, OVERLAYP, PROCESSP)
	(PSEUDOVECTORP, SAVE_VALUEP, STRINGP, SUB_CHAR_TABLE_P, SUBRP, SYMBOLP)
	(VECTORLIKEP, WINDOWP, Qoverlayp, char_table_ref, char_table_set)
	(char_table_translate, Qarrayp, Qbufferp, Qbuffer_or_string_p)
	(Qchar_table_p, Qconsp, Qfloatp, Qintegerp, Qlambda, Qlistp, Qmarkerp)
	(Qnil, Qnumberp, Qsubrp, Qstringp, Qsymbolp, Qvectorp)
	(Qvector_or_char_table_p, Qwholenump, Ffboundp, wrong_type_argument)
	(initialized, Qhash_table_p, extract_float, Qprocessp, Qwindowp)
	(Qwindow_configuration_p, Qimage): New forward declarations.
	(XSETFASTINT): Simplify by rewriting in terms of make_natnum.
	(STRING_COPYIN): Remove; unused.
	(XCAR_AS_LVALUE, XCDR_AS_LVALUE): Remove these macros, replacing with ...
	(xcar_addr, xcdr_addr): New functions.  All uses changed.
	(IEEE_FLOATING_POINT): Now a constant, not a macro.
	(GLYPH, GLYPH_CHAR, GLYPH_FACE, SET_GLYPH_CHAR, SET_GLYPH_FACE)
	(SET_GLYPH, GLYPH_CODE_CHAR, GLYPH_CODE_FACE)
	(SET_GLYPH_FROM_GLYPH_CODE, GLYPH_MODE_LINE_FACE, GLYPH_CHAR_VALID_P)
	(GLYPH_CODE_P): Move to dispextern.h, to avoid define-before-use.
	(TYPE_RANGED_INTEGERP): Simplify.
	(Qsubrp, Qhash_table_p, Qoverlayp): New extern decls.
	(setlocale, fixup_locale, synchronize_system_messages_locale)
	(synchronize_system_time_locale) [!HAVE_SETLOCALE]:
	Now empty functions, not macros.
	(functionp): Return bool, not int.
	* window.c (Qwindow_configuration_p): Now extern,
	so window.h can use it.
	* window.h (Qwindowp): Move decl back to lisp.h.

2013-06-15  Eli Zaretskii  <eliz@gnu.org>

	* xdisp.c (Fline_pixel_height): New function, required for solving
	bug #14567.

2013-06-15  Paul Eggert  <eggert@cs.ucla.edu>

	* fns.c (Fcopy_sequence): Simplify XTYPE calculation.

2013-06-13  Stefan Monnier  <monnier@iro.umontreal.ca>

	* lread.c (syms_of_lread):
	* fns.c (Fprovide): Adjust to new format of after-load-alist.

2013-06-13  Kelly Dean  <kellydeanch@yahoo.com>  (tiny change)

	* fileio.c (Fdo_auto_save): Trap errors in auto-save-hook.  (Bug#14479)

2013-06-12  Xue Fuqiao  <xfq.free@gmail.com>

	* fileio.c (expand_file_name): Doc fix.

2013-06-11  Paul Eggert  <eggert@cs.ucla.edu>

	Tickle glib by waiting for Emacs itself, not for process 0 (Bug#14569).
	* process.c (init_process_emacs) [HAVE_GLIB && !WINDOWSNT]:
	Wait for self, not for 0.  This can't hurt on GNU or similar
	system, and may help with Cygwin.

	* keyboard.c: Don't use PROP (...) as an lvalue.
	(parse_tool_bar_item) [!USE_GTK && !HAVE_NS]:
	Use set_prop (A, B), not PROP (A) = B.

2013-06-10  Eli Zaretskii  <eliz@gnu.org>

	* xdisp.c (get_it_property): Use it->window instead of generating
	a Lisp object from it->w.

2013-06-09  Eli Zaretskii  <eliz@gnu.org>

	* xdisp.c (get_it_property): If it->object is a buffer, pass to
	get-char-property the window that is being rendered, instead of
	the buffer, to support window-specific overlays.  (Bug#14575)
	(compute_display_string_pos): When W is NULL, use the current
	buffer as the object to pass to get-char-property.
	(Fcurrent_bidi_paragraph_direction): Assign NULL to the window
	pointer member of the bidi iterator, since no window is pertinent
	to this function.

2013-06-08  Eli Zaretskii  <eliz@gnu.org>

	* bidi.c (bidi_fetch_char): Accept additional argument, the window
	being displayed, and pass it to compute_display_string_pos.
	(bidi_level_of_next_char, bidi_resolve_explicit_1)
	(bidi_paragraph_init): All callers changed.

	* xdisp.c (init_from_display_pos, init_iterator)
	(handle_single_display_spec, next_overlay_string)
	(get_overlay_strings_1, reseat_1, reseat_to_string)
	(push_prefix_prop, Fcurrent_bidi_paragraph_direction):
	Set bidi_it.w member from it->w.
	(compute_display_string_pos): Accept additional argument, the
	window being displayed, and pass it to Fget_char_property.
	(Bug#14575)

	* dispextern.h (struct bidi_it): New member w, the window being
	displayed.
	(compute_display_string_pos): Adjust prototype.

2013-06-08  Jan Djärv  <jan.h.d@swipnet.se>

	* xgselect.c: Remove unneeded include xterm.h.

	* process.c (wait_reading_process_output): Check for NS before GLIB.
	GLIB may be linked in due to rsvg, but ns_select must be called.

	* xgselect.c (xg_select): Remove call to window_system_available
	and g_main_context_pending at the top, so Gdk events (i.e. file
	notify) are processed when Emacs is started with -nw.

2013-06-07  Eli Zaretskii  <eliz@gnu.org>

	* Makefile.in (ctagsfiles1, ctagsfiles2): Don't include *.m files.
	(ctagsfiles3): New variable, includes only *.m files.
	(TAGS): Use an explicit language name in the regular expressions,
	to avoid transformation of '/SOMETHING' by MSYS to
	'c:\MSYS\SOMETHING'.

2013-06-07  Richard Copley  <rcopley@gmail.com>  (tiny change)

	* epaths.in: Fix commentary to PATH_SITELOADSEARCH.

2013-06-06  Eli Zaretskii  <eliz@gnu.org>

	* xdisp.c (note_mouse_highlight): When mouse-highlight is off,
	still need to set the mouse pointer shape and activate help-echo.
	(Bug#14558)

2013-06-06  Paul Eggert  <eggert@cs.ucla.edu>

	A few porting etc. fixes for the new file monitor code.
	See the thread containing
	<http://lists.gnu.org/archive/html/emacs-devel/2013-06/msg00109.html>.
	* gfilenotify.c (dir_monitor_callback, Fgfile_add_watch)
	(Fgfile_rm_watch): Don't assume EMACS_INT is the same width as a pointer.
	(dir_monitor_callback, Fgfile_rm_watch):
	Use assq_no_quit instead of Fassoc, for speed.
	(dir_monitor_callback, Fgfile_rm_watch):
	eassert that the monitor is a fixnum.
	(dir_monitor_callback): No need for CDR_SAFE.
	Simplify building of lisp with alternative tails.
	(Fgfile_add_watch, Fgfile_rm_watch):
	Do not assume glib functions set errno reliably on failure.
	(Fgfile_add_watch): Check that the monitor survives the XIL trick,
	and signal an error otherwise.
	(Fgfile_rm_watch): Prefer CONSP to !NILP.
	Use Fdelq instead of Fdelete, for speed.

2013-06-05  Eli Zaretskii  <eliz@gnu.org>

	* xdisp.c (handle_tool_bar_click): When mouse-highlight is off,
	don't insist on being invoked on a highlighted tool-bar button.
	Avoids losing tool-bar functionality when mouse-highlight is nil.
	(note_tool_bar_highlight, note_mode_line_or_margin_highlight):
	Don't highlight when mouse-highlight is nil.
	(note_mouse_highlight): When mouse-highlight is nil, don't return
	right away; instead, run tool-bar and mode-line highlight
	subroutine, clear any existing highlight, and revert the mouse
	pointer to its default shape.  (Bug#14558)

2013-06-05  Stefan Monnier  <monnier@iro.umontreal.ca>

	* lisp.mk (lisp): Add prog-mode.el.

2013-06-05  Paul Eggert  <eggert@cs.ucla.edu>

	Chain glib's SIGCHLD handler from Emacs's (Bug#14474).
	* process.c (dummy_handler): New function.
	(lib_child_handler): New static var.
	(handle_child_signal): Invoke it.
	(catch_child_signal): If a library has set up a signal handler,
	save it into lib_child_handler.
	(init_process_emacs): If using glib and not on Windows, tickle glib's
	child-handling code so that it initializes its private SIGCHLD handler.
	* syssignal.h (SA_SIGINFO): Default to 0.
	* xterm.c (x_term_init): Remove D-bus hack that I installed on May
	31; it should no longer be needed now.

2013-06-05  Michael Albinus  <michael.albinus@gmx.de>

	* emacs.c (main) [HAVE_GFILENOTIFY]: Call globals_of_gfilenotify.

	* gfilenotify.c (globals_of_gfilenotify): New function.
	(syms_of_gfilenotify): Move global initialization there.

	* lisp.h (globals_of_gfilenotify) [HAVE_GFILENOTIFY]: Add prototype.

2013-06-05  Stefan Monnier  <monnier@iro.umontreal.ca>

	* keymap.c (Fcurrent_active_maps, Fdescribe_buffer_bindings):
	* keyboard.c (menu_bar_items, tool_bar_items):
	* doc.c (Fsubstitute_command_keys): Voverriding_terminal_local_map does
	not override local keymaps any more.

2013-06-04  Eli Zaretskii  <eliz@gnu.org>

	* window.c (Fpos_visible_in_window_p): Doc fix.  (Bug#14540)

2013-06-03  Eli Zaretskii  <eliz@gnu.org>

	* w32console.c (initialize_w32_display): Return the dimensions of
	the console window via 2 additional arguments, not via the current
	frame.  This avoids crashes due to overrunning the bounds of
	frame's decode_mode_spec_buffer, which is not resized following
	the change of the frame dimensions from the initial 10x10.

	* w32term.h (w32_initialize_display_info): Adjust prototype.

	* term.c (init_tty): Take dimensions of the frame from the values
	returned by initialize_w32_display.

	* Makefile.in (GFILENOTIFY_CFLAGS, GFILENOTIFY_LIBS): New variables.
	(ALL_CFLAGS): Add $(GFILENOTIFY_CFLAGS).
	(LIBES): Add $(GFILENOTIFY_LIBS).

	* w32inevt.c (handle_file_notifications): Add dummy implementation
	for !HAVE_W32NOTIFY.

	* w32term.c: Wrap code with HAVE_W32NOTIFY.

2013-06-03  Jan Djärv  <jan.h.d@swipnet.se>

	* xgselect.c: Replace #if defined ... with #ifdef HAVE_GLIB.

	* process.c (wait_reading_process_output): Call xg_select if HAVE_GLIB.

	* Makefile.in (XGSELOBJ): New, xgselect.o if GLib is used, or empty.

2013-06-03  Paul Eggert  <eggert@cs.ucla.edu>

	Fix minor problems found by static checking.
	* data.c (pure_write_error):
	Use xsignal2, not Fsignal, as Fsignal might return.
	* eval.c (set_backtrace_debug_on_exit): Now static.
	(backtrace_p, backtrace_top, backtrace_next, record_in_backtrace):
	No longer inline.  EXTERN_INLINE is needed only for functions
	defined in .h files.  Reindent function header as per GNU style.
	(backtrace_p, backtrace_top, backtrace_next):
	Mark EXTERNALLY_VISIBLE so they don't get optimized away by the
	compiler or linker.  Add extern decls to pacify gcc -Wall.
	* frame.c, frame.h (Qgeometry, Qworkarea, Qmm_size, Qframes, Qsource):
	Now static.
	* frame.c (free_monitors): Define only on platforms that need it.
	* nsterm.m (ns_term_init):
	* process.c (catch_child_signal):
	Don't worry about whether SIGCHLD is defined, as SIGCHLD is
	defined on all porting targets these days.
	* process.c, process.h (catch_child_signal):
	Make it extern only if NS_IMPL_GNUSTEP is defined.

2013-06-03  Eli Zaretskii  <eliz@gnu.org>

	* w32.c (gettimeofday): Make the signature identical to prototype
	in nt/inc/sys/time.h.

2013-06-03  Stefan Monnier  <monnier@iro.umontreal.ca>

	* eval.c (backtrace_p, backtrace_top, backtrace_next): Export them to
	.gdbinit.

	* keyboard.c (safe_run_hooks_error): Improve error message.

	* data.c (pure_write_error): Add `object' argument.
	* puresize.h (CHECK_IMPURE): Use it.

2013-06-03  Michael Albinus  <michael.albinus@gmx.de>

	* Makefile.in (NOTIFY_OBJ): New variable.
	(base_obj): Replace inotify.o by $(NOTIFY_OBJ).

	* emacs.c (main): Use HAVE_W32NOTIFY to wrap respective code.
	Call syms_of_gfilenotify.

	* gfilenotify.c: New file.

	* keyboard.c (Qfile_notify): New variable.  Replaces Qfile_inotify
	and Qfile_w32notify.
	(top): Wrap respective code by HAVE_GFILENOTIFY, HAVE_INOTIFY,
	HAVE_W32NOTIFY and USE_FILE_NOTIFY.

	* lisp.h: Declare syms_of_gfilenotify.

	* termhooks.h (e): Wrap enum by USE_FILE_NOTIFY.

2013-06-03  Stefan Monnier  <monnier@iro.umontreal.ca>

	Merge the specpdl and backtrace stacks.  Make the structure of the
	specpdl entries more obvious via a tagged union of structs.
	* lisp.h (BITS_PER_PTRDIFF_T): New constant.
	(enum specbind_tag): New enum.
	(struct specbinding): Make it a tagged union of structs.
	Add a case for backtrace records.
	(specpdl_symbol, specpdl_old_value, specpdl_where, specpdl_arg)
	(specpdl_func, backtrace_function, backtrace_nargs, backtrace_args)
	(backtrace_debug_on_exit): New accessors.
	(struct backtrace): Remove.
	(struct catchtag): Remove backlist field.
	* data.c (let_shadows_buffer_binding_p, let_shadows_global_binding_p):
	Move to eval.c.
	(Flocal_variable_p): Speed up the common case where the binding is
	already loaded.
	* eval.c (backtrace_list): Remove.
	(set_specpdl_symbol, set_specpdl_old_value): Remove.
	(set_backtrace_args, set_backtrace_nargs)
	(set_backtrace_debug_on_exit, backtrace_p, backtrace_top)
	(backtrace_next): New functions.
	(Fdefvaralias, Fdefvar): Adjust to new specpdl format.
	(unwind_to_catch, internal_lisp_condition_case)
	(internal_condition_case, internal_condition_case_1)
	(internal_condition_case_2, internal_condition_case_n): Don't bother
	with backtrace_list any more.
	(Fsignal): Adjust to new backtrace format.
	(grow_specpdl): Move up.
	(record_in_backtrace): New function.
	(eval_sub, Ffuncall): Use it.
	(apply_lambda): Adjust to new backtrace format.
	(let_shadows_buffer_binding_p, let_shadows_global_binding_p): Move from
	data.c.
	(specbind): Adjust to new specpdl format.  Simplify.
	(record_unwind_protect, unbind_to): Adjust to new specpdl format.
	(Fbacktrace_debug, Fbacktrace, Fbacktrace_frame): Adjust to new
	backtrace format.
	(mark_backtrace): Remove.
	(mark_specpdl, get_backtrace, backtrace_top_function): New functions.
	* xdisp.c (redisplay_internal): Use record_in_backtrace.
	* alloc.c (Fgarbage_collect): Use record_in_backtrace.
	Use mark_specpdl.
	* profiler.c (record_backtrace): Use get_backtrace.
	(handle_profiler_signal): Use backtrace_top_function.
	* .gdbinit (xbacktrace, hookpost-backtrace): Use new backtrace
	accessor functions.

2013-06-02  Jan Djärv  <jan.h.d@swipnet.se>

	* process.h (catch_child_signal): Declare.

	* process.c (catch_child_signal): New function.
	(init_process_emacs): Call it.

	* nsterm.m: Include process.h if NS_IMPL_GNUSTEP.
	(ns_menu_bar_is_hidden, menu_will_open_state): Define only if
	NS_IMPL_COCOA.
	(x_set_cursor_type): Remove declaration.
	(ns_update_begin): Only use r and bp if NS_IMPL_COCOA.
	(ns_update_end, ns_focus, ns_unfocus): Remove GNUstep specific code.
	(x_set_window_size): Remove 3 pixels from toolbar if NS_IMPL_GNUSTEP.
	(ns_get_color): Use F suffix on float.
	(ns_color_to_lisp, ns_query_color): Use EmacsCGFloat.
	(ns_get_rgb_color): Remove.
	(x_set_frame_alpha): Move view inside NS_IMPL_COCOA.
	(note_mouse_movement): x and y are CGFloat.
	(ns_draw_fringe_bitmap): Remove unused rowY.
	Change #if to COCOA && >= 10_6.
	(ns_draw_window_cursor): Remove unused overspill.
	(ns_draw_underwave): width and x are EamcsCGFloat.
	(ns_draw_box): thickness is CGFloat.
	(ns_dumpglyphs_image): Change #if to COCOA && >= 10_6.
	(ns_send_appdefined): When NS_IMPL_GNUSTEP, redirect to main thread
	if not in main thread.
	(ns_get_pending_menu_title, ns_check_menu_open)
	(ns_check_pending_open_menu): Put inside #if COCOA && >= 10_5.
	(ns_term_init): Call catch_child_signal if NS_IMPL_GNUSTEP && SIGCHLD.
	(sendFromMainThread:): New method.
	(changeFont:): size is CGFloat.
	(keyDown:): Check for Delete when NS_IMPL_GNUSTEP.
	Disable warning about permanent text.
	(characterIndexForPoint:): Adjust return type depending on GNUstep
	version.
	(mouseDown:): delta is CGFloat.
	(updateFrameSize): Remove unised variable f.
	(initFrameFromEmacs): Move toggleButton inside NS_IMPL_COCOA.
	Cast float to EmacsCGFloat.
	(windowWillUseStandardFrame:defaultFrame:): Set maximized_height
	also to -1 when restoring.
	(windowDidExitFullScreen:): Put call to updateCollectionBehaviour
	inside NS_IMPL_COCOA.
	(toggleFullScreen:): Put call to toggleFullScreen inside
	NS_IMPL_COCOA.  Cast float to EmacsCGFloat.
	(setPosition:portion:whole:): por is CGFloat.
	(getMouseMotionPart:window:x:y:): Add F suffix to float.
	(mouseDown:): Use CGFloat.
	(mouseDragged:): Remove unised variable edge.
	(EmacsDocument): Implement for NS_IMPL_GNUSTEP.

	* nsterm.h (EmacsCGFloat): Typedef for OSX and GNUstep when the size
	of CGFloat differs.
	(EmacsApp): New variable nextappdefined.  Declare sendFromMainThread
	when NS_IMPL_GNUSTEP.
	(EmacsDocument): Declare when NS_IMPL_GNUSTEP.
	(EmacsView): Remove unlockFocusNeedsFlush, add windowDidMove.
	(EmacsToolbar): Add clearAll.  Add tag argument to
	addDisplayItemWithImage.
	(EmacsSavePanel, EmacsOpenPanel): Remove getFilename and getDirectory.

	* nsselect.m (ns_get_local_selection): Remove unused variable type.

	* nsmenu.m (ns_update_menubar): Make static.
	(x_activate_menubar): Surround with ifdef NS_IMPL_COCOA
	(fillWithWidgetValue:): Add cast to SEL for setAction.
	(addSubmenuWithTitle:forFrame:): Add cast to SEL for action.
	(update_frame_tool_bar): Update code for GNUstep.
	(clearAll): New method.
	(addDisplayItemWithImage:idx:tag:helpText:enabled:): Handle new tag
	argument.  Call insertItemWithItemIdentifier when NS_IMPL_GNUSTEP.
	Move identifierToItem setObject and activeIdentifiers addObject before
	call to insertItemWithItemIdentifier.
	(validateVisibleItems): Fix indentation.
	(toolbarAllowedItemIdentifiers:): Return activeIdentifiers.
	(initWithContentRect:styleMask:backing:defer:): Add ClosableWindow and
	UtilityWindow to aStyle, remove call to setStyleMask.

	* nsimage.m (setXBMColor:, getPixelAtX:Y:): Use EmacsCGFloat.

	* nsfont.m (ns_attribute_fvalue, ns_spec_to_descriptor)
	(ns_charset_covers, ns_get_covering_families, nsfont_open):
	Use F suffix on floats.
	(ns_char_width): Returns CGFloat.
	(ns_ascii_average_width): w is CGFloat instead of float.
	(nsfont_draw): cbuf and c are unsigned.  Cast to char* in call to
	DPSxshow.
	(ns_glyph_metrics): CGFloat instead of float.

	* nsfns.m (x_set_foreground_color, x_set_background_color):
	Use EmacsCGFloat.
	(ns_implicitly_set_icon_type, Fx_create_frame): Make static,
	remove unused variables.
	(Fns_read_file_name): Keep track if panel is for save.
	Use ns_filename_from_panel/ns_directory_from_panel.
	(Fns_list_services): delegate only used for COCOA.
	(Fns_convert_utf8_nfd_to_nfc): Remove warning for GNUstep.
	Just return the input if GNUstep.
	(x_screen_planes): Remove.
	(Fxw_color_values): Use EmacsCGFloat
	(Fns_display_monitor_attributes_list): Only get screen number for
	Cocoa.
	(getDirectory, getFilename): Remove from EmacsOpenPanel and
	EmacsSavePanel.
	(EmacsOpenPanel:ok:): Use ns_filename_from_panel and
	ns_directory_from_panel.

2013-06-01  Paul Eggert  <eggert@cs.ucla.edu>

	* process.c (handle_child_signal): Also use WCONTINUED.
	This is so that list-processes doesn't mistakenly list the process
	as stopped, when the process has actually been continued and is
	now running.

2013-05-31  Paul Eggert  <eggert@cs.ucla.edu>

	Don't let D-bus autolaunch mess up SIGCHLD handling (Bug#14474).
	* xterm.c (x_term_init): Inhibit D-Bus autolaunch if D-Bus is
	not already configured.

	* fileio.c (Finsert_file_contents): Remove unused local (Bug#8447).

2013-05-29  Eli Zaretskii  <eliz@gnu.org>

	* Makefile.in (mostlyclean): Remove *.res files.

2013-05-29  Stefan Monnier  <monnier@iro.umontreal.ca>

	* fileio.c (Finsert_file_contents): Preserve undo info when reverting
	a buffer (bug#8447).

2013-05-27  Eli Zaretskii  <eliz@gnu.org>

	* xdisp.c (pos_visible_p): When CHARPOS is displayed frrom a
	display vector, and we backtrack, handle the case that the
	previous character position is also displayed from a display
	vector or covered by a display string or image.  (Bug#14476)

2013-05-25  Jan Djärv  <jan.h.d@swipnet.se>

	* xfns.c (Qgeometry, Qworkarea, Qmm_size, Qframes, Qsource): Remove.
	(struct MonitorInfo, free_monitors): Remove.
	(x_make_monitor_attribute_list): Call make_monitor_attribute_list.
	(Fx_display_monitor_attributes_list): Call make_monitor_attribute_list.
	(syms_of_xfns): Remove DEFSYM for Qgeometry, Qworkarea, Qmm_size,
	Qframes, Qsource.

	* nsfns.m (Qgeometry, Qworkarea, Qmm_size, Qframes, Qsource): Remove.
	(struct MonitorInfo, free_monitors): Remove.
	(ns_screen_name): Make static.
	(ns_make_monitor_attribute_list): Call make_monitor_attribute_list.
	(syms_of_nsfns): Remove DEFSYM for Qgeometry, Qworkarea, Qmm_size,
	Qframes, Qsource.

	* frame.h (Qgeometry, Qworkarea, Qmm_size, Qframes, Qsource): Declare.
	(struct MonitorInfo): New struct.
	(free_monitors, make_monitor_attribute_list): Declare.

	* frame.c (Qgeometry, Qworkarea, Qmm_size, Qframes, Qsource):
	New Lisp_Object:s.
	(free_monitors, make_monitor_attribute_list): New functions.
	(syms_of_frame): DEFSYM Qgeometry, Qworkarea, Qmm_size, Qframes,
	Qsource.

2013-05-25  Xue Fuqiao  <xfq.free@gmail.com>

	* callproc.c (call_process): Refine the doc string.  (Bug#14045)

2013-05-23  Stefan Monnier  <monnier@iro.umontreal.ca>

	* keyboard.c: Apply keyboard decoding only to events that come directly
	from the tty, not from unread-command-events (bug#14368).
	(read_event_from_main_queue): New function, extracted from read_char.
	(read_decoded_char): Remove.
	(read_decoded_event_from_main_queue): New function to replace it.
	(read_char): Use it.
	(read_key_sequence): Use read_char rather than read_decoded_char.

	* keyboard.c (read_decoded_char): Don't decode under w32 (bug#14403).

2013-05-22  Barry O'Reilly  <gundaetiapo@gmail.com>

	* casetab.c (init_casetab_once): Fix last change (bug#14424).

2013-05-22  Kenichi Handa  <handa@gnu.org>

	The following changes are to fix the setting of
	buffer-file-coding-system on, for instance, C-x RET c unix RET
	_FILE_OF_DOS_EOL_TYPE_ RET.

	* coding.h (struct coding_system): New member detected_utf8_chars.

	* coding.c (detect_coding_utf_8): Count characters and check EOL
	format.  Include CATEGORY_MASK_UTF_8_AUTO in detect_info->found if
	BOM is there.
	(setup_coding_system): Do not initialize coding->head_ascii.
	(check_ascii): Do not set coding->eol_seen but update it.  Do not
	call adjust_coding_eol_type here.
	(detect_coding): Fix detection of BOM for utf-8 and utf-16.
	If the eol-type of CODING is already specified, adjust the eol type
	of the found coding-system.
	(decode_coding_gap): Cancel previous change.  Utilize the
	character numbers counted by detect_coding_utf_8.  Fix detection
	of BOM for utf-8.

2013-05-21  Barry O'Reilly  <gundaetiapo@gmail.com>

	* search.c (looking_at_1): Only set last_thing_searched if the match
	changed the match-data (bug#14281).

2013-05-21  Dmitry Antipov  <dmantipov@yandex.ru>

	* xdisp.c (reseat_at_previous_visible_line_start):
	Already declared in dispextern.h, so remove it here.
	(move_it_vertically_backward): Likewise.

2013-05-20  YAMAMOTO Mitsuharu  <mituharu@math.s.chiba-u.ac.jp>

	* xfns.c (check_x_display_info): Don't use XINT for terminal object.
	(Fx_display_pixel_width, Fx_display_pixel_height)
	(Fx_display_mm_width, Fx_display_mm_height):
	Mention `display-monitor-attributes-list' in docstrings.

	* nsfns.m (ns_get_screen): Remove function.  All uses removed.
	(check_ns_display_info): Sync with check_x_display_info in xfns.c.
	(Fx_server_max_request_size, Fx_server_vendor, Fx_server_version)
	(Fx_display_screens, Fx_display_mm_width, Fx_display_mm_height)
	(Fx_display_backing_store, Fx_display_visual_class)
	(Fx_display_save_under, Fx_close_connection, Fxw_display_color_p)
	(Fx_display_grayscale_p, Fx_display_pixel_width)
	(Fx_display_pixel_height, Fx_display_planes)
	(Fx_display_color_cells): Sync args and docstrings with xfns.c.
	(Fx_display_screens): Don't confuse X11 screens with NS screens.
	(Fx_display_mm_width, Fx_display_mm_height)
	(Fx_display_pixel_width, Fx_display_pixel_width): Return width or
	height for all physical monitors as in X11.

	* nsterm.m (x_display_pixel_width, x_display_pixel_height):
	Return pixel width or height for all physical monitors as in X11.

2013-05-18  Paul Eggert  <eggert@cs.ucla.edu>

	Port --enable-gcc-warnings to clang.
	* bytecode.c (exec_byte_code):
	* regex.c:
	Redo diagnostic pragmas to pacify clang, too.
	* dbusbind.c (xd_retrieve_arg): Do not use uninitialized variable.
	* editfns.c (Fencode_time):
	* fileio.c (file_accessible_directory_p):
	* font.c (font_unparse_xlfd):
	Use '&"string"[index]' instead of '"string" + (index)'.
	* undo.c (user_error): Remove; unused.

2013-05-16  Eli Zaretskii  <eliz@gnu.org>

	* insdel.c (insert_1_both): Document the arguments, instead of
	referring to insert_1, which no longer exists.

	* xdisp.c (message_dolog): If the *Messages* buffer is shown in
	some window, increment windows_or_buffers_changed, so that
	*Messages* display in that window is updated.  (Bug#14408)

	* w32.c: Include epaths.h.
	(init_environment): Use cmdproxy.exe without leading directories.
	Support emacs.exe in src; point SHELL to cmdproxy in ../nt in that
	case.
	(gettimeofday): Adjust signature and return value to Posix
	expectations.

	* unexw32.c (open_output_file): Delete the existing emacs.exe
	before creating it, to break the hard link to the versioned
	executable.

	* Makefile.in (EMACS_MANIFEST, CM_OBJ, TEMACS_POST_LINK)
	(ADDSECTION, EMACS_HEAPSIZE, MINGW_TEMACS_POST_LINK)
	(FIRSTFILE_OBJ): New variables.
	(W32_RES): Rename to EMACSRES.  All users changed.
	(base_obj): Use $(CM_OBJ).
	(ALLOBJS): Use $(FIRSTFILE_OBJ).
	(emacs$(EXEEXT)): Depend on $(ADDSECTION).
	(temacs$(EXEEXT)): Use $(TEMACS_POST_LINK), and move
	$(W32_RES_LINK) before $(LIBES).
	(emacs.res): Depend on $(EMACS_MANIFEST).  Put emacs.rc in nt.

2013-05-15  Stefan Monnier  <monnier@iro.umontreal.ca>

	* makefile.w32-in (DOC): Use just "DOC".

	* Makefile.in (bootstrap-clean): DOC-* doesn't exist any more.

	* process.c: Export default filters and sentinels to Elisp.
	(Qinternal_default_process_sentinel, Qinternal_default_process_filter):
	New constants.
	(pset_filter, pset_sentinel, make_process, Fset_process_filter)
	(Fset_process_sentinel, Fformat_network_address):
	Default to them instead of nil.
	(server_accept_connection): Sentinels can't be nil any more.
	(read_and_dispose_of_process_output): New function, extracted from
	read_process_output.
	(read_process_output): Use it; filters can't be nil.
	(Finternal_default_process_filter): New function, extracted from
	read_process_output.
	(exec_sentinel_unwind): Remove function.
	(exec_sentinel): Don't zilch sentinel while running.
	(status_notify): Sentinels can't be nil.
	(Finternal_default_process_sentinel): New function extracted from
	status_notify.
	(setup_process_coding_systems): Default filter is not nil any more.
	(syms_of_process): Export new Elisp functions and initialize
	new constants.
	* lisp.h (make_lisp_proc): New function.

2013-05-15  Stefan Monnier  <monnier@iro.umontreal.ca>

	* regex.c (regex_compile) [\=, \>, \<]: Don't forget to set laststart.

2013-05-14  Eli Zaretskii  <eliz@gnu.org>

	* w32fns.c (w32_wnd_proc): Don't call WINDOW_HEADER_LINE_HEIGHT
	unless we know that the window w is a leaf window.
	Another attempt at solving bug#14062.

2013-05-14  Jan Djärv  <jan.h.d@swipnet.se>

	* nsfont.m (ns_spec_to_descriptor): Retain and autorelease
	fdesc (Bug#14375).

2013-05-12  Paul Eggert  <eggert@cs.ucla.edu>

	* image.c (gif_load): Check that subimages fit (Bug#14345).

2013-05-09  Stefan Monnier  <monnier@iro.umontreal.ca>

	* lread.c (skip_dyn_eof): New function.
	(read1): Use it to skip the end of a file in response to #@00.

	* doc.c (get_doc_string): Slightly relax the sanity checking.

2013-05-09  Jan Djärv  <jan.h.d@swipnet.se>

	* nsfns.m: Include IOGraphicsLib.h if Cocoa.
	(Qgeometry, Qworkarea, Qmm_size, Qframes, Qsource): Declare.
	(MonitorInfo): New struct.
	(free_monitors, ns_screen_name, ns_make_monitor_attribute_list)
	(Fns_display_monitor_attributes_list): New functions.
	(display-usable-bounds): Remove.
	(syms_of_nsfns): DEFSYM Qgeometry, Qworkarea, Qmm_size, Qframes and
	Qsource.

2013-05-09  Paul Eggert  <eggert@cs.ucla.edu>

	* xterm.h (GTK_PREREQ): Remove, replacing with GTK_CHECK_VERSION.
	(GTK_CHECK_VERSION): New macro, if not already defined.
	All uses of GTK_PREREQ, GTK_MAJOR_VERSION, etc.
	replaced by GTK_CHECK_VERSION.

2013-05-08  Paul Eggert  <eggert@cs.ucla.edu>

	* xterm.h (GTK_PREREQ): New macro.
	All simple uses of GTK_MAJOR_VERSION and GTK_MINOR_VERSION changed
	to use this macro instead, for consistency and clarity.

2013-05-08  Eli Zaretskii  <eliz@gnu.org>

	* xdisp.c (row_for_charpos_p): New function, with code of
	cursor_row_p, but accepts an additional argument CHARPOS instead
	of using a hardcoded PT.
	(cursor_row_p): Call row_for_charpos_p with 2nd argument PT.
	(row_containing_pos): Call row_for_charpos_p instead of partially
	doing the same.  Fixes cursor positioning under longlines-mode
	when longlines-show-effect includes more than one newline, when
	moving the cursor vertically up.

2013-05-08  Juanma Barranquero  <lekktu@gmail.com>

	* makefile.w32-in (ACL_H): New macro.
	($(BLD)/fileio.$(O)): Update dependencies.

2013-05-07  Paul Eggert  <eggert@cs.ucla.edu>

	Use Gnulib ACL implementation, for benefit of Solaris etc.  (Bug#14295)
	* Makefile.in (LIB_ACL): New macro.
	(LIBACL_LIBS): Remove.
	(LIBES): Use LIB_ACL, not LIBACL_LIBS.
	* fileio.c: Include <acl.h>.
	Use HAVE_ACL_SET_FILE rather than HAVE_POSIX_ACL.
	(ACL_NOT_WELL_SUPPORTED): Remove.  All uses replaced by
	!acl_errno_valid.
	(Fcopy_file) [!WINDOWSNT]: Use qcopy_acl instead of rolling
	it ourselves.

	* unexelf.c: Don't assume ElfW (Half) fits in int.
	(entry_address, find_section, unexec): Use ptrdiff_t, not int,
	when dealing with ElfW (Half) values, since they can exceed 2**31
	on 64-bit OpenBSD hosts.  Problem reported privately by Han Boetes.
	(entry_address): Omit unused NUM arg.  All uses changed.

2013-05-07  Juri Linkov  <juri@jurta.org>

	* callint.c (Fcall_interactively): Set `visargs[i]' for code 'n'
	to the string converted from number with `Fnumber_to_string'.
	(Bug#14254)

2013-05-07  Paul Eggert  <eggert@cs.ucla.edu>

	* xfns.c (x_get_net_workarea): Define only if !GTK || GTK<3.4.
	This fixes a problem introduced by my previous change.

2013-05-07  Glenn Morris  <rgm@gnu.org>

	* lread.c (readchar): Don't read from a dead buffer.  (Bug#14280)

2013-05-07  Jan Djärv  <jan.h.d@swipnet.se>

	* xfns.c: Move misplaced ifndef USE_GTK from previous checkin.

2013-05-07  Paul Eggert  <eggert@cs.ucla.edu>

	Static checking by GCC 4.8.0.
	* xfns.c (x_get_net_workarea, struct MonitorInfo, free_monitors)
	(x_get_monitor_for_frame, x_make_monitor_attribute_list)
	(x_get_monitor_attributes_fallback)
	(x_get_monitor_attributes_xinerama)
	(x_get_monitor_attributes_xrandr, x_get_monitor_attributes):
	Define only if USE_GTK.
	(free_monitors): Define only if HAVE_XINERAMA || HAVE_XRANDR.
	(x_get_monitor_attributes_fallback): Omit unused locals.
	(x_get_monitor_attributes_xinerama, Fx_display_monitor_attributes_list):
	Use double, not float, to avoid mixed-mode floating point arithmetic.

2013-05-07  YAMAMOTO Mitsuharu  <mituharu@math.s.chiba-u.ac.jp>
	    Jan Djärv  <jan.h.d@swipnet.se>

	* Makefile.in (XRANDR_LIBS, XRANDR_CFLAGS, XINERAMA_LIBS)
	(XINERAMA_CFLAGS): New macros.
	(ALL_CFLAGS, LIBES): Use them.

	* xfns.c: Include <X11/extensions/Xrandr.h> if HAVE_XRANDR, and
	include <X11/extensions/Xinerama.h> if HAVE_XINERAMA.
	(Qgeometry, Qworkarea, Qmm_size, Qframes, Qsource): New variables.
	(syms_of_xfns): DEFSYM them.
	(struct MonitorInfo): New struct.
	(x_get_net_workarea, free_monitors, x_get_monitor_for_frame)
	(x_make_monitor_attribute_list, x_get_monitor_attributes_fallback)
	(x_get_monitor_attributes_xrandr, x_get_monitor_attributes)
	(x_get_monitor_attributes_xinerama): New functions.
	(Fx_display_monitor_attributes_list): New primitive.
	(syms_of_xfns): Defsubr it.

	* xterm.h (x_display_info): Add Xatom_net_workarea and
	Xatom_net_current_desktop.

	* xterm.c (x_term_init): Initialize dpyinfo->Xatom_net_workarea
	and dpyinfo->Xatom_net_current_desktop.

2013-05-06  Eli Zaretskii  <eliz@gnu.org>

	* xdisp.c (pos_visible_p): Use the special code for finding the
	beginning of a display property or overlay for any "replacing"
	display property, not just for display strings.  This solves
	incorrect reporting of position by posn-at-point.  (Bug#14241)

2013-05-06  Paul Eggert  <eggert@cs.ucla.edu>

	* unexelf.c: Fix some 32-bit integer problems, notably when debugging.
	Include <limits.h>, <stdbool.h>, <intprops.h>, <verify.h>.
	Verify that ElfW (Half) fits in int.
	(fatal): Use same signature as lisp.h.
	(UNEXELF_DEBUG): New macro, replacing DEBUG, so that people can
	configure and build with -DUNEXELF_DEBUG without worrying about
	other modules that use DEBUG.
	(DEBUG_LOG) [UNEXELF_DEBUG]: New macro.  All debug code that prints
	possibly-wide integers now uses it instead of plain fprintf.
	(entry_address): New function, which avoids problems with 32-bit
	overflow on 64-bit hosts.
	(OLD_SECTION_H, NEW_SECTION_H, NEW_PROGRAM_H): Use it.
	(round_up): Don't assume the remainder fits in int.
	(find_section): Use bool for boolean.  Simplify debug code.
	(unexec): Don't assume file sizes fit in int or size_t.
	Omit unnecessary trailing newline in 'fatal' format.
	Use strerror rather than outputting decimal error number.
	Remove unused code when emacs is not defined;
	this file relies on Emacs now.
	Don't assume e_phnum and e_shnum are positive.

	* regex.c: Fix problems when DEBUG is defined.
	(extract_number, extract_number_and_incr): Define regardless of
	whether DEBUG is defined; that's simpler and makes the code less
	likely to go stale in the normal case when DEBUG is not defined.
	Return int rather than taking an int * arg.  All callers changed.
	(DEBUG_PRINT1, DEBUG_PRINT2, DEBUG_PRINT3, DEBUG_PRINT4):
	Remove, replacing with ...
	(DEBUG_PRINT): New macro.  All callers changed.
	(DEBUG_COMPILES_ARGUMENTS): New macro.
	(print_fastmap, print_partial_compiled_pattern) [DEBUG]:
	(print_compiled_pattern, print_double_string) [DEBUG]:
	Use prototype rather than old-style definition.
	(print_partial_compiled_pattern, print_compiled_pattern) [DEBUG]:
	(ENSURE_FAIL_STACK, PUSH_FAILURE_REG) [DEBUG]:
	(POP_FAILURE_REG_OR_COUNT, PUSH_FAILURE_POINT) [DEBUG]:
	(POP_FAILURE_POINT, re_match_2_internal) [DEBUG]:
	Don't assume ptrdiff_t, size_t, and long are the same width as int.
	(POINTER_TO_OFFSET): Return ptrdiff_t, not regoff_t.
	This matters only when DEBUG is defined.

2013-05-05  Eli Zaretskii  <eliz@gnu.org>

	* xdisp.c (set_iterator_to_next): Set the
	ignore_overlay_strings_at_pos_p flag only if we are _really_
	iterating over an overlay string, as indicated by the
	current.overlay_string_index member.  (Bug#14306)

2013-05-05  Jan Djärv  <jan.h.d@swipnet.se>

	* nsmenu.m (ns_update_menubar): Move initialization of submenuTitle
	to where it is used, to avoid autorelease issues (Bug#14050).

2013-05-05  Paul Eggert  <eggert@cs.ucla.edu>

	`write-region-inhibit-fsync' defaults to noninteractive (Bug#14273).
	* fileio.c (syms_of_fileio): Implement this.
	* filelock.c (create_lock_file): If symbolic links don't work, so
	we use a regular file as a lock file, do not fsync the lock file;
	it's not needed.

2013-05-04  Stefan Monnier  <monnier@iro.umontreal.ca>

	* minibuf.c (Fread_minibuffer, Feval_minibuffer): Move to Elisp.
	(syms_of_minibuf): Adjust accodingly.
	* lread.c (Fread):
	* callint.c (Fcall_interactively): Adjust calls accordingly.

2013-05-04  Eli Zaretskii  <eliz@gnu.org>

	* dispextern.h (WINDOW_WANTS_HEADER_LINE_P): Verify that
	w->contents is a buffer before computing everything else.
	Use parentheses to disambiguate last part of the condition.

	* w32fns.c (w32_wnd_proc): Remove temporary code used to trap
	assertion violations.  (Bug#14062)

2013-05-01  David Reitter  <david.reitter@gmail.com>

	* nsfns.m (ns_tooltip): Initialize.

2013-04-28  Eli Zaretskii  <eliz@gnu.org>

	* coding.c (decode_coding_gap): Don't remove the character before
	a newline unless it's a CR character.  (Bug#14287)

2013-04-28  Dan Nicolaescu  <dann@gnu.org>

	* dispextern.h (struct face): Move enum face_underline_type
	earlier so that bitfields can be in the same word.

2013-04-28  Jan Djärv  <jan.h.d@swipnet.se>

	* nsfns.m (handlePanelKeys): New function.
	(EmacsOpenPanel:performKeyEquivalent:)
	(EmacsSavePanel:performKeyEquivalent:): Call handlePanelKeys to handle
	arrows/function/control and copy/paste keys (Bug#14296).

2013-04-27  Juri Linkov  <juri@jurta.org>

	* callint.c (Fcall_interactively): Call `Qread_number' for
	interactive code letter `n' instead of using duplicate code.
	(Bug#14254)

2013-04-27  Paul Eggert  <eggert@cs.ucla.edu>

	* systime.h (make_timeval): Declare as 'const'.

2013-04-27  Kenichi Handa  <handa@gnu.org>

	* font.c (font_open_entity): Always open a font of manageable
	size.

2013-04-26  Paul Eggert  <eggert@cs.ucla.edu>

	Port better to AIX (Bug#14258).
	* lisp.h (ENUM_BF) [__IBMC__]: Make it 'unsigned int' here, too,
	to pacify AIX xlc.

2013-04-24  Kenichi Handa  <handa@gnu.org>

	* coding.c (decode_coding_iso_2022): When an invalid escape
	sequence is encountered, reset the invocation and designation
	status to the safest one.

2013-04-22  Paul Eggert  <eggert@cs.ucla.edu>

	* Makefile.in (bootstrap-clean): Remove stamp-h1 too.
	Without this fix, "make distclean" leaves stamp-h1 behind.

2013-04-20  Erik Charlebois  <erikcharlebois@gmail.com>

	* w32fns.c (w32_fullscreen_rect): New function to compute the
	window rectangle for the given fullscreen mode.
	(w32_wnd_proc): When in a fullscreen mode, WM_WINDOWPOSCHANGING no
	longer tunes the window size.  This keeps the window's edges flush
	with the screen and allows the taskbar to hide itself in fullboth.

	* w32term.c (w32fullscreen_hook): 'fullboth' now shows without
	window decorations and uses the entire screen.

	* w32term.h  (w32_fullscreen_rect) Add prototype.
	(struct w32_output): Replace normal_width, normal_height,
	normal_top, and normal_left members with a single normal_placement
	struct.
	(FRAME_NORMAL_WIDTH, FRAME_NORMAL_HEIGHT, FRAME_NORMAL_TOP):
	Remove macros.
	(FRAME_NORMAL_PLACEMENT): New macro.

2013-04-16  Juanma Barranquero  <lekktu@gmail.com>

	* minibuf.c (Ftest_completion): Silence compiler warning.

2013-04-15  Eli Zaretskii  <eliz@gnu.org>

	* w32fns.c (w32_wnd_proc): Add more assertions to investigate
	bug#14062.

	* frame.h (WINDOW_FRAME): Protect macro and its argument with
	parentheses.

	* dispextern.h (CURRENT_MODE_LINE_HEIGHT)
	(CURRENT_HEADER_LINE_HEIGHT, WINDOW_WANTS_MODELINE_P)
	(WINDOW_WANTS_HEADER_LINE_P): Protect macro arguments with
	parentheses where appropriate.

2013-04-14  Paul Eggert  <eggert@cs.ucla.edu>

	* keyboard.c (timer_start_idle): Remove no-longer-used local.

2013-04-14  Eli Zaretskii  <eliz@gnu.org>

	* buffer.c (syms_of_buffer) <left-margin-width, right-margin-width>:
	<left-fringe-width, right-fringe-width, fringes-outside-margins>:
	Mention in the doc string that setting these variables takes
	effect only after a call to set-window-buffer.  (Bug#14200)

2013-04-13  Eli Zaretskii  <eliz@gnu.org>

	* indent.c (Fvertical_motion): Don't consider display strings on
	overlay strings as display strings on the buffer position we
	started from.  This prevents vertical cursor motion from jumping
	more than one line when there's an overlay string with a display
	property at end of line.
	Reported by Karl Chen <Karl.Chen@quarl.org> in
	http://lists.gnu.org/archive/html/emacs-devel/2013-04/msg00362.html.

2013-04-12  Stefan Monnier  <monnier@iro.umontreal.ca>

	* window.c (select_window): `record_buffer' even if window is
	already selected (bug#14191).

2013-04-11  Eli Zaretskii  <eliz@gnu.org>

	* window.c (Fwindow_end): Test more flags, including the buffer's
	last_overlay_modified flag, to determine whether the window's
	display is really up-to-date.  Prevents the function from
	returning a stale value.  (Bug#14170)
	(Fwindow_line_height): Fix the test for up-to-date-ness of the
	current matrix.

2013-04-10  Eli Zaretskii  <eliz@gnu.org>

	* frame.c (do_switch_frame): Mark the TTY frame we switch to as
	garbaged only if it is not already the top frame on its TTY.
	This prevents flickering due to constant redrawing of TTY frames when
	there are GUI frames open in the same session.  (Bug#13864)

2013-04-10  Stefan Monnier  <monnier@iro.umontreal.ca>

	* keyboard.c (timer_start_idle): Call internal-timer-start-idle instead
	of marking the idle timers directly.

2013-04-09  Stefan Monnier  <monnier@iro.umontreal.ca>

	* minibuf.c (Ftest_completion): Ignore non-string/symbol keys in hash
	tables (bug#14054).

2013-04-08  Stefan Monnier  <monnier@iro.umontreal.ca>

	* window.c (select_window): Don't record_buffer while the invariant is
	temporarily broken (bug#14161).

	* fns.c (Fdelq): Don't assume !NILP => CONSP.

2013-04-07  Eli Zaretskii  <eliz@gnu.org>

	* fileio.c (ACL_NOT_WELL_SUPPORTED): Define macro for WINDOWSNT.

2013-04-07  Romain Francoise  <romain@orebokech.com>

	Ignore additional platform-specific ACL errors (Bug#13702).
	* fileio.c (ACL_NOT_WELL_SUPPORTED): New macro copied from gnulib.
	(Fcopy_file, Fset_file_acl) [HAVE_POSIX_ACL]: Use it.

2013-03-31  Jan Djärv  <jan.h.d@swipnet.se>

	* nsterm.m (ns_mouse_position): Use NS_FRAME_P instead of checking
	f->output_data.ns.

2013-04-07  Paul Eggert  <eggert@cs.ucla.edu>

	Fix --enable-profiling bug introduced by 2013-02-25 change (Bug#13783).
	This bug was introduced by my 2013-02-25 change that simplified
	data_start configuration.  Without this change, on GNU/Linux
	an Emacs configured with --enable-profiling fails immediately
	due to a profiler signal.
	* Makefile.in: Compile with $(PROFILING_CFLAGS), but do not link
	with these flags.  On platforms where special flags are needed
	when linking temacs, the flags are now in LD_SWITCH_SYSTEM_TEMACS.
	(ALL_CFLAGS): Remove $(PROFILING_CFLAGS).
	(.c.o, .m.o): Compile with $(PROFILING_CFLAGS).

2013-04-07  Dmitry Antipov  <dmantipov@yandex.ru>

	Get rid of some platform-specific functions examining window
	system and its capabilities.  This is a partial rework of the
	2013-04-05 change.
	* lisp.h (have_menus_p): Remove prototype.  This function is
	replaced with platform-independent window_system_available.
	(check_window_system): Move to...
	* frame.h (decode_window_system_frame, window_system_available):
	...here, add new prototypes.
	* frame.c (window_system_available, decode_window_system_frame):
	New functions.
	(check_window_system): Platform-independent now.
	* xterm.h (x_in_use): Remove declaration.
	(check_x_frame):
	* w32term.h (check_x_frame):
	* nsterm.h (check_x_frame): Remove prototypes.  This function
	is replaced with platform-independent decode_window_system_frame.
	* msdos.c (have_menus_p): Remove.
	* nsfns.m (check_window_system, have_menus_p, check_ns_frame):
	Remove platform-specific functions.  Use check_window_system,
	decode_window_system_frame and check_ns_display_info where
	appropriate.  Minor style and comment tweaks.
	* w32fns.c (w32_in_use, check_window_system, have_menus_p)
	(check_x_frame): Likewise.
	* xfns.c (x_in_use, check_window_system, have_menus_p, check_x_frame):
	Likewise.
	* fileio.c, fns.c, font.c, fontset.c, image.c, menu.c, nsmenu.m:
	* nsselect.m, nsterm.m, w32font.c, w32menu.c, xfaces.c, xgselect.c:
	* xmenu.c, xselect.c: All related users changed.

2013-04-03  Kenichi Handa  <handa@gnu.org>

	The following changes is to optimize the code for reading UTF-8
	files.

	* coding.c (check_ascii): Rename from detect_ascii.  Return value
	changed.  Check EOL format.  Do not call adjust_coding_eol_type
	here.
	(check_utf_8): New function.
	(adjust_coding_eol_type): Do nothing if already adjusted.
	(detect_coding): Compare the return value of check_ascii with
	coding->src_bytes.  Call adjust_coding_eol_type if necessary.
	(decode_coding_gap): Optimize for valid UTF-8.

2013-03-21  Kenichi Handa  <handa@gnu.org>

	* coding.c (syms_of_coding): Cancel previous change.

	* insdel.c (insert_from_gap): Fix previous change.

2013-04-05  Dmitry Antipov  <dmantipov@yandex.ru>

	Consistently use platform-specific function to detect window system.
	* lisp.h (check_window_system): New prototype.  This function is
	going to replace check_x, check_w32 and check_ns.
	(have_menus_p): Mention msdos.c in comment.
	* fontset.c (check_window_system_func): Remove.  Adjust all users.
	* fontset.h (check_window_system_func): Remove prototype.
	* nsterm.h (check_ns):
	* xterm.h (check_x):
	* w32term.h (check_w32): Likewise.
	* menu.c (Fx_popup_menu): Use check_window_system.
	* msdos.c (check_window_system): Define for MS-DOS.
	* nsfns.m (check_window_system): Define for NS.  Adjust all users.
	* w32fns.c (check_window_system): Likewise for MS-Windows.
	* xfns.c (check_window_system): Likewise for X.
	* font.c, frame.c, nsmenu.m, nsselect.m, nsterm.m, w32menu.c:
	* xfaces.c, xmenu.c: Use check_window_system where appropriate.

2013-04-02  Paul Eggert  <eggert@cs.ucla.edu>

	Prefer < to > in range checks such as 0 <= i && i < N.
	This makes it easier to visualize quantities on a number line.
	This patch doesn't apply to all such range checks,
	only to the range checks affected by the 2013-03-24 change.
	This patch reverts most of the 2013-03-24 change.
	* alloc.c (xpalloc, Fgarbage_collect):
	* ccl.c (ccl_driver, resolve_symbol_ccl_program):
	* character.c (string_escape_byte8):
	* charset.c (read_hex):
	* data.c (cons_to_unsigned):
	* dispnew.c (update_frame_1):
	* doc.c (Fsubstitute_command_keys):
	* doprnt.c (doprnt):
	* editfns.c (hi_time, decode_time_components):
	* fileio.c (file_offset):
	* fns.c (larger_vector, make_hash_table, Fmake_hash_table):
	* font.c (font_intern_prop):
	* frame.c (x_set_alpha):
	* gtkutil.c (get_utf8_string):
	* indent.c (check_display_width):
	* keymap.c (Fkey_description):
	* lisp.h (FIXNUM_OVERFLOW_P, vcopy):
	* lread.c (read1):
	* minibuf.c (read_minibuf_noninteractive):
	* process.c (wait_reading_process_output):
	* search.c (Freplace_match):
	* window.c (get_phys_cursor_glyph):
	* xdisp.c (redisplay_internal):
	* xsmfns.c (smc_save_yourself_CB):
	Prefer < to > for range checks.
	* dispnew.c (sit_for): Don't mishandle NaNs.
	This fixes a bug introduced in the 2013-03-24 change.
	* editfns.c (decode_time_components): Don't hoist comparison.
	This fixes another bug introduced in the 2013-03-24 change.

2013-03-31  Dmitry Antipov  <dmantipov@yandex.ru>

	* frame.h (struct frame): Drop scroll_bottom_vpos
	member becaue all real users are dead long ago.
	(FRAME_SCROLL_BOTTOM_VPOS): Remove.
	* xdisp.c (redisplay_internal): Adjust user.

2013-03-30  Darren Hoo  <darren.hoo@gmail.com>  (tiny change)

	* nsmenu.m (showAtX:Y:for:): setLevel to
	NSPopUpMenuWindowLevel (Bug#13998).

2013-03-30  Jan Djärv  <jan.h.d@swipnet.se>

	* nsterm.h (ns_get_pending_menu_title, ns_check_menu_open)
	(ns_check_pending_open_menu): Declare.

	* nsmenu.m (ns_update_menubar): Correct NSTRACE.
	(x_activate_menubar): Update the menu with title that matches
	ns_get_pending_menu_title, and call
	ns_check_pending_openmenu (Bug#12698).
	(menuWillOpen:): New method.
	(menuNeedsUpdate:): Add check for ! COCOA || OSX < 10.5 (Bug#12698).

	* nsterm.m (menu_will_open_state, menu_mouse_point)
	(menu_pending_title): New varaibles.
	(ns_get_pending_menu_title, ns_check_menu_open)
	(ns_check_pending_open_menu): New functions.

2013-03-29  Dmitry Antipov  <dmantipov@yandex.ru>

	* indent.c (current_column_bol_cache): Remove leftover which is not
	used in Fmove_to_column any more.
	(current_column, scan_for_column): Adjust users.
	* keyboard.c (last_point_position_buffer, last_point_position_window):
	Remove leftovers which are not used for recording undo any more.
	(command_loop_1, syms_of_keyboard): Adjust users.
	* xdisp.c (last_max_ascent): Remove leftover which is not used in
	redisplay_window any more.
	(move_it_to): Adjust user.

2013-03-29  Juanma Barranquero  <lekktu@gmail.com>

	* makefile.w32-in ($(BLD)/filelock.$(O), $(BLD)/filelock.$(O)):
	Update dependencies.

2013-03-28  Stefan Monnier  <monnier@iro.umontreal.ca>

	* lisp.h (save_type, XSAVE_POINTER, set_save_pointer, XSAVE_INTEGER)
	(set_save_integer, XSAVE_OBJECT, XSAVE_VALUE): Move to avoid
	forward references.

2013-03-28  Dmitry Antipov  <dmantipov@yandex.ru>

	* window.h (struct window): Replace hchild, vchild and buffer slots
	with a single slot 'contents'.  This is possible because each valid
	window may have either the child window (in vertical or horizontal
	combination) or buffer to display (for the leaf window).  Using that,
	a lot of operations to traverse and/or change window hierarchies may
	be simplified.  New member horizontal is used to distinguish between
	horizontal and vertical combinations of internal windows.
	(WINDOW_LEAF_P, WINDOW_HORIZONTAL_COMBINATION_P)
	(WINDOW_VERTICAL_COMBINATION_P): New macros.
	(WINDOW_VALID_P, WINDOW_LIVE_P): Adjust to match struct window changes.
	* window.c (wset_hchild, wset_vchild): Remove.  Adjust all users.
	Use contents slot, not buffer, where appropriate.
	(wset_combination): New function.
	(wset_buffer): Add eassert.
	(Fframe_first_window): Simplify the loop reaching first window.
	(Fwindow_buffer): Use WINDOW_LEAF_P.
	(Fwindow_top_child): Use WINDOW_VERTICAL_COMBINATION_P.
	(Fwindow_left_child): Use WINDOW_HORIZONTAL_COMBINATION_P.
	(unshow_buffer): Convert initial debugging check to eassert.
	(replace_window, recombine_windows, Fdelete_other_windows_internal)
	(make_parent_window, window_resize_check, window_resize_apply)
	(resize_frame_windows, Fsplit_window_internal, Fdelete_window_internal)
	(Fset_window_configuration, delete_all_child_windows, save_window_save):
	Adjust to match struct window changes.
	(window_loop): Check for broken markers in CHECK_ALL_WINDOWS.
	(mark_window_cursors_off, count_windows, get_leaf_windows)
	(foreach_window_1): Simplify the loop.
	* alloc.c (mark_object): Do not check for the leaf window because
	internal windows has no glyph matrices anyway.
	* dispnew.c (clear_window_matrices, showing_window_margins_p)
	(allocate_matrices_for_window_redisplay, fake_current_matrices)
	(allocate_matrices_for_frame_redisplay, free_window_matrices)
	(build_frame_matrix_from_window_tree, mirror_make_current)
	(frame_row_to_window, mirror_line_dance, check_window_matrix_pointers)
	(update_window_tree, set_window_update_flags): Simplify the loop.
	(sync_window_with_frame_matrix_rows): Enforce live window.
	Use contents slot, not buffer, where appropriate.
	* frame.c (set_menu_bar_lines_1): Use WINDOW_VERTICAL_COMBINATION_P
	and WINDOW_HORIZONTAL_COMBINATION_P.
	(make_frame_visible_1): Simplify the loop.
	Use contents slot, not buffer, where appropriate.
	* xdisp.c (hscroll_window_tree, mark_window_display_accurate)
	(redisplay_windows, redisplay_mode_lines, update_cursor_in_window_tree)
	(expose_window_tree): Likewise.
	Use contents slot, not buffer, where appropriate.
	* textprop.c (get_char_property_and_overlay): Add CHECK_LIVE_WINDOW
	to avoid deleted windows.  Use contents slot instead of buffer.
	* buffer.c, dispextern.h, editfns.c, fileio.c, font.c, fringe.c:
	* indent.c, insdel.c, keyboard.c, keymap.c, minibuf.c, msdos.c:
	* nsfns.m, nsmenu.m, nsterm.m, print.c, w32fns.c, w32menu.c, xfaces.c:
	* xfns.c, xmenu.c: Use contents slot, not buffer, where appropriate.

2013-03-28  Eli Zaretskii  <eliz@gnu.org>

	* w32fns.c (w32_wnd_proc) [ENABLE_CHECKING]: Add code to help
	identify the reasons for assertion violations in bug#14062 and
	similar ones.
	(Fx_show_tip): Fix compilation error under
	"--enable-check-lisp-object-type".  (Bug#14073)

	* image.c (g_error_free) [WINDOWSNT]: Add DEF_IMGLIB_FN.
	Reported by <rzl24ozi@gmail.com>.

2013-03-28  Dmitry Antipov  <dmantipov@yandex.ru>

	* xdisp.c (with_echo_area_buffer_unwind_data): Save window
	start marker...
	(unwind_with_echo_area_buffer): ...to restore it here.
	This is needed to ensure that...
	(redisplay_window): ...both window markers are valid here,
	which is verified by eassert.
	* editfns.c (save_excursion_save): Do not assume that
	selected_window always displays the buffer.
	* buffer.c (Fbuffer_swap_text): Adjust window start markers.
	Fix comment.

2013-03-27  Stefan Monnier  <monnier@iro.umontreal.ca>

	* casetab.c (init_casetab_once): Don't abuse the ascii eqv table for
	the upcase table.

2013-03-27  rzl24ozi  <rzl24ozi@gmail.com>  (tiny changes)

	* image.c [WINDOWSNT]: Fix calls to DEF_IMGLIB_FN for SVG function.

2013-03-27  Eli Zaretskii  <eliz@gnu.org>

	* w32proc.c (IsValidLocale) [__GNUC__]: Don't declare prototype,
	since MinGW's w32api headers do.  This avoids compiler warnings.

	* w32.c (FSCTL_GET_REPARSE_POINT) [_MSC_VER || _W64]: Don't define
	if already defined.

2013-03-26  Eli Zaretskii  <eliz@gnu.org>

	* w32.c (_REPARSE_DATA_BUFFER): Condition by _MSVC and _W64.

2013-03-26  Jan Djärv  <jan.h.d@swipnet.se>

	* gtkutil.c (style_changed_cb): Check if frame is live and an
	X frame (Bug#14038).

2013-03-26  Eli Zaretskii  <eliz@gnu.org>

	* w32.c (_PROCESS_MEMORY_COUNTERS_EX) [_WIN32_WINNT < 0x0500]:
	Define only for _WIN32_WINNT less than 0x0500.
	(_ANONYMOUS_UNION, _ANONYMOUS_STRUCT) [!_W64]: Don't define for
	MinGW64.
	Move inclusion of time.h before sys/time.h, so that MinGW64 could
	see its own definitions of 'struct timeval' and 'struct timezone'.

	Fix incompatibilities between MinGW.org and MinGW64 headers.
	* w32term.c (WCRANGE, GLYPHSET): Don't define if _W64 is defined.

	* w32.c (REPARSE_DATA_BUFFER): Guard with
	MAXIMUM_REPARSE_DATA_BUFFER_SIZE being defined.

2013-03-25  Jan Djärv  <jan.h.d@swipnet.se>

	* xterm.c: Include X11/XKBlib.h
	(XTring_bell): Use XkbBell if HAVE_XKB (Bug#14041).

2013-03-24  Andreas Schwab  <schwab@linux-m68k.org>

	* alloc.c (xpalloc, Fgarbage_collect): Reorder conditions that are
	written backwards.
	* blockinput.h (input_blocked_p): Likewise.
	* bytecode.c (exec_byte_code): Likewise.
	* callproc.c (call_process_kill, call_process_cleanup)
	(Fcall_process): Likewise.
	* ccl.c (ccl_driver, resolve_symbol_ccl_program)
	(Fccl_execute_on_string): Likewise.
	* character.c (string_escape_byte8): Likewise.
	* charset.c (read_hex): Likewise.
	* cm.c (calccost): Likewise.
	* data.c (cons_to_unsigned): Likewise.
	* dired.c (directory_files_internal, file_name_completion):
	Likewise.
	* dispnew.c (scrolling_window, update_frame_1, Fsleep_for)
	(sit_for): Likewise.
	* doc.c (Fsubstitute_command_keys): Likewise.
	* doprnt.c (doprnt): Likewise.
	* editfns.c (hi_time, decode_time_components, Fformat): Likewise.
	* emacsgtkfixed.c: Likewise.
	* fileio.c (file_offset, Fwrite_region): Likewise.
	* floatfns.c (Fexpt, fmod_float): Likewise.
	* fns.c (larger_vector, make_hash_table, Fmake_hash_table):
	Likewise.
	* font.c (font_intern_prop): Likewise.
	* frame.c (x_set_alpha): Likewise.
	* gtkutil.c (get_utf8_string): Likewise.
	* indent.c (check_display_width): Likewise.
	* intervals.c (create_root_interval, rotate_right, rotate_left)
	(split_interval_right, split_interval_left)
	(adjust_intervals_for_insertion, delete_node)
	(interval_deletion_adjustment, adjust_intervals_for_deletion)
	(merge_interval_right, merge_interval_left, copy_intervals)
	(set_intervals_multibyte_1): Likewise.
	* keyboard.c (gobble_input, append_tool_bar_item): Likewise.
	* keymap.c (Fkey_description): Likewise.
	* lisp.h (FIXNUM_OVERFLOW_P, vcopy): Likewise.
	* lread.c (openp, read_integer, read1, string_to_number):
	Likewise.
	* menu.c (ensure_menu_items): Likewise.
	* minibuf.c (read_minibuf_noninteractive): Likewise.
	* print.c (printchar, strout): Likewise.
	* process.c (create_process, Faccept_process_output)
	(wait_reading_process_output, read_process_output, send_process)
	(wait_reading_process_output): Likewise.
	* profiler.c (make_log, handle_profiler_signal): Likewise.
	* regex.c (re_exec): Likewise.
	* regex.h: Likewise.
	* search.c (looking_at_1, Freplace_match): Likewise.
	* sysdep.c (get_child_status, procfs_ttyname)
	(procfs_get_total_memory): Likewise.
	* systime.h (EMACS_TIME_VALID_P): Likewise.
	* term.c (dissociate_if_controlling_tty): Likewise.
	* window.c (get_phys_cursor_glyph): Likewise.
	* xdisp.c (init_iterator, redisplay_internal, redisplay_window)
	(try_window_reusing_current_matrix, try_window_id, pint2hrstr):
	Likewise.
	* xfns.c (Fx_window_property): Likewise.
	* xmenu.c (set_frame_menubar): Likewise.
	* xselect.c (x_get_window_property, x_handle_dnd_message):
	Likewise.
	* xsmfns.c (smc_save_yourself_CB): Likewise.
	* xterm.c (x_scroll_bar_set_handle): Likewise.

2013-03-24  Dmitry Antipov  <dmantipov@yandex.ru>

	* xfaces.c (Finternal_face_x_get_resource): Allow 3rd (frame) argument
	to be optional or nil.  Adjust comment and convert it to docstring.
	* xselect.c (Fx_send_client_event): Rename to Fx_send_client_message.
	* frame.c (display_x_get_resource, Fx_get_resource): Break long line.

2013-03-24  Paul Eggert  <eggert@cs.ucla.edu>

	Static checking by GCC 4.8-20130319.
	* image.c (gif_load): Assume pass < 3 to pacify GCC.
	* process.c (Fset_process_datagram_address)
	(Fmake_network_process): Check get_lisp_to_sockaddr_size return value.
	* xdisp.c (get_char_face_and_encoding)
	(get_glyph_face_and_encoding): Ensure that *CHAR2B is initialized.
	(get_glyph_face_and_encoding): Prepare face before possibly using it.
	(get_per_char_metric): Don't use CHAR2B if it might not be initialized.

2013-03-24  Ken Brown  <kbrown@cornell.edu>

	* w32fns.c (emacs_abort) [CYGWIN]: Define `_open' as a macro to
	fix compilation on 64-bit Cygwin, where underscores are not
	automatically prepended.

	* w32term.c (w32_initialize): Silence compiler warning.

2013-03-23  Eli Zaretskii  <eliz@gnu.org>

	* w32term.c (w32fullscreen_hook): Use FRAME_NORMAL_WIDTH,
	FRAME_NORMAL_HEIGHT, and FRAME_PREV_FSMODE, instead of static
	variables, to save and restore frame dimensions.
	Use FRAME_NORMAL_LEFT and FRAME_NORMAL_TOP to restore frame position
	after returning from a 'fullscreen' configuration.
	use SendMessage instead of PostMessage to send the SC_RESTORE message,
	to avoid races between the main thread and the input thread.

	* w32term.h (struct w32_output): New members normal_width,
	normal_height, normal_top, normal_left, and prev_fsmode.
	(FRAME_NORMAL_WIDTH, FRAME_NORMAL_HEIGHT, FRAME_NORMAL_TOP)
	(FRAME_NORMAL_LEFT, FRAME_PREV_FSMODE): New macros to access these
	members of a frame.

	* w32term.c (w32fullscreen_hook): Record last value of the frame's
	'fullscreen' parameter.  Always record previous width and height
	of the frame, except when switching out of maximized modes, so
	that they could be restored correctly, instead of resetting to the
	default frame dimensions.  Send SC_RESTORE command to the frame,
	unless we are going to send SC_MAXIMIZE, to restore the frame
	resize hints in the mouse pointer shown by the window manager.
	(Bug#14032)

	* frame.c (get_frame_param): Now extern for WINDOWSNT as well.

	* lisp.h (get_frame_param): Adjust conditions for prototype
	declaration.

2013-03-22  Ken Brown  <kbrown@cornell.edu>

	* unexcw.c: Drop unneeded inclusion of w32common.h.
	(report_sheap_usage): Declare.
	(read_exe_header): Add magic numbers for x86_64.
	(fixup_executable): Fix printf format specifier for unsigned long
	argument.

2013-03-22  Dmitry Antipov  <dmantipov@yandex.ru>

	* frame.h (struct frame): Put menu_bar_window under #ifdef
	because this member is not needed when X toolkit is in use.
	(fset_menu_bar_window):
	* dispnew.c (clear_current_matrices, clear_desired_matrices)
	(free_glyphs, update_frame):
	* xdisp.c (expose_frame): Likewise.
	(display_menu_bar): Likewise.  Remove redundant eassert.
	* window.h (WINDOW_MENU_BAR_P): Always define to 0 if X
	toolkit is in use.

2013-03-21  Paul Eggert  <eggert@cs.ucla.edu>

	Use functions and constants to manipulate Lisp_Save_Value objects.
	This replaces code that used macros and strings and token-pasting.
	The change makes the C source a bit easier to follow,
	and shrinks the Emacs executable a bit.
	* alloc.c: Verify some properties of Lisp_Save_Value's representation.
	(make_save_value): Change 1st arg from string to enum.  All callers
	changed.
	(INTX): Remove.
	(mark_object): Use if, not #if, for GC_MARK_STACK.
	* lisp.h (SAVE_VALUEP, XSAVE_VALUE, XSAVE_POINTER, XSAVE_INTEGER)
	(XSAVE_OBJECT): Now functions, not macros.
	(STRING_BYTES_BOUND): Now just a macro, not a constant too;
	the constant was never used.
	(SAVE_SLOT_BITS, SAVE_VALUE_SLOTS, SAVE_TYPE_BITS, SAVE_TYPE_INT_INT)
	(SAVE_TYPE_INT_INT_INT, SAVE_TYPE_OBJ_OBJ, SAVE_TYPE_OBJ_OBJ_OBJ)
	(SAVE_TYPE_OBJ_OBJ_OBJ_OBJ, SAVE_TYPE_PTR_INT, SAVE_TYPE_PTR_OBJ)
	(SAVE_TYPE_PTR_PTR, SAVE_TYPE_PTR_PTR_OBJ, SAVE_TYPE_MEMORY):
	New constants.
	(struct Lisp_Save_Value): Replace members area, type0, type1, type2,
	type3 with a single member save_type.  All uses changed.
	(save_type, set_save_pointer, set_save_integer): New functions.
	* print.c (PRINTX): Remove.

	* alloc.c: Remove redundant static declarations.

2013-03-20  Dmitry Antipov  <dmantipov@yandex.ru>

	* window.h (struct window): Convert left_col, top_line, total_lines
	and total_cols from Lisp_Objects to integers.  Adjust comments.
	(wset_left_col, wset_top_line, wset_total_cols, wset_total_lines):
	Remove.
	(WINDOW_TOTAL_COLS, WINDOW_TOTAL_LINES, WINDOW_LEFT_EDGE_COL)
	(WINDOW_TOP_EDGE_LINE): Drop Lisp_Object to integer conversion.
	* dispnew.c, frame.c, w32fns.c, window.c, xdisp.c, xfns.c:
	Adjust users where appropriate.

2013-03-20  Dmitry Antipov  <dmantipov@yandex.ru>

	* frame.h (struct frame): Drop resx and resy because the same data is
	available from window system-specific output context.  Adjust users.
	(default_pixels_per_inch_x, default_pixels_per_inch_y):
	New functions to provide defaults when no window system available.
	(FRAME_RES_X, FRAME_RES_Y): New macros.
	(NUMVAL): Move from xdisp.c.
	* font.c (font_pixel_size, font_find_for_lface, font_open_for_lface)
	(Ffont_face_attributes, Fopen_font):
	* image.c (gs_load):
	* w32font.c (fill_in_logfont):
	* xdisp.c (calc_pixel_width_or_height):
	* xfaces.c (Fx_family_fonts, set_lface_from_font): Use them.
	* xsettings.c (apply_xft_settings): Drop frame loop and adjust comment.

2013-03-20  Kenichi Handa  <handa@gnu.org>

	* coding.c (syms_of_coding): Initialize disable_ascii_optimization
	to 1 (temporary workaround until a bug related to ASCII
	optimization is fixed).

2013-03-19  Dmitry Antipov  <dmantipov@yandex.ru>

	* window.c (Fwindow_combination_limit, Fset_window_combination_limit):
	Signal error if window is not internal.  Adjust docstring.
	(delete_all_child_windows): Use combination_limit to save the buffer.
	(Fset_window_configuration): Adjust accordingly.
	* print.c (syms_of_print): Initialize debugging output not here...
	(init_print_once): ...but in a new function here.
	* lisp.h (init_print_once): Add prototype.
	* emacs.c (main): Add call to init_print_once.  Adjust comments.

2013-03-18  Dmitry Antipov  <dmantipov@yandex.ru>

	* window.c (window_resize_check, window_resize_apply)
	(window_from_coordinates, recombine_windows, set_window_buffer)
	(make_parent_window, Fwindow_resize_apply, resize_frame_windows)
	(Fsplit_window_internal, Fdelete_window_internal)
	(freeze_window_starts): Use bool for booleans.
	* window.h (window_frame_coordinates, resize_frame_windows)
	(freeze_window_starts, set_window_buffer): Adjust prototypes.

2013-03-17  Stefan Monnier  <monnier@iro.umontreal.ca>

	* dispnew.c (bitch_at_user): Use `user-error'.

2013-03-17  Ken Brown  <kbrown@cornell.edu>

	* dispextern.h (RGB_PIXEL_COLOR): Move here from image.c.  Use it
	as return type of image_background.  (Bug#13981)
	* image.c (RGB_PIXEL_COLOR): Move to dispextern.h.

2013-03-16  Jan Djärv  <jan.h.d@swipnet.se>

	* nsterm.m (updateFrameSize:): Change resize increments if needed.
	(ns_select): Don't return with result uninitialized.

	* nsterm.h (EmacsSavePanel, EmacsOpenPanel): Add getFilename
	and getDirectory.

	* nsfns.m (ns_filename_from_panel, ns_directory_from_panel):
	New functions.
	(Fns_read_file_name): ret is BOOL.  If ! dir_only_p, don't choose
	directories.  If filename is nil, get directory name (Bug#13932).
	Use getFilename and getDirectory.
	(getFilename, getDirectory): New methods for EmacsSavePanel and
	EmacsOpenPanel.
	(ok:): In EmacsOpenPanel, if we can't choose directories, just return.

2013-03-15  Paul Eggert  <eggert@cs.ucla.edu>

	* coding.c (decode_coding_gap): Fix typo caught by static checking.

2013-03-15  Kenichi Handa  <handa@gnu.org>

	* insdel.c (insert_from_gap): New arg text_at_gap_tail.
	(adjust_after_replace): Make it back to static.  Delete the third
	arg text_at_gap_tail.  Cancel the code for handling it.

	* coding.h (struct coding_system): New member eol_seen.

	* coding.c (detect_ascii): New function.
	(detect_coding): Set coding->head_ascii and coding->eol_seen only
	when the source bytes are actually scanned.  On detecting for
	coding_category_utf_8_auto, call detect_ascii instead of scanning
	source bytes directly.
	(produce_chars): Call insert_from_gap with the new arg 0.
	(encode_coding): Likewise.
	(decode_coding_gap): Control ASCII optimization by the variable
	disable_ascii_optimization instead of #ifndef .. #endif.
	Deccode EOL format according to coding->eol_seen.
	(syms_of_coding): Declare disable-ascii-optimization as a Lisp
	variable.

	* lisp.h (adjust_after_replace): Cancel externing it.
	(insert_from_gap): Adjust prototype.

2013-03-15  Eli Zaretskii  <eliz@gnu.org>

	* w32term.c (w32fullscreen_hook): Swap FULLSCREEN_BOTH and
	FULLSCREEN_MAXIMIZED.  (Bug#13935)

2013-03-15  Dmitry Antipov  <dmantipov@yandex.ru>

	* region-cache.c (find_cache_boundary, move_cache_gap)
	(insert_cache_boundary, delete_cache_boundaries, set_cache_region):
	Simplify debugging check and convert to eassert.  Adjust comment.
	(pp_cache): Put under ENABLE_CHECKING.

2013-03-14  Eli Zaretskii  <eliz@gnu.org>

	* w32term.c (w32_read_socket) <WM_WINDOWPOSCHANGED>: Remove old
	and incorrect code.  Treat WM_WINDOWPOSCHANGED like WM_ACTIVATE
	and WM_ACTIVATEAPP.
	(w32fullscreen_hook): If the frame is visible, reset
	f->want_fullscreen flag after changing the frame size.  If the
	frame is not visible, set f->want_fullscreen to FULLSCREEN_WAIT.
	(Bug#13953)

2013-03-13  Daniel Colascione  <dancol@dancol.org>

	* emacs.c (main): Call syms_of_cygw32 on CYGWIN non-NTGUI builds
	too so that these builds can use Cygwin's file conversion
	functions.  (We've been building and linking cygw32.o all along
	and just not using it.)

2013-03-13  Paul Eggert  <eggert@cs.ucla.edu>

	File synchronization fixes (Bug#13944).
	* Makefile.in (LIB_FDATASYNC): New macro.
	(LIBES): Use it.
	* conf_post.h (BSD_SYSTEM, BSD_SYSTEM_AHB): Remove; no longer needed.
	* fileio.c (Fwrite_region, write_region_inhibit_fsync):
	Don't worry about HAVE_FSYNC, since a substitute fsync is
	available if the system lacks one.
	(Fwrite_regin): Retry fsync if interrupted.

2013-03-13  Eli Zaretskii  <eliz@gnu.org>

	* w32term.c (w32_read_socket): If the Emacs frame is being
	activated, call w32fullscreen_hook, to make sure the new frame
	dimensions are in effect.  (Bug#13937)

2013-03-13  Dmitry Antipov  <dmantipov@yandex.ru>

	* xdisp.c (init_iterator): Simplify because both character and byte
	positions are either specified or -1.  Add eassert.  Adjust comment.
	* window.c (Fscroll_other_window): Use SET_PT_BOTH because both
	character and byte positions can be obtained from marker.

2013-03-13  Paul Eggert  <eggert@cs.ucla.edu>

	Static checking by Sun C 5.12.
	* alloc.c (buffer_memory_full) [REL_ALLOC]:
	* bytecode.c (exec_byte_code):
	* dispnew.c (init_display):
	* eval.c (error):
	* fileio.c (Fsubstitute_in_file_name):
	* keyboard.c (Fevent_convert_list):
	* keymap.c (Fsingle_key_description):
	* term.c (maybe_fatal, fatal):
	* xfns.c (Fx_display_backing_store, Fx_display_visual_class):
	* xsmfns.c (Fhandle_save_session):
	Omit unreachable code.
	* keymap.c (map_keymap_char_table_item): Cast void * to
	a function pointer type; the C Standard requires this.

	* sysdep.c: Remove a use of BSD_SYSTEM, which I'm trying to phase out.
	Include <sys/param.h> unconditionally, as that works elsewhere and
	is simpler here.  Include <sys/sysctl.h> if DARWIN_OS ||
	__FreeBSD__, not if BSD_SYSTEM, since it's needed only for Darwin
	and FreeBSD now.

See ChangeLog.12 for earlier changes.

;; Local Variables:
;; coding: utf-8
;; End:

  Copyright (C) 2011-2014 Free Software Foundation, Inc.

  This file is part of GNU Emacs.

  GNU Emacs is free software: you can redistribute it and/or modify
  it under the terms of the GNU General Public License as published by
  the Free Software Foundation, either version 3 of the License, or
  (at your option) any later version.

  GNU Emacs is distributed in the hope that it will be useful,
  but WITHOUT ANY WARRANTY; without even the implied warranty of
  MERCHANTABILITY or FITNESS FOR A PARTICULAR PURPOSE.  See the
  GNU General Public License for more details.

  You should have received a copy of the GNU General Public License
  along with GNU Emacs.  If not, see <http://www.gnu.org/licenses/>.<|MERGE_RESOLUTION|>--- conflicted
+++ resolved
@@ -1,17 +1,13 @@
-<<<<<<< HEAD
-2014-05-08  Paul Eggert  <eggert@cs.ucla.edu>
-=======
-2014-05-11  Glenn Morris  <rgm@gnu.org>
+2014-05-12  Glenn Morris  <rgm@gnu.org>
 
 	* fileio.c (Ffile_executable_p): Doc tweak.
 
-2014-05-10  Jan Djärv  <jan.h.d@swipnet.se>
+2014-05-12  Jan Djärv  <jan.h.d@swipnet.se>
 
 	* xsettings.c (init_gsettings): Use g_settings_schema_source_lookup
 	instead of deprecated g_settings_list_schemas if possible (Bug#17434).
 
-2014-05-07  Paul Eggert  <eggert@cs.ucla.edu>
->>>>>>> 96b89471
+2014-05-08  Paul Eggert  <eggert@cs.ucla.edu>
 
 	* minibuf.c (read_minibuf): Avoid C99ism in previous patch (Bug#17430).
 
