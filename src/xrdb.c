--- conflicted
+++ resolved
@@ -385,10 +385,7 @@
   XrmDatabase db;
   char line[256];
 
-<<<<<<< HEAD
-=======
 #if defined USE_MOTIF || !(defined USE_CAIRO || defined HAVE_XFT) || !defined USE_LUCID
->>>>>>> 3bce7ec3
   const char *helv = "-*-helvetica-medium-r-*--*-120-*-*-*-*-iso8859-1";
 
   x_rm_string = XrmStringToQuark (XrmStringType);
@@ -399,10 +396,6 @@
 
   /* Add some font defaults.  If the font `helv' doesn't exist, widgets
      will use some other default font.  */
-<<<<<<< HEAD
-  sprintf (line, "Emacs.dialog*.background: grey75");
-  XrmPutLineResource (&rdb, line);
-=======
 #ifdef USE_MOTIF
 
   sprintf (line, "%s.pane.background: grey75", myclass);
@@ -459,7 +452,6 @@
   sprintf (line, "Emacs.dialog*.background: grey75");
   XrmPutLineResource (&rdb, line);
 #if !(defined USE_CAIRO || defined HAVE_XFT) || !defined (USE_LUCID)
->>>>>>> 3bce7ec3
   sprintf (line, "Emacs.dialog*.font: %s", helv);
   XrmPutLineResource (&rdb, line);
   sprintf (line, "*XlwMenu*font: %s", helv);
