--- conflicted
+++ resolved
@@ -68,13 +68,6 @@
   return t.tv_nsec >= 0;
 }
 
-<<<<<<< HEAD
-/* Return current system time.  */
-struct timespec
-current_timespec (void);
-
-=======
->>>>>>> 3bce7ec3
 /* defined in sysdep.c */
 extern int set_file_times (int, const char *, struct timespec, struct timespec);
 
