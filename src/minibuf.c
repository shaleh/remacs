/* Minibuffer input and completion.

Copyright (C) 1985-1986, 1993-2018 Free Software Foundation, Inc.

This file is part of GNU Emacs.

GNU Emacs is free software: you can redistribute it and/or modify
it under the terms of the GNU General Public License as published by
the Free Software Foundation, either version 3 of the License, or (at
your option) any later version.

GNU Emacs is distributed in the hope that it will be useful,
but WITHOUT ANY WARRANTY; without even the implied warranty of
MERCHANTABILITY or FITNESS FOR A PARTICULAR PURPOSE.  See the
GNU General Public License for more details.

You should have received a copy of the GNU General Public License
along with GNU Emacs.  If not, see <https://www.gnu.org/licenses/>.  */


#include <config.h>
#include <errno.h>

#include <binary-io.h>

#include "lisp.h"
#include "character.h"
#include "buffer.h"
#include "keyboard.h"
#include "frame.h"
#include "window.h"
#include "keymap.h"
#include "sysstdio.h"
#include "systty.h"

/* List of buffers for use as minibuffers.
   The first element of the list is used for the outermost minibuffer
   invocation, the next element is used for a recursive minibuffer
   invocation, etc.  The list is extended at the end as deeper
   minibuffer recursions are encountered.  */

Lisp_Object Vminibuffer_list;

/* Data to remember during recursive minibuffer invocations.  */

static Lisp_Object minibuf_save_list;

/* Depth in minibuffer invocations.  */

EMACS_INT minibuf_level;

/* Fread_minibuffer leaves the input here as a string.  */

Lisp_Object last_minibuf_string;

/* Prompt to display in front of the mini-buffer contents.  */

Lisp_Object minibuf_prompt;

/* Width of current mini-buffer prompt.  Only set after display_line
   of the line that contains the prompt.  */

static ptrdiff_t minibuf_prompt_width;

Lisp_Object read_minibuf (Lisp_Object, Lisp_Object, Lisp_Object, bool, Lisp_Object, Lisp_Object, Lisp_Object, bool, bool);


/* Put minibuf on currently selected frame's minibuffer.
   We do this whenever the user starts a new minibuffer
   or when a minibuffer exits.  */

static void
choose_minibuf_frame (void)
{
  if (FRAMEP (selected_frame)
      && FRAME_LIVE_P (XFRAME (selected_frame))
      && !EQ (minibuf_window, XFRAME (selected_frame)->minibuffer_window))
    {
      struct frame *sf = XFRAME (selected_frame);
      Lisp_Object buffer;

      /* I don't think that any frames may validly have a null minibuffer
	 window anymore.  */
      if (NILP (sf->minibuffer_window))
	emacs_abort ();

      /* Under X, we come here with minibuf_window being the
	 minibuffer window of the unused termcap window created in
	 init_window_once.  That window doesn't have a buffer.  */
      buffer = XWINDOW (minibuf_window)->contents;
      if (BUFFERP (buffer))
	/* Use set_window_buffer instead of Fset_window_buffer (see
	   discussion of bug#11984, bug#12025, bug#12026).  */
	set_window_buffer (sf->minibuffer_window, buffer, 0, 0);
      minibuf_window = sf->minibuffer_window;
    }

  /* Make sure no other frame has a minibuffer as its selected window,
     because the text would not be displayed in it, and that would be
     confusing.  Only allow the selected frame to do this,
     and that only if the minibuffer is active.  */
  {
    Lisp_Object tail, frame;

    FOR_EACH_FRAME (tail, frame)
      if (MINI_WINDOW_P (XWINDOW (FRAME_SELECTED_WINDOW (XFRAME (frame))))
	  && !(EQ (frame, selected_frame)
	       && minibuf_level > 0))
	Fset_frame_selected_window (frame, Fframe_first_window (frame), Qnil);
  }
}


/* Actual minibuffer invocation.  */

static void read_minibuf_unwind (void);
static void run_exit_minibuf_hook (void);


/* Read a Lisp object from VAL and return it.  If VAL is an empty
   string, and DEFALT is a string, read from DEFALT instead of VAL.  */

static Lisp_Object
string_to_object (Lisp_Object val, Lisp_Object defalt)
{
  Lisp_Object expr_and_pos;
  ptrdiff_t pos;

  if (STRINGP (val) && SCHARS (val) == 0)
    {
      if (STRINGP (defalt))
	val = defalt;
      else if (CONSP (defalt) && STRINGP (XCAR (defalt)))
	val = XCAR (defalt);
    }

  expr_and_pos = Fread_from_string (val, Qnil, Qnil);
  pos = XINT (Fcdr (expr_and_pos));
  if (pos != SCHARS (val))
    {
      /* Ignore trailing whitespace; any other trailing junk
	 is an error.  */
      ptrdiff_t i;
      pos = string_char_to_byte (val, pos);
      for (i = pos; i < SBYTES (val); i++)
	{
	  int c = SREF (val, i);
	  if (c != ' ' && c != '\t' && c != '\n')
	    error ("Trailing garbage following expression");
	}
    }

  val = Fcar (expr_and_pos);
  return val;
}


/* Like read_minibuf but reading from stdin.  This function is called
   from read_minibuf to do the job if noninteractive.  */

static Lisp_Object
read_minibuf_noninteractive (Lisp_Object map, Lisp_Object initial,
			     Lisp_Object prompt, Lisp_Object backup_n,
			     bool expflag,
			     Lisp_Object histvar, Lisp_Object histpos,
			     Lisp_Object defalt,
			     bool allow_props, bool inherit_input_method)
{
  ptrdiff_t size, len;
  char *line;
  Lisp_Object val;
  int c;
  unsigned char hide_char = 0;
  struct emacs_tty etty;
  bool etty_valid UNINIT;

  /* Check, whether we need to suppress echoing.  */
  if (CHARACTERP (Vread_hide_char))
    hide_char = XFASTINT (Vread_hide_char);

  /* Manipulate tty.  */
  if (hide_char)
    {
      etty_valid = emacs_get_tty (STDIN_FILENO, &etty) == 0;
      if (etty_valid)
	set_binary_mode (STDIN_FILENO, O_BINARY);
      suppress_echo_on_tty (STDIN_FILENO);
    }

  fwrite_unlocked (SDATA (prompt), 1, SBYTES (prompt), stdout);
  fflush_unlocked (stdout);

  val = Qnil;
  size = 100;
  len = 0;
  line = xmalloc (size);

  while ((c = getchar_unlocked ()) != '\n' && c != '\r')
    {
      if (c == EOF)
	{
	  if (errno != EINTR)
	    break;
	}
      else
	{
	  if (hide_char)
	    fprintf (stdout, "%c", hide_char);
	  if (len == size)
	    line = xpalloc (line, &size, 1, -1, sizeof *line);
	  line[len++] = c;
	}
    }

  /* Reset tty.  */
  if (hide_char)
    {
      fprintf (stdout, "\n");
      if (etty_valid)
	{
	  emacs_set_tty (STDIN_FILENO, &etty, 0);
	  set_binary_mode (STDIN_FILENO, O_TEXT);
	}
    }

  if (len || c == '\n' || c == '\r')
    {
      val = make_string (line, len);
      xfree (line);
    }
  else
    {
      xfree (line);
      error ("Error reading from stdin");
    }

  /* If Lisp form desired instead of string, parse it.  */
  if (expflag)
    val = string_to_object (val, CONSP (defalt) ? XCAR (defalt) : defalt);

  return val;
}

<<<<<<< HEAD
=======
DEFUN ("minibufferp", Fminibufferp,
       Sminibufferp, 0, 1, 0,
       doc: /* Return t if BUFFER is a minibuffer.
No argument or nil as argument means use current buffer as BUFFER.
BUFFER can be a buffer or a buffer name.  */)
  (Lisp_Object buffer)
{
  Lisp_Object tem;

  if (NILP (buffer))
    buffer = Fcurrent_buffer ();
  else if (STRINGP (buffer))
    buffer = Fget_buffer (buffer);
  else
    CHECK_BUFFER (buffer);

  tem = Fmemq (buffer, Vminibuffer_list);
  return ! NILP (tem) ? Qt : Qnil;
}

DEFUN ("minibuffer-prompt-end", Fminibuffer_prompt_end,
       Sminibuffer_prompt_end, 0, 0, 0,
       doc: /* Return the buffer position of the end of the minibuffer prompt.
Return (point-min) if current buffer is not a minibuffer.  */)
  (void)
{
  /* This function is written to be most efficient when there's a prompt.  */
  Lisp_Object beg, end, tem;
  beg = make_number (BEGV);

  tem = Fmemq (Fcurrent_buffer (), Vminibuffer_list);
  if (NILP (tem))
    return beg;

  end = Ffield_end (beg, Qnil, Qnil);

  if (XINT (end) == ZV && NILP (Fget_char_property (beg, Qfield, Qnil)))
    return beg;
  else
    return end;
}

DEFUN ("minibuffer-contents", Fminibuffer_contents,
       Sminibuffer_contents, 0, 0, 0,
       doc: /* Return the user input in a minibuffer as a string.
If the current buffer is not a minibuffer, return its entire contents.  */)
  (void)
{
  ptrdiff_t prompt_end = XINT (Fminibuffer_prompt_end ());
  return make_buffer_string (prompt_end, ZV, 1);
}

DEFUN ("minibuffer-contents-no-properties", Fminibuffer_contents_no_properties,
       Sminibuffer_contents_no_properties, 0, 0, 0,
       doc: /* Return the user input in a minibuffer as a string, without text-properties.
If the current buffer is not a minibuffer, return its entire contents.  */)
  (void)
{
  ptrdiff_t prompt_end = XINT (Fminibuffer_prompt_end ());
  return make_buffer_string (prompt_end, ZV, 0);
}


>>>>>>> b61a8729
/* Read from the minibuffer using keymap MAP and initial contents INITIAL,
   putting point minus BACKUP_N bytes from the end of INITIAL,
   prompting with PROMPT (a string), using history list HISTVAR
   with initial position HISTPOS.  INITIAL should be a string or a
   cons of a string and an integer.  BACKUP_N should be <= 0, or
   Qnil, which is equivalent to 0.  If INITIAL is a cons, BACKUP_N is
   ignored and replaced with an integer that puts point at one-indexed
   position N in INITIAL, where N is the CDR of INITIAL, or at the
   beginning of INITIAL if N <= 0.

   Normally return the result as a string (the text that was read),
   but if EXPFLAG, read it and return the object read.
   If HISTVAR is given, save the value read on that history only if it doesn't
   match the front of that history list exactly.  The value is pushed onto
   the list as the string that was read.

   DEFALT specifies the default value for the sake of history commands.

   If ALLOW_PROPS, do not throw away text properties.

   if INHERIT_INPUT_METHOD, the minibuffer inherits the
   current input method.  */

Lisp_Object
read_minibuf (Lisp_Object map, Lisp_Object initial, Lisp_Object prompt,
	      bool expflag,
	      Lisp_Object histvar, Lisp_Object histpos, Lisp_Object defalt,
	      bool allow_props, bool inherit_input_method)
{
  Lisp_Object val;
  ptrdiff_t count = SPECPDL_INDEX ();
  Lisp_Object mini_frame, ambient_dir, minibuffer, input_method;
  Lisp_Object enable_multibyte;
  EMACS_INT pos = 0;
  /* String to add to the history.  */
  Lisp_Object histstring;
  Lisp_Object histval;

  Lisp_Object empty_minibuf;
  Lisp_Object dummy, frame;

  specbind (Qminibuffer_default, defalt);
  specbind (Qinhibit_read_only, Qnil);

  /* If Vminibuffer_completing_file_name is `lambda' on entry, it was t
     in previous recursive minibuffer, but was not set explicitly
     to t for this invocation, so set it to nil in this minibuffer.
     Save the old value now, before we change it.  */
  specbind (intern ("minibuffer-completing-file-name"),
	    Vminibuffer_completing_file_name);
  if (EQ (Vminibuffer_completing_file_name, Qlambda))
    Vminibuffer_completing_file_name = Qnil;

#ifdef HAVE_WINDOW_SYSTEM
  if (display_hourglass_p)
    cancel_hourglass ();
#endif

  if (!NILP (initial))
    {
      if (CONSP (initial))
	{
	  Lisp_Object backup_n = XCDR (initial);
	  initial = XCAR (initial);
	  CHECK_STRING (initial);
	  if (!NILP (backup_n))
	    {
	      CHECK_NUMBER (backup_n);
	      /* Convert to distance from end of input.  */
	      if (XINT (backup_n) < 1)
		/* A number too small means the beginning of the string.  */
		pos =  - SCHARS (initial);
	      else
		pos = XINT (backup_n) - 1 - SCHARS (initial);
	    }
	}
      else
	CHECK_STRING (initial);
    }
  val = Qnil;
  ambient_dir = BVAR (current_buffer, directory);
  input_method = Qnil;
  enable_multibyte = Qnil;

  if (!STRINGP (prompt))
    prompt = empty_unibyte_string;

  if (!enable_recursive_minibuffers
      && minibuf_level > 0)
    {
      if (EQ (selected_window, minibuf_window))
	error ("Command attempted to use minibuffer while in minibuffer");
      else
	/* If we're in another window, cancel the minibuffer that's active.  */
	Fthrow (Qexit,
		build_string ("Command attempted to use minibuffer while in minibuffer"));
    }

  if ((noninteractive
       /* In case we are running as a daemon, only do this before
	  detaching from the terminal.  */
       || (IS_DAEMON && DAEMON_RUNNING))
      && NILP (Vexecuting_kbd_macro))
    {
      val = read_minibuf_noninteractive (map, initial, prompt,
					 make_number (pos),
					 expflag, histvar, histpos, defalt,
					 allow_props, inherit_input_method);
      return unbind_to (count, val);
    }

  /* Choose the minibuffer window and frame, and take action on them.  */

  /* Prepare for restoring the current buffer since choose_minibuf_frame
     calling Fset_frame_selected_window may change it (Bug#12766).  */
  record_unwind_protect (restore_buffer, Fcurrent_buffer ());

  choose_minibuf_frame ();

  record_unwind_protect_void (choose_minibuf_frame);

  record_unwind_protect (restore_window_configuration,
			 Fcurrent_window_configuration (Qnil));

  /* If the minibuffer window is on a different frame, save that
     frame's configuration too.  */
  mini_frame = WINDOW_FRAME (XWINDOW (minibuf_window));
  if (!EQ (mini_frame, selected_frame))
    record_unwind_protect (restore_window_configuration,
			   Fcurrent_window_configuration (mini_frame));

  /* If the minibuffer is on an iconified or invisible frame,
     make it visible now.  */
  Fmake_frame_visible (mini_frame);

  if (minibuffer_auto_raise)
    Fraise_frame (mini_frame);

  temporarily_switch_to_single_kboard (XFRAME (mini_frame));

  /* We have to do this after saving the window configuration
     since that is what restores the current buffer.  */

  /* Arrange to restore a number of minibuffer-related variables.
     We could bind each variable separately, but that would use lots of
     specpdl slots.  */
  minibuf_save_list
    = Fcons (Voverriding_local_map,
	     Fcons (minibuf_window,
		    minibuf_save_list));
  minibuf_save_list
    = Fcons (minibuf_prompt,
	     Fcons (make_number (minibuf_prompt_width),
		    Fcons (Vhelp_form,
			   Fcons (Vcurrent_prefix_arg,
				  Fcons (Vminibuffer_history_position,
					 Fcons (Vminibuffer_history_variable,
						minibuf_save_list))))));
  minibuf_save_list
    = Fcons (Fthis_command_keys_vector (), minibuf_save_list);

  record_unwind_protect_void (read_minibuf_unwind);
  minibuf_level++;
  /* We are exiting the minibuffer one way or the other, so run the hook.
     It should be run before unwinding the minibuf settings.  Do it
     separately from read_minibuf_unwind because we need to make sure that
     read_minibuf_unwind is fully executed even if exit-minibuffer-hook
     signals an error.  --Stef  */
  record_unwind_protect_void (run_exit_minibuf_hook);

  /* Now that we can restore all those variables, start changing them.  */

  minibuf_prompt_width = 0;
  minibuf_prompt = Fcopy_sequence (prompt);
  Vminibuffer_history_position = histpos;
  Vminibuffer_history_variable = histvar;
  Vhelp_form = Vminibuffer_help_form;
  /* If this minibuffer is reading a file name, that doesn't mean
     recursive ones are.  But we cannot set it to nil, because
     completion code still need to know the minibuffer is completing a
     file name.  So use `lambda' as intermediate value meaning
     "t" in this minibuffer, but "nil" in next minibuffer.  */
  if (!NILP (Vminibuffer_completing_file_name))
    Vminibuffer_completing_file_name = Qlambda;

  /* If variable is unbound, make it nil.  */
  histval = find_symbol_value (Vminibuffer_history_variable);
  if (EQ (histval, Qunbound))
    {
      Fset (Vminibuffer_history_variable, Qnil);
      histval = Qnil;
    }

  if (inherit_input_method)
    {
      /* `current-input-method' is buffer local.  So, remember it in
	 INPUT_METHOD before changing the current buffer.  */
      input_method = Fsymbol_value (Qcurrent_input_method);
      enable_multibyte = BVAR (current_buffer, enable_multibyte_characters);
    }

  /* Switch to the minibuffer.  */

  minibuffer = get_minibuffer (minibuf_level);
  Fset_buffer (minibuffer);

  /* Defeat (setq-default truncate-lines t), since truncated lines do
     not work correctly in minibuffers.  (Bug#5715, etc)  */
  bset_truncate_lines (current_buffer, Qnil);

  /* If appropriate, copy enable-multibyte-characters into the minibuffer.  */
  if (inherit_input_method)
    bset_enable_multibyte_characters (current_buffer, enable_multibyte);

  /* The current buffer's default directory is usually the right thing
     for our minibuffer here.  However, if you're typing a command at
     a minibuffer-only frame when minibuf_level is zero, then buf IS
     the current_buffer, so reset_buffer leaves buf's default
     directory unchanged.  This is a bummer when you've just started
     up Emacs and buf's default directory is Qnil.  Here's a hack; can
     you think of something better to do?  Find another buffer with a
     better directory, and use that one instead.  */
  if (STRINGP (ambient_dir))
    bset_directory (current_buffer, ambient_dir);
  else
    {
      Lisp_Object tail, buf;

      FOR_EACH_LIVE_BUFFER (tail, buf)
	if (STRINGP (BVAR (XBUFFER (buf), directory)))
	  {
	    bset_directory (current_buffer,
			    BVAR (XBUFFER (buf), directory));
	    break;
	  }
    }

  if (!EQ (mini_frame, selected_frame))
    Fredirect_frame_focus (selected_frame, mini_frame);

  Vminibuf_scroll_window = selected_window;
  if (minibuf_level == 1 || !EQ (minibuf_window, selected_window))
    minibuf_selected_window = selected_window;

  /* Empty out the minibuffers of all frames other than the one
     where we are going to display one now.
     Set them to point to ` *Minibuf-0*', which is always empty.  */
  empty_minibuf = get_minibuffer (0);

  FOR_EACH_FRAME (dummy, frame)
    {
      Lisp_Object root_window = Fframe_root_window (frame);
      Lisp_Object mini_window = XWINDOW (root_window)->next;

      if (! NILP (mini_window) && ! EQ (mini_window, minibuf_window)
	  && !NILP (Fwindow_minibuffer_p (mini_window)))
	/* Use set_window_buffer instead of Fset_window_buffer (see
	   discussion of bug#11984, bug#12025, bug#12026).  */
	set_window_buffer (mini_window, empty_minibuf, 0, 0);
    }

  /* Display this minibuffer in the proper window.  */
  /* Use set_window_buffer instead of Fset_window_buffer (see
     discussion of bug#11984, bug#12025, bug#12026).  */
  set_window_buffer (minibuf_window, Fcurrent_buffer (), 0, 0);
  Fselect_window (minibuf_window, Qnil);
  XWINDOW (minibuf_window)->hscroll = 0;
  XWINDOW (minibuf_window)->suspend_auto_hscroll = 0;

  Fmake_local_variable (Qprint_escape_newlines);
  print_escape_newlines = 1;

  /* Erase the buffer.  */
  {
    ptrdiff_t count1 = SPECPDL_INDEX ();
    specbind (Qinhibit_read_only, Qt);
    specbind (Qinhibit_modification_hooks, Qt);
    Ferase_buffer ();

    if (!NILP (BVAR (current_buffer, enable_multibyte_characters))
	&& ! STRING_MULTIBYTE (minibuf_prompt))
      minibuf_prompt = Fstring_make_multibyte (minibuf_prompt);

    /* Insert the prompt, record where it ends.  */
    Finsert (1, &minibuf_prompt);
    if (PT > BEG)
      {
	Fput_text_property (make_number (BEG), make_number (PT),
			    Qfront_sticky, Qt, Qnil);
	Fput_text_property (make_number (BEG), make_number (PT),
			    Qrear_nonsticky, Qt, Qnil);
	Fput_text_property (make_number (BEG), make_number (PT),
			    Qfield, Qt, Qnil);
	if (CONSP (Vminibuffer_prompt_properties))
	  {
	    /* We want to apply all properties from
	       `minibuffer-prompt-properties' to the region normally,
	       but if the `face' property is present, add that
	       property to the end of the face properties to avoid
	       overwriting faces. */
	    Lisp_Object list = Vminibuffer_prompt_properties;
	    while (CONSP (list))
	      {
		Lisp_Object key = XCAR (list);
		list = XCDR (list);
		if (CONSP (list))
		  {
		    Lisp_Object val = XCAR (list);
		    list = XCDR (list);
		    if (EQ (key, Qface))
		      Fadd_face_text_property (make_number (BEG),
					       make_number (PT), val, Qt, Qnil);
		    else
		      Fput_text_property (make_number (BEG), make_number (PT),
					  key, val, Qnil);
		  }
	      }
	  }
      }
    unbind_to (count1, Qnil);
  }

  minibuf_prompt_width = current_column ();

  /* Put in the initial input.  */
  if (!NILP (initial))
    {
      Finsert (1, &initial);
      Fforward_char (make_number (pos));
    }

  clear_message (1, 1);
  bset_keymap (current_buffer, map);

  /* Turn on an input method stored in INPUT_METHOD if any.  */
  if (STRINGP (input_method) && !NILP (Ffboundp (Qactivate_input_method)))
    call1 (Qactivate_input_method, input_method);

  run_hook (Qminibuffer_setup_hook);

  /* Don't allow the user to undo past this point.  */
  bset_undo_list (current_buffer, Qnil);

  recursive_edit_1 ();

  /* If cursor is on the minibuffer line,
     show the user we have exited by putting it in column 0.  */
  if (XWINDOW (minibuf_window)->cursor.vpos >= 0
      && !noninteractive)
    {
      XWINDOW (minibuf_window)->cursor.hpos = 0;
      XWINDOW (minibuf_window)->cursor.x = 0;
      XWINDOW (minibuf_window)->must_be_updated_p = true;
      update_frame (XFRAME (selected_frame), true, true);
      flush_frame (XFRAME (XWINDOW (minibuf_window)->frame));
    }

  /* Make minibuffer contents into a string.  */
  Fset_buffer (minibuffer);
  if (allow_props)
    val = Fminibuffer_contents ();
  else
    val = Fminibuffer_contents_no_properties ();

  /* VAL is the string of minibuffer text.  */

  last_minibuf_string = val;

  /* Choose the string to add to the history.  */
  if (SCHARS (val) != 0)
    histstring = val;
  else if (STRINGP (defalt))
    histstring = defalt;
  else if (CONSP (defalt) && STRINGP (XCAR (defalt)))
    histstring = XCAR (defalt);
  else
    histstring = Qnil;

  /* Add the value to the appropriate history list, if any.  */
  if (!NILP (Vhistory_add_new_input)
      && SYMBOLP (Vminibuffer_history_variable)
      && !NILP (histstring))
    {
      /* If the caller wanted to save the value read on a history list,
	 then do so if the value is not already the front of the list.  */

      /* The value of the history variable must be a cons or nil.  Other
	 values are unacceptable.  We silently ignore these values.  */

      if (NILP (histval)
	  || (CONSP (histval)
	      /* Don't duplicate the most recent entry in the history.  */
	      && (NILP (Fequal (histstring, Fcar (histval))))))
	{
	  Lisp_Object length;

	  if (history_delete_duplicates) Fdelete (histstring, histval);
	  histval = Fcons (histstring, histval);
	  Fset (Vminibuffer_history_variable, histval);

	  /* Truncate if requested.  */
	  length = Fget (Vminibuffer_history_variable, Qhistory_length);
	  if (NILP (length)) length = Vhistory_length;
	  if (INTEGERP (length))
	    {
	      if (XINT (length) <= 0)
		Fset (Vminibuffer_history_variable, Qnil);
	      else
		{
		  Lisp_Object temp;

		  temp = Fnthcdr (Fsub1 (length), histval);
		  if (CONSP (temp)) Fsetcdr (temp, Qnil);
		}
	    }
	}
    }

  /* If Lisp form desired instead of string, parse it.  */
  if (expflag)
    val = string_to_object (val, defalt);

  /* The appropriate frame will get selected
     in set-window-configuration.  */
  return unbind_to (count, val);
}

/* Return a buffer to be used as the minibuffer at depth `depth'.
   depth = 0 is the lowest allowed argument, and that is the value
   used for nonrecursive minibuffer invocations.  */

Lisp_Object
get_minibuffer (EMACS_INT depth)
{
  Lisp_Object tail = Fnthcdr (make_number (depth), Vminibuffer_list);
  if (NILP (tail))
    {
      tail = list1 (Qnil);
      Vminibuffer_list = nconc2 (Vminibuffer_list, tail);
    }
  Lisp_Object buf = Fcar (tail);
  if (NILP (buf) || !BUFFER_LIVE_P (XBUFFER (buf)))
    {
      static char const name_fmt[] = " *Minibuf-%"pI"d*";
      char name[sizeof name_fmt + INT_STRLEN_BOUND (EMACS_INT)];
      AUTO_STRING_WITH_LEN (lname, name, sprintf (name, name_fmt, depth));
      buf = Fget_buffer_create (lname);

      /* Although the buffer's name starts with a space, undo should be
	 enabled in it.  */
      Fbuffer_enable_undo (buf);

      XSETCAR (tail, buf);
    }
  else
    {
      ptrdiff_t count = SPECPDL_INDEX ();
      /* We have to empty both overlay lists.  Otherwise we end
	 up with overlays that think they belong to this buffer
	 while the buffer doesn't know about them any more.  */
      delete_all_overlays (XBUFFER (buf));
      reset_buffer (XBUFFER (buf));
      record_unwind_current_buffer ();
      Fset_buffer (buf);
      if (!NILP (Ffboundp (intern ("minibuffer-inactive-mode"))))
	call0 (intern ("minibuffer-inactive-mode"));
      else
        Fkill_all_local_variables ();
      unbind_to (count, Qnil);
    }

  return buf;
}

static void
run_exit_minibuf_hook (void)
{
  safe_run_hooks (Qminibuffer_exit_hook);
}

/* This function is called on exiting minibuffer, whether normally or
   not, and it restores the current window, buffer, etc.  */

static void
read_minibuf_unwind (void)
{
  Lisp_Object old_deactivate_mark;
  Lisp_Object window;

  /* If this was a recursive minibuffer,
     tie the minibuffer window back to the outer level minibuffer buffer.  */
  minibuf_level--;

  window = minibuf_window;
  /* To keep things predictable, in case it matters, let's be in the
     minibuffer when we reset the relevant variables.  */
  Fset_buffer (XWINDOW (window)->contents);

  /* Restore prompt, etc, from outer minibuffer level.  */
  Lisp_Object key_vec = Fcar (minibuf_save_list);
  eassert (VECTORP (key_vec));
  this_command_key_count = XFASTINT (Flength (key_vec));
  this_command_keys = key_vec;
  minibuf_save_list = Fcdr (minibuf_save_list);
  minibuf_prompt = Fcar (minibuf_save_list);
  minibuf_save_list = Fcdr (minibuf_save_list);
  minibuf_prompt_width = XFASTINT (Fcar (minibuf_save_list));
  minibuf_save_list = Fcdr (minibuf_save_list);
  Vhelp_form = Fcar (minibuf_save_list);
  minibuf_save_list = Fcdr (minibuf_save_list);
  Vcurrent_prefix_arg = Fcar (minibuf_save_list);
  minibuf_save_list = Fcdr (minibuf_save_list);
  Vminibuffer_history_position = Fcar (minibuf_save_list);
  minibuf_save_list = Fcdr (minibuf_save_list);
  Vminibuffer_history_variable = Fcar (minibuf_save_list);
  minibuf_save_list = Fcdr (minibuf_save_list);
  Voverriding_local_map = Fcar (minibuf_save_list);
  minibuf_save_list = Fcdr (minibuf_save_list);
#if 0
  temp = Fcar (minibuf_save_list);
  if (FRAME_LIVE_P (XFRAME (WINDOW_FRAME (XWINDOW (temp)))))
    minibuf_window = temp;
#endif
  minibuf_save_list = Fcdr (minibuf_save_list);

  /* Erase the minibuffer we were using at this level.  */
  {
    ptrdiff_t count = SPECPDL_INDEX ();
    /* Prevent error in erase-buffer.  */
    specbind (Qinhibit_read_only, Qt);
    specbind (Qinhibit_modification_hooks, Qt);
    old_deactivate_mark = Vdeactivate_mark;
    Ferase_buffer ();
    Vdeactivate_mark = old_deactivate_mark;
    unbind_to (count, Qnil);
  }

  /* When we get to the outmost level, make sure we resize the
     mini-window back to its normal size.  */
  if (minibuf_level == 0)
    resize_mini_window (XWINDOW (window), 0);

  /* Deal with frames that should be removed when exiting the
     minibuffer.  */
  {
    Lisp_Object frames, frame1, val;
    struct frame *f1;

    FOR_EACH_FRAME (frames, frame1)
      {
	f1 = XFRAME (frame1);

	if ((FRAME_PARENT_FRAME (f1)
	     || !NILP (get_frame_param (f1, Qdelete_before)))
	    && !NILP (val = (get_frame_param (f1, Qminibuffer_exit))))
	  {
	    if (EQ (val, Qiconify_frame))
	      Ficonify_frame (frame1);
	    else if (EQ (val, Qdelete_frame))
	      Fdelete_frame (frame1, Qnil);
	    else
	      Fmake_frame_invisible (frame1, Qnil);
	  }
      }
  }

  /* In case the previous minibuffer displayed in this miniwindow is
     dead, we may keep displaying this buffer (tho it's inactive), so reset it,
     to make sure we don't leave around bindings and stuff which only
     made sense during the read_minibuf invocation.  */
  call0 (intern ("minibuffer-inactive-mode"));
}

/* Functions that use the minibuffer to read various things.  */

#ifdef NOTDEF
DEFUN ("read-function", Fread_function, Sread_function, 1, 1, 0,
       doc: /* One arg PROMPT, a string.  Read the name of a function and return as a symbol.
Prompt with PROMPT.  */)
  (Lisp_Object prompt)
{
  return Fintern (Fcompleting_read (prompt, Vobarray, Qfboundp, Qt, Qnil, Qnil, Qnil, Qnil),
		  Qnil);
}
#endif /* NOTDEF */

DEFUN ("read-buffer", Fread_buffer, Sread_buffer, 1, 4, 0,
       doc: /* Read the name of a buffer and return as a string.
Prompt with PROMPT.
Optional second arg DEF is value to return if user enters an empty line.
 If DEF is a list of default values, return its first element.
Optional third arg REQUIRE-MATCH determines whether non-existing
 buffer names are allowed.  It has the same meaning as the
 REQUIRE-MATCH argument of `completing-read'.
The argument PROMPT should be a string ending with a colon and a space.
If `read-buffer-completion-ignore-case' is non-nil, completion ignores
case while reading the buffer name.
If `read-buffer-function' is non-nil, this works by calling it as a
function, instead of the usual behavior.
Optional arg PREDICATE if non-nil is a function limiting the buffers that can
be considered.  */)
  (Lisp_Object prompt, Lisp_Object def, Lisp_Object require_match,
   Lisp_Object predicate)
{
  Lisp_Object result;
  char *s;
  ptrdiff_t len;
  ptrdiff_t count = SPECPDL_INDEX ();

  if (BUFFERP (def))
    def = BVAR (XBUFFER (def), name);

  specbind (Qcompletion_ignore_case,
	    read_buffer_completion_ignore_case ? Qt : Qnil);

  if (NILP (Vread_buffer_function))
    {
      if (!NILP (def))
	{
	  /* A default value was provided: we must change PROMPT,
	     editing the default value in before the colon.  To achieve
	     this, we replace PROMPT with a substring that doesn't
	     contain the terminal space and colon (if present).  They
	     are then added back using Fformat.  */

	  if (STRINGP (prompt))
	    {
	      s = SSDATA (prompt);
	      len = SBYTES (prompt);
	      if (len >= 2 && s[len - 2] == ':' && s[len - 1] == ' ')
		len = len - 2;
	      else if (len >= 1 && (s[len - 1] == ':' || s[len - 1] == ' '))
		len--;

	      prompt = make_specified_string (s, -1, len,
					      STRING_MULTIBYTE (prompt));
	    }

	  AUTO_STRING (format, "%s (default %s): ");
	  prompt = CALLN (Fformat, format, prompt,
			  CONSP (def) ? XCAR (def) : def);
	}

      result = Fcompleting_read (prompt, intern ("internal-complete-buffer"),
				 predicate, require_match, Qnil,
				 Qbuffer_name_history, def, Qnil);
    }
  else
    result = (NILP (predicate)
	      /* Partial backward compatibility for older read_buffer_functions
		 which don't expect a `predicate' argument.  */
	      ? call3 (Vread_buffer_function, prompt, def, require_match)
	      : call4 (Vread_buffer_function, prompt, def, require_match,
		       predicate));
  return unbind_to (count, result);
}

static Lisp_Object
minibuf_conform_representation (Lisp_Object string, Lisp_Object basis)
{
  if (STRING_MULTIBYTE (string) == STRING_MULTIBYTE (basis))
    return string;

  if (STRING_MULTIBYTE (string))
    return Fstring_make_unibyte (string);
  else
    return Fstring_make_multibyte (string);
}

DEFUN ("try-completion", Ftry_completion, Stry_completion, 2, 3, 0,
       doc: /* Return common substring of all completions of STRING in COLLECTION.
Test each possible completion specified by COLLECTION
to see if it begins with STRING.  The possible completions may be
strings or symbols.  Symbols are converted to strings before testing,
see `symbol-name'.
All that match STRING are compared together; the longest initial sequence
common to all these matches is the return value.
If there is no match at all, the return value is nil.
For a unique match which is exact, the return value is t.

If COLLECTION is an alist, the keys (cars of elements) are the
possible completions.  If an element is not a cons cell, then the
element itself is the possible completion.
If COLLECTION is a hash-table, all the keys that are strings or symbols
are the possible completions.
If COLLECTION is an obarray, the names of all symbols in the obarray
are the possible completions.

COLLECTION can also be a function to do the completion itself.
It receives three arguments: the values STRING, PREDICATE and nil.
Whatever it returns becomes the value of `try-completion'.

If optional third argument PREDICATE is non-nil,
it is used to test each possible match.
The match is a candidate only if PREDICATE returns non-nil.
The argument given to PREDICATE is the alist element
or the symbol from the obarray.  If COLLECTION is a hash-table,
predicate is called with two arguments: the key and the value.
Additionally to this predicate, `completion-regexp-list'
is used to further constrain the set of candidates.  */)
  (Lisp_Object string, Lisp_Object collection, Lisp_Object predicate)
{
  Lisp_Object bestmatch, tail, elt, eltstring;
  /* Size in bytes of BESTMATCH.  */
  ptrdiff_t bestmatchsize = 0;
  /* These are in bytes, too.  */
  ptrdiff_t compare, matchsize;
  enum { function_table, list_table, obarray_table, hash_table}
    type = (HASH_TABLE_P (collection) ? hash_table
	    : VECTORP (collection) ? obarray_table
	    : ((NILP (collection)
		|| (CONSP (collection) && !FUNCTIONP (collection)))
	       ? list_table : function_table));
  ptrdiff_t idx = 0, obsize = 0;
  int matchcount = 0;
  ptrdiff_t bindcount = -1;
  Lisp_Object bucket, zero, end, tem;

  CHECK_STRING (string);
  if (type == function_table)
    return call3 (collection, string, predicate, Qnil);

  bestmatch = bucket = Qnil;
  zero = make_number (0);

  /* If COLLECTION is not a list, set TAIL just for gc pro.  */
  tail = collection;
  if (type == obarray_table)
    {
      collection = check_obarray (collection);
      obsize = ASIZE (collection);
      bucket = AREF (collection, idx);
    }

  while (1)
    {
      /* Get the next element of the alist, obarray, or hash-table.  */
      /* Exit the loop if the elements are all used up.  */
      /* elt gets the alist element or symbol.
	 eltstring gets the name to check as a completion.  */

      if (type == list_table)
	{
	  if (!CONSP (tail))
	    break;
	  elt = XCAR (tail);
	  eltstring = CONSP (elt) ? XCAR (elt) : elt;
	  tail = XCDR (tail);
	}
      else if (type == obarray_table)
	{
	  if (!EQ (bucket, zero))
	    {
	      if (!SYMBOLP (bucket))
		error ("Bad data in guts of obarray");
	      elt = bucket;
	      eltstring = elt;
	      if (XSYMBOL (bucket)->u.s.next)
		XSETSYMBOL (bucket, XSYMBOL (bucket)->u.s.next);
	      else
		XSETFASTINT (bucket, 0);
	    }
	  else if (++idx >= obsize)
	    break;
	  else
	    {
	      bucket = AREF (collection, idx);
	      continue;
	    }
	}
      else /* if (type == hash_table) */
	{
	  while (idx < HASH_TABLE_SIZE (XHASH_TABLE (collection))
		 && NILP (HASH_HASH (XHASH_TABLE (collection), idx)))
	    idx++;
	  if (idx >= HASH_TABLE_SIZE (XHASH_TABLE (collection)))
	    break;
	  else
	    elt = eltstring = HASH_KEY (XHASH_TABLE (collection), idx++);
	}

      /* Is this element a possible completion?  */

      if (SYMBOLP (eltstring))
	eltstring = Fsymbol_name (eltstring);

      if (STRINGP (eltstring)
	  && SCHARS (string) <= SCHARS (eltstring)
	  && (tem = Fcompare_strings (eltstring, zero,
				      make_number (SCHARS (string)),
				      string, zero, Qnil,
				      completion_ignore_case ? Qt : Qnil),
	      EQ (Qt, tem)))
	{
	  /* Yes.  */
	  Lisp_Object regexps;

	  /* Ignore this element if it fails to match all the regexps.  */
	  {
	    for (regexps = Vcompletion_regexp_list; CONSP (regexps);
		 regexps = XCDR (regexps))
	      {
		if (bindcount < 0) {
		  bindcount = SPECPDL_INDEX ();
		  specbind (Qcase_fold_search,
			    completion_ignore_case ? Qt : Qnil);
		}
		tem = Fstring_match (XCAR (regexps), eltstring, zero);
		if (NILP (tem))
		  break;
	      }
	    if (CONSP (regexps))
	      continue;
	  }

	  /* Ignore this element if there is a predicate
	     and the predicate doesn't like it.  */

	  if (!NILP (predicate))
	    {
	      if (EQ (predicate, Qcommandp))
		tem = Fcommandp (elt, Qnil);
	      else
		{
		  if (bindcount >= 0)
		    {
		      unbind_to (bindcount, Qnil);
		      bindcount = -1;
		    }
		  tem = (type == hash_table
			 ? call2 (predicate, elt,
				  HASH_VALUE (XHASH_TABLE (collection),
					      idx - 1))
			 : call1 (predicate, elt));
		}
	      if (NILP (tem)) continue;
	    }

	  /* Update computation of how much all possible completions match */

	  if (NILP (bestmatch))
	    {
	      matchcount = 1;
	      bestmatch = eltstring;
	      bestmatchsize = SCHARS (eltstring);
	    }
	  else
	    {
	      compare = min (bestmatchsize, SCHARS (eltstring));
	      tem = Fcompare_strings (bestmatch, zero,
				      make_number (compare),
				      eltstring, zero,
				      make_number (compare),
				      completion_ignore_case ? Qt : Qnil);
	      matchsize = EQ (tem, Qt) ? compare : eabs (XINT (tem)) - 1;

	      if (completion_ignore_case)
		{
		  /* If this is an exact match except for case,
		     use it as the best match rather than one that is not an
		     exact match.  This way, we get the case pattern
		     of the actual match.  */
		  if ((matchsize == SCHARS (eltstring)
		       && matchsize < SCHARS (bestmatch))
		      ||
		      /* If there is more than one exact match ignoring case,
			 and one of them is exact including case,
			 prefer that one.  */
		      /* If there is no exact match ignoring case,
			 prefer a match that does not change the case
			 of the input.  */
		      ((matchsize == SCHARS (eltstring))
		       ==
		       (matchsize == SCHARS (bestmatch))
		       && (tem = Fcompare_strings (eltstring, zero,
						   make_number (SCHARS (string)),
						   string, zero,
						   Qnil,
						   Qnil),
			   EQ (Qt, tem))
		       && (tem = Fcompare_strings (bestmatch, zero,
						   make_number (SCHARS (string)),
						   string, zero,
						   Qnil,
						   Qnil),
			   ! EQ (Qt, tem))))
		    bestmatch = eltstring;
		}
	      if (bestmatchsize != SCHARS (eltstring)
		  || bestmatchsize != matchsize)
		/* Don't count the same string multiple times.  */
		matchcount += matchcount <= 1;
	      bestmatchsize = matchsize;
	      if (matchsize <= SCHARS (string)
		  /* If completion-ignore-case is non-nil, don't
		     short-circuit because we want to find the best
		     possible match *including* case differences.  */
		  && !completion_ignore_case
		  && matchcount > 1)
		/* No need to look any further.  */
		break;
	    }
	}
    }

  if (bindcount >= 0) {
    unbind_to (bindcount, Qnil);
    bindcount = -1;
  }

  if (NILP (bestmatch))
    return Qnil;		/* No completions found.  */
  /* If we are ignoring case, and there is no exact match,
     and no additional text was supplied,
     don't change the case of what the user typed.  */
  if (completion_ignore_case && bestmatchsize == SCHARS (string)
      && SCHARS (bestmatch) > bestmatchsize)
    return minibuf_conform_representation (string, bestmatch);

  /* Return t if the supplied string is an exact match (counting case);
     it does not require any change to be made.  */
  if (matchcount == 1 && !NILP (Fequal (bestmatch, string)))
    return Qt;

  XSETFASTINT (zero, 0);		/* Else extract the part in which */
  XSETFASTINT (end, bestmatchsize);	/* all completions agree.  */
  return Fsubstring (bestmatch, zero, end);
}

DEFUN ("all-completions", Fall_completions, Sall_completions, 2, 4, 0,
       doc: /* Search for partial matches to STRING in COLLECTION.
Test each of the possible completions specified by COLLECTION
to see if it begins with STRING.  The possible completions may be
strings or symbols.  Symbols are converted to strings before testing,
see `symbol-name'.
The value is a list of all the possible completions that match STRING.

If COLLECTION is an alist, the keys (cars of elements) are the
possible completions.  If an element is not a cons cell, then the
element itself is the possible completion.
If COLLECTION is a hash-table, all the keys that are strings or symbols
are the possible completions.
If COLLECTION is an obarray, the names of all symbols in the obarray
are the possible completions.

COLLECTION can also be a function to do the completion itself.
It receives three arguments: the values STRING, PREDICATE and t.
Whatever it returns becomes the value of `all-completions'.

If optional third argument PREDICATE is non-nil,
it is used to test each possible match.
The match is a candidate only if PREDICATE returns non-nil.
The argument given to PREDICATE is the alist element
or the symbol from the obarray.  If COLLECTION is a hash-table,
predicate is called with two arguments: the key and the value.
Additionally to this predicate, `completion-regexp-list'
is used to further constrain the set of candidates.

An obsolete optional fourth argument HIDE-SPACES is still accepted for
backward compatibility.  If non-nil, strings in COLLECTION that start
with a space are ignored unless STRING itself starts with a space.  */)
  (Lisp_Object string, Lisp_Object collection, Lisp_Object predicate, Lisp_Object hide_spaces)
{
  Lisp_Object tail, elt, eltstring;
  Lisp_Object allmatches;
  int type = HASH_TABLE_P (collection) ? 3
    : VECTORP (collection) ? 2
    : NILP (collection) || (CONSP (collection) && !FUNCTIONP (collection));
  ptrdiff_t idx = 0, obsize = 0;
  ptrdiff_t bindcount = -1;
  Lisp_Object bucket, tem, zero;

  CHECK_STRING (string);
  if (type == 0)
    return call3 (collection, string, predicate, Qt);
  allmatches = bucket = Qnil;
  zero = make_number (0);

  /* If COLLECTION is not a list, set TAIL just for gc pro.  */
  tail = collection;
  if (type == 2)
    {
      collection = check_obarray (collection);
      obsize = ASIZE (collection);
      bucket = AREF (collection, idx);
    }

  while (1)
    {
      /* Get the next element of the alist, obarray, or hash-table.  */
      /* Exit the loop if the elements are all used up.  */
      /* elt gets the alist element or symbol.
	 eltstring gets the name to check as a completion.  */

      if (type == 1)
	{
	  if (!CONSP (tail))
	    break;
	  elt = XCAR (tail);
	  eltstring = CONSP (elt) ? XCAR (elt) : elt;
	  tail = XCDR (tail);
	}
      else if (type == 2)
	{
	  if (!EQ (bucket, zero))
	    {
	      if (!SYMBOLP (bucket))
		error ("Bad data in guts of obarray");
	      elt = bucket;
	      eltstring = elt;
	      if (XSYMBOL (bucket)->u.s.next)
		XSETSYMBOL (bucket, XSYMBOL (bucket)->u.s.next);
	      else
		XSETFASTINT (bucket, 0);
	    }
	  else if (++idx >= obsize)
	    break;
	  else
	    {
	      bucket = AREF (collection, idx);
	      continue;
	    }
	}
      else /* if (type == 3) */
	{
	  while (idx < HASH_TABLE_SIZE (XHASH_TABLE (collection))
		 && NILP (HASH_HASH (XHASH_TABLE (collection), idx)))
	    idx++;
	  if (idx >= HASH_TABLE_SIZE (XHASH_TABLE (collection)))
	    break;
	  else
	    elt = eltstring = HASH_KEY (XHASH_TABLE (collection), idx++);
	}

      /* Is this element a possible completion?  */

      if (SYMBOLP (eltstring))
	eltstring = Fsymbol_name (eltstring);

      if (STRINGP (eltstring)
	  && SCHARS (string) <= SCHARS (eltstring)
	  /* If HIDE_SPACES, reject alternatives that start with space
	     unless the input starts with space.  */
	  && (NILP (hide_spaces)
	      || (SBYTES (string) > 0
		  && SREF (string, 0) == ' ')
	      || SREF (eltstring, 0) != ' ')
	  && (tem = Fcompare_strings (eltstring, zero,
				      make_number (SCHARS (string)),
				      string, zero,
				      make_number (SCHARS (string)),
				      completion_ignore_case ? Qt : Qnil),
	      EQ (Qt, tem)))
	{
	  /* Yes.  */
	  Lisp_Object regexps;

	  /* Ignore this element if it fails to match all the regexps.  */
	  {
	    for (regexps = Vcompletion_regexp_list; CONSP (regexps);
		 regexps = XCDR (regexps))
	      {
		if (bindcount < 0) {
		  bindcount = SPECPDL_INDEX ();
		  specbind (Qcase_fold_search,
			    completion_ignore_case ? Qt : Qnil);
		}
		tem = Fstring_match (XCAR (regexps), eltstring, zero);
		if (NILP (tem))
		  break;
	      }
	    if (CONSP (regexps))
	      continue;
	  }

	  /* Ignore this element if there is a predicate
	     and the predicate doesn't like it.  */

	  if (!NILP (predicate))
	    {
	      if (EQ (predicate, Qcommandp))
		tem = Fcommandp (elt, Qnil);
	      else
		{
		  if (bindcount >= 0) {
		    unbind_to (bindcount, Qnil);
		    bindcount = -1;
		  }
		  tem = type == 3
		    ? call2 (predicate, elt,
			     HASH_VALUE (XHASH_TABLE (collection), idx - 1))
		    : call1 (predicate, elt);
		}
	      if (NILP (tem)) continue;
	    }
	  /* Ok => put it on the list.  */
	  allmatches = Fcons (eltstring, allmatches);
	}
    }

  if (bindcount >= 0) {
    unbind_to (bindcount, Qnil);
    bindcount = -1;
  }

  return Fnreverse (allmatches);
}

/* Test whether TXT is an exact completion.  */
DEFUN ("test-completion", Ftest_completion, Stest_completion, 2, 3, 0,
       doc: /* Return non-nil if STRING is a valid completion.
Takes the same arguments as `all-completions' and `try-completion'.
If COLLECTION is a function, it is called with three arguments:
the values STRING, PREDICATE and `lambda'.  */)
  (Lisp_Object string, Lisp_Object collection, Lisp_Object predicate)
{
  Lisp_Object regexps, tail, tem = Qnil;
  ptrdiff_t i = 0;

  CHECK_STRING (string);

  if (NILP (collection) || (CONSP (collection) && !FUNCTIONP (collection)))
    {
      tem = Fassoc_string (string, collection, completion_ignore_case ? Qt : Qnil);
      if (NILP (tem))
	return Qnil;
    }
  else if (VECTORP (collection))
    {
      /* Bypass intern-soft as that loses for nil.  */
      tem = oblookup (collection,
		      SSDATA (string),
		      SCHARS (string),
		      SBYTES (string));
      if (!SYMBOLP (tem))
	{
	  if (STRING_MULTIBYTE (string))
	    string = Fstring_make_unibyte (string);
	  else
	    string = Fstring_make_multibyte (string);

	  tem = oblookup (collection,
			  SSDATA (string),
			  SCHARS (string),
			  SBYTES (string));
	}

      if (completion_ignore_case && !SYMBOLP (tem))
	{
	  for (i = ASIZE (collection) - 1; i >= 0; i--)
	    {
	      tail = AREF (collection, i);
	      if (SYMBOLP (tail))
		while (1)
		  {
		    if (EQ (Fcompare_strings (string, make_number (0), Qnil,
					      Fsymbol_name (tail),
					      make_number (0) , Qnil, Qt),
			   Qt))
		      {
			tem = tail;
			break;
		      }
		    if (XSYMBOL (tail)->u.s.next == 0)
		      break;
		    XSETSYMBOL (tail, XSYMBOL (tail)->u.s.next);
		  }
	    }
	}

      if (!SYMBOLP (tem))
	return Qnil;
    }
  else if (HASH_TABLE_P (collection))
    {
      struct Lisp_Hash_Table *h = XHASH_TABLE (collection);
      i = hash_lookup (h, string, NULL);
      if (i >= 0)
        {
          tem = HASH_KEY (h, i);
          goto found_matching_key;
        }
      else
	for (i = 0; i < HASH_TABLE_SIZE (h); ++i)
          {
            if (NILP (HASH_HASH (h, i))) continue;
            tem = HASH_KEY (h, i);
            Lisp_Object strkey = (SYMBOLP (tem) ? Fsymbol_name (tem) : tem);
            if (!STRINGP (strkey)) continue;
            if (EQ (Fcompare_strings (string, Qnil, Qnil,
                                      strkey, Qnil, Qnil,
                                      completion_ignore_case ? Qt : Qnil),
                    Qt))
              goto found_matching_key;
          }
      return Qnil;
    found_matching_key: ;
    }
  else
    return call3 (collection, string, predicate, Qlambda);

  /* Reject this element if it fails to match all the regexps.  */
  if (CONSP (Vcompletion_regexp_list))
    {
      ptrdiff_t count = SPECPDL_INDEX ();
      specbind (Qcase_fold_search, completion_ignore_case ? Qt : Qnil);
      for (regexps = Vcompletion_regexp_list; CONSP (regexps);
	   regexps = XCDR (regexps))
	{
          /* We can test against STRING, because if we got here, then
             the element is equivalent to it.  */
          if (NILP (Fstring_match (XCAR (regexps), string, Qnil)))
	    return unbind_to (count, Qnil);
	}
      unbind_to (count, Qnil);
    }

  /* Finally, check the predicate.  */
  if (!NILP (predicate))
    {
      return HASH_TABLE_P (collection)
	? call2 (predicate, tem, HASH_VALUE (XHASH_TABLE (collection), i))
	: call1 (predicate, tem);
    }
  else
    return Qt;
}

DEFUN ("internal-complete-buffer", Finternal_complete_buffer, Sinternal_complete_buffer, 3, 3, 0,
       doc: /* Perform completion on buffer names.
STRING and PREDICATE have the same meanings as in `try-completion',
`all-completions', and `test-completion'.

If FLAG is nil, invoke `try-completion'; if it is t, invoke
`all-completions'; otherwise invoke `test-completion'.  */)
  (Lisp_Object string, Lisp_Object predicate, Lisp_Object flag)
{
  if (NILP (flag))
    return Ftry_completion (string, Vbuffer_alist, predicate);
  else if (EQ (flag, Qt))
    {
      Lisp_Object res = Fall_completions (string, Vbuffer_alist, predicate, Qnil);
      if (SCHARS (string) > 0)
	return res;
      else
	{ /* Strip out internal buffers.  */
	  Lisp_Object bufs = res;
	  /* First, look for a non-internal buffer in `res'.  */
	  while (CONSP (bufs) && SREF (XCAR (bufs), 0) == ' ')
	    bufs = XCDR (bufs);
	  if (NILP (bufs))
	    return (EQ (Flength (res), Flength (Vbuffer_alist))
		    /* If all bufs are internal don't strip them out.  */
		    ? res : bufs);
	  res = bufs;
	  while (CONSP (XCDR (bufs)))
	    if (SREF (XCAR (XCDR (bufs)), 0) == ' ')
	      XSETCDR (bufs, XCDR (XCDR (bufs)));
	    else
	      bufs = XCDR (bufs);
	  return res;
	}
    }
  else if (EQ (flag, Qlambda))
    return Ftest_completion (string, Vbuffer_alist, predicate);
  else if (EQ (flag, Qmetadata))
    return list2 (Qmetadata, Fcons (Qcategory, Qbuffer));
  else
    return Qnil;
}

/* Like assoc but assumes KEY is a string, and ignores case if appropriate.  */

DEFUN ("assoc-string", Fassoc_string, Sassoc_string, 2, 3, 0,
       doc: /* Like `assoc' but specifically for strings (and symbols).

This returns the first element of LIST whose car matches the string or
symbol KEY, or nil if no match exists.  When performing the
comparison, symbols are first converted to strings, and unibyte
strings to multibyte.  If the optional arg CASE-FOLD is non-nil, both
KEY and the elements of LIST are upcased for comparison.

Unlike `assoc', KEY can also match an entry in LIST consisting of a
single string, rather than a cons cell whose car is a string.  */)
  (register Lisp_Object key, Lisp_Object list, Lisp_Object case_fold)
{
  register Lisp_Object tail;

  if (SYMBOLP (key))
    key = Fsymbol_name (key);

  for (tail = list; CONSP (tail); tail = XCDR (tail))
    {
      register Lisp_Object elt, tem, thiscar;
      elt = XCAR (tail);
      thiscar = CONSP (elt) ? XCAR (elt) : elt;
      if (SYMBOLP (thiscar))
	thiscar = Fsymbol_name (thiscar);
      else if (!STRINGP (thiscar))
	continue;
      tem = Fcompare_strings (thiscar, make_number (0), Qnil,
			      key, make_number (0), Qnil,
			      case_fold);
      if (EQ (tem, Qt))
	return elt;
      maybe_quit ();
    }
  return Qnil;
}


void
init_minibuf_once (void)
{
  Vminibuffer_list = Qnil;
  staticpro (&Vminibuffer_list);
}

void
syms_of_minibuf (void)
{
  minibuf_level = 0;
  minibuf_prompt = Qnil;
  staticpro (&minibuf_prompt);

  minibuf_save_list = Qnil;
  staticpro (&minibuf_save_list);

  DEFSYM (Qcompletion_ignore_case, "completion-ignore-case");
  DEFSYM (Qminibuffer_default, "minibuffer-default");
  Fset (Qminibuffer_default, Qnil);

  DEFSYM (Qminibuffer_completion_table, "minibuffer-completion-table");

  staticpro (&last_minibuf_string);
  last_minibuf_string = Qnil;

  DEFSYM (Qminibuffer_history, "minibuffer-history");
  DEFSYM (Qbuffer_name_history, "buffer-name-history");
  Fset (Qbuffer_name_history, Qnil);

  DEFSYM (Qcustom_variable_p, "custom-variable-p");

  /* Normal hooks for entry to and exit from minibuffer.  */
  DEFSYM (Qminibuffer_setup_hook, "minibuffer-setup-hook");
  DEFSYM (Qminibuffer_exit_hook, "minibuffer-exit-hook");

  /* The maximum length of a minibuffer history.  */
  DEFSYM (Qhistory_length, "history-length");

  DEFSYM (Qcurrent_input_method, "current-input-method");
  DEFSYM (Qactivate_input_method, "activate-input-method");
  DEFSYM (Qcase_fold_search, "case-fold-search");
  DEFSYM (Qmetadata, "metadata");
  /* A frame parameter.  */
  DEFSYM (Qminibuffer_exit, "minibuffer-exit");

  DEFVAR_LISP ("read-expression-history", Vread_expression_history,
	       doc: /* A history list for arguments that are Lisp expressions to evaluate.
For example, `eval-expression' uses this.  */);
  Vread_expression_history = Qnil;

  DEFVAR_LISP ("read-buffer-function", Vread_buffer_function,
	       doc: /* If this is non-nil, `read-buffer' does its work by calling this function.
The function is called with the arguments passed to `read-buffer'.  */);
  Vread_buffer_function = Qnil;

  DEFVAR_BOOL ("read-buffer-completion-ignore-case",
	       read_buffer_completion_ignore_case,
	       doc: /* Non-nil means completion ignores case when reading a buffer name.  */);
  read_buffer_completion_ignore_case = 0;

  DEFVAR_LISP ("minibuffer-setup-hook", Vminibuffer_setup_hook,
	       doc: /* Normal hook run just after entry to minibuffer.  */);
  Vminibuffer_setup_hook = Qnil;

  DEFVAR_LISP ("minibuffer-exit-hook", Vminibuffer_exit_hook,
	       doc: /* Normal hook run just after exit from minibuffer.  */);
  Vminibuffer_exit_hook = Qnil;

  DEFVAR_LISP ("history-length", Vhistory_length,
	       doc: /* Maximum length of history lists before truncation takes place.
A number means truncate to that length; truncation deletes old
elements, and is done just after inserting a new element.
A value of t means no truncation.

This variable only affects history lists that don't specify their own
maximum lengths.  Setting the `history-length' property of a history
variable overrides this default.  */);
  XSETFASTINT (Vhistory_length, 100);

  DEFVAR_BOOL ("history-delete-duplicates", history_delete_duplicates,
	       doc: /* Non-nil means to delete duplicates in history.
If set to t when adding a new history element, all previous identical
elements are deleted from the history list.  */);
  history_delete_duplicates = 0;

  DEFVAR_LISP ("history-add-new-input", Vhistory_add_new_input,
	       doc: /* Non-nil means to add new elements in history.
If set to nil, minibuffer reading functions don't add new elements to the
history list, so it is possible to do this afterwards by calling
`add-to-history' explicitly.  */);
  Vhistory_add_new_input = Qt;

  DEFVAR_BOOL ("completion-ignore-case", completion_ignore_case,
	       doc: /* Non-nil means don't consider case significant in completion.
For file-name completion, `read-file-name-completion-ignore-case'
controls the behavior, rather than this variable.
For buffer name completion, `read-buffer-completion-ignore-case'
controls the behavior, rather than this variable.  */);
  completion_ignore_case = 0;

  DEFVAR_BOOL ("enable-recursive-minibuffers", enable_recursive_minibuffers,
	       doc: /* Non-nil means to allow minibuffer commands while in the minibuffer.
This variable makes a difference whenever the minibuffer window is active.
Also see `minibuffer-depth-indicate-mode', which may be handy if this
variable is non-nil. */);
  enable_recursive_minibuffers = 0;

  DEFVAR_LISP ("minibuffer-completion-table", Vminibuffer_completion_table,
	       doc: /* Alist or obarray used for completion in the minibuffer.
This becomes the ALIST argument to `try-completion' and `all-completions'.
The value can also be a list of strings or a hash table.

The value may alternatively be a function, which is given three arguments:
  STRING, the current buffer contents;
  PREDICATE, the predicate for filtering possible matches;
  CODE, which says what kind of things to do.
CODE can be nil, t or `lambda':
  nil    -- return the best completion of STRING, or nil if there is none.
  t      -- return a list of all possible completions of STRING.
  lambda -- return t if STRING is a valid completion as it stands.  */);
  Vminibuffer_completion_table = Qnil;

  DEFVAR_LISP ("minibuffer-completion-predicate", Vminibuffer_completion_predicate,
	       doc: /* Within call to `completing-read', this holds the PREDICATE argument.  */);
  Vminibuffer_completion_predicate = Qnil;

  DEFVAR_LISP ("minibuffer-completion-confirm", Vminibuffer_completion_confirm,
	       doc: /* Whether to demand confirmation of completion before exiting minibuffer.
If nil, confirmation is not required.
If the value is `confirm', the user may exit with an input that is not
 a valid completion alternative, but Emacs asks for confirmation.
If the value is `confirm-after-completion', the user may exit with an
 input that is not a valid completion alternative, but Emacs asks for
 confirmation if the user submitted the input right after any of the
 completion commands listed in `minibuffer-confirm-exit-commands'.  */);
  Vminibuffer_completion_confirm = Qnil;

  DEFVAR_LISP ("minibuffer-completing-file-name",
	       Vminibuffer_completing_file_name,
	       doc: /* Non-nil means completing file names.  */);
  Vminibuffer_completing_file_name = Qnil;

  DEFVAR_LISP ("minibuffer-help-form", Vminibuffer_help_form,
	       doc: /* Value that `help-form' takes on inside the minibuffer.  */);
  Vminibuffer_help_form = Qnil;

  DEFVAR_LISP ("minibuffer-history-variable", Vminibuffer_history_variable,
	       doc: /* History list symbol to add minibuffer values to.
Each string of minibuffer input, as it appears on exit from the minibuffer,
is added with
  (set minibuffer-history-variable
  (cons STRING (symbol-value minibuffer-history-variable)))  */);
  XSETFASTINT (Vminibuffer_history_variable, 0);

  DEFVAR_LISP ("minibuffer-history-position", Vminibuffer_history_position,
	       doc: /* Current position of redoing in the history list.  */);
  Vminibuffer_history_position = Qnil;

  DEFVAR_BOOL ("minibuffer-auto-raise", minibuffer_auto_raise,
	       doc: /* Non-nil means entering the minibuffer raises the minibuffer's frame.
Some uses of the echo area also raise that frame (since they use it too).  */);
  minibuffer_auto_raise = 0;

  DEFVAR_LISP ("completion-regexp-list", Vcompletion_regexp_list,
	       doc: /* List of regexps that should restrict possible completions.
The basic completion functions only consider a completion acceptable
if it matches all regular expressions in this list, with
`case-fold-search' bound to the value of `completion-ignore-case'.
See Info node `(elisp)Basic Completion', for a description of these
functions.  */);
  Vcompletion_regexp_list = Qnil;

  DEFVAR_BOOL ("minibuffer-allow-text-properties",
	       minibuffer_allow_text_properties,
	       doc: /* Non-nil means `read-from-minibuffer' should not discard text properties.
This also affects `read-string', but it does not affect `read-minibuffer',
`read-no-blanks-input', or any of the functions that do minibuffer input
with completion; they always discard text properties.  */);
  minibuffer_allow_text_properties = 0;

  DEFVAR_LISP ("minibuffer-prompt-properties", Vminibuffer_prompt_properties,
	       doc: /* Text properties that are added to minibuffer prompts.
These are in addition to the basic `field' property, and stickiness
properties.  */);
  Vminibuffer_prompt_properties = list2 (Qread_only, Qt);

  DEFVAR_LISP ("read-hide-char", Vread_hide_char,
	       doc: /* Whether to hide input characters in noninteractive mode.
It must be a character, which will be used to mask the input
characters.  This variable should never be set globally.  */);
  Vread_hide_char = Qnil;

  defsubr (&Sinternal_complete_buffer);
  defsubr (&Sread_buffer);
<<<<<<< HEAD
=======
  defsubr (&Sread_no_blanks_input);
  defsubr (&Sminibuffer_depth);
  defsubr (&Sminibuffer_prompt);

  defsubr (&Sminibufferp);
  defsubr (&Sminibuffer_prompt_end);
  defsubr (&Sminibuffer_contents);
  defsubr (&Sminibuffer_contents_no_properties);
>>>>>>> b61a8729

  defsubr (&Stry_completion);
  defsubr (&Sall_completions);
  defsubr (&Stest_completion);
  defsubr (&Sassoc_string);
}<|MERGE_RESOLUTION|>--- conflicted
+++ resolved
@@ -244,73 +244,6 @@
 }
  
-<<<<<<< HEAD
-=======
-DEFUN ("minibufferp", Fminibufferp,
-       Sminibufferp, 0, 1, 0,
-       doc: /* Return t if BUFFER is a minibuffer.
-No argument or nil as argument means use current buffer as BUFFER.
-BUFFER can be a buffer or a buffer name.  */)
-  (Lisp_Object buffer)
-{
-  Lisp_Object tem;
-
-  if (NILP (buffer))
-    buffer = Fcurrent_buffer ();
-  else if (STRINGP (buffer))
-    buffer = Fget_buffer (buffer);
-  else
-    CHECK_BUFFER (buffer);
-
-  tem = Fmemq (buffer, Vminibuffer_list);
-  return ! NILP (tem) ? Qt : Qnil;
-}
-
-DEFUN ("minibuffer-prompt-end", Fminibuffer_prompt_end,
-       Sminibuffer_prompt_end, 0, 0, 0,
-       doc: /* Return the buffer position of the end of the minibuffer prompt.
-Return (point-min) if current buffer is not a minibuffer.  */)
-  (void)
-{
-  /* This function is written to be most efficient when there's a prompt.  */
-  Lisp_Object beg, end, tem;
-  beg = make_number (BEGV);
-
-  tem = Fmemq (Fcurrent_buffer (), Vminibuffer_list);
-  if (NILP (tem))
-    return beg;
-
-  end = Ffield_end (beg, Qnil, Qnil);
-
-  if (XINT (end) == ZV && NILP (Fget_char_property (beg, Qfield, Qnil)))
-    return beg;
-  else
-    return end;
-}
-
-DEFUN ("minibuffer-contents", Fminibuffer_contents,
-       Sminibuffer_contents, 0, 0, 0,
-       doc: /* Return the user input in a minibuffer as a string.
-If the current buffer is not a minibuffer, return its entire contents.  */)
-  (void)
-{
-  ptrdiff_t prompt_end = XINT (Fminibuffer_prompt_end ());
-  return make_buffer_string (prompt_end, ZV, 1);
-}
-
-DEFUN ("minibuffer-contents-no-properties", Fminibuffer_contents_no_properties,
-       Sminibuffer_contents_no_properties, 0, 0, 0,
-       doc: /* Return the user input in a minibuffer as a string, without text-properties.
-If the current buffer is not a minibuffer, return its entire contents.  */)
-  (void)
-{
-  ptrdiff_t prompt_end = XINT (Fminibuffer_prompt_end ());
-  return make_buffer_string (prompt_end, ZV, 0);
-}
-
--
->>>>>>> b61a8729
 /* Read from the minibuffer using keymap MAP and initial contents INITIAL,
    putting point minus BACKUP_N bytes from the end of INITIAL,
    prompting with PROMPT (a string), using history list HISTVAR
@@ -1821,18 +1754,6 @@
 
   defsubr (&Sinternal_complete_buffer);
   defsubr (&Sread_buffer);
-<<<<<<< HEAD
-=======
-  defsubr (&Sread_no_blanks_input);
-  defsubr (&Sminibuffer_depth);
-  defsubr (&Sminibuffer_prompt);
-
-  defsubr (&Sminibufferp);
-  defsubr (&Sminibuffer_prompt_end);
-  defsubr (&Sminibuffer_contents);
-  defsubr (&Sminibuffer_contents_no_properties);
->>>>>>> b61a8729
-
   defsubr (&Stry_completion);
   defsubr (&Sall_completions);
   defsubr (&Stest_completion);
