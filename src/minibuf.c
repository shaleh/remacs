--- conflicted
+++ resolved
@@ -1355,8 +1355,6 @@
 }
  
-<<<<<<< HEAD
-=======
 DEFUN ("completing-read", Fcompleting_read, Scompleting_read, 2, 8, 0,
        doc: /* Read a string in the minibuffer, with completion.
 PROMPT is a string to prompt with; normally it ends in a colon and a space.
@@ -1426,7 +1424,6 @@
 }
  
->>>>>>> 7bedc881
 /* Test whether TXT is an exact completion.  */
 DEFUN ("test-completion", Ftest_completion, Stest_completion, 2, 3, 0,
        doc: /* Return non-nil if STRING is a valid completion.
