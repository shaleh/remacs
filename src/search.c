/* String search routines for GNU Emacs.

Copyright (C) 1985-1987, 1993-1994, 1997-1999, 2001-2019 Free Software
Foundation, Inc.

This file is part of GNU Emacs.

GNU Emacs is free software: you can redistribute it and/or modify
it under the terms of the GNU General Public License as published by
the Free Software Foundation, either version 3 of the License, or (at
your option) any later version.

GNU Emacs is distributed in the hope that it will be useful,
but WITHOUT ANY WARRANTY; without even the implied warranty of
MERCHANTABILITY or FITNESS FOR A PARTICULAR PURPOSE.  See the
GNU General Public License for more details.

You should have received a copy of the GNU General Public License
along with GNU Emacs.  If not, see <https://www.gnu.org/licenses/>.  */


#include <config.h>

#include "lisp.h"
#include "character.h"
#include "buffer.h"
#include "syntax.h"
#include "charset.h"
#include "region-cache.h"
#include "blockinput.h"
#include "intervals.h"
#include "pdumper.h"

#include "regex-emacs.h"

#define REGEXP_CACHE_SIZE 20

/* If the regexp is non-nil, then the buffer contains the compiled form
   of that regexp, suitable for searching.  */
struct regexp_cache
{
  struct regexp_cache *next;
  Lisp_Object regexp, f_whitespace_regexp;
  /* Syntax table for which the regexp applies.  We need this because
     of character classes.  If this is t, then the compiled pattern is valid
     for any syntax-table.  */
  Lisp_Object syntax_table;
  struct re_pattern_buffer buf;
  char fastmap[0400];
  /* True means regexp was compiled to do full POSIX backtracking.  */
  bool posix;
  /* True means we're inside a buffer match.  */
  bool busy;
};

/* The instances of that struct.  */
static struct regexp_cache searchbufs[REGEXP_CACHE_SIZE];

/* The head of the linked list; points to the most recently used buffer.  */
static struct regexp_cache *searchbuf_head;

static void set_search_regs (ptrdiff_t, ptrdiff_t);
static void save_search_regs (void);
static EMACS_INT simple_search (EMACS_INT, unsigned char *, ptrdiff_t,
				ptrdiff_t, Lisp_Object, ptrdiff_t, ptrdiff_t,
                                ptrdiff_t, ptrdiff_t);
static EMACS_INT boyer_moore (EMACS_INT, unsigned char *, ptrdiff_t,
                              Lisp_Object, Lisp_Object, ptrdiff_t,
                              ptrdiff_t, int);
static EMACS_INT search_buffer (Lisp_Object, ptrdiff_t, ptrdiff_t,
                                ptrdiff_t, ptrdiff_t, EMACS_INT, int,
                                Lisp_Object, Lisp_Object, bool);

Lisp_Object re_match_object;

static AVOID
matcher_overflow (void)
{
  error ("Stack overflow in regexp matcher");
}

static void
freeze_buffer_relocation (void)
{
#ifdef REL_ALLOC
  /* Prevent ralloc.c from relocating the current buffer while
     searching it.  */
  r_alloc_inhibit_buffer_relocation (1);
  record_unwind_protect_int (r_alloc_inhibit_buffer_relocation, 0);
#endif
}

/* Compile a regexp and signal a Lisp error if anything goes wrong.
   PATTERN is the pattern to compile.
   CP is the place to put the result.
   TRANSLATE is a translation table for ignoring case, or nil for none.
   POSIX is true if we want full backtracking (POSIX style) for this pattern.
   False means backtrack only enough to get a valid match.

   The behavior also depends on Vsearch_spaces_regexp.  */

static void
compile_pattern_1 (struct regexp_cache *cp, Lisp_Object pattern,
		   Lisp_Object translate, bool posix)
{
  const char *whitespace_regexp;
  char *val;

  eassert (!cp->busy);
  cp->regexp = Qnil;
  cp->buf.translate = translate;
  cp->posix = posix;
  cp->buf.multibyte = STRING_MULTIBYTE (pattern);
  cp->buf.charset_unibyte = charset_unibyte;
  if (STRINGP (Vsearch_spaces_regexp))
    cp->f_whitespace_regexp = Vsearch_spaces_regexp;
  else
    cp->f_whitespace_regexp = Qnil;

  whitespace_regexp = STRINGP (Vsearch_spaces_regexp) ?
    SSDATA (Vsearch_spaces_regexp) : NULL;

  val = (char *) re_compile_pattern (SSDATA (pattern), SBYTES (pattern),
				     posix, whitespace_regexp, &cp->buf);

  /* If the compiled pattern hard codes some of the contents of the
     syntax-table, it can only be reused with *this* syntax table.  */
  cp->syntax_table = cp->buf.used_syntax ? BVAR (current_buffer, syntax_table) : Qt;

  if (val)
    xsignal1 (Qinvalid_regexp, build_string (val));

  cp->regexp = Fcopy_sequence (pattern);
}

/* Shrink each compiled regexp buffer in the cache
   to the size actually used right now.
   This is called from garbage collection.  */

void
shrink_regexp_cache (void)
{
  struct regexp_cache *cp;

  for (cp = searchbuf_head; cp != 0; cp = cp->next)
    if (!cp->busy)
      {
        cp->buf.allocated = cp->buf.used;
        cp->buf.buffer = xrealloc (cp->buf.buffer, cp->buf.used);
      }
}

/* Clear the regexp cache w.r.t. a particular syntax table,
   because it was changed.
   There is no danger of memory leak here because re_compile_pattern
   automagically manages the memory in each re_pattern_buffer struct,
   based on its `allocated' and `buffer' values.  */
void
clear_regexp_cache (void)
{
  int i;

  for (i = 0; i < REGEXP_CACHE_SIZE; ++i)
    /* It's tempting to compare with the syntax-table we've actually changed,
       but it's not sufficient because char-table inheritance means that
       modifying one syntax-table can change others at the same time.  */
    if (!searchbufs[i].busy && !EQ (searchbufs[i].syntax_table, Qt))
      searchbufs[i].regexp = Qnil;
}

static void
unfreeze_pattern (void *arg)
{
  struct regexp_cache *searchbuf = arg;
  searchbuf->busy = false;
}

static void
freeze_pattern (struct regexp_cache *searchbuf)
{
  eassert (!searchbuf->busy);
  record_unwind_protect_ptr (unfreeze_pattern, searchbuf);
  searchbuf->busy = true;
}

/* Compile a regexp if necessary, but first check to see if there's one in
   the cache.
   PATTERN is the pattern to compile.
   TRANSLATE is a translation table for ignoring case, or nil for none.
   REGP is the structure that says where to store the "register"
   values that will result from matching this pattern.
   If it is 0, we should compile the pattern not to record any
   subexpression bounds.
   POSIX is true if we want full backtracking (POSIX style) for this pattern.
   False means backtrack only enough to get a valid match.  */

static struct regexp_cache *
compile_pattern (Lisp_Object pattern, struct re_registers *regp,
		 Lisp_Object translate, bool posix, bool multibyte)
{
  struct regexp_cache *cp, **cpp, **lru_nonbusy;

  for (cpp = &searchbuf_head, lru_nonbusy = NULL; ; cpp = &cp->next)
    {
      cp = *cpp;
      if (!cp->busy)
        lru_nonbusy = cpp;
      /* Entries are initialized to nil, and may be set to nil by
	 compile_pattern_1 if the pattern isn't valid.  Don't apply
	 string accessors in those cases.  However, compile_pattern_1
	 is only applied to the cache entry we pick here to reuse.  So
	 nil should never appear before a non-nil entry.  */
      if (NILP (cp->regexp))
	goto compile_it;
      if (SCHARS (cp->regexp) == SCHARS (pattern)
          && !cp->busy
	  && STRING_MULTIBYTE (cp->regexp) == STRING_MULTIBYTE (pattern)
	  && !NILP (Fstring_equal (cp->regexp, pattern))
	  && EQ (cp->buf.translate, translate)
	  && cp->posix == posix
	  && (EQ (cp->syntax_table, Qt)
	      || EQ (cp->syntax_table, BVAR (current_buffer, syntax_table)))
	  && !NILP (Fequal (cp->f_whitespace_regexp, Vsearch_spaces_regexp))
	  && cp->buf.charset_unibyte == charset_unibyte)
	break;

      /* If we're at the end of the cache, compile into the last
	 (least recently used) non-busy cell in the cache.  */
      if (cp->next == 0)
	{
          if (!lru_nonbusy)
            error ("Too much matching reentrancy");
          cpp = lru_nonbusy;
          cp = *cpp;
	compile_it:
          eassert (!cp->busy);
	  compile_pattern_1 (cp, pattern, translate, posix);
	  break;
	}
    }

  /* When we get here, cp (aka *cpp) contains the compiled pattern,
     either because we found it in the cache or because we just compiled it.
     Move it to the front of the queue to mark it as most recently used.  */
  *cpp = cp->next;
  cp->next = searchbuf_head;
  searchbuf_head = cp;

  /* Advise the searching functions about the space we have allocated
     for register data.  */
  if (regp)
    re_set_registers (&cp->buf, regp, regp->num_regs, regp->start, regp->end);

  /* The compiled pattern can be used both for multibyte and unibyte
     target.  But, we have to tell which the pattern is used for. */
  cp->buf.target_multibyte = multibyte;
  return cp;
}


static Lisp_Object
looking_at_1 (Lisp_Object string, bool posix)
{
  Lisp_Object val;
  unsigned char *p1, *p2;
  ptrdiff_t s1, s2;
  register ptrdiff_t i;

  if (running_asynch_code)
    save_search_regs ();

  /* This is so set_image_of_range_1 in regex-emacs.c can find the EQV
     table.  */
  set_char_table_extras (BVAR (current_buffer, case_canon_table), 2,
			 BVAR (current_buffer, case_eqv_table));

  CHECK_STRING (string);

  /* Snapshot in case Lisp changes the value.  */
  bool preserve_match_data = NILP (Vinhibit_changing_match_data);

  struct regexp_cache *cache_entry = compile_pattern (
    string,
    preserve_match_data ? &search_regs : NULL,
    (!NILP (BVAR (current_buffer, case_fold_search))
     ? BVAR (current_buffer, case_canon_table) : Qnil),
    posix,
    !NILP (BVAR (current_buffer, enable_multibyte_characters)));

  /* Do a pending quit right away, to avoid paradoxical behavior */
  maybe_quit ();

  /* Get pointers and sizes of the two strings
     that make up the visible portion of the buffer. */

  p1 = BEGV_ADDR;
  s1 = GPT_BYTE - BEGV_BYTE;
  p2 = GAP_END_ADDR;
  s2 = ZV_BYTE - GPT_BYTE;
  if (s1 < 0)
    {
      p2 = p1;
      s2 = ZV_BYTE - BEGV_BYTE;
      s1 = 0;
    }
  if (s2 < 0)
    {
      s1 = ZV_BYTE - BEGV_BYTE;
      s2 = 0;
    }

  ptrdiff_t count = SPECPDL_INDEX ();
  freeze_buffer_relocation ();
  freeze_pattern (cache_entry);
  re_match_object = Qnil;
  i = re_match_2 (&cache_entry->buf, (char *) p1, s1, (char *) p2, s2,
		  PT_BYTE - BEGV_BYTE,
		  preserve_match_data ? &search_regs : NULL,
		  ZV_BYTE - BEGV_BYTE);

  if (i == -2)
    {
      unbind_to (count, Qnil);
      matcher_overflow ();
    }

  val = (i >= 0 ? Qt : Qnil);
  if (preserve_match_data && i >= 0)
  {
    for (i = 0; i < search_regs.num_regs; i++)
      if (search_regs.start[i] >= 0)
	{
	  search_regs.start[i]
	    = BYTE_TO_CHAR (search_regs.start[i] + BEGV_BYTE);
         search_regs.end[i]
           = BYTE_TO_CHAR (search_regs.end[i] + BEGV_BYTE);
       }
    /* Set last_thing_searched only when match data is changed.  */
    XSETBUFFER (last_thing_searched, current_buffer);
  }

  return unbind_to (count, val);
}

DEFUN ("looking-at", Flooking_at, Slooking_at, 1, 1, 0,
       doc: /* Return t if text after point matches regular expression REGEXP.
This function modifies the match data that `match-beginning',
`match-end' and `match-data' access; save and restore the match
data if you want to preserve them.  */)
  (Lisp_Object regexp)
{
  return looking_at_1 (regexp, 0);
}

DEFUN ("posix-looking-at", Fposix_looking_at, Sposix_looking_at, 1, 1, 0,
       doc: /* Return t if text after point matches regular expression REGEXP.
Find the longest match, in accord with Posix regular expression rules.
This function modifies the match data that `match-beginning',
`match-end' and `match-data' access; save and restore the match
data if you want to preserve them.  */)
  (Lisp_Object regexp)
{
  return looking_at_1 (regexp, 1);
}

static Lisp_Object
string_match_1 (Lisp_Object regexp, Lisp_Object string, Lisp_Object start,
		bool posix)
{
  ptrdiff_t val;
  struct re_pattern_buffer *bufp;
  EMACS_INT pos;
  ptrdiff_t pos_byte, i;

  if (running_asynch_code)
    save_search_regs ();

  CHECK_STRING (regexp);
  CHECK_STRING (string);

  if (NILP (start))
    pos = 0, pos_byte = 0;
  else
    {
      ptrdiff_t len = SCHARS (string);

      CHECK_FIXNUM (start);
      pos = XFIXNUM (start);
      if (pos < 0 && -pos <= len)
	pos = len + pos;
      else if (0 > pos || pos > len)
	args_out_of_range (string, start);
      pos_byte = string_char_to_byte (string, pos);
    }

  /* This is so set_image_of_range_1 in regex-emacs.c can find the EQV
     table.  */
  set_char_table_extras (BVAR (current_buffer, case_canon_table), 2,
			 BVAR (current_buffer, case_eqv_table));

  bufp = &compile_pattern (regexp,
                           (NILP (Vinhibit_changing_match_data)
                            ? &search_regs : NULL),
                           (!NILP (BVAR (current_buffer, case_fold_search))
                            ? BVAR (current_buffer, case_canon_table) : Qnil),
                           posix,
                           STRING_MULTIBYTE (string))->buf;
  re_match_object = string;
  val = re_search (bufp, SSDATA (string),
		   SBYTES (string), pos_byte,
		   SBYTES (string) - pos_byte,
		   (NILP (Vinhibit_changing_match_data)
		    ? &search_regs : NULL));

  /* Set last_thing_searched only when match data is changed.  */
  if (NILP (Vinhibit_changing_match_data))
    last_thing_searched = Qt;

  if (val == -2)
    matcher_overflow ();
  if (val < 0) return Qnil;

  if (NILP (Vinhibit_changing_match_data))
    for (i = 0; i < search_regs.num_regs; i++)
      if (search_regs.start[i] >= 0)
	{
	  search_regs.start[i]
	    = string_byte_to_char (string, search_regs.start[i]);
	  search_regs.end[i]
	    = string_byte_to_char (string, search_regs.end[i]);
	}

  return make_fixnum (string_byte_to_char (string, val));
}

DEFUN ("string-match", Fstring_match, Sstring_match, 2, 3, 0,
       doc: /* Return index of start of first match for REGEXP in STRING, or nil.
Matching ignores case if `case-fold-search' is non-nil.
If third arg START is non-nil, start search at that index in STRING.
For index of first char beyond the match, do (match-end 0).
`match-end' and `match-beginning' also give indices of substrings
matched by parenthesis constructs in the pattern.

You can use the function `match-string' to extract the substrings
matched by the parenthesis constructions in REGEXP. */)
  (Lisp_Object regexp, Lisp_Object string, Lisp_Object start)
{
  return string_match_1 (regexp, string, start, 0);
}

DEFUN ("posix-string-match", Fposix_string_match, Sposix_string_match, 2, 3, 0,
       doc: /* Return index of start of first match for REGEXP in STRING, or nil.
Find the longest match, in accord with Posix regular expression rules.
Case is ignored if `case-fold-search' is non-nil in the current buffer.
If third arg START is non-nil, start search at that index in STRING.
For index of first char beyond the match, do (match-end 0).
`match-end' and `match-beginning' also give indices of substrings
matched by parenthesis constructs in the pattern.  */)
  (Lisp_Object regexp, Lisp_Object string, Lisp_Object start)
{
  return string_match_1 (regexp, string, start, 1);
}

/* Match REGEXP against STRING using translation table TABLE,
   searching all of STRING, and return the index of the match,
   or negative on failure.  This does not clobber the match data.  */

ptrdiff_t
fast_string_match_internal (Lisp_Object regexp, Lisp_Object string,
			    Lisp_Object table)
{
  ptrdiff_t val;
  struct re_pattern_buffer *bufp;

  bufp = &compile_pattern (regexp, 0, table,
                           0, STRING_MULTIBYTE (string))->buf;
  re_match_object = string;
  val = re_search (bufp, SSDATA (string),
		   SBYTES (string), 0,
		   SBYTES (string), 0);
  return val;
}

/* Match REGEXP against STRING, searching all of STRING ignoring case,
   and return the index of the match, or negative on failure.
   This does not clobber the match data.
   We assume that STRING contains single-byte characters.  */

ptrdiff_t
fast_c_string_match_ignore_case (Lisp_Object regexp,
				 const char *string, ptrdiff_t len)
{
  ptrdiff_t val;
  struct re_pattern_buffer *bufp;

  regexp = string_make_unibyte (regexp);
  bufp = &compile_pattern (regexp, 0,
                           Vascii_canon_table, 0,
                           0)->buf;
  re_match_object = Qt;
  val = re_search (bufp, string, len, 0, len, 0);
  return val;
}

/* Match REGEXP against the characters after POS to LIMIT, and return
   the number of matched characters.  If STRING is non-nil, match
   against the characters in it.  In that case, POS and LIMIT are
   indices into the string.  This function doesn't modify the match
   data.  */

ptrdiff_t
fast_looking_at (Lisp_Object regexp, ptrdiff_t pos, ptrdiff_t pos_byte,
		 ptrdiff_t limit, ptrdiff_t limit_byte, Lisp_Object string)
{
  bool multibyte;
  unsigned char *p1, *p2;
  ptrdiff_t s1, s2;
  ptrdiff_t len;

  if (STRINGP (string))
    {
      if (pos_byte < 0)
	pos_byte = string_char_to_byte (string, pos);
      if (limit_byte < 0)
	limit_byte = string_char_to_byte (string, limit);
      p1 = NULL;
      s1 = 0;
      p2 = SDATA (string);
      s2 = SBYTES (string);
      multibyte = STRING_MULTIBYTE (string);
    }
  else
    {
      if (pos_byte < 0)
	pos_byte = CHAR_TO_BYTE (pos);
      if (limit_byte < 0)
	limit_byte = CHAR_TO_BYTE (limit);
      pos_byte -= BEGV_BYTE;
      limit_byte -= BEGV_BYTE;
      p1 = BEGV_ADDR;
      s1 = GPT_BYTE - BEGV_BYTE;
      p2 = GAP_END_ADDR;
      s2 = ZV_BYTE - GPT_BYTE;
      if (s1 < 0)
	{
	  p2 = p1;
	  s2 = ZV_BYTE - BEGV_BYTE;
	  s1 = 0;
	}
      if (s2 < 0)
	{
	  s1 = ZV_BYTE - BEGV_BYTE;
	  s2 = 0;
	}
      multibyte = ! NILP (BVAR (current_buffer, enable_multibyte_characters));
    }

  struct regexp_cache *cache_entry =
    compile_pattern (regexp, 0, Qnil, 0, multibyte);
  ptrdiff_t count = SPECPDL_INDEX ();
  freeze_buffer_relocation ();
  freeze_pattern (cache_entry);
  re_match_object = STRINGP (string) ? string : Qnil;
  len = re_match_2 (&cache_entry->buf, (char *) p1, s1, (char *) p2, s2,
		    pos_byte, NULL, limit_byte);

  unbind_to (count, Qnil);
  return len;
}


/* The newline cache: remembering which sections of text have no newlines.  */

/* If the user has requested the long scans caching, make sure it's on.
   Otherwise, make sure it's off.
   This is our cheezy way of associating an action with the change of
   state of a buffer-local variable.  */
static struct region_cache *
newline_cache_on_off (struct buffer *buf)
{
  struct buffer *base_buf = buf;
  bool indirect_p = false;

  if (buf->base_buffer)
    {
      base_buf = buf->base_buffer;
      indirect_p = true;
    }

  /* Don't turn on or off the cache in the base buffer, if the value
     of cache-long-scans of the base buffer is inconsistent with that.
     This is because doing so will just make the cache pure overhead,
     since if we turn it on via indirect buffer, it will be
     immediately turned off by its base buffer.  */
  if (NILP (BVAR (buf, cache_long_scans)))
    {
      if (!indirect_p
	  || NILP (BVAR (base_buf, cache_long_scans)))
	{
	  /* It should be off.  */
	  if (base_buf->newline_cache)
	    {
	      free_region_cache (base_buf->newline_cache);
	      base_buf->newline_cache = 0;
	    }
	}
      return NULL;
    }
  else
    {
      if (!indirect_p
	  || !NILP (BVAR (base_buf, cache_long_scans)))
	{
	  /* It should be on.  */
	  if (base_buf->newline_cache == 0)
	    base_buf->newline_cache = new_region_cache ();
	}
      return base_buf->newline_cache;
    }
}


/* Search for COUNT newlines between START/START_BYTE and END/END_BYTE.

   If COUNT is positive, search forwards; END must be >= START.
   If COUNT is negative, search backwards for the -COUNTth instance;
      END must be <= START.
   If COUNT is zero, do anything you please; run rogue, for all I care.

   If END is zero, use BEGV or ZV instead, as appropriate for the
   direction indicated by COUNT.  If START_BYTE is -1 it is unknown,
   and similarly for END_BYTE.

   If we find COUNT instances, set *COUNTED to COUNT, and return the
   position past the COUNTth match.  Note that for reverse motion
   this is not the same as the usual convention for Emacs motion commands.

   If we don't find COUNT instances before reaching END, set *COUNTED
   to the number of newlines left found (negated if COUNT is negative),
   and return END.

   If BYTEPOS is not NULL, set *BYTEPOS to the byte position corresponding
   to the returned character position.

   If ALLOW_QUIT, check for quitting.  That's good to do
   except when inside redisplay.  */

ptrdiff_t
find_newline (ptrdiff_t start, ptrdiff_t start_byte, ptrdiff_t end,
	      ptrdiff_t end_byte, ptrdiff_t count, ptrdiff_t *counted,
	      ptrdiff_t *bytepos, bool allow_quit)
{
  struct region_cache *newline_cache;
  struct buffer *cache_buffer;

  if (!end)
    {
      if (count > 0)
	end = ZV, end_byte = ZV_BYTE;
      else
	end = BEGV, end_byte = BEGV_BYTE;
    }
  if (end_byte == -1)
    end_byte = CHAR_TO_BYTE (end);

  newline_cache = newline_cache_on_off (current_buffer);
  if (current_buffer->base_buffer)
    cache_buffer = current_buffer->base_buffer;
  else
    cache_buffer = current_buffer;

  if (counted)
    *counted = count;

  if (count > 0)
    while (start != end)
      {
        /* Our innermost scanning loop is very simple; it doesn't know
           about gaps, buffer ends, or the newline cache.  ceiling is
           the position of the last character before the next such
           obstacle --- the last character the dumb search loop should
           examine.  */
	ptrdiff_t tem, ceiling_byte = end_byte - 1;

        /* If we're using the newline cache, consult it to see whether
           we can avoid some scanning.  */
        if (newline_cache)
          {
            ptrdiff_t next_change;
	    int result = 1;

            while (start < end && result)
	      {
		ptrdiff_t lim1;

		result = region_cache_forward (cache_buffer, newline_cache,
					       start, &next_change);
		if (result)
		  {
		    /* When the cache revalidation is deferred,
		       next-change might point beyond ZV, which will
		       cause assertion violation in CHAR_TO_BYTE below.
		       Limit next_change to ZV to avoid that.  */
		    if (next_change > ZV)
		      next_change = ZV;
		    start = next_change;
		    lim1 = next_change = end;
		  }
		else
		  lim1 = min (next_change, end);

		/* The cache returned zero for this region; see if
		   this is because the region is known and includes
		   only newlines.  While at that, count any newlines
		   we bump into, and exit if we found enough off them.  */
		start_byte = CHAR_TO_BYTE (start);
		while (start < lim1
		       && FETCH_BYTE (start_byte) == '\n')
		  {
		    start_byte++;
		    start++;
		    if (--count == 0)
		      {
			if (bytepos)
			  *bytepos = start_byte;
			return start;
		      }
		  }
		/* If we found a non-newline character before hitting
		   position where the cache will again return non-zero
		   (i.e. no newlines beyond that position), it means
		   this region is not yet known to the cache, and we
		   must resort to the "dumb loop" method.  */
		if (start < next_change && !result)
		  break;
		result = 1;
	      }
	    if (start >= end)
	      {
		start = end;
		start_byte = end_byte;
		break;
	      }

            /* START should never be after END.  */
            if (start_byte > ceiling_byte)
              start_byte = ceiling_byte;

            /* Now the text after start is an unknown region, and
               next_change is the position of the next known region. */
            ceiling_byte = min (CHAR_TO_BYTE (next_change) - 1, ceiling_byte);
          }
	else if (start_byte == -1)
	  start_byte = CHAR_TO_BYTE (start);

        /* The dumb loop can only scan text stored in contiguous
           bytes. BUFFER_CEILING_OF returns the last character
           position that is contiguous, so the ceiling is the
           position after that.  */
	tem = BUFFER_CEILING_OF (start_byte);
	ceiling_byte = min (tem, ceiling_byte);

        {
          /* The termination address of the dumb loop.  */
	  unsigned char *lim_addr = BYTE_POS_ADDR (ceiling_byte) + 1;
	  ptrdiff_t lim_byte = ceiling_byte + 1;

	  /* Nonpositive offsets (relative to LIM_ADDR and LIM_BYTE)
	     of the base, the cursor, and the next line.  */
	  ptrdiff_t base = start_byte - lim_byte;
	  ptrdiff_t cursor, next;

	  for (cursor = base; cursor < 0; cursor = next)
	    {
              /* The dumb loop.  */
	      unsigned char *nl = memchr (lim_addr + cursor, '\n', - cursor);
	      next = nl ? nl - lim_addr : 0;

              /* If we're using the newline cache, cache the fact that
                 the region we just traversed is free of newlines. */
              if (newline_cache && cursor != next)
		{
		  know_region_cache (cache_buffer, newline_cache,
				     BYTE_TO_CHAR (lim_byte + cursor),
				     BYTE_TO_CHAR (lim_byte + next));
		  /* know_region_cache can relocate buffer text.  */
		  lim_addr = BYTE_POS_ADDR (ceiling_byte) + 1;
		}

              if (! nl)
		break;
	      next++;

	      if (--count == 0)
		{
		  if (bytepos)
		    *bytepos = lim_byte + next;
		  return BYTE_TO_CHAR (lim_byte + next);
		}
	      if (allow_quit)
		maybe_quit ();
            }

	  start_byte = lim_byte;
	  start = BYTE_TO_CHAR (start_byte);
        }
      }
  else
    while (start > end)
      {
        /* The last character to check before the next obstacle.  */
	ptrdiff_t tem, ceiling_byte = end_byte;

        /* Consult the newline cache, if appropriate.  */
        if (newline_cache)
          {
            ptrdiff_t next_change;
	    int result = 1;

            while (start > end && result)
	      {
		ptrdiff_t lim1;

		result = region_cache_backward (cache_buffer, newline_cache,
						start, &next_change);
		if (result)
		  {
		    start = next_change;
		    lim1 = next_change = end;
		  }
		else
		  lim1 = max (next_change, end);
		start_byte = CHAR_TO_BYTE (start);
		while (start > lim1
		       && FETCH_BYTE (start_byte - 1) == '\n')
		  {
		    if (++count == 0)
		      {
			if (bytepos)
			  *bytepos = start_byte;
			return start;
		      }
		    start_byte--;
		    start--;
		  }
		if (start > next_change && !result)
		  break;
		result = 1;
	      }
	    if (start <= end)
	      {
		start = end;
		start_byte = end_byte;
		break;
	      }

            /* Start should never be at or before end.  */
            if (start_byte <= ceiling_byte)
              start_byte = ceiling_byte + 1;

            /* Now the text before start is an unknown region, and
               next_change is the position of the next known region. */
            ceiling_byte = max (CHAR_TO_BYTE (next_change), ceiling_byte);
          }
	else if (start_byte == -1)
	  start_byte = CHAR_TO_BYTE (start);

        /* Stop scanning before the gap.  */
	tem = BUFFER_FLOOR_OF (start_byte - 1);
	ceiling_byte = max (tem, ceiling_byte);

        {
          /* The termination address of the dumb loop.  */
	  unsigned char *ceiling_addr = BYTE_POS_ADDR (ceiling_byte);

	  /* Offsets (relative to CEILING_ADDR and CEILING_BYTE) of
	     the base, the cursor, and the previous line.  These
	     offsets are at least -1.  */
	  ptrdiff_t base = start_byte - ceiling_byte;
	  ptrdiff_t cursor, prev;

	  for (cursor = base; 0 < cursor; cursor = prev)
            {
	      unsigned char *nl = memrchr (ceiling_addr, '\n', cursor);
	      prev = nl ? nl - ceiling_addr : -1;

              /* If we're looking for newlines, cache the fact that
                 this line's region is free of them. */
              if (newline_cache && cursor != prev + 1)
		{
		  know_region_cache (cache_buffer, newline_cache,
				     BYTE_TO_CHAR (ceiling_byte + prev + 1),
				     BYTE_TO_CHAR (ceiling_byte + cursor));
		  /* know_region_cache can relocate buffer text.  */
		  ceiling_addr = BYTE_POS_ADDR (ceiling_byte);
		}

              if (! nl)
		break;

	      if (++count >= 0)
		{
		  if (bytepos)
		    *bytepos = ceiling_byte + prev + 1;
		  return BYTE_TO_CHAR (ceiling_byte + prev + 1);
		}
	      if (allow_quit)
		maybe_quit ();
            }

	  start_byte = ceiling_byte;
	  start = BYTE_TO_CHAR (start_byte);
        }
      }

  if (counted)
    *counted -= count;
  if (bytepos)
    {
      *bytepos = start_byte == -1 ? CHAR_TO_BYTE (start) : start_byte;
      eassert (*bytepos == CHAR_TO_BYTE (start));
    }
  return start;
}

/* Search for COUNT instances of a line boundary.
   Start at START.  If COUNT is negative, search backwards.

   We report the resulting position by calling TEMP_SET_PT_BOTH.

   If we find COUNT instances. we position after (always after,
   even if scanning backwards) the COUNTth match.

   If we don't find COUNT instances before reaching the end of the
   buffer (or the beginning, if scanning backwards), we position at
   the limit we bumped up against.

   If ALLOW_QUIT, check for quitting.  That's good to do
   except in special cases.  */

void
scan_newline (ptrdiff_t start, ptrdiff_t start_byte,
	      ptrdiff_t limit, ptrdiff_t limit_byte,
	      ptrdiff_t count, bool allow_quit)
{
  ptrdiff_t charpos, bytepos, counted;

  charpos = find_newline (start, start_byte, limit, limit_byte,
			  count, &counted, &bytepos, allow_quit);
  if (counted != count)
    TEMP_SET_PT_BOTH (limit, limit_byte);
  else
    TEMP_SET_PT_BOTH (charpos, bytepos);
}

/* Like above, but always scan from point and report the
   resulting position in *CHARPOS and *BYTEPOS.  */

ptrdiff_t
scan_newline_from_point (ptrdiff_t count, ptrdiff_t *charpos,
			 ptrdiff_t *bytepos)
{
  ptrdiff_t counted;

  if (count <= 0)
    *charpos = find_newline (PT, PT_BYTE, BEGV, BEGV_BYTE, count - 1,
			     &counted, bytepos, 1);
  else
    *charpos = find_newline (PT, PT_BYTE, ZV, ZV_BYTE, count,
			     &counted, bytepos, 1);
  return counted;
}

/* Like find_newline, but doesn't allow QUITting and doesn't return
   COUNTED.  */
ptrdiff_t
find_newline_no_quit (ptrdiff_t from, ptrdiff_t frombyte,
		      ptrdiff_t cnt, ptrdiff_t *bytepos)
{
  return find_newline (from, frombyte, 0, -1, cnt, NULL, bytepos, 0);
}

/* Like find_newline, but returns position before the newline, not
   after, and only search up to TO.
   This isn't just find_newline_no_quit (...)-1, because you might hit TO.  */

ptrdiff_t
find_before_next_newline (ptrdiff_t from, ptrdiff_t to,
			  ptrdiff_t cnt, ptrdiff_t *bytepos)
{
  ptrdiff_t counted;
  ptrdiff_t pos = find_newline (from, -1, to, -1, cnt, &counted, bytepos, 1);

  if (counted == cnt)
    {
      if (bytepos)
	DEC_BOTH (pos, *bytepos);
      else
	pos--;
    }
  return pos;
}

/* Subroutines of Lisp buffer search functions. */

static Lisp_Object
search_command (Lisp_Object string, Lisp_Object bound, Lisp_Object noerror,
		Lisp_Object count, int direction, int RE, bool posix)
{
  EMACS_INT np;
  EMACS_INT lim;
  ptrdiff_t lim_byte;
  EMACS_INT n = direction;

  if (!NILP (count))
    {
      CHECK_FIXNUM (count);
      n *= XFIXNUM (count);
    }

  CHECK_STRING (string);
  if (NILP (bound))
    {
      if (n > 0)
	lim = ZV, lim_byte = ZV_BYTE;
      else
	lim = BEGV, lim_byte = BEGV_BYTE;
    }
  else
    {
      CHECK_FIXNUM_COERCE_MARKER (bound);
      lim = XFIXNUM (bound);
      if (n > 0 ? lim < PT : lim > PT)
	error ("Invalid search bound (wrong side of point)");
      if (lim > ZV)
	lim = ZV, lim_byte = ZV_BYTE;
      else if (lim < BEGV)
	lim = BEGV, lim_byte = BEGV_BYTE;
      else
	lim_byte = CHAR_TO_BYTE (lim);
    }

  /* This is so set_image_of_range_1 in regex-emacs.c can find the EQV
     table.  */
  set_char_table_extras (BVAR (current_buffer, case_canon_table), 2,
			 BVAR (current_buffer, case_eqv_table));

  np = search_buffer (string, PT, PT_BYTE, lim, lim_byte, n, RE,
		      (!NILP (BVAR (current_buffer, case_fold_search))
		       ? BVAR (current_buffer, case_canon_table)
		       : Qnil),
		      (!NILP (BVAR (current_buffer, case_fold_search))
		       ? BVAR (current_buffer, case_eqv_table)
		       : Qnil),
		      posix);
  if (np <= 0)
    {
      if (NILP (noerror))
	xsignal1 (Qsearch_failed, string);

      if (!EQ (noerror, Qt))
	{
	  eassert (BEGV <= lim && lim <= ZV);
	  SET_PT_BOTH (lim, lim_byte);
	  return Qnil;
#if 0 /* This would be clean, but maybe programs depend on
	 a value of nil here.  */
	  np = lim;
#endif
	}
      else
	return Qnil;
    }

  eassert (BEGV <= np && np <= ZV);
  SET_PT (np);

  return make_fixnum (np);
}

/* Return true if REGEXP it matches just one constant string.  */

static bool
trivial_regexp_p (Lisp_Object regexp)
{
  ptrdiff_t len = SBYTES (regexp);
  unsigned char *s = SDATA (regexp);
  while (--len >= 0)
    {
      switch (*s++)
	{
	case '.': case '*': case '+': case '?': case '[': case '^': case '$':
	  return 0;
	case '\\':
	  if (--len < 0)
	    return 0;
	  switch (*s++)
	    {
	    case '|': case '(': case ')': case '`': case '\'': case 'b':
	    case 'B': case '<': case '>': case 'w': case 'W': case 's':
	    case 'S': case '=': case '{': case '}': case '_':
	    case 'c': case 'C':	/* for categoryspec and notcategoryspec */
	    case '1': case '2': case '3': case '4': case '5':
	    case '6': case '7': case '8': case '9':
	      return 0;
	    }
	}
    }
  return 1;
}

/* Search for the n'th occurrence of STRING in the current buffer,
   starting at position POS and stopping at position LIM,
   treating STRING as a literal string if RE is false or as
   a regular expression if RE is true.

   If N is positive, searching is forward and LIM must be greater than POS.
   If N is negative, searching is backward and LIM must be less than POS.

   Returns -x if x occurrences remain to be found (x > 0),
   or else the position at the beginning of the Nth occurrence
   (if searching backward) or the end (if searching forward).

   POSIX is nonzero if we want full backtracking (POSIX style)
   for this pattern.  0 means backtrack only enough to get a valid match.  */

#define TRANSLATE(out, trt, d)			\
do						\
  {						\
    if (! NILP (trt))				\
      {						\
	Lisp_Object temp;			\
	temp = Faref (trt, make_fixnum (d));	\
	if (FIXNUMP (temp))			\
	  out = XFIXNUM (temp);			\
	else					\
	  out = d;				\
      }						\
    else					\
      out = d;					\
  }						\
while (0)

/* Only used in search_buffer, to record the end position of the match
   when searching regexps and SEARCH_REGS should not be changed
   (i.e. Vinhibit_changing_match_data is non-nil).  */
static struct re_registers search_regs_1;

static EMACS_INT
search_buffer_re (Lisp_Object string, ptrdiff_t pos, ptrdiff_t pos_byte,
                  ptrdiff_t lim, ptrdiff_t lim_byte, EMACS_INT n,
                  Lisp_Object trt, Lisp_Object inverse_trt, bool posix)
{
  unsigned char *p1, *p2;
  ptrdiff_t s1, s2;

  /* Snapshot in case Lisp changes the value.  */
  bool preserve_match_data = NILP (Vinhibit_changing_match_data);

  struct regexp_cache *cache_entry =
    compile_pattern (string,
                     preserve_match_data ? &search_regs : &search_regs_1,
                     trt, posix,
                     !NILP (BVAR (current_buffer, enable_multibyte_characters)));
  struct re_pattern_buffer *bufp = &cache_entry->buf;

  maybe_quit ();		/* Do a pending quit right away,
				   to avoid paradoxical behavior */
  /* Get pointers and sizes of the two strings
     that make up the visible portion of the buffer. */

  p1 = BEGV_ADDR;
  s1 = GPT_BYTE - BEGV_BYTE;
  p2 = GAP_END_ADDR;
  s2 = ZV_BYTE - GPT_BYTE;
  if (s1 < 0)
    {
      p2 = p1;
      s2 = ZV_BYTE - BEGV_BYTE;
      s1 = 0;
    }
  if (s2 < 0)
    {
      s1 = ZV_BYTE - BEGV_BYTE;
      s2 = 0;
    }

  ptrdiff_t count = SPECPDL_INDEX ();
  freeze_buffer_relocation ();
  freeze_pattern (cache_entry);

  while (n < 0)
    {
      ptrdiff_t val;

      re_match_object = Qnil;
      val = re_search_2 (bufp, (char *) p1, s1, (char *) p2, s2,
                         pos_byte - BEGV_BYTE, lim_byte - pos_byte,
                         preserve_match_data ? &search_regs : &search_regs_1,
                         /* Don't allow match past current point */
                         pos_byte - BEGV_BYTE);
      if (val == -2)
        {
          unbind_to (count, Qnil);
          matcher_overflow ();
        }
      if (val >= 0)
        {
          if (preserve_match_data)
            {
              pos_byte = search_regs.start[0] + BEGV_BYTE;
              for (ptrdiff_t i = 0; i < search_regs.num_regs; i++)
                if (search_regs.start[i] >= 0)
                  {
                    search_regs.start[i]
                      = BYTE_TO_CHAR (search_regs.start[i] + BEGV_BYTE);
                    search_regs.end[i]
                      = BYTE_TO_CHAR (search_regs.end[i] + BEGV_BYTE);
                  }
              XSETBUFFER (last_thing_searched, current_buffer);
              /* Set pos to the new position. */
              pos = search_regs.start[0];
            }
          else
            {
              pos_byte = search_regs_1.start[0] + BEGV_BYTE;
              /* Set pos to the new position.  */
              pos = BYTE_TO_CHAR (search_regs_1.start[0] + BEGV_BYTE);
            }
        }
      else
        {
          unbind_to (count, Qnil);
          return (n);
        }
      n++;
      maybe_quit ();
    }
  while (n > 0)
    {
      ptrdiff_t val;

      re_match_object = Qnil;
      val = re_search_2 (bufp, (char *) p1, s1, (char *) p2, s2,
                         pos_byte - BEGV_BYTE, lim_byte - pos_byte,
                         preserve_match_data ? &search_regs : &search_regs_1,
                         lim_byte - BEGV_BYTE);
      if (val == -2)
        {
          unbind_to (count, Qnil);
          matcher_overflow ();
        }
      if (val >= 0)
        {
          if (preserve_match_data)
            {
              pos_byte = search_regs.end[0] + BEGV_BYTE;
              for (ptrdiff_t i = 0; i < search_regs.num_regs; i++)
                if (search_regs.start[i] >= 0)
                  {
                    search_regs.start[i]
                      = BYTE_TO_CHAR (search_regs.start[i] + BEGV_BYTE);
                    search_regs.end[i]
                      = BYTE_TO_CHAR (search_regs.end[i] + BEGV_BYTE);
                  }
              XSETBUFFER (last_thing_searched, current_buffer);
              pos = search_regs.end[0];
            }
          else
            {
              pos_byte = search_regs_1.end[0] + BEGV_BYTE;
              pos = BYTE_TO_CHAR (search_regs_1.end[0] + BEGV_BYTE);
            }
        }
      else
        {
          unbind_to (count, Qnil);
          return (0 - n);
        }
      n--;
      maybe_quit ();
    }
  unbind_to (count, Qnil);
  return (pos);
}

static EMACS_INT
search_buffer_non_re (Lisp_Object string, ptrdiff_t pos,
                      ptrdiff_t pos_byte, ptrdiff_t lim, ptrdiff_t lim_byte,
                      EMACS_INT n, int RE, Lisp_Object trt, Lisp_Object inverse_trt,
                      bool posix)
{
  unsigned char *raw_pattern, *pat;
  ptrdiff_t raw_pattern_size;
  ptrdiff_t raw_pattern_size_byte;
  unsigned char *patbuf;
  bool multibyte = !NILP (BVAR (current_buffer, enable_multibyte_characters));
  unsigned char *base_pat;
  /* Set to positive if we find a non-ASCII char that need
     translation.  Otherwise set to zero later.  */
  int char_base = -1;
  bool boyer_moore_ok = 1;
  USE_SAFE_ALLOCA;

  /* MULTIBYTE says whether the text to be searched is multibyte.
     We must convert PATTERN to match that, or we will not really
     find things right.  */

  if (multibyte == STRING_MULTIBYTE (string))
    {
      raw_pattern = SDATA (string);
      raw_pattern_size = SCHARS (string);
      raw_pattern_size_byte = SBYTES (string);
    }
  else if (multibyte)
    {
<<<<<<< HEAD
      raw_pattern_size = SCHARS (string);
      raw_pattern_size_byte
        = count_size_as_multibyte (SDATA (string),
                                   raw_pattern_size);
      raw_pattern = SAFE_ALLOCA (raw_pattern_size_byte + 1);
      copy_text (SDATA (string), raw_pattern,
                 SCHARS (string), 0, 1);
    }
  else
    {
      /* Converting multibyte to single-byte.

         ??? Perhaps this conversion should be done in a special way
         by subtracting nonascii-insert-offset from each non-ASCII char,
         so that only the multibyte chars which really correspond to
         the chosen single-byte character set can possibly match.  */
      raw_pattern_size = SCHARS (string);
      raw_pattern_size_byte = SCHARS (string);
      raw_pattern = SAFE_ALLOCA (raw_pattern_size + 1);
      copy_text (SDATA (string), raw_pattern,
                 SBYTES (string), 1, 0);
    }
=======
      unsigned char *raw_pattern, *pat;
      ptrdiff_t raw_pattern_size;
      ptrdiff_t raw_pattern_size_byte;
      unsigned char *patbuf;
      bool multibyte = !NILP (BVAR (current_buffer, enable_multibyte_characters));
      unsigned char *base_pat;
      /* Set to positive if we find a non-ASCII char that need
	 translation.  Otherwise set to zero later.  */
      int char_base = -1;
      bool boyer_moore_ok = 1;
      USE_SAFE_ALLOCA;

      /* MULTIBYTE says whether the text to be searched is multibyte.
	 We must convert PATTERN to match that, or we will not really
	 find things right.  */

      if (multibyte == STRING_MULTIBYTE (string))
	{
	  raw_pattern = SDATA (string);
	  raw_pattern_size = SCHARS (string);
	  raw_pattern_size_byte = SBYTES (string);
	}
      else if (multibyte)
	{
	  raw_pattern_size = SCHARS (string);
	  raw_pattern_size_byte
	    = count_size_as_multibyte (SDATA (string),
				       raw_pattern_size);
	  raw_pattern = SAFE_ALLOCA (raw_pattern_size_byte + 1);
	  copy_text (SDATA (string), raw_pattern,
		     SCHARS (string), 0, 1);
	}
      else
	{
	  /* Converting multibyte to single-byte.  */
	  raw_pattern_size = SCHARS (string);
	  raw_pattern_size_byte = SCHARS (string);
	  raw_pattern = SAFE_ALLOCA (raw_pattern_size + 1);
	  copy_text (SDATA (string), raw_pattern,
		     SBYTES (string), 1, 0);
	}
>>>>>>> 5d24af87

  /* Copy and optionally translate the pattern.  */
  ptrdiff_t len = raw_pattern_size;
  ptrdiff_t len_byte = raw_pattern_size_byte;
  SAFE_NALLOCA (patbuf, MAX_MULTIBYTE_LENGTH, len);
  pat = patbuf;
  base_pat = raw_pattern;
  if (multibyte)
    {
      /* Fill patbuf by translated characters in STRING while
         checking if we can use boyer-moore search.  If TRT is
         non-nil, we can use boyer-moore search only if TRT can be
         represented by the byte array of 256 elements.  For that,
         all non-ASCII case-equivalents of all case-sensitive
         characters in STRING must belong to the same character
         group (two characters belong to the same group iff their
         multibyte forms are the same except for the last byte;
         i.e. every 64 characters form a group; U+0000..U+003F,
         U+0040..U+007F, U+0080..U+00BF, ...).  */

      while (--len >= 0)
        {
          unsigned char str_base[MAX_MULTIBYTE_LENGTH], *str;
          int c, translated, inverse;
          int in_charlen, charlen;

          /* If we got here and the RE flag is set, it's because we're
             dealing with a regexp known to be trivial, so the backslash
             just quotes the next character.  */
          if (RE && *base_pat == '\\')
            {
              len--;
              raw_pattern_size--;
              len_byte--;
              base_pat++;
            }

          c = STRING_CHAR_AND_LENGTH (base_pat, in_charlen);

          if (NILP (trt))
            {
              str = base_pat;
              charlen = in_charlen;
            }
          else
            {
              /* Translate the character.  */
              TRANSLATE (translated, trt, c);
              charlen = CHAR_STRING (translated, str_base);
              str = str_base;

              /* Check if C has any other case-equivalents.  */
              TRANSLATE (inverse, inverse_trt, c);
              /* If so, check if we can use boyer-moore.  */
              if (c != inverse && boyer_moore_ok)
                {
                  /* Check if all equivalents belong to the same
                     group of characters.  Note that the check of C
                     itself is done by the last iteration.  */
                  int this_char_base = -1;

                  while (boyer_moore_ok)
                    {
                      if (ASCII_CHAR_P (inverse))
                        {
                          if (this_char_base > 0)
                            boyer_moore_ok = 0;
                          else
                            this_char_base = 0;
                        }
                      else if (CHAR_BYTE8_P (inverse))
                        /* Boyer-moore search can't handle a
                           translation of an eight-bit
                           character.  */
                        boyer_moore_ok = 0;
                      else if (this_char_base < 0)
                        {
                          this_char_base = inverse & ~0x3F;
                          if (char_base < 0)
                            char_base = this_char_base;
                          else if (this_char_base != char_base)
                            boyer_moore_ok = 0;
                        }
                      else if ((inverse & ~0x3F) != this_char_base)
                        boyer_moore_ok = 0;
                      if (c == inverse)
                        break;
                      TRANSLATE (inverse, inverse_trt, inverse);
                    }
                }
            }

          /* Store this character into the translated pattern.  */
          memcpy (pat, str, charlen);
          pat += charlen;
          base_pat += in_charlen;
          len_byte -= in_charlen;
        }

      /* If char_base is still negative we didn't find any translated
         non-ASCII characters.  */
      if (char_base < 0)
        char_base = 0;
    }
  else
    {
      /* Unibyte buffer.  */
      char_base = 0;
      while (--len >= 0)
        {
          int c, translated, inverse;

          /* If we got here and the RE flag is set, it's because we're
             dealing with a regexp known to be trivial, so the backslash
             just quotes the next character.  */
          if (RE && *base_pat == '\\')
            {
              len--;
              raw_pattern_size--;
              base_pat++;
            }
          c = *base_pat++;
          TRANSLATE (translated, trt, c);
          *pat++ = translated;
          /* Check that none of C's equivalents violates the
             assumptions of boyer_moore.  */
          TRANSLATE (inverse, inverse_trt, c);
          while (1)
            {
              if (inverse >= 0200)
                {
                  boyer_moore_ok = 0;
                  break;
                }
              if (c == inverse)
                break;
              TRANSLATE (inverse, inverse_trt, inverse);
            }
        }
    }

  len_byte = pat - patbuf;
  pat = base_pat = patbuf;

  EMACS_INT result
    = (boyer_moore_ok
       ? boyer_moore (n, pat, len_byte, trt, inverse_trt,
                      pos_byte, lim_byte,
                      char_base)
       : simple_search (n, pat, raw_pattern_size, len_byte, trt,
                        pos, pos_byte, lim, lim_byte));
  SAFE_FREE ();
  return result;
}

static EMACS_INT
search_buffer (Lisp_Object string, ptrdiff_t pos, ptrdiff_t pos_byte,
	       ptrdiff_t lim, ptrdiff_t lim_byte, EMACS_INT n,
	       int RE, Lisp_Object trt, Lisp_Object inverse_trt, bool posix)
{
  if (running_asynch_code)
    save_search_regs ();

  /* Searching 0 times means don't move.  */
  /* Null string is found at starting position.  */
  if (n == 0 || SCHARS (string) == 0)
    {
      set_search_regs (pos_byte, 0);
      return pos;
    }

  if (RE && !(trivial_regexp_p (string) && NILP (Vsearch_spaces_regexp)))
    pos = search_buffer_re (string, pos, pos_byte, lim, lim_byte,
                            n, trt, inverse_trt, posix);
  else
    pos = search_buffer_non_re (string, pos, pos_byte, lim, lim_byte,
                                n, RE, trt, inverse_trt, posix);

  return pos;
}

/* Do a simple string search N times for the string PAT,
   whose length is LEN/LEN_BYTE,
   from buffer position POS/POS_BYTE until LIM/LIM_BYTE.
   TRT is the translation table.

   Return the character position where the match is found.
   Otherwise, if M matches remained to be found, return -M.

   This kind of search works regardless of what is in PAT and
   regardless of what is in TRT.  It is used in cases where
   boyer_moore cannot work.  */

static EMACS_INT
simple_search (EMACS_INT n, unsigned char *pat,
	       ptrdiff_t len, ptrdiff_t len_byte, Lisp_Object trt,
	       ptrdiff_t pos, ptrdiff_t pos_byte,
	       ptrdiff_t lim, ptrdiff_t lim_byte)
{
  bool multibyte = ! NILP (BVAR (current_buffer, enable_multibyte_characters));
  bool forward = n > 0;
  /* Number of buffer bytes matched.  Note that this may be different
     from len_byte in a multibyte buffer.  */
  ptrdiff_t match_byte = PTRDIFF_MIN;

  if (lim > pos && multibyte)
    while (n > 0)
      {
	while (1)
	  {
	    /* Try matching at position POS.  */
	    ptrdiff_t this_pos = pos;
	    ptrdiff_t this_pos_byte = pos_byte;
	    ptrdiff_t this_len = len;
	    unsigned char *p = pat;
	    if (pos + len > lim || pos_byte + len_byte > lim_byte)
	      goto stop;

	    while (this_len > 0)
	      {
		int charlen, buf_charlen;
		int pat_ch, buf_ch;

		pat_ch = STRING_CHAR_AND_LENGTH (p, charlen);
		buf_ch = STRING_CHAR_AND_LENGTH (BYTE_POS_ADDR (this_pos_byte),
						 buf_charlen);
		TRANSLATE (buf_ch, trt, buf_ch);

		if (buf_ch != pat_ch)
		  break;

		this_len--;
		p += charlen;

		this_pos_byte += buf_charlen;
		this_pos++;
	      }

	    if (this_len == 0)
	      {
		match_byte = this_pos_byte - pos_byte;
		pos += len;
		pos_byte += match_byte;
		break;
	      }

	    INC_BOTH (pos, pos_byte);
	  }

	n--;
      }
  else if (lim > pos)
    while (n > 0)
      {
	while (1)
	  {
	    /* Try matching at position POS.  */
	    ptrdiff_t this_pos = pos;
	    ptrdiff_t this_len = len;
	    unsigned char *p = pat;

	    if (pos + len > lim)
	      goto stop;

	    while (this_len > 0)
	      {
		int pat_ch = *p++;
		int buf_ch = FETCH_BYTE (this_pos);
		TRANSLATE (buf_ch, trt, buf_ch);

		if (buf_ch != pat_ch)
		  break;

		this_len--;
		this_pos++;
	      }

	    if (this_len == 0)
	      {
		match_byte = len;
		pos += len;
		break;
	      }

	    pos++;
	  }

	n--;
      }
  /* Backwards search.  */
  else if (lim < pos && multibyte)
    while (n < 0)
      {
	while (1)
	  {
	    /* Try matching at position POS.  */
	    ptrdiff_t this_pos = pos;
	    ptrdiff_t this_pos_byte = pos_byte;
	    ptrdiff_t this_len = len;
	    const unsigned char *p = pat + len_byte;

	    if (this_pos - len < lim || (pos_byte - len_byte) < lim_byte)
	      goto stop;

	    while (this_len > 0)
	      {
		int pat_ch, buf_ch;

		DEC_BOTH (this_pos, this_pos_byte);
		PREV_CHAR_BOUNDARY (p, pat);
		pat_ch = STRING_CHAR (p);
		buf_ch = STRING_CHAR (BYTE_POS_ADDR (this_pos_byte));
		TRANSLATE (buf_ch, trt, buf_ch);

		if (buf_ch != pat_ch)
		  break;

		this_len--;
	      }

	    if (this_len == 0)
	      {
		match_byte = pos_byte - this_pos_byte;
		pos = this_pos;
		pos_byte = this_pos_byte;
		break;
	      }

	    DEC_BOTH (pos, pos_byte);
	  }

	n++;
      }
  else if (lim < pos)
    while (n < 0)
      {
	while (1)
	  {
	    /* Try matching at position POS.  */
	    ptrdiff_t this_pos = pos - len;
	    ptrdiff_t this_len = len;
	    unsigned char *p = pat;

	    if (this_pos < lim)
	      goto stop;

	    while (this_len > 0)
	      {
		int pat_ch = *p++;
		int buf_ch = FETCH_BYTE (this_pos);
		TRANSLATE (buf_ch, trt, buf_ch);

		if (buf_ch != pat_ch)
		  break;
		this_len--;
		this_pos++;
	      }

	    if (this_len == 0)
	      {
		match_byte = len;
		pos -= len;
		break;
	      }

	    pos--;
	  }

	n++;
      }

 stop:
  if (n == 0)
    {
      eassert (match_byte != PTRDIFF_MIN);
      if (forward)
	set_search_regs ((multibyte ? pos_byte : pos) - match_byte, match_byte);
      else
	set_search_regs (multibyte ? pos_byte : pos, match_byte);

      return pos;
    }
  else if (n > 0)
    return -n;
  else
    return n;
}

/* Do Boyer-Moore search N times for the string BASE_PAT,
   whose length is LEN_BYTE,
   from buffer position POS_BYTE until LIM_BYTE.
   DIRECTION says which direction we search in.
   TRT and INVERSE_TRT are translation tables.
   Characters in PAT are already translated by TRT.

   This kind of search works if all the characters in BASE_PAT that
   have nontrivial translation are the same aside from the last byte.
   This makes it possible to translate just the last byte of a
   character, and do so after just a simple test of the context.
   CHAR_BASE is nonzero if there is such a non-ASCII character.

   If that criterion is not satisfied, do not call this function.  */

static EMACS_INT
boyer_moore (EMACS_INT n, unsigned char *base_pat,
	     ptrdiff_t len_byte,
	     Lisp_Object trt, Lisp_Object inverse_trt,
	     ptrdiff_t pos_byte, ptrdiff_t lim_byte,
             int char_base)
{
  int direction = ((n > 0) ? 1 : -1);
  register ptrdiff_t dirlen;
  ptrdiff_t limit;
  int stride_for_teases = 0;
  int BM_tab[0400];
  register unsigned char *cursor, *p_limit;
  register ptrdiff_t i;
  register int j;
  unsigned char *pat, *pat_end;
  bool multibyte = ! NILP (BVAR (current_buffer, enable_multibyte_characters));

  unsigned char simple_translate[0400];
  /* These are set to the preceding bytes of a byte to be translated
     if char_base is nonzero.  As the maximum byte length of a
     multibyte character is 5, we have to check at most four previous
     bytes.  */
  int translate_prev_byte1 = 0;
  int translate_prev_byte2 = 0;
  int translate_prev_byte3 = 0;

  /* The general approach is that we are going to maintain that we know
     the first (closest to the present position, in whatever direction
     we're searching) character that could possibly be the last
     (furthest from present position) character of a valid match.  We
     advance the state of our knowledge by looking at that character
     and seeing whether it indeed matches the last character of the
     pattern.  If it does, we take a closer look.  If it does not, we
     move our pointer (to putative last characters) as far as is
     logically possible.  This amount of movement, which I call a
     stride, will be the length of the pattern if the actual character
     appears nowhere in the pattern, otherwise it will be the distance
     from the last occurrence of that character to the end of the
     pattern.  If the amount is zero we have a possible match.  */

  /* Here we make a "mickey mouse" BM table.  The stride of the search
     is determined only by the last character of the putative match.
     If that character does not match, we will stride the proper
     distance to propose a match that superimposes it on the last
     instance of a character that matches it (per trt), or misses
     it entirely if there is none. */

  dirlen = len_byte * direction;

  /* Record position after the end of the pattern.  */
  pat_end = base_pat + len_byte;
  /* BASE_PAT points to a character that we start scanning from.
     It is the first character in a forward search,
     the last character in a backward search.  */
  if (direction < 0)
    base_pat = pat_end - 1;

  /* A character that does not appear in the pattern induces a
     stride equal to the pattern length.  */
  for (i = 0; i < 0400; i++)
    BM_tab[i] = dirlen;

  /* We use this for translation, instead of TRT itself.
     We fill this in to handle the characters that actually
     occur in the pattern.  Others don't matter anyway!  */
  for (i = 0; i < 0400; i++)
    simple_translate[i] = i;

  if (char_base)
    {
      /* Setup translate_prev_byte1/2/3/4 from CHAR_BASE.  Only a
	 byte following them are the target of translation.  */
      eassume (0x80 <= char_base && char_base <= MAX_CHAR);
      unsigned char str[MAX_MULTIBYTE_LENGTH];
      int cblen = CHAR_STRING (char_base, str);

      translate_prev_byte1 = str[cblen - 2];
      if (cblen > 2)
	{
	  translate_prev_byte2 = str[cblen - 3];
	  if (cblen > 3)
	    translate_prev_byte3 = str[cblen - 4];
	}
    }

  i = 0;
  while (i != dirlen)
    {
      unsigned char *ptr = base_pat + i;
      i += direction;
      if (! NILP (trt))
	{
	  /* If the byte currently looking at is the last of a
	     character to check case-equivalents, set CH to that
	     character.  An ASCII character and a non-ASCII character
	     matching with CHAR_BASE are to be checked.  */
	  int ch = -1;

	  if (ASCII_CHAR_P (*ptr) || ! multibyte)
	    ch = *ptr;
	  else if (char_base
		   && ((pat_end - ptr) == 1 || CHAR_HEAD_P (ptr[1])))
	    {
	      unsigned char *charstart = ptr - 1;

	      while (! (CHAR_HEAD_P (*charstart)))
		charstart--;
	      ch = STRING_CHAR (charstart);
	      if (char_base != (ch & ~0x3F))
		ch = -1;
	    }

	  if (ch >= 0200 && multibyte)
	    j = (ch & 0x3F) | 0200;
	  else
	    j = *ptr;

	  if (i == dirlen)
	    stride_for_teases = BM_tab[j];

	  BM_tab[j] = dirlen - i;
	  /* A translation table is accompanied by its inverse -- see
	     comment following downcase_table for details.  */
	  if (ch >= 0)
	    {
	      int starting_ch = ch;
	      int starting_j = j;

	      while (1)
		{
		  TRANSLATE (ch, inverse_trt, ch);
		  if (ch >= 0200 && multibyte)
		    j = (ch & 0x3F) | 0200;
		  else
		    j = ch;

		  /* For all the characters that map into CH,
		     set up simple_translate to map the last byte
		     into STARTING_J.  */
		  simple_translate[j] = starting_j;
		  if (ch == starting_ch)
		    break;
		  BM_tab[j] = dirlen - i;
		}
	    }
	}
      else
	{
	  j = *ptr;

	  if (i == dirlen)
	    stride_for_teases = BM_tab[j];
	  BM_tab[j] = dirlen - i;
	}
      /* stride_for_teases tells how much to stride if we get a
	 match on the far character but are subsequently
	 disappointed, by recording what the stride would have been
	 for that character if the last character had been
	 different.  */
    }
  pos_byte += dirlen - ((direction > 0) ? direction : 0);
  /* loop invariant - POS_BYTE points at where last char (first
     char if reverse) of pattern would align in a possible match.  */
  while (n != 0)
    {
      ptrdiff_t tail_end;
      unsigned char *tail_end_ptr;

      /* It's been reported that some (broken) compiler thinks that
	 Boolean expressions in an arithmetic context are unsigned.
	 Using an explicit ?1:0 prevents this.  */
      if ((lim_byte - pos_byte - ((direction > 0) ? 1 : 0)) * direction
	  < 0)
	return (n * (0 - direction));
      /* First we do the part we can by pointers (maybe nothing) */
      maybe_quit ();
      pat = base_pat;
      limit = pos_byte - dirlen + direction;
      if (direction > 0)
	{
	  limit = BUFFER_CEILING_OF (limit);
	  /* LIMIT is now the last (not beyond-last!) value POS_BYTE
	     can take on without hitting edge of buffer or the gap.  */
	  limit = min (limit, pos_byte + 20000);
	  limit = min (limit, lim_byte - 1);
	}
      else
	{
	  limit = BUFFER_FLOOR_OF (limit);
	  /* LIMIT is now the last (not beyond-last!) value POS_BYTE
	     can take on without hitting edge of buffer or the gap.  */
	  limit = max (limit, pos_byte - 20000);
	  limit = max (limit, lim_byte);
	}
      tail_end = BUFFER_CEILING_OF (pos_byte) + 1;
      tail_end_ptr = BYTE_POS_ADDR (tail_end);

      if ((limit - pos_byte) * direction > 20)
	{
	  unsigned char *p2;

	  p_limit = BYTE_POS_ADDR (limit);
	  p2 = (cursor = BYTE_POS_ADDR (pos_byte));
	  /* In this loop, pos + cursor - p2 is the surrogate for pos.  */
	  while (1)		/* use one cursor setting as long as i can */
	    {
	      if (direction > 0) /* worth duplicating */
		{
		  while (cursor <= p_limit)
		    {
		      if (BM_tab[*cursor] == 0)
			goto hit;
		      cursor += BM_tab[*cursor];
		    }
		}
	      else
		{
		  while (cursor >= p_limit)
		    {
		      if (BM_tab[*cursor] == 0)
			goto hit;
		      cursor += BM_tab[*cursor];
		    }
		}
	      /* If you are here, cursor is beyond the end of the
		 searched region.  You fail to match within the
		 permitted region and would otherwise try a character
		 beyond that region.  */
	      break;

	    hit:
	      i = dirlen - direction;
	      if (! NILP (trt))
		{
		  while ((i -= direction) + direction != 0)
		    {
		      int ch;
		      cursor -= direction;
		      /* Translate only the last byte of a character.  */
		      if (! multibyte
			  || ((cursor == tail_end_ptr
			       || CHAR_HEAD_P (cursor[1]))
			      && (CHAR_HEAD_P (cursor[0])
				  /* Check if this is the last byte of
				     a translatable character.  */
				  || (translate_prev_byte1 == cursor[-1]
				      && (CHAR_HEAD_P (translate_prev_byte1)
					  || (translate_prev_byte2 == cursor[-2]
					      && (CHAR_HEAD_P (translate_prev_byte2)
						  || (translate_prev_byte3 == cursor[-3]))))))))
			ch = simple_translate[*cursor];
		      else
			ch = *cursor;
		      if (pat[i] != ch)
			break;
		    }
		}
	      else
		{
		  while ((i -= direction) + direction != 0)
		    {
		      cursor -= direction;
		      if (pat[i] != *cursor)
			break;
		    }
		}
	      cursor += dirlen - i - direction;	/* fix cursor */
	      if (i + direction == 0)
		{
		  ptrdiff_t position, start, end;
#ifdef REL_ALLOC
		  ptrdiff_t cursor_off;
#endif

		  cursor -= direction;

		  position = pos_byte + cursor - p2 + ((direction > 0)
						       ? 1 - len_byte : 0);
#ifdef REL_ALLOC
		  /* set_search_regs might call malloc, which could
		     cause ralloc.c relocate buffer text.  We need to
		     update pointers into buffer text due to that.  */
		  cursor_off = cursor - p2;
#endif
		  set_search_regs (position, len_byte);
#ifdef REL_ALLOC
		  p_limit = BYTE_POS_ADDR (limit);
		  p2 = BYTE_POS_ADDR (pos_byte);
		  cursor = p2 + cursor_off;
#endif

		  if (NILP (Vinhibit_changing_match_data))
		    {
		      start = search_regs.start[0];
		      end = search_regs.end[0];
		    }
		  else
		    /* If Vinhibit_changing_match_data is non-nil,
		       search_regs will not be changed.  So let's
		       compute start and end here.  */
		    {
		      start = BYTE_TO_CHAR (position);
		      end = BYTE_TO_CHAR (position + len_byte);
		    }

		  if ((n -= direction) != 0)
		    cursor += dirlen; /* to resume search */
		  else
		    return direction > 0 ? end : start;
		}
	      else
		cursor += stride_for_teases; /* <sigh> we lose -  */
	    }
	  pos_byte += cursor - p2;
	}
      else
	/* Now we'll pick up a clump that has to be done the hard
	   way because it covers a discontinuity.  */
	{
	  limit = ((direction > 0)
		   ? BUFFER_CEILING_OF (pos_byte - dirlen + 1)
		   : BUFFER_FLOOR_OF (pos_byte - dirlen - 1));
	  limit = ((direction > 0)
		   ? min (limit + len_byte, lim_byte - 1)
		   : max (limit - len_byte, lim_byte));
	  /* LIMIT is now the last value POS_BYTE can have
	     and still be valid for a possible match.  */
	  while (1)
	    {
	      /* This loop can be coded for space rather than
		 speed because it will usually run only once.
		 (the reach is at most len + 21, and typically
		 does not exceed len).  */
	      while ((limit - pos_byte) * direction >= 0)
		{
		  int ch = FETCH_BYTE (pos_byte);
		  if (BM_tab[ch] == 0)
		    goto hit2;
		  pos_byte += BM_tab[ch];
		}
	      break;	/* ran off the end */

	    hit2:
	      /* Found what might be a match.  */
	      i = dirlen - direction;
	      while ((i -= direction) + direction != 0)
		{
		  int ch;
		  unsigned char *ptr;
		  pos_byte -= direction;
		  ptr = BYTE_POS_ADDR (pos_byte);
		  /* Translate only the last byte of a character.  */
		  if (! multibyte
		      || ((ptr == tail_end_ptr
			   || CHAR_HEAD_P (ptr[1]))
			  && (CHAR_HEAD_P (ptr[0])
			      /* Check if this is the last byte of a
				 translatable character.  */
			      || (translate_prev_byte1 == ptr[-1]
				  && (CHAR_HEAD_P (translate_prev_byte1)
				      || (translate_prev_byte2 == ptr[-2]
					  && (CHAR_HEAD_P (translate_prev_byte2)
					      || translate_prev_byte3 == ptr[-3])))))))
		    ch = simple_translate[*ptr];
		  else
		    ch = *ptr;
		  if (pat[i] != ch)
		    break;
		}
	      /* Above loop has moved POS_BYTE part or all the way
		 back to the first pos (last pos if reverse).
		 Set it once again at the last (first if reverse) char.  */
	      pos_byte += dirlen - i - direction;
	      if (i + direction == 0)
		{
		  ptrdiff_t position, start, end;
		  pos_byte -= direction;

		  position = pos_byte + ((direction > 0) ? 1 - len_byte : 0);
		  set_search_regs (position, len_byte);

		  if (NILP (Vinhibit_changing_match_data))
		    {
		      start = search_regs.start[0];
		      end = search_regs.end[0];
		    }
		  else
		    /* If Vinhibit_changing_match_data is non-nil,
		       search_regs will not be changed.  So let's
		       compute start and end here.  */
		    {
		      start = BYTE_TO_CHAR (position);
		      end = BYTE_TO_CHAR (position + len_byte);
		    }

		  if ((n -= direction) != 0)
		    pos_byte += dirlen; /* to resume search */
		  else
		    return direction > 0 ? end : start;
		}
	      else
		pos_byte += stride_for_teases;
	    }
	  }
      /* We have done one clump.  Can we continue? */
      if ((lim_byte - pos_byte) * direction < 0)
	return ((0 - n) * direction);
    }
  return BYTE_TO_CHAR (pos_byte);
}

/* Record beginning BEG_BYTE and end BEG_BYTE + NBYTES
   for the overall match just found in the current buffer.
   Also clear out the match data for registers 1 and up.  */

static void
set_search_regs (ptrdiff_t beg_byte, ptrdiff_t nbytes)
{
  ptrdiff_t i;

  if (!NILP (Vinhibit_changing_match_data))
    return;

  /* Make sure we have registers in which to store
     the match position.  */
  if (search_regs.num_regs == 0)
    {
      search_regs.start = xmalloc (2 * sizeof *search_regs.start);
      search_regs.end = xmalloc (2 * sizeof *search_regs.end);
      search_regs.num_regs = 2;
    }

  /* Clear out the other registers.  */
  for (i = 1; i < search_regs.num_regs; i++)
    {
      search_regs.start[i] = -1;
      search_regs.end[i] = -1;
    }

  search_regs.start[0] = BYTE_TO_CHAR (beg_byte);
  search_regs.end[0] = BYTE_TO_CHAR (beg_byte + nbytes);
  XSETBUFFER (last_thing_searched, current_buffer);
}

DEFUN ("search-backward", Fsearch_backward, Ssearch_backward, 1, 4,
       "MSearch backward: ",
       doc: /* Search backward from point for STRING.
Set point to the beginning of the occurrence found, and return point.
An optional second argument bounds the search; it is a buffer position.
  The match found must not begin before that position.  A value of nil
  means search to the beginning of the accessible portion of the buffer.
Optional third argument, if t, means if fail just return nil (no error).
  If not nil and not t, position at limit of search and return nil.
Optional fourth argument COUNT, if a positive number, means to search
  for COUNT successive occurrences.  If COUNT is negative, search
  forward, instead of backward, for -COUNT occurrences.  A value of
  nil means the same as 1.
With COUNT positive, the match found is the COUNTth to last one (or
  last, if COUNT is 1 or nil) in the buffer located entirely before
  the origin of the search; correspondingly with COUNT negative.

Search case-sensitivity is determined by the value of the variable
`case-fold-search', which see.

See also the functions `match-beginning', `match-end' and `replace-match'.  */)
  (Lisp_Object string, Lisp_Object bound, Lisp_Object noerror, Lisp_Object count)
{
  return search_command (string, bound, noerror, count, -1, 0, 0);
}

DEFUN ("search-forward", Fsearch_forward, Ssearch_forward, 1, 4, "MSearch: ",
       doc: /* Search forward from point for STRING.
Set point to the end of the occurrence found, and return point.
An optional second argument bounds the search; it is a buffer position.
  The match found must not end after that position.  A value of nil
  means search to the end of the accessible portion of the buffer.
Optional third argument, if t, means if fail just return nil (no error).
  If not nil and not t, move to limit of search and return nil.
Optional fourth argument COUNT, if a positive number, means to search
  for COUNT successive occurrences.  If COUNT is negative, search
  backward, instead of forward, for -COUNT occurrences.  A value of
  nil means the same as 1.
With COUNT positive, the match found is the COUNTth one (or first,
  if COUNT is 1 or nil) in the buffer located entirely after the
  origin of the search; correspondingly with COUNT negative.

Search case-sensitivity is determined by the value of the variable
`case-fold-search', which see.

See also the functions `match-beginning', `match-end' and `replace-match'.  */)
  (Lisp_Object string, Lisp_Object bound, Lisp_Object noerror, Lisp_Object count)
{
  return search_command (string, bound, noerror, count, 1, 0, 0);
}

DEFUN ("re-search-backward", Fre_search_backward, Sre_search_backward, 1, 4,
       "sRE search backward: ",
       doc: /* Search backward from point for regular expression REGEXP.
This function is almost identical to `re-search-forward', except that
by default it searches backward instead of forward, and the sign of
COUNT also indicates exactly the opposite searching direction.
See `re-search-forward' for details.

Note that searching backwards may give a shorter match than expected,
because REGEXP is still matched in the forward direction.  See Info
anchor `(elisp) re-search-backward' for details.  */)
  (Lisp_Object regexp, Lisp_Object bound, Lisp_Object noerror, Lisp_Object count)
{
  return search_command (regexp, bound, noerror, count, -1, 1, 0);
}

DEFUN ("re-search-forward", Fre_search_forward, Sre_search_forward, 1, 4,
       "sRE search: ",
       doc: /* Search forward from point for regular expression REGEXP.
Set point to the end of the occurrence found, and return point.
The optional second argument BOUND is a buffer position that bounds
  the search.  The match found must not end after that position.  A
  value of nil means search to the end of the accessible portion of
  the buffer.
The optional third argument NOERROR indicates how errors are handled
  when the search fails.  If it is nil or omitted, emit an error; if
  it is t, simply return nil and do nothing; if it is neither nil nor
  t, move to the limit of search and return nil.
The optional fourth argument COUNT is a number that indicates the
  search direction and the number of occurrences to search for.  If it
  is positive, search forward for COUNT successive occurrences; if it
  is negative, search backward, instead of forward, for -COUNT
  occurrences.  A value of nil means the same as 1.
With COUNT positive/negative, the match found is the COUNTth/-COUNTth
  one in the buffer located entirely after/before the origin of the
  search.

Search case-sensitivity is determined by the value of the variable
`case-fold-search', which see.

See also the functions `match-beginning', `match-end', `match-string',
and `replace-match'.  */)
  (Lisp_Object regexp, Lisp_Object bound, Lisp_Object noerror, Lisp_Object count)
{
  return search_command (regexp, bound, noerror, count, 1, 1, 0);
}

DEFUN ("posix-search-backward", Fposix_search_backward, Sposix_search_backward, 1, 4,
       "sPosix search backward: ",
       doc: /* Search backward from point for match for regular expression REGEXP.
Find the longest match in accord with Posix regular expression rules.
Set point to the beginning of the occurrence found, and return point.
An optional second argument bounds the search; it is a buffer position.
  The match found must not begin before that position.  A value of nil
  means search to the beginning of the accessible portion of the buffer.
Optional third argument, if t, means if fail just return nil (no error).
  If not nil and not t, position at limit of search and return nil.
Optional fourth argument COUNT, if a positive number, means to search
  for COUNT successive occurrences.  If COUNT is negative, search
  forward, instead of backward, for -COUNT occurrences.  A value of
  nil means the same as 1.
With COUNT positive, the match found is the COUNTth to last one (or
  last, if COUNT is 1 or nil) in the buffer located entirely before
  the origin of the search; correspondingly with COUNT negative.

Search case-sensitivity is determined by the value of the variable
`case-fold-search', which see.

See also the functions `match-beginning', `match-end', `match-string',
and `replace-match'.  */)
  (Lisp_Object regexp, Lisp_Object bound, Lisp_Object noerror, Lisp_Object count)
{
  return search_command (regexp, bound, noerror, count, -1, 1, 1);
}

DEFUN ("posix-search-forward", Fposix_search_forward, Sposix_search_forward, 1, 4,
       "sPosix search: ",
       doc: /* Search forward from point for regular expression REGEXP.
Find the longest match in accord with Posix regular expression rules.
Set point to the end of the occurrence found, and return point.
An optional second argument bounds the search; it is a buffer position.
  The match found must not end after that position.  A value of nil
  means search to the end of the accessible portion of the buffer.
Optional third argument, if t, means if fail just return nil (no error).
  If not nil and not t, move to limit of search and return nil.
Optional fourth argument COUNT, if a positive number, means to search
  for COUNT successive occurrences.  If COUNT is negative, search
  backward, instead of forward, for -COUNT occurrences.  A value of
  nil means the same as 1.
With COUNT positive, the match found is the COUNTth one (or first,
  if COUNT is 1 or nil) in the buffer located entirely after the
  origin of the search; correspondingly with COUNT negative.

Search case-sensitivity is determined by the value of the variable
`case-fold-search', which see.

See also the functions `match-beginning', `match-end', `match-string',
and `replace-match'.  */)
  (Lisp_Object regexp, Lisp_Object bound, Lisp_Object noerror, Lisp_Object count)
{
  return search_command (regexp, bound, noerror, count, 1, 1, 1);
}

DEFUN ("replace-match", Freplace_match, Sreplace_match, 1, 5, 0,
       doc: /* Replace text matched by last search with NEWTEXT.
Leave point at the end of the replacement text.

If optional second arg FIXEDCASE is non-nil, do not alter the case of
the replacement text.  Otherwise, maybe capitalize the whole text, or
maybe just word initials, based on the replaced text.  If the replaced
text has only capital letters and has at least one multiletter word,
convert NEWTEXT to all caps.  Otherwise if all words are capitalized
in the replaced text, capitalize each word in NEWTEXT.

If optional third arg LITERAL is non-nil, insert NEWTEXT literally.
Otherwise treat `\\' as special:
  `\\&' in NEWTEXT means substitute original matched text.
  `\\N' means substitute what matched the Nth `\\(...\\)'.
       If Nth parens didn't match, substitute nothing.
  `\\\\' means insert one `\\'.
  `\\?' is treated literally
       (for compatibility with `query-replace-regexp').
  Any other character following `\\' signals an error.
Case conversion does not apply to these substitutions.

If optional fourth argument STRING is non-nil, it should be a string
to act on; this should be the string on which the previous match was
done via `string-match'.  In this case, `replace-match' creates and
returns a new string, made by copying STRING and replacing the part of
STRING that was matched (the original STRING itself is not altered).

The optional fifth argument SUBEXP specifies a subexpression;
it says to replace just that subexpression with NEWTEXT,
rather than replacing the entire matched text.
This is, in a vague sense, the inverse of using `\\N' in NEWTEXT;
`\\N' copies subexp N into NEWTEXT, but using N as SUBEXP puts
NEWTEXT in place of subexp N.
This is useful only after a regular expression search or match,
since only regular expressions have distinguished subexpressions.  */)
  (Lisp_Object newtext, Lisp_Object fixedcase, Lisp_Object literal, Lisp_Object string, Lisp_Object subexp)
{
  enum { nochange, all_caps, cap_initial } case_action;
  ptrdiff_t pos, pos_byte;
  bool some_multiletter_word;
  bool some_lowercase;
  bool some_uppercase;
  bool some_nonuppercase_initial;
  int c, prevc;
  ptrdiff_t sub;
  ptrdiff_t opoint, newpoint;

  CHECK_STRING (newtext);

  if (! NILP (string))
    CHECK_STRING (string);

  case_action = nochange;	/* We tried an initialization */
				/* but some C compilers blew it */

  if (search_regs.num_regs <= 0)
    error ("`replace-match' called before any match found");

  if (NILP (subexp))
    sub = 0;
  else
    {
      CHECK_FIXNUM (subexp);
      if (! (0 <= XFIXNUM (subexp) && XFIXNUM (subexp) < search_regs.num_regs))
	args_out_of_range (subexp, make_fixnum (search_regs.num_regs));
      sub = XFIXNUM (subexp);
    }

  if (NILP (string))
    {
      if (search_regs.start[sub] < BEGV
	  || search_regs.start[sub] > search_regs.end[sub]
	  || search_regs.end[sub] > ZV)
	args_out_of_range (make_fixnum (search_regs.start[sub]),
			   make_fixnum (search_regs.end[sub]));
    }
  else
    {
      if (search_regs.start[sub] < 0
	  || search_regs.start[sub] > search_regs.end[sub]
	  || search_regs.end[sub] > SCHARS (string))
	args_out_of_range (make_fixnum (search_regs.start[sub]),
			   make_fixnum (search_regs.end[sub]));
    }

  if (NILP (fixedcase))
    {
      /* Decide how to casify by examining the matched text. */
      ptrdiff_t last;

      pos = search_regs.start[sub];
      last = search_regs.end[sub];

      if (NILP (string))
	pos_byte = CHAR_TO_BYTE (pos);
      else
	pos_byte = string_char_to_byte (string, pos);

      prevc = '\n';
      case_action = all_caps;

      /* some_multiletter_word is set nonzero if any original word
	 is more than one letter long. */
      some_multiletter_word = 0;
      some_lowercase = 0;
      some_nonuppercase_initial = 0;
      some_uppercase = 0;

      while (pos < last)
	{
	  if (NILP (string))
	    {
	      c = FETCH_CHAR_AS_MULTIBYTE (pos_byte);
	      INC_BOTH (pos, pos_byte);
	    }
	  else
	    FETCH_STRING_CHAR_AS_MULTIBYTE_ADVANCE (c, string, pos, pos_byte);

	  if (lowercasep (c))
	    {
	      /* Cannot be all caps if any original char is lower case */

	      some_lowercase = 1;
	      if (SYNTAX (prevc) != Sword)
		some_nonuppercase_initial = 1;
	      else
		some_multiletter_word = 1;
	    }
	  else if (uppercasep (c))
	    {
	      some_uppercase = 1;
	      if (SYNTAX (prevc) != Sword)
		;
	      else
		some_multiletter_word = 1;
	    }
	  else
	    {
	      /* If the initial is a caseless word constituent,
		 treat that like a lowercase initial.  */
	      if (SYNTAX (prevc) != Sword)
		some_nonuppercase_initial = 1;
	    }

	  prevc = c;
	}

      /* Convert to all caps if the old text is all caps
	 and has at least one multiletter word.  */
      if (! some_lowercase && some_multiletter_word)
	case_action = all_caps;
      /* Capitalize each word, if the old text has all capitalized words.  */
      else if (!some_nonuppercase_initial && some_multiletter_word)
	case_action = cap_initial;
      else if (!some_nonuppercase_initial && some_uppercase)
	/* Should x -> yz, operating on X, give Yz or YZ?
	   We'll assume the latter.  */
	case_action = all_caps;
      else
	case_action = nochange;
    }

  /* Do replacement in a string.  */
  if (!NILP (string))
    {
      Lisp_Object before, after;

      before = Fsubstring (string, make_fixnum (0),
			   make_fixnum (search_regs.start[sub]));
      after = Fsubstring (string, make_fixnum (search_regs.end[sub]), Qnil);

      /* Substitute parts of the match into NEWTEXT
	 if desired.  */
      if (NILP (literal))
	{
	  ptrdiff_t lastpos = 0;
	  ptrdiff_t lastpos_byte = 0;
	  /* We build up the substituted string in ACCUM.  */
	  Lisp_Object accum;
	  Lisp_Object middle;
	  ptrdiff_t length = SBYTES (newtext);

	  accum = Qnil;

	  for (pos_byte = 0, pos = 0; pos_byte < length;)
	    {
	      ptrdiff_t substart = -1;
	      ptrdiff_t subend = 0;
	      bool delbackslash = 0;

	      FETCH_STRING_CHAR_ADVANCE (c, newtext, pos, pos_byte);

	      if (c == '\\')
		{
		  FETCH_STRING_CHAR_ADVANCE (c, newtext, pos, pos_byte);

		  if (c == '&')
		    {
		      substart = search_regs.start[sub];
		      subend = search_regs.end[sub];
		    }
		  else if (c >= '1' && c <= '9')
		    {
		      if (c - '0' < search_regs.num_regs
			  && search_regs.start[c - '0'] >= 0)
			{
			  substart = search_regs.start[c - '0'];
			  subend = search_regs.end[c - '0'];
			}
		      else
			{
			  /* If that subexp did not match,
			     replace \\N with nothing.  */
			  substart = 0;
			  subend = 0;
			}
		    }
		  else if (c == '\\')
		    delbackslash = 1;
		  else if (c != '?')
		    error ("Invalid use of `\\' in replacement text");
		}
	      if (substart >= 0)
		{
		  if (pos - 2 != lastpos)
		    middle = substring_both (newtext, lastpos,
					     lastpos_byte,
					     pos - 2, pos_byte - 2);
		  else
		    middle = Qnil;
		  accum = concat3 (accum, middle,
				   Fsubstring (string,
					       make_fixnum (substart),
					       make_fixnum (subend)));
		  lastpos = pos;
		  lastpos_byte = pos_byte;
		}
	      else if (delbackslash)
		{
		  middle = substring_both (newtext, lastpos,
					   lastpos_byte,
					   pos - 1, pos_byte - 1);

		  accum = concat2 (accum, middle);
		  lastpos = pos;
		  lastpos_byte = pos_byte;
		}
	    }

	  if (pos != lastpos)
	    middle = substring_both (newtext, lastpos,
				     lastpos_byte,
				     pos, pos_byte);
	  else
	    middle = Qnil;

	  newtext = concat2 (accum, middle);
	}

      /* Do case substitution in NEWTEXT if desired.  */
      if (case_action == all_caps)
	newtext = Fupcase (newtext);
      else if (case_action == cap_initial)
	newtext = Fupcase_initials (newtext);

      return concat3 (before, newtext, after);
    }

  /* Record point, then move (quietly) to the start of the match.  */
  if (PT >= search_regs.end[sub])
    opoint = PT - ZV;
  else if (PT > search_regs.start[sub])
    opoint = search_regs.end[sub] - ZV;
  else
    opoint = PT;

  /* If we want non-literal replacement,
     perform substitution on the replacement string.  */
  if (NILP (literal))
    {
      ptrdiff_t length = SBYTES (newtext);
      unsigned char *substed;
      ptrdiff_t substed_alloc_size, substed_len;
      bool buf_multibyte = !NILP (BVAR (current_buffer, enable_multibyte_characters));
      bool str_multibyte = STRING_MULTIBYTE (newtext);
      bool really_changed = 0;

      substed_alloc_size = (length <= (STRING_BYTES_BOUND - 100) / 2
			    ? length * 2 + 100
			    : STRING_BYTES_BOUND);
      substed = xmalloc (substed_alloc_size);
      substed_len = 0;

      /* Go thru NEWTEXT, producing the actual text to insert in
	 SUBSTED while adjusting multibyteness to that of the current
	 buffer.  */

      for (pos_byte = 0, pos = 0; pos_byte < length;)
	{
	  unsigned char str[MAX_MULTIBYTE_LENGTH];
	  const unsigned char *add_stuff = NULL;
	  ptrdiff_t add_len = 0;
	  ptrdiff_t idx = -1;
	  ptrdiff_t begbyte UNINIT;

	  if (str_multibyte)
	    {
	      FETCH_STRING_CHAR_ADVANCE_NO_CHECK (c, newtext, pos, pos_byte);
	      if (!buf_multibyte)
		c = CHAR_TO_BYTE8 (c);
	    }
	  else
	    {
	      /* Note that we don't have to increment POS.  */
	      c = SREF (newtext, pos_byte++);
	      if (buf_multibyte)
		MAKE_CHAR_MULTIBYTE (c);
	    }

	  /* Either set ADD_STUFF and ADD_LEN to the text to put in SUBSTED,
	     or set IDX to a match index, which means put that part
	     of the buffer text into SUBSTED.  */

	  if (c == '\\')
	    {
	      really_changed = 1;

	      if (str_multibyte)
		{
		  FETCH_STRING_CHAR_ADVANCE_NO_CHECK (c, newtext,
						      pos, pos_byte);
		  if (!buf_multibyte && !ASCII_CHAR_P (c))
		    c = CHAR_TO_BYTE8 (c);
		}
	      else
		{
		  c = SREF (newtext, pos_byte++);
		  if (buf_multibyte)
		    MAKE_CHAR_MULTIBYTE (c);
		}

	      if (c == '&')
		idx = sub;
	      else if (c >= '1' && c <= '9' && c - '0' < search_regs.num_regs)
		{
		  if (search_regs.start[c - '0'] >= 1)
		    idx = c - '0';
		}
	      else if (c == '\\')
		add_len = 1, add_stuff = (unsigned char *) "\\";
	      else
		{
		  xfree (substed);
		  error ("Invalid use of `\\' in replacement text");
		}
	    }
	  else
	    {
	      add_len = CHAR_STRING (c, str);
	      add_stuff = str;
	    }

	  /* If we want to copy part of a previous match,
	     set up ADD_STUFF and ADD_LEN to point to it.  */
	  if (idx >= 0)
	    {
	      begbyte = CHAR_TO_BYTE (search_regs.start[idx]);
	      add_len = CHAR_TO_BYTE (search_regs.end[idx]) - begbyte;
	      if (search_regs.start[idx] < GPT && GPT < search_regs.end[idx])
		move_gap_both (search_regs.start[idx], begbyte);
	    }

	  /* Now the stuff we want to add to SUBSTED
	     is invariably ADD_LEN bytes starting at ADD_STUFF.  */

	  /* Make sure SUBSTED is big enough.  */
	  if (substed_alloc_size - substed_len < add_len)
	    substed =
	      xpalloc (substed, &substed_alloc_size,
		       add_len - (substed_alloc_size - substed_len),
		       STRING_BYTES_BOUND, 1);

	  /* We compute this after the call to xpalloc, because that
	     could cause buffer text be relocated when ralloc.c is used.  */
	  if (idx >= 0)
	    add_stuff = BYTE_POS_ADDR (begbyte);

	  /* Now add to the end of SUBSTED.  */
	  if (add_stuff)
	    {
	      memcpy (substed + substed_len, add_stuff, add_len);
	      substed_len += add_len;
	    }
	}

      if (really_changed)
	newtext = make_specified_string ((const char *) substed, -1,
					 substed_len, buf_multibyte);
      xfree (substed);
    }

  /* The functions below modify the buffer, so they could trigger
     various modification hooks (see signal_before_change and
     signal_after_change).  If these hooks clobber the match data we
     error out since otherwise this will result in confusing bugs.  */
  ptrdiff_t sub_start = search_regs.start[sub];
  ptrdiff_t sub_end = search_regs.end[sub];
  ptrdiff_t num_regs = search_regs.num_regs;
  newpoint = search_regs.start[sub] + SCHARS (newtext);

  /* Replace the old text with the new in the cleanest possible way.  */
  replace_range (search_regs.start[sub], search_regs.end[sub],
                 newtext, 1, 0, 1, 1);
  /* Update saved data to match adjustment made by replace_range.  */
  {
    ptrdiff_t change = newpoint - sub_end;
    if (sub_start >= sub_end)
      sub_start += change;
    sub_end += change;
  }

  if (case_action == all_caps)
    Fupcase_region (make_fixnum (search_regs.start[sub]),
		    make_fixnum (newpoint),
		    Qnil);
  else if (case_action == cap_initial)
    Fupcase_initials_region (make_fixnum (search_regs.start[sub]),
			     make_fixnum (newpoint));

  if (search_regs.start[sub] != sub_start
      || search_regs.end[sub] != sub_end
      || search_regs.num_regs != num_regs)
    error ("Match data clobbered by buffer modification hooks");

  /* Put point back where it was in the text.  */
  if (opoint <= 0)
    TEMP_SET_PT (opoint + ZV);
  else
    TEMP_SET_PT (opoint);

  /* Now move point "officially" to the start of the inserted replacement.  */
  move_if_not_intangible (newpoint);

  return Qnil;
}

static Lisp_Object
match_limit (Lisp_Object num, bool beginningp)
{
  EMACS_INT n;

  CHECK_FIXNUM (num);
  n = XFIXNUM (num);
  if (n < 0)
    args_out_of_range (num, make_fixnum (0));
  if (search_regs.num_regs <= 0)
    error ("No match data, because no search succeeded");
  if (n >= search_regs.num_regs
      || search_regs.start[n] < 0)
    return Qnil;
  return (make_fixnum ((beginningp) ? search_regs.start[n]
		                    : search_regs.end[n]));
}

DEFUN ("match-beginning", Fmatch_beginning, Smatch_beginning, 1, 1, 0,
       doc: /* Return position of start of text matched by last search.
SUBEXP, a number, specifies which parenthesized expression in the last
  regexp.
Value is nil if SUBEXPth pair didn't match, or there were less than
  SUBEXP pairs.
Zero means the entire text matched by the whole regexp or whole string.

Return value is undefined if the last search failed.  */)
  (Lisp_Object subexp)
{
  return match_limit (subexp, 1);
}

DEFUN ("match-end", Fmatch_end, Smatch_end, 1, 1, 0,
       doc: /* Return position of end of text matched by last search.
SUBEXP, a number, specifies which parenthesized expression in the last
  regexp.
Value is nil if SUBEXPth pair didn't match, or there were less than
  SUBEXP pairs.
Zero means the entire text matched by the whole regexp or whole string.

Return value is undefined if the last search failed.  */)
  (Lisp_Object subexp)
{
  return match_limit (subexp, 0);
}

DEFUN ("match-data", Fmatch_data, Smatch_data, 0, 3, 0,
       doc: /* Return a list describing what the last search matched.
Element 2N is `(match-beginning N)'; element 2N + 1 is `(match-end N)'.
All the elements are markers or nil (nil if the Nth pair didn't match)
if the last match was on a buffer; integers or nil if a string was matched.
Use `set-match-data' to reinstate the data in this list.

If INTEGERS (the optional first argument) is non-nil, always use
integers (rather than markers) to represent buffer positions.  In
this case, and if the last match was in a buffer, the buffer will get
stored as one additional element at the end of the list.

If REUSE is a list, reuse it as part of the value.  If REUSE is long
enough to hold all the values, and if INTEGERS is non-nil, no consing
is done.

If optional third arg RESEAT is non-nil, any previous markers on the
REUSE list will be modified to point to nowhere.

Return value is undefined if the last search failed.  */)
  (Lisp_Object integers, Lisp_Object reuse, Lisp_Object reseat)
{
  Lisp_Object tail, prev;
  Lisp_Object *data;
  ptrdiff_t i, len;

  if (!NILP (reseat))
    for (tail = reuse; CONSP (tail); tail = XCDR (tail))
      if (MARKERP (XCAR (tail)))
	{
	  unchain_marker (XMARKER (XCAR (tail)));
	  XSETCAR (tail, Qnil);
	}

  if (NILP (last_thing_searched))
    return Qnil;

  prev = Qnil;

  USE_SAFE_ALLOCA;
  SAFE_NALLOCA (data, 1, 2 * search_regs.num_regs + 1);

  len = 0;
  for (i = 0; i < search_regs.num_regs; i++)
    {
      ptrdiff_t start = search_regs.start[i];
      if (start >= 0)
	{
	  if (EQ (last_thing_searched, Qt)
	      || ! NILP (integers))
	    {
	      XSETFASTINT (data[2 * i], start);
	      XSETFASTINT (data[2 * i + 1], search_regs.end[i]);
	    }
	  else if (BUFFERP (last_thing_searched))
	    {
	      data[2 * i] = Fmake_marker ();
	      Fset_marker (data[2 * i],
			   make_fixnum (start),
			   last_thing_searched);
	      data[2 * i + 1] = Fmake_marker ();
	      Fset_marker (data[2 * i + 1],
			   make_fixnum (search_regs.end[i]),
			   last_thing_searched);
	    }
	  else
	    /* last_thing_searched must always be Qt, a buffer, or Qnil.  */
	    emacs_abort ();

	  len = 2 * i + 2;
	}
      else
	data[2 * i] = data[2 * i + 1] = Qnil;
    }

  if (BUFFERP (last_thing_searched) && !NILP (integers))
    {
      data[len] = last_thing_searched;
      len++;
    }

  /* If REUSE is not usable, cons up the values and return them.  */
  if (! CONSP (reuse))
    reuse = Flist (len, data);
  else
    {
      /* If REUSE is a list, store as many value elements as will fit
	 into the elements of REUSE.  */
      for (i = 0, tail = reuse; CONSP (tail);
	   i++, tail = XCDR (tail))
	{
	  if (i < len)
	    XSETCAR (tail, data[i]);
	  else
	    XSETCAR (tail, Qnil);
	  prev = tail;
	}

      /* If we couldn't fit all value elements into REUSE,
	 cons up the rest of them and add them to the end of REUSE.  */
      if (i < len)
	XSETCDR (prev, Flist (len - i, data + i));
    }

  SAFE_FREE ();
  return reuse;
}

/* We used to have an internal use variant of `reseat' described as:

      If RESEAT is `evaporate', put the markers back on the free list
      immediately.  No other references to the markers must exist in this
      case, so it is used only internally on the unwind stack and
      save-match-data from Lisp.

   But it was ill-conceived: those supposedly-internal markers get exposed via
   the undo-list, so freeing them here is unsafe.  */

DEFUN ("set-match-data", Fset_match_data, Sset_match_data, 1, 2, 0,
       doc: /* Set internal data on last search match from elements of LIST.
LIST should have been created by calling `match-data' previously.

If optional arg RESEAT is non-nil, make markers on LIST point nowhere.  */)
  (register Lisp_Object list, Lisp_Object reseat)
{
  ptrdiff_t i;
  register Lisp_Object marker;

  if (running_asynch_code)
    save_search_regs ();

  CHECK_LIST (list);

  /* Unless we find a marker with a buffer or an explicit buffer
     in LIST, assume that this match data came from a string.  */
  last_thing_searched = Qt;

  /* Allocate registers if they don't already exist.  */
  {
    ptrdiff_t length = list_length (list) / 2;

    if (length > search_regs.num_regs)
      {
	ptrdiff_t num_regs = search_regs.num_regs;
	search_regs.start =
	  xpalloc (search_regs.start, &num_regs, length - num_regs,
		   min (PTRDIFF_MAX, UINT_MAX), sizeof *search_regs.start);
	search_regs.end =
	  xrealloc (search_regs.end, num_regs * sizeof *search_regs.end);

	for (i = search_regs.num_regs; i < num_regs; i++)
	  search_regs.start[i] = -1;

	search_regs.num_regs = num_regs;
      }

    for (i = 0; CONSP (list); i++)
      {
	marker = XCAR (list);
	if (BUFFERP (marker))
	  {
	    last_thing_searched = marker;
	    break;
	  }
	if (i >= length)
	  break;
	if (NILP (marker))
	  {
	    search_regs.start[i] = -1;
	    list = XCDR (list);
	  }
	else
	  {
	    Lisp_Object from;
	    Lisp_Object m;

	    m = marker;
	    if (MARKERP (marker))
	      {
		if (XMARKER (marker)->buffer == 0)
		  XSETFASTINT (marker, 0);
		else
		  XSETBUFFER (last_thing_searched, XMARKER (marker)->buffer);
	      }

	    CHECK_FIXNUM_COERCE_MARKER (marker);
	    from = marker;

	    if (!NILP (reseat) && MARKERP (m))
	      {
		unchain_marker (XMARKER (m));
		XSETCAR (list, Qnil);
	      }

	    if ((list = XCDR (list), !CONSP (list)))
	      break;

	    m = marker = XCAR (list);

	    if (MARKERP (marker) && XMARKER (marker)->buffer == 0)
	      XSETFASTINT (marker, 0);

	    CHECK_FIXNUM_COERCE_MARKER (marker);
	    if (PTRDIFF_MIN <= XFIXNUM (from) && XFIXNUM (from) <= PTRDIFF_MAX
		&& PTRDIFF_MIN <= XFIXNUM (marker)
		&& XFIXNUM (marker) <= PTRDIFF_MAX)
	      {
		search_regs.start[i] = XFIXNUM (from);
		search_regs.end[i] = XFIXNUM (marker);
	      }
	    else
	      {
		search_regs.start[i] = -1;
	      }

	    if (!NILP (reseat) && MARKERP (m))
	      {
		unchain_marker (XMARKER (m));
		XSETCAR (list, Qnil);
	      }
	  }
	list = XCDR (list);
      }

    for (; i < search_regs.num_regs; i++)
      search_regs.start[i] = -1;
  }

  return Qnil;
}

/* Called from Flooking_at, Fstring_match, search_buffer, Fstore_match_data
   if asynchronous code (filter or sentinel) is running. */
static void
save_search_regs (void)
{
  if (saved_search_regs.num_regs == 0)
    {
      saved_search_regs = search_regs;
      saved_last_thing_searched = last_thing_searched;
      last_thing_searched = Qnil;
      search_regs.num_regs = 0;
      search_regs.start = 0;
      search_regs.end = 0;
    }
}

/* Called upon exit from filters and sentinels. */
void
restore_search_regs (void)
{
  if (saved_search_regs.num_regs != 0)
    {
      if (search_regs.num_regs > 0)
	{
	  xfree (search_regs.start);
	  xfree (search_regs.end);
	}
      search_regs = saved_search_regs;
      last_thing_searched = saved_last_thing_searched;
      saved_last_thing_searched = Qnil;
      saved_search_regs.num_regs = 0;
    }
}

/* Called from replace-match via replace_range.  */
void
update_search_regs (ptrdiff_t oldstart, ptrdiff_t oldend, ptrdiff_t newend)
{
  /* Adjust search data for this change.  */
  ptrdiff_t change = newend - oldend;
  ptrdiff_t i;

  for (i = 0; i < search_regs.num_regs; i++)
    {
      if (search_regs.start[i] >= oldend)
        search_regs.start[i] += change;
      else if (search_regs.start[i] > oldstart)
        search_regs.start[i] = oldstart;
      if (search_regs.end[i] >= oldend)
        search_regs.end[i] += change;
      else if (search_regs.end[i] > oldstart)
        search_regs.end[i] = oldstart;
    }
}

static void
unwind_set_match_data (Lisp_Object list)
{
  /* It is NOT ALWAYS safe to free (evaporate) the markers immediately.  */
  Fset_match_data (list, Qt);
}

/* Called to unwind protect the match data.  */
void
record_unwind_save_match_data (void)
{
  record_unwind_protect (unwind_set_match_data,
			 Fmatch_data (Qnil, Qnil, Qnil));
}

/* Quote a string to deactivate reg-expr chars */

DEFUN ("regexp-quote", Fregexp_quote, Sregexp_quote, 1, 1, 0,
       doc: /* Return a regexp string which matches exactly STRING and nothing else.  */)
  (Lisp_Object string)
{
  char *in, *out, *end;
  char *temp;
  ptrdiff_t backslashes_added = 0;

  CHECK_STRING (string);

  USE_SAFE_ALLOCA;
  SAFE_NALLOCA (temp, 2, SBYTES (string));

  /* Now copy the data into the new string, inserting escapes. */

  in = SSDATA (string);
  end = in + SBYTES (string);
  out = temp;

  for (; in != end; in++)
    {
      if (*in == '['
	  || *in == '*' || *in == '.' || *in == '\\'
	  || *in == '?' || *in == '+'
	  || *in == '^' || *in == '$')
	*out++ = '\\', backslashes_added++;
      *out++ = *in;
    }

  Lisp_Object result
    = make_specified_string (temp,
			     SCHARS (string) + backslashes_added,
			     out - temp,
			     STRING_MULTIBYTE (string));
  SAFE_FREE ();
  return result;
}

/* Like find_newline, but doesn't use the cache, and only searches forward.  */
static ptrdiff_t
find_newline1 (ptrdiff_t start, ptrdiff_t start_byte, ptrdiff_t end,
	       ptrdiff_t end_byte, ptrdiff_t count, ptrdiff_t *counted,
	       ptrdiff_t *bytepos, bool allow_quit)
{
  if (count > 0)
    {
      if (!end)
	end = ZV, end_byte = ZV_BYTE;
    }
  else
    {
      if (!end)
	end = BEGV, end_byte = BEGV_BYTE;
    }
  if (end_byte == -1)
    end_byte = CHAR_TO_BYTE (end);

  if (counted)
    *counted = count;

  if (count > 0)
    while (start != end)
      {
        /* Our innermost scanning loop is very simple; it doesn't know
           about gaps, buffer ends, or the newline cache.  ceiling is
           the position of the last character before the next such
           obstacle --- the last character the dumb search loop should
           examine.  */
	ptrdiff_t tem, ceiling_byte = end_byte - 1;

	if (start_byte == -1)
	  start_byte = CHAR_TO_BYTE (start);

        /* The dumb loop can only scan text stored in contiguous
           bytes. BUFFER_CEILING_OF returns the last character
           position that is contiguous, so the ceiling is the
           position after that.  */
	tem = BUFFER_CEILING_OF (start_byte);
	ceiling_byte = min (tem, ceiling_byte);

        {
          /* The termination address of the dumb loop.  */
	  unsigned char *lim_addr = BYTE_POS_ADDR (ceiling_byte) + 1;
	  ptrdiff_t lim_byte = ceiling_byte + 1;

	  /* Nonpositive offsets (relative to LIM_ADDR and LIM_BYTE)
	     of the base, the cursor, and the next line.  */
	  ptrdiff_t base = start_byte - lim_byte;
	  ptrdiff_t cursor, next;

	  for (cursor = base; cursor < 0; cursor = next)
	    {
              /* The dumb loop.  */
	      unsigned char *nl = memchr (lim_addr + cursor, '\n', - cursor);
	      next = nl ? nl - lim_addr : 0;

              if (! nl)
		break;
	      next++;

	      if (--count == 0)
		{
		  if (bytepos)
		    *bytepos = lim_byte + next;
		  return BYTE_TO_CHAR (lim_byte + next);
		}
	      if (allow_quit)
		maybe_quit ();
            }

	  start_byte = lim_byte;
	  start = BYTE_TO_CHAR (start_byte);
        }
      }

  if (counted)
    *counted -= count;
  if (bytepos)
    {
      *bytepos = start_byte == -1 ? CHAR_TO_BYTE (start) : start_byte;
      eassert (*bytepos == CHAR_TO_BYTE (start));
    }
  return start;
}

DEFUN ("newline-cache-check", Fnewline_cache_check, Snewline_cache_check,
       0, 1, 0,
       doc: /* Check the newline cache of BUFFER against buffer contents.

BUFFER defaults to the current buffer.

Value is an array of 2 sub-arrays of buffer positions for newlines,
the first based on the cache, the second based on actually scanning
the buffer.  If the buffer doesn't have a cache, the value is nil.  */)
  (Lisp_Object buffer)
{
  struct buffer *buf, *old = NULL;
  ptrdiff_t nl_count_cache, nl_count_buf;
  Lisp_Object cache_newlines, buf_newlines, val;
  ptrdiff_t from, found, i;

  if (NILP (buffer))
    buf = current_buffer;
  else
    {
      CHECK_BUFFER (buffer);
      buf = XBUFFER (buffer);
      old = current_buffer;
    }
  if (buf->base_buffer)
    buf = buf->base_buffer;

  /* If the buffer doesn't have a newline cache, return nil.  */
  if (NILP (BVAR (buf, cache_long_scans))
      || buf->newline_cache == NULL)
    return Qnil;

  /* find_newline can only work on the current buffer.  */
  if (old != NULL)
    set_buffer_internal_1 (buf);

  /* How many newlines are there according to the cache?  */
  find_newline (BEGV, BEGV_BYTE, ZV, ZV_BYTE,
		TYPE_MAXIMUM (ptrdiff_t), &nl_count_cache, NULL, true);

  /* Create vector and populate it.  */
  cache_newlines = make_uninit_vector (nl_count_cache);

  if (nl_count_cache)
    {
      for (from = BEGV, found = from, i = 0; from < ZV; from = found, i++)
	{
	  ptrdiff_t from_byte = CHAR_TO_BYTE (from), counted;

	  found = find_newline (from, from_byte, 0, -1, 1, &counted,
				NULL, true);
	  if (counted == 0 || i >= nl_count_cache)
	    break;
	  ASET (cache_newlines, i, make_fixnum (found - 1));
	}
      /* Fill the rest of slots with an invalid position.  */
      for ( ; i < nl_count_cache; i++)
	ASET (cache_newlines, i, make_fixnum (-1));
    }

  /* Now do the same, but without using the cache.  */
  find_newline1 (BEGV, BEGV_BYTE, ZV, ZV_BYTE,
		 TYPE_MAXIMUM (ptrdiff_t), &nl_count_buf, NULL, true);
  buf_newlines = make_uninit_vector (nl_count_buf);
  if (nl_count_buf)
    {
      for (from = BEGV, found = from, i = 0; from < ZV; from = found, i++)
	{
	  ptrdiff_t from_byte = CHAR_TO_BYTE (from), counted;

	  found = find_newline1 (from, from_byte, 0, -1, 1, &counted,
				 NULL, true);
	  if (counted == 0 || i >= nl_count_buf)
	    break;
	  ASET (buf_newlines, i, make_fixnum (found - 1));
	}
      for ( ; i < nl_count_buf; i++)
	ASET (buf_newlines, i, make_fixnum (-1));
    }

  /* Construct the value and return it.  */
  val = make_uninit_vector (2);
  ASET (val, 0, cache_newlines);
  ASET (val, 1, buf_newlines);

  if (old != NULL)
    set_buffer_internal_1 (old);
  return val;
}


static void syms_of_search_for_pdumper (void);

void
syms_of_search (void)
{
  for (int i = 0; i < REGEXP_CACHE_SIZE; ++i)
    {
      staticpro (&searchbufs[i].regexp);
      staticpro (&searchbufs[i].f_whitespace_regexp);
      staticpro (&searchbufs[i].syntax_table);
    }

  /* Error condition used for failing searches.  */
  DEFSYM (Qsearch_failed, "search-failed");

  /* Error condition used for failing searches started by user, i.e.,
     where failure should not invoke the debugger.  */
  DEFSYM (Quser_search_failed, "user-search-failed");

  /* Error condition signaled when regexp compile_pattern fails.  */
  DEFSYM (Qinvalid_regexp, "invalid-regexp");

  Fput (Qsearch_failed, Qerror_conditions,
	pure_list (Qsearch_failed, Qerror));
  Fput (Qsearch_failed, Qerror_message,
	build_pure_c_string ("Search failed"));

  Fput (Quser_search_failed, Qerror_conditions,
	pure_list (Quser_search_failed, Quser_error, Qsearch_failed, Qerror));
  Fput (Quser_search_failed, Qerror_message,
        build_pure_c_string ("Search failed"));

  Fput (Qinvalid_regexp, Qerror_conditions,
	pure_list (Qinvalid_regexp, Qerror));
  Fput (Qinvalid_regexp, Qerror_message,
	build_pure_c_string ("Invalid regexp"));

  re_match_object = Qnil;
  staticpro (&re_match_object);

  DEFVAR_LISP ("search-spaces-regexp", Vsearch_spaces_regexp,
      doc: /* Regexp to substitute for bunches of spaces in regexp search.
Some commands use this for user-specified regexps.
Spaces that occur inside character classes or repetition operators
or other such regexp constructs are not replaced with this.
A value of nil (which is the normal value) means treat spaces literally.  */);
  Vsearch_spaces_regexp = Qnil;

  DEFSYM (Qinhibit_changing_match_data, "inhibit-changing-match-data");
  DEFVAR_LISP ("inhibit-changing-match-data", Vinhibit_changing_match_data,
      doc: /* Internal use only.
If non-nil, the primitive searching and matching functions
such as `looking-at', `string-match', `re-search-forward', etc.,
do not set the match data.  The proper way to use this variable
is to bind it with `let' around a small expression.  */);
  Vinhibit_changing_match_data = Qnil;

  defsubr (&Slooking_at);
  defsubr (&Sposix_looking_at);
  defsubr (&Sstring_match);
  defsubr (&Sposix_string_match);
  defsubr (&Ssearch_forward);
  defsubr (&Ssearch_backward);
  defsubr (&Sre_search_forward);
  defsubr (&Sre_search_backward);
  defsubr (&Sposix_search_forward);
  defsubr (&Sposix_search_backward);
  defsubr (&Sreplace_match);
  defsubr (&Smatch_beginning);
  defsubr (&Smatch_end);
  defsubr (&Smatch_data);
  defsubr (&Sset_match_data);
  defsubr (&Sregexp_quote);
  defsubr (&Snewline_cache_check);

  pdumper_do_now_and_after_load (syms_of_search_for_pdumper);
}

static void
syms_of_search_for_pdumper (void)
{
  for (int i = 0; i < REGEXP_CACHE_SIZE; ++i)
    {
      searchbufs[i].buf.allocated = 100;
      searchbufs[i].buf.buffer = xmalloc (100);
      searchbufs[i].buf.fastmap = searchbufs[i].fastmap;
      searchbufs[i].regexp = Qnil;
      searchbufs[i].f_whitespace_regexp = Qnil;
      searchbufs[i].busy = false;
      searchbufs[i].syntax_table = Qnil;
      searchbufs[i].next = (i == REGEXP_CACHE_SIZE-1 ? 0 : &searchbufs[i+1]);
    }
  searchbuf_head = &searchbufs[0];
}<|MERGE_RESOLUTION|>--- conflicted
+++ resolved
@@ -1321,7 +1321,6 @@
     }
   else if (multibyte)
     {
-<<<<<<< HEAD
       raw_pattern_size = SCHARS (string);
       raw_pattern_size_byte
         = count_size_as_multibyte (SDATA (string),
@@ -1332,61 +1331,13 @@
     }
   else
     {
-      /* Converting multibyte to single-byte.
-
-         ??? Perhaps this conversion should be done in a special way
-         by subtracting nonascii-insert-offset from each non-ASCII char,
-         so that only the multibyte chars which really correspond to
-         the chosen single-byte character set can possibly match.  */
+      /* Converting multibyte to single-byte.  */
       raw_pattern_size = SCHARS (string);
       raw_pattern_size_byte = SCHARS (string);
       raw_pattern = SAFE_ALLOCA (raw_pattern_size + 1);
       copy_text (SDATA (string), raw_pattern,
                  SBYTES (string), 1, 0);
     }
-=======
-      unsigned char *raw_pattern, *pat;
-      ptrdiff_t raw_pattern_size;
-      ptrdiff_t raw_pattern_size_byte;
-      unsigned char *patbuf;
-      bool multibyte = !NILP (BVAR (current_buffer, enable_multibyte_characters));
-      unsigned char *base_pat;
-      /* Set to positive if we find a non-ASCII char that need
-	 translation.  Otherwise set to zero later.  */
-      int char_base = -1;
-      bool boyer_moore_ok = 1;
-      USE_SAFE_ALLOCA;
-
-      /* MULTIBYTE says whether the text to be searched is multibyte.
-	 We must convert PATTERN to match that, or we will not really
-	 find things right.  */
-
-      if (multibyte == STRING_MULTIBYTE (string))
-	{
-	  raw_pattern = SDATA (string);
-	  raw_pattern_size = SCHARS (string);
-	  raw_pattern_size_byte = SBYTES (string);
-	}
-      else if (multibyte)
-	{
-	  raw_pattern_size = SCHARS (string);
-	  raw_pattern_size_byte
-	    = count_size_as_multibyte (SDATA (string),
-				       raw_pattern_size);
-	  raw_pattern = SAFE_ALLOCA (raw_pattern_size_byte + 1);
-	  copy_text (SDATA (string), raw_pattern,
-		     SCHARS (string), 0, 1);
-	}
-      else
-	{
-	  /* Converting multibyte to single-byte.  */
-	  raw_pattern_size = SCHARS (string);
-	  raw_pattern_size_byte = SCHARS (string);
-	  raw_pattern = SAFE_ALLOCA (raw_pattern_size + 1);
-	  copy_text (SDATA (string), raw_pattern,
-		     SBYTES (string), 1, 0);
-	}
->>>>>>> 5d24af87
 
   /* Copy and optionally translate the pattern.  */
   ptrdiff_t len = raw_pattern_size;
