/* Call a Lisp function interactively.
   Copyright (C) 1985-1986, 1993-1995, 1997, 2000-2017 Free Software
   Foundation, Inc.

This file is part of GNU Emacs.

GNU Emacs is free software: you can redistribute it and/or modify
it under the terms of the GNU General Public License as published by
the Free Software Foundation, either version 3 of the License, or (at
your option) any later version.

GNU Emacs is distributed in the hope that it will be useful,
but WITHOUT ANY WARRANTY; without even the implied warranty of
MERCHANTABILITY or FITNESS FOR A PARTICULAR PURPOSE.  See the
GNU General Public License for more details.

You should have received a copy of the GNU General Public License
along with GNU Emacs.  If not, see <https://www.gnu.org/licenses/>.  */


#include <config.h>

#include "lisp.h"
#include "character.h"
#include "buffer.h"
#include "keyboard.h"
#include "window.h"

static Lisp_Object preserved_fns;

/* Marker used within call-interactively to refer to point.  */
static Lisp_Object point_marker;

/* String for the prompt text used in Fcall_interactively.  */
static Lisp_Object callint_message;

/* ARGSUSED */
DEFUN ("interactive", Finteractive, Sinteractive, 0, UNEVALLED, 0,
       doc: /* Specify a way of parsing arguments for interactive use of a function.
For example, write
 (defun foo (arg buf) "Doc string" (interactive "P\\nbbuffer: ") .... )
 to make ARG be the raw prefix argument, and set BUF to an existing buffer,
 when `foo' is called as a command.

The "call" to `interactive' is actually a declaration rather than a
 function; it tells `call-interactively' how to read arguments to pass
 to the function.  When actually called, `interactive' just returns
 nil.

Usually the argument of `interactive' is a string containing a code
 letter followed optionally by a prompt.  (Some code letters do not
 use I/O to get the argument and do not use prompts.)  To pass several
 arguments to the command, concatenate the individual strings,
 separating them by newline characters.

Prompts are passed to `format', and may use % escapes to print the
 arguments that have already been read.
If the argument is not a string, it is evaluated to get a list of
 arguments to pass to the command.
Just `(interactive)' means pass no arguments to the command when
 calling interactively.

Code letters available are:
a -- Function name: symbol with a function definition.
b -- Name of existing buffer.
B -- Name of buffer, possibly nonexistent.
c -- Character (no input method is used).
C -- Command name: symbol with interactive function definition.
d -- Value of point as number.  Does not do I/O.
D -- Directory name.
e -- Parameterized event (i.e., one that's a list) that invoked this command.
     If used more than once, the Nth `e' returns the Nth parameterized event.
     This skips events that are integers or symbols.
f -- Existing file name.
F -- Possibly nonexistent file name.
G -- Possibly nonexistent file name, defaulting to just directory name.
i -- Ignored, i.e. always nil.  Does not do I/O.
k -- Key sequence (downcase the last event if needed to get a definition).
K -- Key sequence to be redefined (do not downcase the last event).
m -- Value of mark as number.  Does not do I/O.
M -- Any string.  Inherits the current input method.
n -- Number read using minibuffer.
N -- Numeric prefix arg, or if none, do like code `n'.
p -- Prefix arg converted to number.  Does not do I/O.
P -- Prefix arg in raw form.  Does not do I/O.
r -- Region: point and mark as 2 numeric args, smallest first.  Does no I/O.
s -- Any string.  Does not inherit the current input method.
S -- Any symbol.
U -- Mouse up event discarded by a previous k or K argument.
v -- Variable name: symbol that is `custom-variable-p'.
x -- Lisp expression read but not evaluated.
X -- Lisp expression read and evaluated.
z -- Coding system.
Z -- Coding system, nil if no prefix arg.

In addition, if the string begins with `*', an error is signaled if
  the buffer is read-only.
If `@' appears at the beginning of the string, and if the key sequence
 used to invoke the command includes any mouse events, then the window
 associated with the first of those events is selected before the
 command is run.
If the string begins with `^' and `shift-select-mode' is non-nil,
 Emacs first calls the function `handle-shift-selection'.
You may use `@', `*', and `^' together.  They are processed in the
 order that they appear, before reading any arguments.
usage: (interactive &optional ARG-DESCRIPTOR)  */
       attributes: const)
  (Lisp_Object args)
{
  return Qnil;
}

/* Quotify EXP: if EXP is constant, return it.
   If EXP is not constant, return (quote EXP).  */
static Lisp_Object
quotify_arg (register Lisp_Object exp)
{
  if (CONSP (exp)
      || (SYMBOLP (exp)
	  && !NILP (exp) && !EQ (exp, Qt)))
    return list2 (Qquote, exp);

  return exp;
}

/* Modify EXP by quotifying each element (except the first).  */
static Lisp_Object
quotify_args (Lisp_Object exp)
{
  register Lisp_Object tail;
  Lisp_Object next;
  for (tail = exp; CONSP (tail); tail = next)
    {
      next = XCDR (tail);
      XSETCAR (tail, quotify_arg (XCAR (tail)));
    }
  return exp;
}

static const char *callint_argfuns[]
    = {"", "point", "mark", "region-beginning", "region-end"};

static void
check_mark (bool for_region)
{
  Lisp_Object tem;
  tem = Fmarker_buffer (BVAR (current_buffer, mark));
  if (NILP (tem) || (XBUFFER (tem) != current_buffer))
    error (for_region ? "The mark is not set now, so there is no region"
	   : "The mark is not set now");
  if (!NILP (Vtransient_mark_mode) && NILP (Vmark_even_if_inactive)
      && NILP (BVAR (current_buffer, mark_active)))
    xsignal0 (Qmark_inactive);
}

/* If the list of args INPUT was produced with an explicit call to
   `list', look for elements that were computed with
   (region-beginning) or (region-end), and put those expressions into
   VALUES instead of the present values.

   This function doesn't return a value because it modifies elements
   of VALUES to do its job.  */

static void
fix_command (Lisp_Object input, Lisp_Object values)
{
  /* FIXME: Instead of this ugly hack, we should provide a way for an
     interactive spec to return an expression/function that will re-build the
     args without user intervention.  */
  if (CONSP (input))
    {
      Lisp_Object car;

      car = XCAR (input);
      /* Skip through certain special forms.  */
      while (EQ (car, Qlet) || EQ (car, Qletx)
	     || EQ (car, Qsave_excursion)
	     || EQ (car, Qprogn))
	{
	  while (CONSP (XCDR (input)))
	    input = XCDR (input);
	  input = XCAR (input);
	  if (!CONSP (input))
	    break;
	  car = XCAR (input);
	}
      if (EQ (car, Qlist))
	{
	  Lisp_Object intail, valtail;
	  for (intail = Fcdr (input), valtail = values;
	       CONSP (valtail);
	       intail = Fcdr (intail), valtail = XCDR (valtail))
	    {
	      Lisp_Object elt;
	      elt = Fcar (intail);
	      if (CONSP (elt))
		{
		  Lisp_Object presflag, carelt;
		  carelt = XCAR (elt);
		  /* If it is (if X Y), look at Y.  */
		  if (EQ (carelt, Qif)
		      && EQ (Fnthcdr (make_number (3), elt), Qnil))
		    elt = Fnth (make_number (2), elt);
		  /* If it is (when ... Y), look at Y.  */
		  else if (EQ (carelt, Qwhen))
		    {
		      while (CONSP (XCDR (elt)))
			elt = XCDR (elt);
		      elt = Fcar (elt);
		    }

		  /* If the function call we're looking at
		     is a special preserved one, copy the
		     whole expression for this argument.  */
		  if (CONSP (elt))
		    {
		      presflag = Fmemq (Fcar (elt), preserved_fns);
		      if (!NILP (presflag))
			Fsetcar (valtail, Fcar (intail));
		    }
		}
	    }
	}
    }
}

/* Helper function to call `read-file-name' from C.  */

static Lisp_Object
read_file_name (Lisp_Object default_filename, Lisp_Object mustmatch,
		Lisp_Object initial, Lisp_Object predicate)
{
  return CALLN (Ffuncall, intern ("read-file-name"),
		callint_message, Qnil, default_filename,
		mustmatch, initial, predicate);
}

/* BEWARE: Calling this directly from C would defeat the purpose!  */
DEFUN ("funcall-interactively", Ffuncall_interactively, Sfuncall_interactively,
       1, MANY, 0, doc: /* Like `funcall' but marks the call as interactive.
I.e. arrange that within the called function `called-interactively-p' will
return non-nil.
usage: (funcall-interactively FUNCTION &rest ARGUMENTS)  */)
     (ptrdiff_t nargs, Lisp_Object *args)
{
  ptrdiff_t speccount = SPECPDL_INDEX ();
  temporarily_switch_to_single_kboard (NULL);

  /* Nothing special to do here, all the work is inside
     `called-interactively-p'.  Which will look for us as a marker in the
     backtrace.  */
  return unbind_to (speccount, Ffuncall (nargs, args));
}

DEFUN ("call-interactively", Fcall_interactively, Scall_interactively, 1, 3, 0,
       doc: /* Call FUNCTION, providing args according to its interactive calling specs.
Return the value FUNCTION returns.
The function contains a specification of how to do the argument reading.
In the case of user-defined functions, this is specified by placing a call
to the function `interactive' at the top level of the function body.
See `interactive'.

Optional second arg RECORD-FLAG non-nil
means unconditionally put this command in the command-history.
Otherwise, this is done only if an arg is read using the minibuffer.

Optional third arg KEYS, if given, specifies the sequence of events to
supply, as a vector, if the command inquires which events were used to
invoke it.  If KEYS is omitted or nil, the return value of
`this-command-keys-vector' is used.  */)
  (Lisp_Object function, Lisp_Object record_flag, Lisp_Object keys)
{
  /* `args' will contain the array of arguments to pass to the function.
     `visargs' will contain the same list but in a nicer form, so that if we
<<<<<<< HEAD
     pass it to styled_format it will be understandable to a human.  */
=======
     pass it to Fformat_message it will be understandable to a human.  */
>>>>>>> 5d51403c
  Lisp_Object *args, *visargs;
  Lisp_Object specs;
  Lisp_Object filter_specs;
  Lisp_Object teml;
  Lisp_Object up_event;
  Lisp_Object enable;
  USE_SAFE_ALLOCA;
  ptrdiff_t speccount = SPECPDL_INDEX ();

  /* The index of the next element of this_command_keys to examine for
     the 'e' interactive code.  */
  ptrdiff_t next_event;

  Lisp_Object prefix_arg;
  char *string;
  const char *tem;

  /* If varies[i] > 0, the i'th argument shouldn't just have its value
     in this call quoted in the command history.  It should be
     recorded as a call to the function named callint_argfuns[varies[i]].  */
  signed char *varies;

  ptrdiff_t i, nargs;
  ptrdiff_t mark;
  bool arg_from_tty = 0;
  ptrdiff_t key_count;
  bool record_then_fail = 0;

  Lisp_Object save_this_command, save_last_command;
  Lisp_Object save_this_original_command, save_real_this_command;

  save_this_command = Vthis_command;
  save_this_original_command = Vthis_original_command;
  save_real_this_command = Vreal_this_command;
  save_last_command = KVAR (current_kboard, Vlast_command);

  if (NILP (keys))
    keys = this_command_keys, key_count = this_command_key_count;
  else
    {
      CHECK_VECTOR (keys);
      key_count = ASIZE (keys);
    }

  /* Save this now, since use of minibuffer will clobber it.  */
  prefix_arg = Vcurrent_prefix_arg;

  if (SYMBOLP (function))
    enable = Fget (function, Qenable_recursive_minibuffers);
  else
    enable = Qnil;

  specs = Qnil;
  string = 0;
  /* The idea of FILTER_SPECS is to provide a way to
     specify how to represent the arguments in command history.
     The feature is not fully implemented.  */
  filter_specs = Qnil;

  /* If k or K discard an up-event, save it here so it can be retrieved with
     U.  */
  up_event = Qnil;

  /* Set SPECS to the interactive form, or barf if not interactive.  */
  {
    Lisp_Object form;
    form = Finteractive_form (function);
    if (CONSP (form))
      specs = filter_specs = Fcar (XCDR (form));
    else
      wrong_type_argument (Qcommandp, function);
  }

  /* If SPECS is not a string, invent one.  */
  if (! STRINGP (specs))
    {
      Lisp_Object input;
      Lisp_Object funval = Findirect_function (function, Qt);
      uintmax_t events = num_input_events;
      input = specs;
      /* Compute the arg values using the user's expression.  */
      specs = Feval (specs,
 		     CONSP (funval) && EQ (Qclosure, XCAR (funval))
		     ? CAR_SAFE (XCDR (funval)) : Qnil);
      if (events != num_input_events || !NILP (record_flag))
	{
	  /* We should record this command on the command history.  */
	  Lisp_Object values;
	  Lisp_Object this_cmd;
	  /* Make a copy of the list of values, for the command history,
	     and turn them into things we can eval.  */
	  values = quotify_args (Fcopy_sequence (specs));
	  fix_command (input, values);
	  this_cmd = Fcons (function, values);
	  if (history_delete_duplicates)
	    Vcommand_history = Fdelete (this_cmd, Vcommand_history);
	  Vcommand_history = Fcons (this_cmd, Vcommand_history);

	  /* Don't keep command history around forever.  */
	  if (INTEGERP (Vhistory_length) && XINT (Vhistory_length) > 0)
	    {
	      teml = Fnthcdr (Vhistory_length, Vcommand_history);
	      if (CONSP (teml))
		XSETCDR (teml, Qnil);
	    }
	}

      Vthis_command = save_this_command;
      Vthis_original_command = save_this_original_command;
      Vreal_this_command = save_real_this_command;
      kset_last_command (current_kboard, save_last_command);

      Lisp_Object result
	= unbind_to (speccount, CALLN (Fapply, Qfuncall_interactively,
				       function, specs));
      SAFE_FREE ();
      return result;
    }

  /* SPECS is set to a string; use it as an interactive prompt.
     Copy it so that STRING will be valid even if a GC relocates SPECS.  */
  SAFE_ALLOCA_STRING (string, specs);

  /* Here if function specifies a string to control parsing the defaults.  */

  /* Set next_event to point to the first event with parameters.  */
  for (next_event = 0; next_event < key_count; next_event++)
    if (EVENT_HAS_PARAMETERS (AREF (keys, next_event)))
      break;

  /* Handle special starting chars `*' and `@'.  Also `-'.  */
  /* Note that `+' is reserved for user extensions.  */
  while (1)
    {
      if (*string == '+')
	error ("`+' is not used in `interactive' for ordinary commands");
      else if (*string == '*')
	{
	  string++;
	  if (!NILP (BVAR (current_buffer, read_only)))
	    {
	      if (!NILP (record_flag))
		{
		  char *p = string;
		  while (*p)
		    {
		      if (! (*p == 'r' || *p == 'p' || *p == 'P'
			     || *p == '\n'))
			Fbarf_if_buffer_read_only (Qnil);
		      p++;
		    }
		  record_then_fail = 1;
		}
	      else
		Fbarf_if_buffer_read_only (Qnil);
	    }
	}
      /* Ignore this for semi-compatibility with Lucid.  */
      else if (*string == '-')
	string++;
      else if (*string == '@')
	{
	  Lisp_Object event, w;

	  event = (next_event < key_count
		   ? AREF (keys, next_event)
		   : Qnil);
	  if (EVENT_HAS_PARAMETERS (event)
	      && (w = XCDR (event), CONSP (w))
	      && (w = XCAR (w), CONSP (w))
	      && (w = XCAR (w), WINDOWP (w)))
	    {
	      if (MINI_WINDOW_P (XWINDOW (w))
		  && ! (minibuf_level > 0 && EQ (w, minibuf_window)))
		error ("Attempt to select inactive minibuffer window");

	      /* If the current buffer wants to clean up, let it.  */
              run_hook (Qmouse_leave_buffer_hook);

	      Fselect_window (w, Qnil);
	    }
	  string++;
	}
      else if (*string == '^')
	{
	  call0 (Qhandle_shift_selection);
	  string++;
	}
      else break;
    }

  /* Count the number of arguments, which is two (the function itself and
     `funcall-interactively') plus the number of arguments the interactive spec
     would have us give to the function.  */
  tem = string;
  for (nargs = 2; *tem; )
    {
      /* 'r' specifications ("point and mark as 2 numeric args")
	 produce *two* arguments.  */
      if (*tem == 'r')
	nargs += 2;
      else
	nargs++;
      tem = strchr (tem, '\n');
      if (tem)
	++tem;
      else
	break;
    }

  if (MOST_POSITIVE_FIXNUM < min (PTRDIFF_MAX, SIZE_MAX) / word_size
      && MOST_POSITIVE_FIXNUM < nargs)
    memory_full (SIZE_MAX);

  /* Allocate them all at one go.  This wastes a bit of memory, but
     it's OK to trade space for speed.  */
  SAFE_NALLOCA (args, 3, nargs);
  visargs = args + nargs;
  varies = (signed char *) (visargs + nargs);

  memclear (args, nargs * (2 * word_size + 1));

  if (!NILP (enable))
    specbind (Qenable_recursive_minibuffers, Qt);

  tem = string;
  for (i = 2; *tem; i++)
    {
      visargs[1] = make_string (tem + 1, strcspn (tem + 1, "\n"));
<<<<<<< HEAD
      callint_message = styled_format (i - 1, visargs + 1, true, false);
=======
      callint_message = Fformat_message (i - 1, visargs + 1);
>>>>>>> 5d51403c

      switch (*tem)
	{
	case 'a':		/* Symbol defined as a function.  */
	  visargs[i] = Fcompleting_read (callint_message,
					 Vobarray, Qfboundp, Qt,
					 Qnil, Qnil, Qnil, Qnil);
	  /* Passing args[i] directly stimulates compiler bug.  */
	  teml = visargs[i];
	  args[i] = Fintern (teml, Qnil);
	  break;

	case 'b':   		/* Name of existing buffer.  */
	  args[i] = Fcurrent_buffer ();
	  if (EQ (selected_window, minibuf_window))
	    args[i] = Fother_buffer (args[i], Qnil, Qnil);
	  args[i] = Fread_buffer (callint_message, args[i], Qt, Qnil);
	  break;

	case 'B':		/* Name of buffer, possibly nonexistent.  */
	  args[i] = Fread_buffer (callint_message,
				  Fother_buffer (Fcurrent_buffer (), Qnil, Qnil),
				  Qnil, Qnil);
	  break;

        case 'c':		/* Character.  */
	  /* Prompt in `minibuffer-prompt' face.  */
	  Fput_text_property (make_number (0),
			      make_number (SCHARS (callint_message)),
			      Qface, Qminibuffer_prompt, callint_message);
	  args[i] = Fread_char (callint_message, Qnil, Qnil);
	  message1_nolog (0);
	  /* Passing args[i] directly stimulates compiler bug.  */
	  teml = args[i];
	  /* See bug#8479.  */
	  if (! CHARACTERP (teml)) error ("Non-character input-event");
	  visargs[i] = Fchar_to_string (teml);
	  break;

	case 'C':	      /* Command: symbol with interactive function.  */
	  visargs[i] = Fcompleting_read (callint_message,
					 Vobarray, Qcommandp,
					 Qt, Qnil, Qnil, Qnil, Qnil);
	  /* Passing args[i] directly stimulates compiler bug.  */
	  teml = visargs[i];
	  args[i] = Fintern (teml, Qnil);
	  break;

	case 'd':		/* Value of point.  Does not do I/O.  */
	  set_marker_both (point_marker, Qnil, PT, PT_BYTE);
	  args[i] = point_marker;
	  /* visargs[i] = Qnil; */
	  varies[i] = 1;
	  break;

	case 'D':		/* Directory name.  */
	  args[i] = read_file_name (BVAR (current_buffer, directory), Qlambda, Qnil,
				    Qfile_directory_p);
	  break;

	case 'f':		/* Existing file name.  */
	  args[i] = read_file_name (Qnil, Qlambda, Qnil, Qnil);
	  break;

	case 'F':		/* Possibly nonexistent file name.  */
	  args[i] = read_file_name (Qnil, Qnil, Qnil, Qnil);
	  break;

	case 'G':		/* Possibly nonexistent file name,
				   default to directory alone.  */
	  args[i] = read_file_name (Qnil, Qnil, empty_unibyte_string, Qnil);
	  break;

	case 'i':		/* Ignore an argument -- Does not do I/O.  */
	  varies[i] = -1;
	  break;

	case 'k':		/* Key sequence.  */
	  {
	    ptrdiff_t speccount1 = SPECPDL_INDEX ();
	    specbind (Qcursor_in_echo_area, Qt);
	    /* Prompt in `minibuffer-prompt' face.  */
	    Fput_text_property (make_number (0),
				make_number (SCHARS (callint_message)),
				Qface, Qminibuffer_prompt, callint_message);
	    args[i] = Fread_key_sequence (callint_message,
					  Qnil, Qnil, Qnil, Qnil);
	    unbind_to (speccount1, Qnil);
	    teml = args[i];
	    visargs[i] = Fkey_description (teml, Qnil);

	    /* If the key sequence ends with a down-event,
	       discard the following up-event.  */
	    teml = Faref (args[i], make_number (XINT (Flength (args[i])) - 1));
	    if (CONSP (teml))
	      teml = XCAR (teml);
	    if (SYMBOLP (teml))
	      {
		Lisp_Object tem2;

		teml = Fget (teml, Qevent_symbol_elements);
		/* Ignore first element, which is the base key.  */
		tem2 = Fmemq (Qdown, Fcdr (teml));
		if (! NILP (tem2))
		  up_event = Fread_event (Qnil, Qnil, Qnil);
	      }
	  }
	  break;

	case 'K':		/* Key sequence to be defined.  */
	  {
	    ptrdiff_t speccount1 = SPECPDL_INDEX ();
	    specbind (Qcursor_in_echo_area, Qt);
	    /* Prompt in `minibuffer-prompt' face.  */
	    Fput_text_property (make_number (0),
				make_number (SCHARS (callint_message)),
				Qface, Qminibuffer_prompt, callint_message);
	    args[i] = Fread_key_sequence_vector (callint_message,
						 Qnil, Qt, Qnil, Qnil);
	    teml = args[i];
	    visargs[i] = Fkey_description (teml, Qnil);
	    unbind_to (speccount1, Qnil);

	    /* If the key sequence ends with a down-event,
	       discard the following up-event.  */
	    teml = Faref (args[i], make_number (XINT (Flength (args[i])) - 1));
	    if (CONSP (teml))
	      teml = XCAR (teml);
	    if (SYMBOLP (teml))
	      {
		Lisp_Object tem2;

		teml = Fget (teml, Qevent_symbol_elements);
		/* Ignore first element, which is the base key.  */
		tem2 = Fmemq (Qdown, Fcdr (teml));
		if (! NILP (tem2))
		  up_event = Fread_event (Qnil, Qnil, Qnil);
	      }
	  }
	  break;

	case 'U':		/* Up event from last k or K.  */
	  if (!NILP (up_event))
	    {
	      args[i] = Fmake_vector (make_number (1), up_event);
	      up_event = Qnil;
	      teml = args[i];
	      visargs[i] = Fkey_description (teml, Qnil);
	    }
	  break;

	case 'e':		/* The invoking event.  */
	  if (next_event >= key_count)
	    error ("%s must be bound to an event with parameters",
		   (SYMBOLP (function)
		    ? SSDATA (SYMBOL_NAME (function))
		    : "command"));
	  args[i] = AREF (keys, next_event);
	  next_event++;
	  varies[i] = -1;

	  /* Find the next parameterized event.  */
	  while (next_event < key_count
		 && !(EVENT_HAS_PARAMETERS (AREF (keys, next_event))))
	    next_event++;

	  break;

	case 'm':		/* Value of mark.  Does not do I/O.  */
	  check_mark (0);
	  /* visargs[i] = Qnil; */
	  args[i] = BVAR (current_buffer, mark);
	  varies[i] = 2;
	  break;

	case 'M':		/* String read via minibuffer with
				   inheriting the current input method.  */
	  args[i] = Fread_string (callint_message,
				  Qnil, Qnil, Qnil, Qt);
	  break;

	case 'N':     /* Prefix arg as number, else number from minibuffer.  */
	  if (!NILP (prefix_arg))
	    goto have_prefix_arg;
	  FALLTHROUGH;
	case 'n':		/* Read number from minibuffer.  */
	  args[i] = call1 (Qread_number, callint_message);
	  /* Passing args[i] directly stimulates compiler bug.  */
	  teml = args[i];
	  visargs[i] = Fnumber_to_string (teml);
	  break;

	case 'P':		/* Prefix arg in raw form.  Does no I/O.  */
	  args[i] = prefix_arg;
	  /* visargs[i] = Qnil; */
	  varies[i] = -1;
	  break;

	case 'p':		/* Prefix arg converted to number.  No I/O.  */
	have_prefix_arg:
	  args[i] = Fprefix_numeric_value (prefix_arg);
	  /* visargs[i] = Qnil; */
	  varies[i] = -1;
	  break;

	case 'r':		/* Region, point and mark as 2 args.  */
	  check_mark (1);
	  set_marker_both (point_marker, Qnil, PT, PT_BYTE);
	  /* visargs[i+1] = Qnil; */
	  mark = marker_position (BVAR (current_buffer, mark));
	  /* visargs[i] = Qnil; */
	  args[i] = PT < mark ? point_marker : BVAR (current_buffer, mark);
	  varies[i] = 3;
	  args[++i] = PT > mark ? point_marker : BVAR (current_buffer, mark);
	  varies[i] = 4;
	  break;

	case 's':		/* String read via minibuffer without
				   inheriting the current input method.  */
	  args[i] = Fread_string (callint_message,
				  Qnil, Qnil, Qnil, Qnil);
	  break;

	case 'S':		/* Any symbol.  */
	  visargs[i] = Fread_string (callint_message,
				     Qnil, Qnil, Qnil, Qnil);
	  /* Passing args[i] directly stimulates compiler bug.  */
	  teml = visargs[i];
	  args[i] = Fintern (teml, Qnil);
	  break;

	case 'v':		/* Variable name: symbol that is
				   custom-variable-p.  */
	  args[i] = Fread_variable (callint_message, Qnil);
	  visargs[i] = last_minibuf_string;
	  break;

	case 'x':		/* Lisp expression read but not evaluated.  */
	  args[i] = call1 (intern ("read-minibuffer"), callint_message);
	  visargs[i] = last_minibuf_string;
	  break;

	case 'X':		/* Lisp expression read and evaluated.  */
	  args[i] = call1 (intern ("eval-minibuffer"), callint_message);
	  visargs[i] = last_minibuf_string;
 	  break;

	case 'Z':		/* Coding-system symbol, or ignore the
				   argument if no prefix.  */
	  if (NILP (prefix_arg))
	    {
	      /* args[i] = Qnil; */
	      varies[i] = -1;
	    }
	  else
	    {
	      args[i]
		= Fread_non_nil_coding_system (callint_message);
	      visargs[i] = last_minibuf_string;
	    }
	  break;

	case 'z':		/* Coding-system symbol or nil.  */
	  args[i] = Fread_coding_system (callint_message, Qnil);
	  visargs[i] = last_minibuf_string;
	  break;

	  /* We have a case for `+' so we get an error
	     if anyone tries to define one here.  */
	case '+':
	default:
	  error ("Invalid control letter `%c' (#o%03o, #x%04x) in interactive calling string",
		 STRING_CHAR ((unsigned char *) tem),
		 (unsigned) STRING_CHAR ((unsigned char *) tem),
		 (unsigned) STRING_CHAR ((unsigned char *) tem));
	}

      if (varies[i] == 0)
	arg_from_tty = 1;

      if (NILP (visargs[i]) && STRINGP (args[i]))
	visargs[i] = args[i];

      tem = strchr (tem, '\n');
      if (tem) tem++;
      else tem = "";
    }
  unbind_to (speccount, Qnil);

  maybe_quit ();

  args[0] = Qfuncall_interactively;
  args[1] = function;

  if (arg_from_tty || !NILP (record_flag))
    {
      /* We don't need `visargs' any more, so let's recycle it since we need
	 an array of just the same size.  */
      visargs[1] = function;
      for (i = 2; i < nargs; i++)
	{
	  if (varies[i] > 0)
	    visargs[i] = list1 (intern (callint_argfuns[varies[i]]));
	  else
	    visargs[i] = quotify_arg (args[i]);
	}
      Vcommand_history = Fcons (Flist (nargs - 1, visargs + 1),
				Vcommand_history);
      /* Don't keep command history around forever.  */
      if (INTEGERP (Vhistory_length) && XINT (Vhistory_length) > 0)
	{
	  teml = Fnthcdr (Vhistory_length, Vcommand_history);
	  if (CONSP (teml))
	    XSETCDR (teml, Qnil);
	}
    }

  /* If we used a marker to hold point, mark, or an end of the region,
     temporarily, convert it to an integer now.  */
  for (i = 2; i < nargs; i++)
    if (varies[i] >= 1 && varies[i] <= 4)
      XSETINT (args[i], marker_position (args[i]));

  if (record_then_fail)
    Fbarf_if_buffer_read_only (Qnil);

  Vthis_command = save_this_command;
  Vthis_original_command = save_this_original_command;
  Vreal_this_command = save_real_this_command;
  kset_last_command (current_kboard, save_last_command);

  {
    Lisp_Object val;
    specbind (Qcommand_debug_status, Qnil);

    val = Ffuncall (nargs, args);
    val = unbind_to (speccount, val);
    SAFE_FREE ();
    return val;
  }
}

void
syms_of_callint (void)
{
  point_marker = Fmake_marker ();
  staticpro (&point_marker);

  callint_message = Qnil;
  staticpro (&callint_message);

  preserved_fns = listn (CONSTYPE_PURE, 4,
			 intern_c_string ("region-beginning"),
			 intern_c_string ("region-end"),
			 intern_c_string ("point"),
			 intern_c_string ("mark"));

  DEFSYM (Qlist, "list");
  DEFSYM (Qlet, "let");
  DEFSYM (Qif, "if");
  DEFSYM (Qwhen, "when");
  DEFSYM (Qletx, "let*");
  DEFSYM (Qsave_excursion, "save-excursion");
  DEFSYM (Qprogn, "progn");
  DEFSYM (Qminus, "-");
  DEFSYM (Qplus, "+");
  DEFSYM (Qhandle_shift_selection, "handle-shift-selection");
  DEFSYM (Qread_number, "read-number");
  DEFSYM (Qfuncall_interactively, "funcall-interactively");
  DEFSYM (Qcommand_debug_status, "command-debug-status");
  DEFSYM (Qenable_recursive_minibuffers, "enable-recursive-minibuffers");
  DEFSYM (Qmouse_leave_buffer_hook, "mouse-leave-buffer-hook");

  DEFVAR_KBOARD ("prefix-arg", Vprefix_arg,
		 doc: /* The value of the prefix argument for the next editing command.
It may be a number, or the symbol `-' for just a minus sign as arg,
or a list whose car is a number for just one or more C-u's
or nil if no argument has been specified.

You cannot examine this variable to find the argument for this command
since it has been set to nil by the time you can look.
Instead, you should use the variable `current-prefix-arg', although
normally commands can get this prefix argument with (interactive "P").  */);

  DEFVAR_KBOARD ("last-prefix-arg", Vlast_prefix_arg,
		 doc: /* The value of the prefix argument for the previous editing command.
See `prefix-arg' for the meaning of the value.  */);

  DEFVAR_LISP ("current-prefix-arg", Vcurrent_prefix_arg,
	       doc: /* The value of the prefix argument for this editing command.
It may be a number, or the symbol `-' for just a minus sign as arg,
or a list whose car is a number for just one or more C-u's
or nil if no argument has been specified.
This is what `(interactive \"P\")' returns.  */);
  Vcurrent_prefix_arg = Qnil;

  DEFVAR_LISP ("command-history", Vcommand_history,
	       doc: /* List of recent commands that read arguments from terminal.
Each command is represented as a form to evaluate.

Maximum length of the history list is determined by the value
of `history-length', which see.  */);
  Vcommand_history = Qnil;

  DEFVAR_LISP ("command-debug-status", Vcommand_debug_status,
	       doc: /* Debugging status of current interactive command.
Bound each time `call-interactively' is called;
may be set by the debugger as a reminder for itself.  */);
  Vcommand_debug_status = Qnil;

  DEFVAR_LISP ("mark-even-if-inactive", Vmark_even_if_inactive,
	       doc: /* Non-nil means you can use the mark even when inactive.
This option makes a difference in Transient Mark mode.
When the option is non-nil, deactivation of the mark
turns off region highlighting, but commands that use the mark
behave as if the mark were still active.  */);
  Vmark_even_if_inactive = Qt;

  DEFVAR_LISP ("mouse-leave-buffer-hook", Vmouse_leave_buffer_hook,
	       doc: /* Hook to run when about to switch windows with a mouse command.
Its purpose is to give temporary modes such as Isearch mode
a way to turn themselves off when a mouse command switches windows.  */);
  Vmouse_leave_buffer_hook = Qnil;

  defsubr (&Sinteractive);
  defsubr (&Scall_interactively);
  defsubr (&Sfuncall_interactively);
}<|MERGE_RESOLUTION|>--- conflicted
+++ resolved
@@ -273,11 +273,7 @@
 {
   /* `args' will contain the array of arguments to pass to the function.
      `visargs' will contain the same list but in a nicer form, so that if we
-<<<<<<< HEAD
-     pass it to styled_format it will be understandable to a human.  */
-=======
      pass it to Fformat_message it will be understandable to a human.  */
->>>>>>> 5d51403c
   Lisp_Object *args, *visargs;
   Lisp_Object specs;
   Lisp_Object filter_specs;
@@ -507,11 +503,7 @@
   for (i = 2; *tem; i++)
     {
       visargs[1] = make_string (tem + 1, strcspn (tem + 1, "\n"));
-<<<<<<< HEAD
-      callint_message = styled_format (i - 1, visargs + 1, true, false);
-=======
       callint_message = Fformat_message (i - 1, visargs + 1);
->>>>>>> 5d51403c
 
       switch (*tem)
 	{
