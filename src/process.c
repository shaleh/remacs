/* Asynchronous subprocess control for GNU Emacs.

Copyright (C) 1985-1988, 1993-1996, 1998-1999, 2001-2018 Free Software
Foundation, Inc.

This file is part of GNU Emacs.

GNU Emacs is free software: you can redistribute it and/or modify
it under the terms of the GNU General Public License as published by
the Free Software Foundation, either version 3 of the License, or (at
your option) any later version.

GNU Emacs is distributed in the hope that it will be useful,
but WITHOUT ANY WARRANTY; without even the implied warranty of
MERCHANTABILITY or FITNESS FOR A PARTICULAR PURPOSE.  See the
GNU General Public License for more details.

You should have received a copy of the GNU General Public License
along with GNU Emacs.  If not, see <https://www.gnu.org/licenses/>.  */


#include <config.h>

#include <stdio.h>
#include <stdlib.h>
#include <errno.h>
#include <sys/types.h>		/* Some typedefs are used in sys/file.h.  */
#include <sys/file.h>
#include <sys/stat.h>
#include <unistd.h>
#include <fcntl.h>

#include "lisp.h"

/* Only MS-DOS does not define `subprocesses'.  */
#ifdef subprocesses

#include <sys/socket.h>
#include <netdb.h>
#include <netinet/in.h>
#include <arpa/inet.h>

#endif	/* subprocesses */

#ifdef HAVE_SETRLIMIT
# include <sys/resource.h>

/* If NOFILE_LIMIT.rlim_cur is greater than FD_SETSIZE, then
   NOFILE_LIMIT is the initial limit on the number of open files,
   which should be restored in child processes.  */
static struct rlimit nofile_limit;
#endif

#ifdef subprocesses

/* Are local (unix) sockets supported?  */
#if defined (HAVE_SYS_UN_H)
#if !defined (AF_LOCAL) && defined (AF_UNIX)
#define AF_LOCAL AF_UNIX
#endif
#ifdef AF_LOCAL
#define HAVE_LOCAL_SOCKETS
#include <sys/un.h>
#endif
#endif

#include <sys/ioctl.h>
#if defined (HAVE_NET_IF_H)
#include <net/if.h>
#endif /* HAVE_NET_IF_H */

#if defined (HAVE_IFADDRS_H)
/* Must be after net/if.h */
#include <ifaddrs.h>

/* We only use structs from this header when we use getifaddrs.  */
#if defined (HAVE_NET_IF_DL_H)
#include <net/if_dl.h>
#endif

#endif

#ifdef NEED_BSDTTY
#include <bsdtty.h>
#endif

#ifdef USG5_4
# include <sys/stream.h>
# include <sys/stropts.h>
#endif

#ifdef HAVE_UTIL_H
#include <util.h>
#endif

#ifdef HAVE_PTY_H
#include <pty.h>
#endif

#include <c-ctype.h>
#include <flexmember.h>
#include <sig2str.h>
#include <verify.h>

#endif	/* subprocesses */

#include "systime.h"
#include "systty.h"

#include "window.h"
#include "character.h"
#include "buffer.h"
#include "coding.h"
#include "process.h"
#include "frame.h"
#include "termopts.h"
#include "keyboard.h"
#include "blockinput.h"
#include "atimer.h"
#include "sysselect.h"
#include "syssignal.h"
#include "syswait.h"
#ifdef HAVE_GNUTLS
#include "gnutls.h"
#endif

#ifdef HAVE_WINDOW_SYSTEM
#include TERM_HEADER
#endif /* HAVE_WINDOW_SYSTEM */

#ifdef HAVE_GLIB
#include "xgselect.h"
#ifndef WINDOWSNT
#include <glib.h>
#endif
#endif

#if defined HAVE_GETADDRINFO_A || defined HAVE_GNUTLS
/* This is 0.1s in nanoseconds. */
#define ASYNC_RETRY_NSEC 100000000
#endif

#ifdef WINDOWSNT
extern int sys_select (int, fd_set *, fd_set *, fd_set *,
                       const struct timespec *, const sigset_t *);
#endif

/* Work around GCC 4.3.0 bug with strict overflow checking; see
   <https://gcc.gnu.org/bugzilla/show_bug.cgi?id=52904>.
   This bug appears to be fixed in GCC 5.1, so don't work around it there.  */
#if GNUC_PREREQ (4, 3, 0) && ! GNUC_PREREQ (5, 1, 0)
# pragma GCC diagnostic ignored "-Wstrict-overflow"
#endif

/* True if keyboard input is on hold, zero otherwise.  */

static bool kbd_is_on_hold;

/* Nonzero means don't run process sentinels.  This is used
   when exiting.  */
bool inhibit_sentinels;

union u_sockaddr
{
  struct sockaddr sa;
  struct sockaddr_in in;
#ifdef AF_INET6
  struct sockaddr_in6 in6;
#endif
#ifdef HAVE_LOCAL_SOCKETS
  struct sockaddr_un un;
#endif
};

#ifdef subprocesses

#ifndef SOCK_CLOEXEC
# define SOCK_CLOEXEC 0
#endif
#ifndef SOCK_NONBLOCK
# define SOCK_NONBLOCK 0
#endif

/* True if ERRNUM represents an error where the system call would
   block if a blocking variant were used.  */
static bool
would_block (int errnum)
{
#ifdef EWOULDBLOCK
  if (EWOULDBLOCK != EAGAIN && errnum == EWOULDBLOCK)
    return true;
#endif
  return errnum == EAGAIN;
}

#ifndef HAVE_ACCEPT4

/* Emulate GNU/Linux accept4 and socket well enough for this module.  */

static int
close_on_exec (int fd)
{
  if (0 <= fd)
    fcntl (fd, F_SETFD, FD_CLOEXEC);
  return fd;
}

# undef accept4
# define accept4(sockfd, addr, addrlen, flags) \
    process_accept4 (sockfd, addr, addrlen, flags)
static int
accept4 (int sockfd, struct sockaddr *addr, socklen_t *addrlen, int flags)
{
  return close_on_exec (accept (sockfd, addr, addrlen));
}

static int
process_socket (int domain, int type, int protocol)
{
  return close_on_exec (socket (domain, type, protocol));
}
# undef socket
# define socket(domain, type, protocol) process_socket (domain, type, protocol)
#endif

#define NETCONN_P(p) (EQ (XPROCESS (p)->type, Qnetwork))
#define NETCONN1_P(p) (EQ (p->type, Qnetwork))
#define SERIALCONN_P(p) (EQ (XPROCESS (p)->type, Qserial))
#define SERIALCONN1_P(p) (EQ (p->type, Qserial))
#define PIPECONN_P(p) (EQ (XPROCESS (p)->type, Qpipe))
#define PIPECONN1_P(p) (EQ (p->type, Qpipe))

/* Number of events of change of status of a process.  */
static EMACS_INT process_tick;
/* Number of events for which the user or sentinel has been notified.  */
static EMACS_INT update_tick;

/* Define DATAGRAM_SOCKETS if datagrams can be used safely on
   this system.  We need to read full packets, so we need a
   "non-destructive" select.  So we require either native select,
   or emulation of select using FIONREAD.  */

#ifndef BROKEN_DATAGRAM_SOCKETS
# if defined HAVE_SELECT || defined USABLE_FIONREAD
#  if defined HAVE_SENDTO && defined HAVE_RECVFROM && defined EMSGSIZE
#   define DATAGRAM_SOCKETS
#  endif
# endif
#endif

#if defined HAVE_LOCAL_SOCKETS && defined DATAGRAM_SOCKETS
# define HAVE_SEQPACKET
#endif

#define READ_OUTPUT_DELAY_INCREMENT (TIMESPEC_RESOLUTION / 100)
#define READ_OUTPUT_DELAY_MAX       (READ_OUTPUT_DELAY_INCREMENT * 5)
#define READ_OUTPUT_DELAY_MAX_MAX   (READ_OUTPUT_DELAY_INCREMENT * 7)

/* Number of processes which have a non-zero read_output_delay,
   and therefore might be delayed for adaptive read buffering.  */

static int process_output_delay_count;

/* True if any process has non-nil read_output_skip.  */

static bool process_output_skip;

static void start_process_unwind (Lisp_Object);
static void create_process (Lisp_Object, char **, Lisp_Object);
#ifdef USABLE_SIGIO
static bool keyboard_bit_set (fd_set *);
#endif
static void deactivate_process (Lisp_Object);
static int status_notify (struct Lisp_Process *, struct Lisp_Process *);
static int read_process_output (Lisp_Object, int);
static void create_pty (Lisp_Object);
static void exec_sentinel (Lisp_Object, Lisp_Object);

/* Number of bits set in connect_wait_mask.  */
static int num_pending_connects;

/* The largest descriptor currently in use; -1 if none.  */
static int max_desc;

/* Set the external socket descriptor for Emacs to use when
   `make-network-process' is called with a non-nil
   `:use-external-socket' option.  The value should be either -1, or
   the file descriptor of a socket that is already bound.  */
static int external_sock_fd;

/* Indexed by descriptor, gives the process (if any) for that descriptor.  */
static Lisp_Object chan_process[FD_SETSIZE];
static void wait_for_socket_fds (Lisp_Object, char const *);

/* Alist of elements (NAME . PROCESS).  */
static Lisp_Object Vprocess_alist;

/* Buffered-ahead input char from process, indexed by channel.
   -1 means empty (no char is buffered).
   Used on sys V where the only way to tell if there is any
   output from the process is to read at least one char.
   Always -1 on systems that support FIONREAD.  */

static int proc_buffered_char[FD_SETSIZE];

/* Table of `struct coding-system' for each process.  */
static struct coding_system *proc_decode_coding_system[FD_SETSIZE];
static struct coding_system *proc_encode_coding_system[FD_SETSIZE];

#ifdef DATAGRAM_SOCKETS
/* Table of `partner address' for datagram sockets.  */
static struct sockaddr_and_len {
  struct sockaddr *sa;
  ptrdiff_t len;
} datagram_address[FD_SETSIZE];
#define DATAGRAM_CHAN_P(chan)	(datagram_address[chan].sa != 0)
#define DATAGRAM_CONN_P(proc)                                           \
  (PROCESSP (proc) &&                                                   \
   XPROCESS (proc)->infd >= 0 &&                                        \
   datagram_address[XPROCESS (proc)->infd].sa != 0)
#else
#define DATAGRAM_CONN_P(proc)	(0)
#endif

/* FOR_EACH_PROCESS (LIST_VAR, PROC_VAR) followed by a statement is
   a `for' loop which iterates over processes from Vprocess_alist.  */

#define FOR_EACH_PROCESS(list_var, proc_var)			\
  FOR_EACH_ALIST_VALUE (Vprocess_alist, list_var, proc_var)

/* These setters are used only in this file, so they can be private.  */
static void
pset_buffer (struct Lisp_Process *p, Lisp_Object val)
{
  p->buffer = val;
}
static void
pset_command (struct Lisp_Process *p, Lisp_Object val)
{
  p->command = val;
}
static void
pset_decode_coding_system (struct Lisp_Process *p, Lisp_Object val)
{
  p->decode_coding_system = val;
}
static void
pset_decoding_buf (struct Lisp_Process *p, Lisp_Object val)
{
  p->decoding_buf = val;
}
static void
pset_encode_coding_system (struct Lisp_Process *p, Lisp_Object val)
{
  p->encode_coding_system = val;
}
static void
pset_encoding_buf (struct Lisp_Process *p, Lisp_Object val)
{
  p->encoding_buf = val;
}
static void
pset_filter (struct Lisp_Process *p, Lisp_Object val)
{
  p->filter = NILP (val) ? Qinternal_default_process_filter : val;
}
static void
pset_log (struct Lisp_Process *p, Lisp_Object val)
{
  p->log = val;
}
static void
pset_mark (struct Lisp_Process *p, Lisp_Object val)
{
  p->mark = val;
}
static void
pset_thread (struct Lisp_Process *p, Lisp_Object val)
{
  p->thread = val;
}
static void
pset_name (struct Lisp_Process *p, Lisp_Object val)
{
  p->name = val;
}
static void
pset_plist (struct Lisp_Process *p, Lisp_Object val)
{
  p->plist = val;
}
static void
pset_sentinel (struct Lisp_Process *p, Lisp_Object val)
{
  p->sentinel = NILP (val) ? Qinternal_default_process_sentinel : val;
}
static void
pset_tty_name (struct Lisp_Process *p, Lisp_Object val)
{
  p->tty_name = val;
}
static void
pset_type (struct Lisp_Process *p, Lisp_Object val)
{
  p->type = val;
}
static void
pset_write_queue (struct Lisp_Process *p, Lisp_Object val)
{
  p->write_queue = val;
}
static void
pset_stderrproc (struct Lisp_Process *p, Lisp_Object val)
{
  p->stderrproc = val;
}


static Lisp_Object
make_lisp_proc (struct Lisp_Process *p)
{
  return make_lisp_ptr (p, Lisp_Vectorlike);
}

enum fd_bits
{
  /* Read from file descriptor.  */
  FOR_READ = 1,
  /* Write to file descriptor.  */
  FOR_WRITE = 2,
  /* This descriptor refers to a keyboard.  Only valid if FOR_READ is
     set.  */
  KEYBOARD_FD = 4,
  /* This descriptor refers to a process.  */
  PROCESS_FD = 8,
  /* A non-blocking connect.  Only valid if FOR_WRITE is set.  */
  NON_BLOCKING_CONNECT_FD = 16
};

static struct fd_callback_data
{
  fd_callback func;
  void *data;
  /* Flags from enum fd_bits.  */
  int flags;
  /* If this fd is locked to a certain thread, this points to it.
     Otherwise, this is NULL.  If an fd is locked to a thread, then
     only that thread is permitted to wait on it.  */
  struct thread_state *thread;
  /* If this fd is currently being selected on by a thread, this
     points to the thread.  Otherwise it is NULL.  */
  struct thread_state *waiting_thread;
} fd_callback_info[FD_SETSIZE];


/* Add a file descriptor FD to be monitored for when read is possible.
   When read is possible, call FUNC with argument DATA.  */

void
add_read_fd (int fd, fd_callback func, void *data)
{
  add_keyboard_wait_descriptor (fd);

  fd_callback_info[fd].func = func;
  fd_callback_info[fd].data = data;
}

static void
add_non_keyboard_read_fd (int fd)
{
  eassert (fd >= 0 && fd < FD_SETSIZE);
  eassert (fd_callback_info[fd].func == NULL);

  fd_callback_info[fd].flags &= ~KEYBOARD_FD;
  fd_callback_info[fd].flags |= FOR_READ;
  if (fd > max_desc)
    max_desc = fd;
}

static void
add_process_read_fd (int fd)
{
  add_non_keyboard_read_fd (fd);
  fd_callback_info[fd].flags |= PROCESS_FD;
}

/* Stop monitoring file descriptor FD for when read is possible.  */

void
delete_read_fd (int fd)
{
  delete_keyboard_wait_descriptor (fd);

  if (fd_callback_info[fd].flags == 0)
    {
      fd_callback_info[fd].func = 0;
      fd_callback_info[fd].data = 0;
    }
}

/* Add a file descriptor FD to be monitored for when write is possible.
   When write is possible, call FUNC with argument DATA.  */

void
add_write_fd (int fd, fd_callback func, void *data)
{
  eassert (fd >= 0 && fd < FD_SETSIZE);

  fd_callback_info[fd].func = func;
  fd_callback_info[fd].data = data;
  fd_callback_info[fd].flags |= FOR_WRITE;
  if (fd > max_desc)
    max_desc = fd;
}

static void
add_non_blocking_write_fd (int fd)
{
  eassert (fd >= 0 && fd < FD_SETSIZE);
  eassert (fd_callback_info[fd].func == NULL);

  fd_callback_info[fd].flags |= FOR_WRITE | NON_BLOCKING_CONNECT_FD;
  if (fd > max_desc)
    max_desc = fd;
  ++num_pending_connects;
}

static void
recompute_max_desc (void)
{
  int fd;

  for (fd = max_desc; fd >= 0; --fd)
    {
      if (fd_callback_info[fd].flags != 0)
	{
	  max_desc = fd;
	  break;
	}
    }
}

/* Stop monitoring file descriptor FD for when write is possible.  */

void
delete_write_fd (int fd)
{
  if ((fd_callback_info[fd].flags & NON_BLOCKING_CONNECT_FD) != 0)
    {
      if (--num_pending_connects < 0)
	emacs_abort ();
    }
  fd_callback_info[fd].flags &= ~(FOR_WRITE | NON_BLOCKING_CONNECT_FD);
  if (fd_callback_info[fd].flags == 0)
    {
      fd_callback_info[fd].func = 0;
      fd_callback_info[fd].data = 0;

      if (fd == max_desc)
	recompute_max_desc ();
    }
}

static void
compute_input_wait_mask (fd_set *mask)
{
  int fd;

  FD_ZERO (mask);
  for (fd = 0; fd <= max_desc; ++fd)
    {
      if (fd_callback_info[fd].thread != NULL
	  && fd_callback_info[fd].thread != current_thread)
	continue;
      if (fd_callback_info[fd].waiting_thread != NULL
	  && fd_callback_info[fd].waiting_thread != current_thread)
	continue;
      if ((fd_callback_info[fd].flags & FOR_READ) != 0)
	{
	  FD_SET (fd, mask);
	  fd_callback_info[fd].waiting_thread = current_thread;
	}
    }
}

static void
compute_non_process_wait_mask (fd_set *mask)
{
  int fd;

  FD_ZERO (mask);
  for (fd = 0; fd <= max_desc; ++fd)
    {
      if (fd_callback_info[fd].thread != NULL
	  && fd_callback_info[fd].thread != current_thread)
	continue;
      if (fd_callback_info[fd].waiting_thread != NULL
	  && fd_callback_info[fd].waiting_thread != current_thread)
	continue;
      if ((fd_callback_info[fd].flags & FOR_READ) != 0
	  && (fd_callback_info[fd].flags & PROCESS_FD) == 0)
	{
	  FD_SET (fd, mask);
	  fd_callback_info[fd].waiting_thread = current_thread;
	}
    }
}

static void
compute_non_keyboard_wait_mask (fd_set *mask)
{
  int fd;

  FD_ZERO (mask);
  for (fd = 0; fd <= max_desc; ++fd)
    {
      if (fd_callback_info[fd].thread != NULL
	  && fd_callback_info[fd].thread != current_thread)
	continue;
      if (fd_callback_info[fd].waiting_thread != NULL
	  && fd_callback_info[fd].waiting_thread != current_thread)
	continue;
      if ((fd_callback_info[fd].flags & FOR_READ) != 0
	  && (fd_callback_info[fd].flags & KEYBOARD_FD) == 0)
	{
	  FD_SET (fd, mask);
	  fd_callback_info[fd].waiting_thread = current_thread;
	}
    }
}

static void
compute_write_mask (fd_set *mask)
{
  int fd;

  FD_ZERO (mask);
  for (fd = 0; fd <= max_desc; ++fd)
    {
      if (fd_callback_info[fd].thread != NULL
	  && fd_callback_info[fd].thread != current_thread)
	continue;
      if (fd_callback_info[fd].waiting_thread != NULL
	  && fd_callback_info[fd].waiting_thread != current_thread)
	continue;
      if ((fd_callback_info[fd].flags & FOR_WRITE) != 0)
	{
	  FD_SET (fd, mask);
	  fd_callback_info[fd].waiting_thread = current_thread;
	}
    }
}

static void
clear_waiting_thread_info (void)
{
  int fd;

  for (fd = 0; fd <= max_desc; ++fd)
    {
      if (fd_callback_info[fd].waiting_thread == current_thread)
	fd_callback_info[fd].waiting_thread = NULL;
    }
}


/* Compute the Lisp form of the process status, p->status, from
   the numeric status that was returned by `wait'.  */

static Lisp_Object status_convert (int);

static void
update_status (struct Lisp_Process *p)
{
  eassert (p->raw_status_new);
  pset_status (p, status_convert (p->raw_status));
  p->raw_status_new = 0;
}

/*  Convert a process status word in Unix format to
    the list that we use internally.  */

static Lisp_Object
status_convert (int w)
{
  if (WIFSTOPPED (w))
    return Fcons (Qstop, Fcons (make_number (WSTOPSIG (w)), Qnil));
  else if (WIFEXITED (w))
    return Fcons (Qexit, Fcons (make_number (WEXITSTATUS (w)),
				WCOREDUMP (w) ? Qt : Qnil));
  else if (WIFSIGNALED (w))
    return Fcons (Qsignal, Fcons (make_number (WTERMSIG (w)),
				  WCOREDUMP (w) ? Qt : Qnil));
  else
    return Qrun;
}

/* True if STATUS is that of a process attempting connection.  */

static bool
connecting_status (Lisp_Object status)
{
  return CONSP (status) && EQ (XCAR (status), Qconnect);
}

/* Given a status-list, extract the three pieces of information
   and store them individually through the three pointers.  */

static void
decode_status (Lisp_Object l, Lisp_Object *symbol, Lisp_Object *code,
	       bool *coredump)
{
  Lisp_Object tem;

  if (connecting_status (l))
    l = XCAR (l);

  if (SYMBOLP (l))
    {
      *symbol = l;
      *code = make_number (0);
      *coredump = 0;
    }
  else
    {
      *symbol = XCAR (l);
      tem = XCDR (l);
      *code = XCAR (tem);
      tem = XCDR (tem);
      *coredump = !NILP (tem);
    }
}

/* Return a string describing a process status list.  */

static Lisp_Object
status_message (struct Lisp_Process *p)
{
  Lisp_Object status = p->status;
  Lisp_Object symbol, code;
  bool coredump;
  Lisp_Object string;

  decode_status (status, &symbol, &code, &coredump);

  if (EQ (symbol, Qsignal) || EQ (symbol, Qstop))
    {
      char const *signame;
      synchronize_system_messages_locale ();
      signame = strsignal (XFASTINT (code));
      if (signame == 0)
	string = build_string ("unknown");
      else
	{
	  int c1, c2;

	  string = build_unibyte_string (signame);
	  if (! NILP (Vlocale_coding_system))
	    string = (code_convert_string_norecord
		      (string, Vlocale_coding_system, 0));
	  c1 = STRING_CHAR (SDATA (string));
	  c2 = downcase (c1);
	  if (c1 != c2)
	    Faset (string, make_number (0), make_number (c2));
	}
      AUTO_STRING (suffix, coredump ? " (core dumped)\n" : "\n");
      return concat2 (string, suffix);
    }
  else if (EQ (symbol, Qexit))
    {
      if (NETCONN1_P (p))
	return build_string (XFASTINT (code) == 0
			     ? "deleted\n"
			     : "connection broken by remote peer\n");
      if (XFASTINT (code) == 0)
	return build_string ("finished\n");
      AUTO_STRING (prefix, "exited abnormally with code ");
      string = Fnumber_to_string (code);
      AUTO_STRING (suffix, coredump ? " (core dumped)\n" : "\n");
      return concat3 (prefix, string, suffix);
    }
  else if (EQ (symbol, Qfailed))
    {
      AUTO_STRING (format, "failed with code %s\n");
      return CALLN (Fformat, format, code);
    }
  else
    return Fcopy_sequence (Fsymbol_name (symbol));
}

enum { PTY_NAME_SIZE = 24 };

/* Open an available pty, returning a file descriptor.
   Store into PTY_NAME the file name of the terminal corresponding to the pty.
   Return -1 on failure.  */

static int
allocate_pty (char pty_name[PTY_NAME_SIZE])
{
#ifdef HAVE_PTYS
  int fd;

#ifdef PTY_ITERATION
  PTY_ITERATION
#else
  register int c, i;
  for (c = FIRST_PTY_LETTER; c <= 'z'; c++)
    for (i = 0; i < 16; i++)
#endif
      {
#ifdef PTY_NAME_SPRINTF
	PTY_NAME_SPRINTF
#else
	sprintf (pty_name, "/dev/pty%c%x", c, i);
#endif /* no PTY_NAME_SPRINTF */

#ifdef PTY_OPEN
	PTY_OPEN;
#else /* no PTY_OPEN */
	fd = emacs_open (pty_name, O_RDWR | O_NONBLOCK, 0);
#endif /* no PTY_OPEN */

	if (fd >= 0)
	  {
#ifdef PTY_TTY_NAME_SPRINTF
	    PTY_TTY_NAME_SPRINTF
#else
	    sprintf (pty_name, "/dev/tty%c%x", c, i);
#endif /* no PTY_TTY_NAME_SPRINTF */

	    /* Set FD's close-on-exec flag.  This is needed even if
	       PT_OPEN calls posix_openpt with O_CLOEXEC, since POSIX
	       doesn't require support for that combination.
	       Do this after PTY_TTY_NAME_SPRINTF, which on some platforms
	       doesn't work if the close-on-exec flag is set (Bug#20555).
	       Multithreaded platforms where posix_openpt ignores
	       O_CLOEXEC (or where PTY_OPEN doesn't call posix_openpt)
	       have a race condition between the PTY_OPEN and here.  */
	    fcntl (fd, F_SETFD, FD_CLOEXEC);

	    /* Check to make certain that both sides are available.
	       This avoids a nasty yet stupid bug in rlogins.  */
	    if (faccessat (AT_FDCWD, pty_name, R_OK | W_OK, AT_EACCESS) != 0)
	      {
		emacs_close (fd);
		continue;
	      }
	    setup_pty (fd);
	    return fd;
	  }
      }
#endif /* HAVE_PTYS */
  return -1;
}

/* Allocate basically initialized process.  */

static struct Lisp_Process *
allocate_process (void)
{
  return ALLOCATE_ZEROED_PSEUDOVECTOR (struct Lisp_Process, pid, PVEC_PROCESS);
}

static Lisp_Object
make_process (Lisp_Object name)
{
  struct Lisp_Process *p = allocate_process ();
  /* Initialize Lisp data.  Note that allocate_process initializes all
     Lisp data to nil, so do it only for slots which should not be nil.  */
  pset_status (p, Qrun);
  pset_mark (p, Fmake_marker ());
  pset_thread (p, Fcurrent_thread ());

  /* Initialize non-Lisp data.  Note that allocate_process zeroes out all
     non-Lisp data, so do it only for slots which should not be zero.  */
  p->infd = -1;
  p->outfd = -1;
  for (int i = 0; i < PROCESS_OPEN_FDS; i++)
    p->open_fd[i] = -1;

#ifdef HAVE_GNUTLS
  verify (GNUTLS_STAGE_EMPTY == 0);
  eassert (p->gnutls_initstage == GNUTLS_STAGE_EMPTY);
  eassert (NILP (p->gnutls_boot_parameters));
#endif

  /* If name is already in use, modify it until it is unused.  */

  Lisp_Object name1 = name;
  for (printmax_t i = 1; ; i++)
    {
      Lisp_Object tem = Fget_process (name1);
      if (NILP (tem))
	break;
      char const suffix_fmt[] = "<%"pMd">";
      char suffix[sizeof suffix_fmt + INT_STRLEN_BOUND (printmax_t)];
      AUTO_STRING_WITH_LEN (lsuffix, suffix, sprintf (suffix, suffix_fmt, i));
      name1 = concat2 (name, lsuffix);
    }
  name = name1;
  pset_name (p, name);
  pset_sentinel (p, Qinternal_default_process_sentinel);
  pset_filter (p, Qinternal_default_process_filter);
  Lisp_Object val;
  XSETPROCESS (val, p);
  Vprocess_alist = Fcons (Fcons (name, val), Vprocess_alist);
  return val;
}

static void
remove_process (register Lisp_Object proc)
{
  register Lisp_Object pair;

  pair = Frassq (proc, Vprocess_alist);
  Vprocess_alist = Fdelq (pair, Vprocess_alist);

  deactivate_process (proc);
}

void
update_processes_for_thread_death (Lisp_Object dying_thread)
{
  Lisp_Object pair;

  for (pair = Vprocess_alist; !NILP (pair); pair = XCDR (pair))
    {
      Lisp_Object process = XCDR (XCAR (pair));
      if (EQ (XPROCESS (process)->thread, dying_thread))
	{
	  struct Lisp_Process *proc = XPROCESS (process);

	  pset_thread (proc, Qnil);
	  if (proc->infd >= 0)
	    fd_callback_info[proc->infd].thread = NULL;
	  if (proc->outfd >= 0)
	    fd_callback_info[proc->outfd].thread = NULL;
	}
    }
}

#ifdef HAVE_GETADDRINFO_A
static void
free_dns_request (Lisp_Object proc)
{
  struct Lisp_Process *p = XPROCESS (proc);

  if (p->dns_request->ar_result)
    freeaddrinfo (p->dns_request->ar_result);
  xfree (p->dns_request);
  p->dns_request = NULL;
}
#endif


DEFUN ("processp", Fprocessp, Sprocessp, 1, 1, 0,
       doc: /* Return t if OBJECT is a process.  */)
  (Lisp_Object object)
{
  return PROCESSP (object) ? Qt : Qnil;
}

DEFUN ("get-process", Fget_process, Sget_process, 1, 1, 0,
       doc: /* Return the process named NAME, or nil if there is none.  */)
  (register Lisp_Object name)
{
  if (PROCESSP (name))
    return name;
  CHECK_STRING (name);
  return Fcdr (Fassoc (name, Vprocess_alist, Qnil));
}

/* This is how commands for the user decode process arguments.  It
   accepts a process, a process name, a buffer, a buffer name, or nil.
   Buffers denote the first process in the buffer, and nil denotes the
   current buffer.  */

static Lisp_Object
get_process (register Lisp_Object name)
{
  register Lisp_Object proc, obj;
  if (STRINGP (name))
    {
      obj = Fget_process (name);
      if (NILP (obj))
	obj = Fget_buffer (name);
      if (NILP (obj))
	error ("Process %s does not exist", SDATA (name));
    }
  else if (NILP (name))
    obj = Fcurrent_buffer ();
  else
    obj = name;

  /* Now obj should be either a buffer object or a process object.  */
  if (BUFFERP (obj))
    {
      if (NILP (BVAR (XBUFFER (obj), name)))
        error ("Attempt to get process for a dead buffer");
      proc = Fget_buffer_process (obj);
      if (NILP (proc))
        error ("Buffer %s has no process", SDATA (BVAR (XBUFFER (obj), name)));
    }
  else
    {
      CHECK_PROCESS (obj);
      proc = obj;
    }
  return proc;
}


/* Fdelete_process promises to immediately forget about the process, but in
   reality, Emacs needs to remember those processes until they have been
   treated by the SIGCHLD handler and waitpid has been invoked on them;
   otherwise they might fill up the kernel's process table.

   Some processes created by call-process are also put onto this list.

   Members of this list are (process-ID . filename) pairs.  The
   process-ID is a number; the filename, if a string, is a file that
   needs to be removed after the process exits.  */
static Lisp_Object deleted_pid_list;

void
record_deleted_pid (pid_t pid, Lisp_Object filename)
{
  deleted_pid_list = Fcons (Fcons (make_fixnum_or_float (pid), filename),
			    /* GC treated elements set to nil.  */
			    Fdelq (Qnil, deleted_pid_list));

}

DEFUN ("delete-process", Fdelete_process, Sdelete_process, 1, 1, 0,
       doc: /* Delete PROCESS: kill it and forget about it immediately.
PROCESS may be a process, a buffer, the name of a process or buffer, or
nil, indicating the current buffer's process.  */)
  (register Lisp_Object process)
{
  register struct Lisp_Process *p;

  process = get_process (process);
  p = XPROCESS (process);

#ifdef HAVE_GETADDRINFO_A
  if (p->dns_request)
    {
      /* Cancel the request.  Unless shutting down, wait until
	 completion.  Free the request if completely canceled. */

      bool canceled = gai_cancel (p->dns_request) != EAI_NOTCANCELED;
      if (!canceled && !inhibit_sentinels)
	{
	  struct gaicb const *req = p->dns_request;
	  while (gai_suspend (&req, 1, NULL) != 0)
	    continue;
	  canceled = true;
	}
      if (canceled)
	free_dns_request (process);
    }
#endif

  p->raw_status_new = 0;
  if (NETCONN1_P (p) || SERIALCONN1_P (p) || PIPECONN1_P (p))
    {
      pset_status (p, list2 (Qexit, make_number (0)));
      p->tick = ++process_tick;
      status_notify (p, NULL);
      redisplay_preserve_echo_area (13);
    }
  else
    {
      if (p->alive)
	record_kill_process (p, Qnil);

      if (p->infd >= 0)
	{
	  /* Update P's status, since record_kill_process will make the
	     SIGCHLD handler update deleted_pid_list, not *P.  */
	  Lisp_Object symbol;
	  if (p->raw_status_new)
	    update_status (p);
	  symbol = CONSP (p->status) ? XCAR (p->status) : p->status;
	  if (! (EQ (symbol, Qsignal) || EQ (symbol, Qexit)))
	    pset_status (p, list2 (Qsignal, make_number (SIGKILL)));

	  p->tick = ++process_tick;
	  status_notify (p, NULL);
	  redisplay_preserve_echo_area (13);
	}
    }
  remove_process (process);
  return Qnil;
}

DEFUN ("process-status", Fprocess_status, Sprocess_status, 1, 1, 0,
       doc: /* Return the status of PROCESS.
The returned value is one of the following symbols:
run  -- for a process that is running.
stop -- for a process stopped but continuable.
exit -- for a process that has exited.
signal -- for a process that has got a fatal signal.
open -- for a network stream connection that is open.
listen -- for a network stream server that is listening.
closed -- for a network stream connection that is closed.
connect -- when waiting for a non-blocking connection to complete.
failed -- when a non-blocking connection has failed.
nil -- if arg is a process name and no such process exists.
PROCESS may be a process, a buffer, the name of a process, or
nil, indicating the current buffer's process.  */)
  (register Lisp_Object process)
{
  register struct Lisp_Process *p;
  register Lisp_Object status;

  if (STRINGP (process))
    process = Fget_process (process);
  else
    process = get_process (process);

  if (NILP (process))
    return process;

  p = XPROCESS (process);
  if (p->raw_status_new)
    update_status (p);
  status = p->status;
  if (CONSP (status))
    status = XCAR (status);
  if (NETCONN1_P (p) || SERIALCONN1_P (p) || PIPECONN1_P (p))
    {
      if (EQ (status, Qexit))
	status = Qclosed;
      else if (EQ (p->command, Qt))
	status = Qstop;
      else if (EQ (status, Qrun))
	status = Qopen;
    }
  return status;
}

DEFUN ("process-exit-status", Fprocess_exit_status, Sprocess_exit_status,
       1, 1, 0,
       doc: /* Return the exit status of PROCESS or the signal number that killed it.
If PROCESS has not yet exited or died, return 0.  */)
  (register Lisp_Object process)
{
  CHECK_PROCESS (process);
  if (XPROCESS (process)->raw_status_new)
    update_status (XPROCESS (process));
  if (CONSP (XPROCESS (process)->status))
    return XCAR (XCDR (XPROCESS (process)->status));
  return make_number (0);
}

DEFUN ("process-id", Fprocess_id, Sprocess_id, 1, 1, 0,
       doc: /* Return the process id of PROCESS.
This is the pid of the external process which PROCESS uses or talks to.
For a network, serial, and pipe connections, this value is nil.  */)
  (register Lisp_Object process)
{
  pid_t pid;

  CHECK_PROCESS (process);
  pid = XPROCESS (process)->pid;
  return (pid ? make_fixnum_or_float (pid) : Qnil);
}

DEFUN ("process-name", Fprocess_name, Sprocess_name, 1, 1, 0,
       doc: /* Return the name of PROCESS, as a string.
This is the name of the program invoked in PROCESS,
possibly modified to make it unique among process names.  */)
  (register Lisp_Object process)
{
  CHECK_PROCESS (process);
  return XPROCESS (process)->name;
}

DEFUN ("process-command", Fprocess_command, Sprocess_command, 1, 1, 0,
       doc: /* Return the command that was executed to start PROCESS.
This is a list of strings, the first string being the program executed
and the rest of the strings being the arguments given to it.
For a network or serial or pipe connection, this is nil (process is running)
or t (process is stopped).  */)
  (register Lisp_Object process)
{
  CHECK_PROCESS (process);
  return XPROCESS (process)->command;
}

DEFUN ("process-tty-name", Fprocess_tty_name, Sprocess_tty_name, 1, 1, 0,
       doc: /* Return the name of the terminal PROCESS uses, or nil if none.
This is the terminal that the process itself reads and writes on,
not the name of the pty that Emacs uses to talk with that terminal.  */)
  (register Lisp_Object process)
{
  CHECK_PROCESS (process);
  return XPROCESS (process)->tty_name;
}

DEFUN ("set-process-buffer", Fset_process_buffer, Sset_process_buffer,
       2, 2, 0,
       doc: /* Set buffer associated with PROCESS to BUFFER (a buffer, or nil).
Return BUFFER.  */)
  (register Lisp_Object process, Lisp_Object buffer)
{
  struct Lisp_Process *p;

  CHECK_PROCESS (process);
  if (!NILP (buffer))
    CHECK_BUFFER (buffer);
  p = XPROCESS (process);
  pset_buffer (p, buffer);
  if (NETCONN1_P (p) || SERIALCONN1_P (p) || PIPECONN1_P (p))
    pset_childp (p, Fplist_put (p->childp, QCbuffer, buffer));
  setup_process_coding_systems (process);
  return buffer;
}

DEFUN ("process-buffer", Fprocess_buffer, Sprocess_buffer,
       1, 1, 0,
       doc: /* Return the buffer PROCESS is associated with.
The default process filter inserts output from PROCESS into this buffer.  */)
  (register Lisp_Object process)
{
  CHECK_PROCESS (process);
  return XPROCESS (process)->buffer;
}

DEFUN ("process-mark", Fprocess_mark, Sprocess_mark,
       1, 1, 0,
       doc: /* Return the marker for the end of the last output from PROCESS.  */)
  (register Lisp_Object process)
{
  CHECK_PROCESS (process);
  return XPROCESS (process)->mark;
}

static void
set_process_filter_masks (struct Lisp_Process *p)
{
  if (EQ (p->filter, Qt) && !EQ (p->status, Qlisten))
    delete_read_fd (p->infd);
  else if (EQ (p->filter, Qt)
	   /* Network or serial process not stopped:  */
	   && !EQ (p->command, Qt))
    add_process_read_fd (p->infd);
}

DEFUN ("set-process-filter", Fset_process_filter, Sset_process_filter,
       2, 2, 0,
       doc: /* Give PROCESS the filter function FILTER; nil means default.
A value of t means stop accepting output from the process.

When a process has a non-default filter, its buffer is not used for output.
Instead, each time it does output, the entire string of output is
passed to the filter.

The filter gets two arguments: the process and the string of output.
The string argument is normally a multibyte string, except:
- if the process's input coding system is no-conversion or raw-text,
  it is a unibyte string (the non-converted input).  */)
  (Lisp_Object process, Lisp_Object filter)
{
  CHECK_PROCESS (process);
  struct Lisp_Process *p = XPROCESS (process);

  /* Don't signal an error if the process's input file descriptor
     is closed.  This could make debugging Lisp more difficult,
     for example when doing something like

     (setq process (start-process ...))
     (debug)
     (set-process-filter process ...)  */

  if (NILP (filter))
    filter = Qinternal_default_process_filter;

  pset_filter (p, filter);

  if (p->infd >= 0)
    set_process_filter_masks (p);

  if (NETCONN1_P (p) || SERIALCONN1_P (p) || PIPECONN1_P (p))
    pset_childp (p, Fplist_put (p->childp, QCfilter, filter));
  setup_process_coding_systems (process);
  return filter;
}

DEFUN ("process-filter", Fprocess_filter, Sprocess_filter,
       1, 1, 0,
       doc: /* Return the filter function of PROCESS.
See `set-process-filter' for more info on filter functions.  */)
  (register Lisp_Object process)
{
  CHECK_PROCESS (process);
  return XPROCESS (process)->filter;
}

DEFUN ("set-process-sentinel", Fset_process_sentinel, Sset_process_sentinel,
       2, 2, 0,
       doc: /* Give PROCESS the sentinel SENTINEL; nil for default.
The sentinel is called as a function when the process changes state.
It gets two arguments: the process, and a string describing the change.  */)
  (register Lisp_Object process, Lisp_Object sentinel)
{
  struct Lisp_Process *p;

  CHECK_PROCESS (process);
  p = XPROCESS (process);

  if (NILP (sentinel))
    sentinel = Qinternal_default_process_sentinel;

  pset_sentinel (p, sentinel);
  if (NETCONN1_P (p) || SERIALCONN1_P (p) || PIPECONN1_P (p))
    pset_childp (p, Fplist_put (p->childp, QCsentinel, sentinel));
  return sentinel;
}

DEFUN ("process-sentinel", Fprocess_sentinel, Sprocess_sentinel,
       1, 1, 0,
       doc: /* Return the sentinel of PROCESS.
See `set-process-sentinel' for more info on sentinels.  */)
  (register Lisp_Object process)
{
  CHECK_PROCESS (process);
  return XPROCESS (process)->sentinel;
}

DEFUN ("set-process-thread", Fset_process_thread, Sset_process_thread,
       2, 2, 0,
       doc: /* Set the locking thread of PROCESS to be THREAD.
If THREAD is nil, the process is unlocked.  */)
  (Lisp_Object process, Lisp_Object thread)
{
  struct Lisp_Process *proc;
  struct thread_state *tstate;

  CHECK_PROCESS (process);
  if (NILP (thread))
    tstate = NULL;
  else
    {
      CHECK_THREAD (thread);
      tstate = XTHREAD (thread);
    }

  proc = XPROCESS (process);
  pset_thread (proc, thread);
  if (proc->infd >= 0)
    fd_callback_info[proc->infd].thread = tstate;
  if (proc->outfd >= 0)
    fd_callback_info[proc->outfd].thread = tstate;

  return thread;
}

DEFUN ("process-thread", Fprocess_thread, Sprocess_thread,
       1, 1, 0,
       doc: /* Ret the locking thread of PROCESS.
If PROCESS is unlocked, this function returns nil.  */)
  (Lisp_Object process)
{
  CHECK_PROCESS (process);
  return XPROCESS (process)->thread;
}

DEFUN ("set-process-window-size", Fset_process_window_size,
       Sset_process_window_size, 3, 3, 0,
       doc: /* Tell PROCESS that it has logical window size WIDTH by HEIGHT.
Value is t if PROCESS was successfully told about the window size,
nil otherwise.  */)
  (Lisp_Object process, Lisp_Object height, Lisp_Object width)
{
  CHECK_PROCESS (process);

  /* All known platforms store window sizes as 'unsigned short'.  */
  CHECK_RANGED_INTEGER (height, 0, USHRT_MAX);
  CHECK_RANGED_INTEGER (width, 0, USHRT_MAX);

  if (NETCONN_P (process)
      || XPROCESS (process)->infd < 0
      || (set_window_size (XPROCESS (process)->infd,
			   XINT (height), XINT (width))
	  < 0))
    return Qnil;
  else
    return Qt;
}

DEFUN ("set-process-inherit-coding-system-flag",
       Fset_process_inherit_coding_system_flag,
       Sset_process_inherit_coding_system_flag, 2, 2, 0,
       doc: /* Determine whether buffer of PROCESS will inherit coding-system.
If the second argument FLAG is non-nil, then the variable
`buffer-file-coding-system' of the buffer associated with PROCESS
will be bound to the value of the coding system used to decode
the process output.

This is useful when the coding system specified for the process buffer
leaves either the character code conversion or the end-of-line conversion
unspecified, or if the coding system used to decode the process output
is more appropriate for saving the process buffer.

Binding the variable `inherit-process-coding-system' to non-nil before
starting the process is an alternative way of setting the inherit flag
for the process which will run.

This function returns FLAG.  */)
  (register Lisp_Object process, Lisp_Object flag)
{
  CHECK_PROCESS (process);
  XPROCESS (process)->inherit_coding_system_flag = !NILP (flag);
  return flag;
}

DEFUN ("set-process-query-on-exit-flag",
       Fset_process_query_on_exit_flag, Sset_process_query_on_exit_flag,
       2, 2, 0,
       doc: /* Specify if query is needed for PROCESS when Emacs is exited.
If the second argument FLAG is non-nil, Emacs will query the user before
exiting or killing a buffer if PROCESS is running.  This function
returns FLAG.  */)
  (register Lisp_Object process, Lisp_Object flag)
{
  CHECK_PROCESS (process);
  XPROCESS (process)->kill_without_query = NILP (flag);
  return flag;
}

DEFUN ("process-query-on-exit-flag",
       Fprocess_query_on_exit_flag, Sprocess_query_on_exit_flag,
       1, 1, 0,
       doc: /* Return the current value of query-on-exit flag for PROCESS.  */)
  (register Lisp_Object process)
{
  CHECK_PROCESS (process);
  return (XPROCESS (process)->kill_without_query ? Qnil : Qt);
}

DEFUN ("process-contact", Fprocess_contact, Sprocess_contact,
       1, 2, 0,
       doc: /* Return the contact info of PROCESS; t for a real child.
For a network or serial or pipe connection, the value depends on the
optional KEY arg.  If KEY is nil, value is a cons cell of the form
\(HOST SERVICE) for a network connection or (PORT SPEED) for a serial
connection; it is t for a pipe connection.  If KEY is t, the complete
contact information for the connection is returned, else the specific
value for the keyword KEY is returned.  See `make-network-process',
`make-serial-process', or `make-pipe-process' for the list of keywords.
If PROCESS is a non-blocking network process that hasn't been fully
set up yet, this function will block until socket setup has completed.  */)
  (Lisp_Object process, Lisp_Object key)
{
  Lisp_Object contact;

  CHECK_PROCESS (process);
  contact = XPROCESS (process)->childp;

#ifdef DATAGRAM_SOCKETS

  if (NETCONN_P (process))
    wait_for_socket_fds (process, "process-contact");

  if (DATAGRAM_CONN_P (process)
      && (EQ (key, Qt) || EQ (key, QCremote)))
    contact = Fplist_put (contact, QCremote,
			  Fprocess_datagram_address (process));
#endif

  if ((!NETCONN_P (process) && !SERIALCONN_P (process) && !PIPECONN_P (process))
      || EQ (key, Qt))
    return contact;
  if (NILP (key) && NETCONN_P (process))
    return list2 (Fplist_get (contact, QChost),
		  Fplist_get (contact, QCservice));
  if (NILP (key) && SERIALCONN_P (process))
    return list2 (Fplist_get (contact, QCport),
		  Fplist_get (contact, QCspeed));
  /* FIXME: Return a meaningful value (e.g., the child end of the pipe)
     if the pipe process is useful for purposes other than receiving
     stderr.  */
  if (NILP (key) && PIPECONN_P (process))
    return Qt;
  return Fplist_get (contact, key);
}

DEFUN ("process-plist", Fprocess_plist, Sprocess_plist,
       1, 1, 0,
       doc: /* Return the plist of PROCESS.  */)
  (register Lisp_Object process)
{
  CHECK_PROCESS (process);
  return XPROCESS (process)->plist;
}

DEFUN ("set-process-plist", Fset_process_plist, Sset_process_plist,
       2, 2, 0,
       doc: /* Replace the plist of PROCESS with PLIST.  Return PLIST.  */)
  (Lisp_Object process, Lisp_Object plist)
{
  CHECK_PROCESS (process);
  CHECK_LIST (plist);

  pset_plist (XPROCESS (process), plist);
  return plist;
}

#if 0 /* Turned off because we don't currently record this info
	 in the process.  Perhaps add it.  */
DEFUN ("process-connection", Fprocess_connection, Sprocess_connection, 1, 1, 0,
       doc: /* Return the connection type of PROCESS.
The value is nil for a pipe, t or `pty' for a pty, or `stream' for
a socket connection.  */)
  (Lisp_Object process)
{
  return XPROCESS (process)->type;
}
#endif

DEFUN ("process-type", Fprocess_type, Sprocess_type, 1, 1, 0,
       doc: /* Return the connection type of PROCESS.
The value is either the symbol `real', `network', `serial', or `pipe'.
PROCESS may be a process, a buffer, the name of a process or buffer, or
nil, indicating the current buffer's process.  */)
  (Lisp_Object process)
{
  Lisp_Object proc;
  proc = get_process (process);
  return XPROCESS (proc)->type;
}

DEFUN ("format-network-address", Fformat_network_address, Sformat_network_address,
       1, 2, 0,
       doc: /* Convert network ADDRESS from internal format to a string.
A 4 or 5 element vector represents an IPv4 address (with port number).
An 8 or 9 element vector represents an IPv6 address (with port number).
If optional second argument OMIT-PORT is non-nil, don't include a port
number in the string, even when present in ADDRESS.
Return nil if format of ADDRESS is invalid.  */)
  (Lisp_Object address, Lisp_Object omit_port)
{
  if (NILP (address))
    return Qnil;

  if (STRINGP (address))  /* AF_LOCAL */
    return address;

  if (VECTORP (address))  /* AF_INET or AF_INET6 */
    {
      register struct Lisp_Vector *p = XVECTOR (address);
      ptrdiff_t size = p->header.size;
      Lisp_Object args[10];
      int nargs, i;
      char const *format;

      if (size == 4 || (size == 5 && !NILP (omit_port)))
	{
	  format = "%d.%d.%d.%d";
	  nargs = 4;
	}
      else if (size == 5)
	{
	  format = "%d.%d.%d.%d:%d";
	  nargs = 5;
	}
      else if (size == 8 || (size == 9 && !NILP (omit_port)))
	{
	  format = "%x:%x:%x:%x:%x:%x:%x:%x";
	  nargs = 8;
	}
      else if (size == 9)
	{
	  format = "[%x:%x:%x:%x:%x:%x:%x:%x]:%d";
	  nargs = 9;
	}
      else
	return Qnil;

      AUTO_STRING (format_obj, format);
      args[0] = format_obj;

      for (i = 0; i < nargs; i++)
	{
	  if (! RANGED_INTEGERP (0, p->contents[i], 65535))
	    return Qnil;

	  if (nargs <= 5         /* IPv4 */
	      && i < 4           /* host, not port */
	      && XINT (p->contents[i]) > 255)
	    return Qnil;

	  args[i + 1] = p->contents[i];
	}

      return Fformat (nargs + 1, args);
    }

  if (CONSP (address))
    {
      AUTO_STRING (format, "<Family %d>");
      return CALLN (Fformat, format, Fcar (address));
    }

  return Qnil;
}

DEFUN ("process-list", Fprocess_list, Sprocess_list, 0, 0, 0,
       doc: /* Return a list of all processes that are Emacs sub-processes.  */)
  (void)
{
  return Fmapcar (Qcdr, Vprocess_alist);
}

/* Starting asynchronous inferior processes.  */

DEFUN ("make-process", Fmake_process, Smake_process, 0, MANY, 0,
       doc: /* Start a program in a subprocess.  Return the process object for it.

This is similar to `start-process', but arguments are specified as
keyword/argument pairs.  The following arguments are defined:

:name NAME -- NAME is name for process.  It is modified if necessary
to make it unique.

:buffer BUFFER -- BUFFER is the buffer (or buffer-name) to associate
with the process.  Process output goes at end of that buffer, unless
you specify a filter function to handle the output.  BUFFER may be
also nil, meaning that this process is not associated with any buffer.

:command COMMAND -- COMMAND is a list starting with the program file
name, followed by strings to give to the program as arguments.

:coding CODING -- If CODING is a symbol, it specifies the coding
system used for both reading and writing for this process.  If CODING
is a cons (DECODING . ENCODING), DECODING is used for reading, and
ENCODING is used for writing.

:noquery BOOL -- When exiting Emacs, query the user if BOOL is nil and
the process is running.  If BOOL is not given, query before exiting.

:stop BOOL -- Start process in the `stopped' state if BOOL non-nil.
In the stopped state, a process does not accept incoming data, but you
can send outgoing data.  The stopped state is cleared by
`continue-process' and set by `stop-process'.

:connection-type TYPE -- TYPE is control type of device used to
communicate with subprocesses.  Values are `pipe' to use a pipe, `pty'
to use a pty, or nil to use the default specified through
`process-connection-type'.

:filter FILTER -- Install FILTER as the process filter.

:sentinel SENTINEL -- Install SENTINEL as the process sentinel.

:stderr STDERR -- STDERR is either a buffer or a pipe process attached
to the standard error of subprocess.  Specifying this implies
`:connection-type' is set to `pipe'.  If STDERR is nil, standard error
is mixed with standard output and sent to BUFFER or FILTER.

usage: (make-process &rest ARGS)  */)
  (ptrdiff_t nargs, Lisp_Object *args)
{
  Lisp_Object buffer, name, command, program, proc, contact, current_dir, tem;
  Lisp_Object xstderr, stderrproc;
  ptrdiff_t count = SPECPDL_INDEX ();

  if (nargs == 0)
    return Qnil;

  /* Save arguments for process-contact and clone-process.  */
  contact = Flist (nargs, args);

  buffer = Fplist_get (contact, QCbuffer);
  if (!NILP (buffer))
    buffer = Fget_buffer_create (buffer);

  /* Make sure that the child will be able to chdir to the current
     buffer's current directory, or its unhandled equivalent.  We
     can't just have the child check for an error when it does the
     chdir, since it's in a vfork.  */
  current_dir = encode_current_directory ();

  name = Fplist_get (contact, QCname);
  CHECK_STRING (name);

  command = Fplist_get (contact, QCcommand);
  if (CONSP (command))
    program = XCAR (command);
  else
    program = Qnil;

  if (!NILP (program))
    CHECK_STRING (program);

  bool query_on_exit = NILP (Fplist_get (contact, QCnoquery));

  stderrproc = Qnil;
  xstderr = Fplist_get (contact, QCstderr);
  if (PROCESSP (xstderr))
    {
      if (!PIPECONN_P (xstderr))
	error ("Process is not a pipe process");
      stderrproc = xstderr;
    }
  else if (!NILP (xstderr))
    {
      CHECK_STRING (program);
      stderrproc = CALLN (Fmake_pipe_process,
			  QCname,
			  concat2 (name, build_string (" stderr")),
			  QCbuffer,
			  Fget_buffer_create (xstderr),
			  QCnoquery,
			  query_on_exit ? Qnil : Qt);
    }

  proc = make_process (name);
  record_unwind_protect (start_process_unwind, proc);

  pset_childp (XPROCESS (proc), Qt);
  eassert (NILP (XPROCESS (proc)->plist));
  pset_type (XPROCESS (proc), Qreal);
  pset_buffer (XPROCESS (proc), buffer);
  pset_sentinel (XPROCESS (proc), Fplist_get (contact, QCsentinel));
  pset_filter (XPROCESS (proc), Fplist_get (contact, QCfilter));
  pset_command (XPROCESS (proc), Fcopy_sequence (command));

  if (!query_on_exit)
    XPROCESS (proc)->kill_without_query = 1;
  if (tem = Fplist_get (contact, QCstop), !NILP (tem))
    pset_command (XPROCESS (proc), Qt);

  tem = Fplist_get (contact, QCconnection_type);
  if (EQ (tem, Qpty))
    XPROCESS (proc)->pty_flag = true;
  else if (EQ (tem, Qpipe))
    XPROCESS (proc)->pty_flag = false;
  else if (NILP (tem))
    XPROCESS (proc)->pty_flag = !NILP (Vprocess_connection_type);
  else
    report_file_error ("Unknown connection type", tem);

  if (!NILP (stderrproc))
    {
      pset_stderrproc (XPROCESS (proc), stderrproc);

      XPROCESS (proc)->pty_flag = false;
    }

#ifdef HAVE_GNUTLS
  /* AKA GNUTLS_INITSTAGE(proc).  */
  verify (GNUTLS_STAGE_EMPTY == 0);
  eassert (XPROCESS (proc)->gnutls_initstage == GNUTLS_STAGE_EMPTY);
  eassert (NILP (XPROCESS (proc)->gnutls_cred_type));
#endif

  XPROCESS (proc)->adaptive_read_buffering
    = (NILP (Vprocess_adaptive_read_buffering) ? 0
       : EQ (Vprocess_adaptive_read_buffering, Qt) ? 1 : 2);

  /* Make the process marker point into the process buffer (if any).  */
  if (BUFFERP (buffer))
    set_marker_both (XPROCESS (proc)->mark, buffer,
		     BUF_ZV (XBUFFER (buffer)),
		     BUF_ZV_BYTE (XBUFFER (buffer)));

  USE_SAFE_ALLOCA;

  {
    /* Decide coding systems for communicating with the process.  Here
       we don't setup the structure coding_system nor pay attention to
       unibyte mode.  They are done in create_process.  */

    /* Qt denotes we have not yet called Ffind_operation_coding_system.  */
    Lisp_Object coding_systems = Qt;
    Lisp_Object val, *args2;

    tem = Fplist_get (contact, QCcoding);
    if (!NILP (tem))
      {
	val = tem;
	if (CONSP (val))
	  val = XCAR (val);
      }
    else
      val = Vcoding_system_for_read;
    if (NILP (val))
      {
	ptrdiff_t nargs2 = 3 + XINT (Flength (command));
	Lisp_Object tem2;
	SAFE_ALLOCA_LISP (args2, nargs2);
	ptrdiff_t i = 0;
	args2[i++] = Qstart_process;
	args2[i++] = name;
	args2[i++] = buffer;
	for (tem2 = command; CONSP (tem2); tem2 = XCDR (tem2))
	  args2[i++] = XCAR (tem2);
	if (!NILP (program))
	  coding_systems = Ffind_operation_coding_system (nargs2, args2);
	if (CONSP (coding_systems))
	  val = XCAR (coding_systems);
	else if (CONSP (Vdefault_process_coding_system))
	  val = XCAR (Vdefault_process_coding_system);
      }
    pset_decode_coding_system (XPROCESS (proc), val);

    if (!NILP (tem))
      {
	val = tem;
	if (CONSP (val))
	  val = XCDR (val);
      }
    else
      val = Vcoding_system_for_write;
    if (NILP (val))
      {
	if (EQ (coding_systems, Qt))
	  {
	    ptrdiff_t nargs2 = 3 + XINT (Flength (command));
	    Lisp_Object tem2;
	    SAFE_ALLOCA_LISP (args2, nargs2);
	    ptrdiff_t i = 0;
	    args2[i++] = Qstart_process;
	    args2[i++] = name;
	    args2[i++] = buffer;
	    for (tem2 = command; CONSP (tem2); tem2 = XCDR (tem2))
	      args2[i++] = XCAR (tem2);
	    if (!NILP (program))
	      coding_systems = Ffind_operation_coding_system (nargs2, args2);
	  }
	if (CONSP (coding_systems))
	  val = XCDR (coding_systems);
	else if (CONSP (Vdefault_process_coding_system))
	  val = XCDR (Vdefault_process_coding_system);
      }
    pset_encode_coding_system (XPROCESS (proc), val);
    /* Note: At this moment, the above coding system may leave
       text-conversion or eol-conversion unspecified.  They will be
       decided after we read output from the process and decode it by
       some coding system, or just before we actually send a text to
       the process.  */
  }


  pset_decoding_buf (XPROCESS (proc), empty_unibyte_string);
  eassert (XPROCESS (proc)->decoding_carryover == 0);
  pset_encoding_buf (XPROCESS (proc), empty_unibyte_string);

  XPROCESS (proc)->inherit_coding_system_flag
    = !(NILP (buffer) || !inherit_process_coding_system);

  if (!NILP (program))
    {
      Lisp_Object program_args = XCDR (command);

      /* If program file name is not absolute, search our path for it.
	 Put the name we will really use in TEM.  */
      if (!IS_DIRECTORY_SEP (SREF (program, 0))
	  && !(SCHARS (program) > 1
	       && IS_DEVICE_SEP (SREF (program, 1))))
	{
	  tem = Qnil;
	  openp (Vexec_path, program, Vexec_suffixes, &tem,
		 make_number (X_OK), false);
	  if (NILP (tem))
	    report_file_error ("Searching for program", program);
	  tem = Fexpand_file_name (tem, Qnil);
	}
      else
	{
	  if (!NILP (Ffile_directory_p (program)))
	    error ("Specified program for new process is a directory");
	  tem = program;
	}

      /* Remove "/:" from TEM.  */
      tem = remove_slash_colon (tem);

      Lisp_Object arg_encoding = Qnil;

      /* Encode the file name and put it in NEW_ARGV.
	 That's where the child will use it to execute the program.  */
      tem = list1 (ENCODE_FILE (tem));
      ptrdiff_t new_argc = 1;

      /* Here we encode arguments by the coding system used for sending
	 data to the process.  We don't support using different coding
	 systems for encoding arguments and for encoding data sent to the
	 process.  */

      for (Lisp_Object tem2 = program_args; CONSP (tem2); tem2 = XCDR (tem2))
	{
	  Lisp_Object arg = XCAR (tem2);
	  CHECK_STRING (arg);
	  if (STRING_MULTIBYTE (arg))
	    {
	      if (NILP (arg_encoding))
		arg_encoding = (complement_process_encoding_system
				(XPROCESS (proc)->encode_coding_system));
	      arg = code_convert_string_norecord (arg, arg_encoding, 1);
	    }
	  tem = Fcons (arg, tem);
	  new_argc++;
	}

      /* Now that everything is encoded we can collect the strings into
	 NEW_ARGV.  */
      char **new_argv;
      SAFE_NALLOCA (new_argv, 1, new_argc + 1);
      new_argv[new_argc] = 0;

      for (ptrdiff_t i = new_argc - 1; i >= 0; i--)
	{
	  new_argv[i] = SSDATA (XCAR (tem));
	  tem = XCDR (tem);
	}

      create_process (proc, new_argv, current_dir);
    }
  else
    create_pty (proc);

  return SAFE_FREE_UNBIND_TO (count, proc);
}

/* If PROC doesn't have its pid set, then an error was signaled and
   the process wasn't started successfully, so remove it.  */
static void
start_process_unwind (Lisp_Object proc)
{
  if (XPROCESS (proc)->pid <= 0 && XPROCESS (proc)->pid != -2)
    remove_process (proc);
}

/* If *FD_ADDR is nonnegative, close it, and mark it as closed.  */

static void
close_process_fd (int *fd_addr)
{
  int fd = *fd_addr;
  if (0 <= fd)
    {
      *fd_addr = -1;
      emacs_close (fd);
    }
}

/* Indexes of file descriptors in open_fds.  */
enum
  {
    /* The pipe from Emacs to its subprocess.  */
    SUBPROCESS_STDIN,
    WRITE_TO_SUBPROCESS,

    /* The main pipe from the subprocess to Emacs.  */
    READ_FROM_SUBPROCESS,
    SUBPROCESS_STDOUT,

    /* The pipe from the subprocess to Emacs that is closed when the
       subprocess execs.  */
    READ_FROM_EXEC_MONITOR,
    EXEC_MONITOR_OUTPUT
  };

verify (PROCESS_OPEN_FDS == EXEC_MONITOR_OUTPUT + 1);

static void
create_process (Lisp_Object process, char **new_argv, Lisp_Object current_dir)
{
  struct Lisp_Process *p = XPROCESS (process);
  int inchannel, outchannel;
  pid_t pid;
  int vfork_errno;
  int forkin, forkout, forkerr = -1;
  bool pty_flag = 0;
  char pty_name[PTY_NAME_SIZE];
  Lisp_Object lisp_pty_name = Qnil;
  sigset_t oldset;

  inchannel = outchannel = -1;

  if (p->pty_flag)
    outchannel = inchannel = allocate_pty (pty_name);

  if (inchannel >= 0)
    {
      p->open_fd[READ_FROM_SUBPROCESS] = inchannel;
#if ! defined (USG) || defined (USG_SUBTTY_WORKS)
      /* On most USG systems it does not work to open the pty's tty here,
	 then close it and reopen it in the child.  */
      /* Don't let this terminal become our controlling terminal
	 (in case we don't have one).  */
      forkout = forkin = emacs_open (pty_name, O_RDWR | O_NOCTTY, 0);
      if (forkin < 0)
	report_file_error ("Opening pty", Qnil);
      p->open_fd[SUBPROCESS_STDIN] = forkin;
#else
      forkin = forkout = -1;
#endif /* not USG, or USG_SUBTTY_WORKS */
      pty_flag = 1;
      lisp_pty_name = build_string (pty_name);
    }
  else
    {
      if (emacs_pipe (p->open_fd + SUBPROCESS_STDIN) != 0
	  || emacs_pipe (p->open_fd + READ_FROM_SUBPROCESS) != 0)
	report_file_error ("Creating pipe", Qnil);
      forkin = p->open_fd[SUBPROCESS_STDIN];
      outchannel = p->open_fd[WRITE_TO_SUBPROCESS];
      inchannel = p->open_fd[READ_FROM_SUBPROCESS];
      forkout = p->open_fd[SUBPROCESS_STDOUT];

      if (!NILP (p->stderrproc))
	{
	  struct Lisp_Process *pp = XPROCESS (p->stderrproc);

	  forkerr = pp->open_fd[SUBPROCESS_STDOUT];

	  /* Close unnecessary file descriptors.  */
	  close_process_fd (&pp->open_fd[WRITE_TO_SUBPROCESS]);
	  close_process_fd (&pp->open_fd[SUBPROCESS_STDIN]);
	}
    }

#ifndef WINDOWSNT
  if (emacs_pipe (p->open_fd + READ_FROM_EXEC_MONITOR) != 0)
    report_file_error ("Creating pipe", Qnil);
#endif

  fcntl (inchannel, F_SETFL, O_NONBLOCK);
  fcntl (outchannel, F_SETFL, O_NONBLOCK);

  /* Record this as an active process, with its channels.  */
  chan_process[inchannel] = process;
  p->infd = inchannel;
  p->outfd = outchannel;

  /* Previously we recorded the tty descriptor used in the subprocess.
     It was only used for getting the foreground tty process, so now
     we just reopen the device (see emacs_get_tty_pgrp) as this is
     more portable (see USG_SUBTTY_WORKS above).  */

  p->pty_flag = pty_flag;
  pset_status (p, Qrun);

  if (!EQ (p->command, Qt))
    add_process_read_fd (inchannel);

  /* This may signal an error.  */
  setup_process_coding_systems (process);

  block_input ();
  block_child_signal (&oldset);

#ifndef WINDOWSNT
  /* vfork, and prevent local vars from being clobbered by the vfork.  */
  Lisp_Object volatile current_dir_volatile = current_dir;
  Lisp_Object volatile lisp_pty_name_volatile = lisp_pty_name;
  char **volatile new_argv_volatile = new_argv;
  int volatile forkin_volatile = forkin;
  int volatile forkout_volatile = forkout;
  int volatile forkerr_volatile = forkerr;
  struct Lisp_Process *p_volatile = p;

#ifdef DARWIN_OS
  /* Darwin doesn't let us run setsid after a vfork, so use fork when
     necessary.  Also, reset SIGCHLD handling after a vfork, as
     apparently macOS can mistakenly deliver SIGCHLD to the child.  */
  if (pty_flag)
    pid = fork ();
  else
    {
      pid = vfork ();
      if (pid == 0)
	signal (SIGCHLD, SIG_DFL);
    }
#else
  pid = vfork ();
#endif

  current_dir = current_dir_volatile;
  lisp_pty_name = lisp_pty_name_volatile;
  new_argv = new_argv_volatile;
  forkin = forkin_volatile;
  forkout = forkout_volatile;
  forkerr = forkerr_volatile;
  p = p_volatile;

  pty_flag = p->pty_flag;

  if (pid == 0)
#endif /* not WINDOWSNT */
    {
      /* Make the pty be the controlling terminal of the process.  */
#ifdef HAVE_PTYS
      /* First, disconnect its current controlling terminal.
	 Do this even if !PTY_FLAG; see Bug#30762.  */
      setsid ();
      /* Make the pty's terminal the controlling terminal.  */
      if (pty_flag && forkin >= 0)
	{
#ifdef TIOCSCTTY
	  /* We ignore the return value
	     because faith@cs.unc.edu says that is necessary on Linux.  */
	  ioctl (forkin, TIOCSCTTY, 0);
#endif
	}
#if defined (LDISC1)
      if (pty_flag && forkin >= 0)
	{
	  struct termios t;
	  tcgetattr (forkin, &t);
	  t.c_lflag = LDISC1;
	  if (tcsetattr (forkin, TCSANOW, &t) < 0)
	    emacs_perror ("create_process/tcsetattr LDISC1");
	}
#else
#if defined (NTTYDISC) && defined (TIOCSETD)
      if (pty_flag && forkin >= 0)
	{
	  /* Use new line discipline.  */
	  int ldisc = NTTYDISC;
	  ioctl (forkin, TIOCSETD, &ldisc);
	}
#endif
#endif
#ifdef TIOCNOTTY
      /* In 4.3BSD, the TIOCSPGRP bug has been fixed, and now you
	 can do TIOCSPGRP only to the process's controlling tty.  */
      if (pty_flag)
	{
	  /* I wonder: would just ioctl (0, TIOCNOTTY, 0) work here?
	     I can't test it since I don't have 4.3.  */
	  int j = emacs_open (DEV_TTY, O_RDWR, 0);
	  if (j >= 0)
	    {
	      ioctl (j, TIOCNOTTY, 0);
	      emacs_close (j);
	    }
	}
#endif /* TIOCNOTTY */

#if !defined (DONT_REOPEN_PTY)
/*** There is a suggestion that this ought to be a
     conditional on TIOCSPGRP, or !defined TIOCSCTTY.
     Trying the latter gave the wrong results on Debian GNU/Linux 1.1;
     that system does seem to need this code, even though
     both TIOCSCTTY is defined.  */
	/* Now close the pty (if we had it open) and reopen it.
	   This makes the pty the controlling terminal of the subprocess.  */
      if (pty_flag)
	{

	  /* I wonder if emacs_close (emacs_open (SSDATA (lisp_pty_name), ...))
	     would work?  */
	  if (forkin >= 0)
	    emacs_close (forkin);
	  forkout = forkin = emacs_open (SSDATA (lisp_pty_name), O_RDWR, 0);

	  if (forkin < 0)
	    {
	      emacs_perror (SSDATA (lisp_pty_name));
	      _exit (EXIT_CANCELED);
	    }

	}
#endif /* not DONT_REOPEN_PTY */

#ifdef SETUP_SLAVE_PTY
      if (pty_flag)
	{
	  SETUP_SLAVE_PTY;
	}
#endif /* SETUP_SLAVE_PTY */
#endif /* HAVE_PTYS */

      signal (SIGINT, SIG_DFL);
      signal (SIGQUIT, SIG_DFL);
#ifdef SIGPROF
      signal (SIGPROF, SIG_DFL);
#endif

      /* Emacs ignores SIGPIPE, but the child should not.  */
      signal (SIGPIPE, SIG_DFL);

      /* Stop blocking SIGCHLD in the child.  */
      unblock_child_signal (&oldset);

      if (pty_flag)
	child_setup_tty (forkout);

      if (forkerr < 0)
	forkerr = forkout;
#ifdef WINDOWSNT
      pid = child_setup (forkin, forkout, forkerr, new_argv, 1, current_dir);
#else  /* not WINDOWSNT */
      child_setup (forkin, forkout, forkerr, new_argv, 1, current_dir);
#endif /* not WINDOWSNT */
    }

  /* Back in the parent process.  */

  vfork_errno = errno;
  p->pid = pid;
  if (pid >= 0)
    p->alive = 1;

  /* Stop blocking in the parent.  */
  unblock_child_signal (&oldset);
  unblock_input ();

  if (pid < 0)
    report_file_errno ("Doing vfork", Qnil, vfork_errno);
  else
    {
      /* vfork succeeded.  */

      /* Close the pipe ends that the child uses, or the child's pty.  */
      close_process_fd (&p->open_fd[SUBPROCESS_STDIN]);
      close_process_fd (&p->open_fd[SUBPROCESS_STDOUT]);

#ifdef WINDOWSNT
      register_child (pid, inchannel);
#endif /* WINDOWSNT */

      pset_tty_name (p, lisp_pty_name);

#ifndef WINDOWSNT
      /* Wait for child_setup to complete in case that vfork is
	 actually defined as fork.  The descriptor
	 XPROCESS (proc)->open_fd[EXEC_MONITOR_OUTPUT]
	 of a pipe is closed at the child side either by close-on-exec
	 on successful execve or the _exit call in child_setup.  */
      {
	char dummy;

	close_process_fd (&p->open_fd[EXEC_MONITOR_OUTPUT]);
	emacs_read (p->open_fd[READ_FROM_EXEC_MONITOR], &dummy, 1);
	close_process_fd (&p->open_fd[READ_FROM_EXEC_MONITOR]);
      }
#endif
      if (!NILP (p->stderrproc))
	{
	  struct Lisp_Process *pp = XPROCESS (p->stderrproc);
	  close_process_fd (&pp->open_fd[SUBPROCESS_STDOUT]);
	}
    }
}

static void
create_pty (Lisp_Object process)
{
  struct Lisp_Process *p = XPROCESS (process);
  char pty_name[PTY_NAME_SIZE];
  int pty_fd = !p->pty_flag ? -1 : allocate_pty (pty_name);

  if (pty_fd >= 0)
    {
      p->open_fd[SUBPROCESS_STDIN] = pty_fd;
#if ! defined (USG) || defined (USG_SUBTTY_WORKS)
      /* On most USG systems it does not work to open the pty's tty here,
	 then close it and reopen it in the child.  */
      /* Don't let this terminal become our controlling terminal
	 (in case we don't have one).  */
      int forkout = emacs_open (pty_name, O_RDWR | O_NOCTTY, 0);
      if (forkout < 0)
	report_file_error ("Opening pty", Qnil);
      p->open_fd[WRITE_TO_SUBPROCESS] = forkout;
#if defined (DONT_REOPEN_PTY)
      /* In the case that vfork is defined as fork, the parent process
	 (Emacs) may send some data before the child process completes
	 tty options setup.  So we setup tty before forking.  */
      child_setup_tty (forkout);
#endif /* DONT_REOPEN_PTY */
#endif /* not USG, or USG_SUBTTY_WORKS */

      fcntl (pty_fd, F_SETFL, O_NONBLOCK);

      /* Record this as an active process, with its channels.
	 As a result, child_setup will close Emacs's side of the pipes.  */
      chan_process[pty_fd] = process;
      p->infd = pty_fd;
      p->outfd = pty_fd;

      /* Previously we recorded the tty descriptor used in the subprocess.
	 It was only used for getting the foreground tty process, so now
	 we just reopen the device (see emacs_get_tty_pgrp) as this is
	 more portable (see USG_SUBTTY_WORKS above).  */

      p->pty_flag = 1;
      pset_status (p, Qrun);
      setup_process_coding_systems (process);

      add_process_read_fd (pty_fd);

      pset_tty_name (p, build_string (pty_name));
    }

  p->pid = -2;
}

DEFUN ("make-pipe-process", Fmake_pipe_process, Smake_pipe_process,
       0, MANY, 0,
       doc: /* Create and return a bidirectional pipe process.

In Emacs, pipes are represented by process objects, so input and
output work as for subprocesses, and `delete-process' closes a pipe.
However, a pipe process has no process id, it cannot be signaled,
and the status codes are different from normal processes.

Arguments are specified as keyword/argument pairs.  The following
arguments are defined:

:name NAME -- NAME is the name of the process.  It is modified if necessary to make it unique.

:buffer BUFFER -- BUFFER is the buffer (or buffer-name) to associate
with the process.  Process output goes at the end of that buffer,
unless you specify a filter function to handle the output.  If BUFFER
is not given, the value of NAME is used.

:coding CODING -- If CODING is a symbol, it specifies the coding
system used for both reading and writing for this process.  If CODING
is a cons (DECODING . ENCODING), DECODING is used for reading, and
ENCODING is used for writing.

:noquery BOOL -- When exiting Emacs, query the user if BOOL is nil and
the process is running.  If BOOL is not given, query before exiting.

:stop BOOL -- Start process in the `stopped' state if BOOL non-nil.
In the stopped state, a pipe process does not accept incoming data,
but you can send outgoing data.  The stopped state is cleared by
`continue-process' and set by `stop-process'.

:filter FILTER -- Install FILTER as the process filter.

:sentinel SENTINEL -- Install SENTINEL as the process sentinel.

usage:  (make-pipe-process &rest ARGS)  */)
  (ptrdiff_t nargs, Lisp_Object *args)
{
  Lisp_Object proc, contact;
  struct Lisp_Process *p;
  Lisp_Object name, buffer;
  Lisp_Object tem;
  ptrdiff_t specpdl_count;
  int inchannel, outchannel;

  if (nargs == 0)
    return Qnil;

  contact = Flist (nargs, args);

  name = Fplist_get (contact, QCname);
  CHECK_STRING (name);
  proc = make_process (name);
  specpdl_count = SPECPDL_INDEX ();
  record_unwind_protect (remove_process, proc);
  p = XPROCESS (proc);

  if (emacs_pipe (p->open_fd + SUBPROCESS_STDIN) != 0
      || emacs_pipe (p->open_fd + READ_FROM_SUBPROCESS) != 0)
    report_file_error ("Creating pipe", Qnil);
  outchannel = p->open_fd[WRITE_TO_SUBPROCESS];
  inchannel = p->open_fd[READ_FROM_SUBPROCESS];

  fcntl (inchannel, F_SETFL, O_NONBLOCK);
  fcntl (outchannel, F_SETFL, O_NONBLOCK);

#ifdef WINDOWSNT
  register_aux_fd (inchannel);
#endif

  /* Record this as an active process, with its channels.  */
  chan_process[inchannel] = proc;
  p->infd = inchannel;
  p->outfd = outchannel;

  if (inchannel > max_desc)
    max_desc = inchannel;

  buffer = Fplist_get (contact, QCbuffer);
  if (NILP (buffer))
    buffer = name;
  buffer = Fget_buffer_create (buffer);
  pset_buffer (p, buffer);

  pset_childp (p, contact);
  pset_plist (p, Fcopy_sequence (Fplist_get (contact, QCplist)));
  pset_type (p, Qpipe);
  pset_sentinel (p, Fplist_get (contact, QCsentinel));
  pset_filter (p, Fplist_get (contact, QCfilter));
  eassert (NILP (p->log));
  if (tem = Fplist_get (contact, QCnoquery), !NILP (tem))
    p->kill_without_query = 1;
  if (tem = Fplist_get (contact, QCstop), !NILP (tem))
    pset_command (p, Qt);
  eassert (! p->pty_flag);

  if (!EQ (p->command, Qt))
    add_process_read_fd (inchannel);
  p->adaptive_read_buffering
    = (NILP (Vprocess_adaptive_read_buffering) ? 0
       : EQ (Vprocess_adaptive_read_buffering, Qt) ? 1 : 2);

  /* Make the process marker point into the process buffer (if any).  */
  if (BUFFERP (buffer))
    set_marker_both (p->mark, buffer,
		     BUF_ZV (XBUFFER (buffer)),
		     BUF_ZV_BYTE (XBUFFER (buffer)));

  {
    /* Setup coding systems for communicating with the network stream.  */

    /* Qt denotes we have not yet called Ffind_operation_coding_system.  */
    Lisp_Object coding_systems = Qt;
    Lisp_Object val;

    tem = Fplist_get (contact, QCcoding);
    val = Qnil;
    if (!NILP (tem))
      {
	val = tem;
	if (CONSP (val))
	  val = XCAR (val);
      }
    else if (!NILP (Vcoding_system_for_read))
      val = Vcoding_system_for_read;
    else if ((!NILP (buffer) && NILP (BVAR (XBUFFER (buffer), enable_multibyte_characters)))
	     || (NILP (buffer) && NILP (BVAR (&buffer_defaults, enable_multibyte_characters))))
      /* We dare not decode end-of-line format by setting VAL to
	 Qraw_text, because the existing Emacs Lisp libraries
	 assume that they receive bare code including a sequence of
	 CR LF.  */
      val = Qnil;
    else
      {
	if (CONSP (coding_systems))
	  val = XCAR (coding_systems);
	else if (CONSP (Vdefault_process_coding_system))
	  val = XCAR (Vdefault_process_coding_system);
	else
	  val = Qnil;
      }
    pset_decode_coding_system (p, val);

    if (!NILP (tem))
      {
	val = tem;
	if (CONSP (val))
	  val = XCDR (val);
      }
    else if (!NILP (Vcoding_system_for_write))
      val = Vcoding_system_for_write;
    else if (NILP (BVAR (current_buffer, enable_multibyte_characters)))
      val = Qnil;
    else
      {
	if (CONSP (coding_systems))
	  val = XCDR (coding_systems);
	else if (CONSP (Vdefault_process_coding_system))
	  val = XCDR (Vdefault_process_coding_system);
	else
	  val = Qnil;
      }
    pset_encode_coding_system (p, val);
  }
  /* This may signal an error.  */
  setup_process_coding_systems (proc);

  pset_decoding_buf (p, empty_unibyte_string);
  eassert (p->decoding_carryover == 0);
  pset_encoding_buf (p, empty_unibyte_string);

  specpdl_ptr = specpdl + specpdl_count;

  return proc;
}


/* Convert an internal struct sockaddr to a lisp object (vector or string).
   The address family of sa is not included in the result.  */

Lisp_Object
conv_sockaddr_to_lisp (struct sockaddr *sa, ptrdiff_t len)
{
  Lisp_Object address;
  ptrdiff_t i;
  unsigned char *cp;
  struct Lisp_Vector *p;

  /* Workaround for a bug in getsockname on BSD: Names bound to
     sockets in the UNIX domain are inaccessible; getsockname returns
     a zero length name.  */
  if (len < offsetof (struct sockaddr, sa_family) + sizeof (sa->sa_family))
    return empty_unibyte_string;

  switch (sa->sa_family)
    {
    case AF_INET:
      {
	DECLARE_POINTER_ALIAS (sin, struct sockaddr_in, sa);
	len = sizeof (sin->sin_addr) + 1;
	address = Fmake_vector (make_number (len), Qnil);
	p = XVECTOR (address);
	p->contents[--len] = make_number (ntohs (sin->sin_port));
	cp = (unsigned char *) &sin->sin_addr;
	break;
      }
#ifdef AF_INET6
    case AF_INET6:
      {
	DECLARE_POINTER_ALIAS (sin6, struct sockaddr_in6, sa);
	DECLARE_POINTER_ALIAS (ip6, uint16_t, &sin6->sin6_addr);
	len = sizeof (sin6->sin6_addr) / 2 + 1;
	address = Fmake_vector (make_number (len), Qnil);
	p = XVECTOR (address);
	p->contents[--len] = make_number (ntohs (sin6->sin6_port));
	for (i = 0; i < len; i++)
	  p->contents[i] = make_number (ntohs (ip6[i]));
	return address;
      }
#endif
#ifdef HAVE_LOCAL_SOCKETS
    case AF_LOCAL:
      {
	DECLARE_POINTER_ALIAS (sockun, struct sockaddr_un, sa);
        ptrdiff_t name_length = len - offsetof (struct sockaddr_un, sun_path);
        /* If the first byte is NUL, the name is a Linux abstract
           socket name, and the name can contain embedded NULs.  If
           it's not, we have a NUL-terminated string.  Be careful not
           to walk past the end of the object looking for the name
           terminator, however.  */
        if (name_length > 0 && sockun->sun_path[0] != '\0')
          {
            const char *terminator
	      = memchr (sockun->sun_path, '\0', name_length);

            if (terminator)
              name_length = terminator - (const char *) sockun->sun_path;
          }

	return make_unibyte_string (sockun->sun_path, name_length);
      }
#endif
    default:
      len -= offsetof (struct sockaddr, sa_family) + sizeof (sa->sa_family);
      address = Fcons (make_number (sa->sa_family),
		       Fmake_vector (make_number (len), Qnil));
      p = XVECTOR (XCDR (address));
      cp = (unsigned char *) &sa->sa_family + sizeof (sa->sa_family);
      break;
    }

  i = 0;
  while (i < len)
    p->contents[i++] = make_number (*cp++);

  return address;
}

/* Convert an internal struct addrinfo to a Lisp object.  */

static Lisp_Object
conv_addrinfo_to_lisp (struct addrinfo *res)
{
  Lisp_Object protocol = make_number (res->ai_protocol);
  eassert (XINT (protocol) == res->ai_protocol);
  return Fcons (protocol, conv_sockaddr_to_lisp (res->ai_addr, res->ai_addrlen));
}


/* Get family and required size for sockaddr structure to hold ADDRESS.  */

static ptrdiff_t
get_lisp_to_sockaddr_size (Lisp_Object address, int *familyp)
{
  struct Lisp_Vector *p;

  if (VECTORP (address))
    {
      p = XVECTOR (address);
      if (p->header.size == 5)
	{
	  *familyp = AF_INET;
	  return sizeof (struct sockaddr_in);
	}
#ifdef AF_INET6
      else if (p->header.size == 9)
	{
	  *familyp = AF_INET6;
	  return sizeof (struct sockaddr_in6);
	}
#endif
    }
#ifdef HAVE_LOCAL_SOCKETS
  else if (STRINGP (address))
    {
      *familyp = AF_LOCAL;
      return sizeof (struct sockaddr_un);
    }
#endif
  else if (CONSP (address) && TYPE_RANGED_INTEGERP (int, XCAR (address))
	   && VECTORP (XCDR (address)))
    {
      struct sockaddr *sa;
      p = XVECTOR (XCDR (address));
      if (MAX_ALLOCA - sizeof sa->sa_family < p->header.size)
	return 0;
      *familyp = XINT (XCAR (address));
      return p->header.size + sizeof (sa->sa_family);
    }
  return 0;
}

/* Convert an address object (vector or string) to an internal sockaddr.

   The address format has been basically validated by
   get_lisp_to_sockaddr_size, but this does not mean FAMILY is valid;
   it could have come from user data.  So if FAMILY is not valid,
   we return after zeroing *SA.  */

static void
conv_lisp_to_sockaddr (int family, Lisp_Object address, struct sockaddr *sa, int len)
{
  register struct Lisp_Vector *p;
  register unsigned char *cp = NULL;
  register int i;
  EMACS_INT hostport;

  memset (sa, 0, len);

  if (VECTORP (address))
    {
      p = XVECTOR (address);
      if (family == AF_INET)
	{
	  DECLARE_POINTER_ALIAS (sin, struct sockaddr_in, sa);
	  len = sizeof (sin->sin_addr) + 1;
	  hostport = XINT (p->contents[--len]);
	  sin->sin_port = htons (hostport);
	  cp = (unsigned char *)&sin->sin_addr;
	  sa->sa_family = family;
	}
#ifdef AF_INET6
      else if (family == AF_INET6)
	{
	  DECLARE_POINTER_ALIAS (sin6, struct sockaddr_in6, sa);
	  DECLARE_POINTER_ALIAS (ip6, uint16_t, &sin6->sin6_addr);
	  len = sizeof (sin6->sin6_addr) / 2 + 1;
	  hostport = XINT (p->contents[--len]);
	  sin6->sin6_port = htons (hostport);
	  for (i = 0; i < len; i++)
	    if (INTEGERP (p->contents[i]))
	      {
		int j = XFASTINT (p->contents[i]) & 0xffff;
		ip6[i] = ntohs (j);
	      }
	  sa->sa_family = family;
	  return;
	}
#endif
      else
	return;
    }
  else if (STRINGP (address))
    {
#ifdef HAVE_LOCAL_SOCKETS
      if (family == AF_LOCAL)
	{
	  DECLARE_POINTER_ALIAS (sockun, struct sockaddr_un, sa);
	  cp = SDATA (address);
	  for (i = 0; i < sizeof (sockun->sun_path) && *cp; i++)
	    sockun->sun_path[i] = *cp++;
	  sa->sa_family = family;
	}
#endif
      return;
    }
  else
    {
      p = XVECTOR (XCDR (address));
      cp = (unsigned char *)sa + sizeof (sa->sa_family);
    }

  for (i = 0; i < len; i++)
    if (INTEGERP (p->contents[i]))
      *cp++ = XFASTINT (p->contents[i]) & 0xff;
}

#ifdef DATAGRAM_SOCKETS
DEFUN ("process-datagram-address", Fprocess_datagram_address, Sprocess_datagram_address,
       1, 1, 0,
       doc: /* Get the current datagram address associated with PROCESS.
If PROCESS is a non-blocking network process that hasn't been fully
set up yet, this function will block until socket setup has completed.  */)
  (Lisp_Object process)
{
  int channel;

  CHECK_PROCESS (process);

  if (NETCONN_P (process))
    wait_for_socket_fds (process, "process-datagram-address");

  if (!DATAGRAM_CONN_P (process))
    return Qnil;

  channel = XPROCESS (process)->infd;
  return conv_sockaddr_to_lisp (datagram_address[channel].sa,
				datagram_address[channel].len);
}

DEFUN ("set-process-datagram-address", Fset_process_datagram_address, Sset_process_datagram_address,
       2, 2, 0,
       doc: /* Set the datagram address for PROCESS to ADDRESS.
Return nil upon error setting address, ADDRESS otherwise.

If PROCESS is a non-blocking network process that hasn't been fully
set up yet, this function will block until socket setup has completed.  */)
  (Lisp_Object process, Lisp_Object address)
{
  int channel;
  int family;
  ptrdiff_t len;

  CHECK_PROCESS (process);

  if (NETCONN_P (process))
    wait_for_socket_fds (process, "set-process-datagram-address");

  if (!DATAGRAM_CONN_P (process))
    return Qnil;

  channel = XPROCESS (process)->infd;

  len = get_lisp_to_sockaddr_size (address, &family);
  if (len == 0 || datagram_address[channel].len != len)
    return Qnil;
  conv_lisp_to_sockaddr (family, address, datagram_address[channel].sa, len);
  return address;
}
#endif


static const struct socket_options {
  /* The name of this option.  Should be lowercase version of option
     name without SO_ prefix.  */
  const char *name;
  /* Option level SOL_...  */
  int optlevel;
  /* Option number SO_...  */
  int optnum;
  enum { SOPT_UNKNOWN, SOPT_BOOL, SOPT_INT, SOPT_IFNAME, SOPT_LINGER } opttype;
  enum { OPIX_NONE = 0, OPIX_MISC = 1, OPIX_REUSEADDR = 2 } optbit;
} socket_options[] =
  {
#ifdef SO_BINDTODEVICE
    { ":bindtodevice", SOL_SOCKET, SO_BINDTODEVICE, SOPT_IFNAME, OPIX_MISC },
#endif
#ifdef SO_BROADCAST
    { ":broadcast", SOL_SOCKET, SO_BROADCAST, SOPT_BOOL, OPIX_MISC },
#endif
#ifdef SO_DONTROUTE
    { ":dontroute", SOL_SOCKET, SO_DONTROUTE, SOPT_BOOL, OPIX_MISC },
#endif
#ifdef SO_KEEPALIVE
    { ":keepalive", SOL_SOCKET, SO_KEEPALIVE, SOPT_BOOL, OPIX_MISC },
#endif
#ifdef SO_LINGER
    { ":linger", SOL_SOCKET, SO_LINGER, SOPT_LINGER, OPIX_MISC },
#endif
#ifdef SO_OOBINLINE
    { ":oobinline", SOL_SOCKET, SO_OOBINLINE, SOPT_BOOL, OPIX_MISC },
#endif
#ifdef SO_PRIORITY
    { ":priority", SOL_SOCKET, SO_PRIORITY, SOPT_INT, OPIX_MISC },
#endif
#ifdef SO_REUSEADDR
    { ":reuseaddr", SOL_SOCKET, SO_REUSEADDR, SOPT_BOOL, OPIX_REUSEADDR },
#endif
    { 0, 0, 0, SOPT_UNKNOWN, OPIX_NONE }
  };

/* Set option OPT to value VAL on socket S.

   Return (1<<socket_options[OPT].optbit) if option is known, 0 otherwise.
   Signals an error if setting a known option fails.
*/

static int
set_socket_option (int s, Lisp_Object opt, Lisp_Object val)
{
  char *name;
  const struct socket_options *sopt;
  int ret = 0;

  CHECK_SYMBOL (opt);

  name = SSDATA (SYMBOL_NAME (opt));
  for (sopt = socket_options; sopt->name; sopt++)
    if (strcmp (name, sopt->name) == 0)
      break;

  switch (sopt->opttype)
    {
    case SOPT_BOOL:
      {
	int optval;
	optval = NILP (val) ? 0 : 1;
	ret = setsockopt (s, sopt->optlevel, sopt->optnum,
			  &optval, sizeof (optval));
	break;
      }

    case SOPT_INT:
      {
	int optval;
	if (TYPE_RANGED_INTEGERP (int, val))
	  optval = XINT (val);
	else
	  error ("Bad option value for %s", name);
	ret = setsockopt (s, sopt->optlevel, sopt->optnum,
			  &optval, sizeof (optval));
	break;
      }

#ifdef SO_BINDTODEVICE
    case SOPT_IFNAME:
      {
	char devname[IFNAMSIZ + 1];

	/* This is broken, at least in the Linux 2.4 kernel.
	   To unbind, the arg must be a zero integer, not the empty string.
	   This should work on all systems.   KFS. 2003-09-23.  */
	memset (devname, 0, sizeof devname);
	if (STRINGP (val))
	  {
	    char *arg = SSDATA (val);
	    int len = min (strlen (arg), IFNAMSIZ);
	    memcpy (devname, arg, len);
	  }
	else if (!NILP (val))
	  error ("Bad option value for %s", name);
	ret = setsockopt (s, sopt->optlevel, sopt->optnum,
			  devname, IFNAMSIZ);
	break;
      }
#endif

#ifdef SO_LINGER
    case SOPT_LINGER:
      {
	struct linger linger;

	linger.l_onoff = 1;
	linger.l_linger = 0;
	if (TYPE_RANGED_INTEGERP (int, val))
	  linger.l_linger = XINT (val);
	else
	  linger.l_onoff = NILP (val) ? 0 : 1;
	ret = setsockopt (s, sopt->optlevel, sopt->optnum,
			  &linger, sizeof (linger));
	break;
      }
#endif

    default:
      return 0;
    }

  if (ret < 0)
    {
      int setsockopt_errno = errno;
      report_file_errno ("Cannot set network option", list2 (opt, val),
			 setsockopt_errno);
    }

  return (1 << sopt->optbit);
}


DEFUN ("set-network-process-option",
       Fset_network_process_option, Sset_network_process_option,
       3, 4, 0,
       doc: /* For network process PROCESS set option OPTION to value VALUE.
See `make-network-process' for a list of options and values.
If optional fourth arg NO-ERROR is non-nil, don't signal an error if
OPTION is not a supported option, return nil instead; otherwise return t.

If PROCESS is a non-blocking network process that hasn't been fully
set up yet, this function will block until socket setup has completed. */)
  (Lisp_Object process, Lisp_Object option, Lisp_Object value, Lisp_Object no_error)
{
  int s;
  struct Lisp_Process *p;

  CHECK_PROCESS (process);
  p = XPROCESS (process);
  if (!NETCONN1_P (p))
    error ("Process is not a network process");

  wait_for_socket_fds (process, "set-network-process-option");

  s = p->infd;
  if (s < 0)
    error ("Process is not running");

  if (set_socket_option (s, option, value))
    {
      pset_childp (p, Fplist_put (p->childp, option, value));
      return Qt;
    }

  if (NILP (no_error))
    error ("Unknown or unsupported option");

  return Qnil;
}


DEFUN ("serial-process-configure",
       Fserial_process_configure,
       Sserial_process_configure,
       0, MANY, 0,
       doc: /* Configure speed, bytesize, etc. of a serial process.

Arguments are specified as keyword/argument pairs.  Attributes that
are not given are re-initialized from the process's current
configuration (available via the function `process-contact') or set to
reasonable default values.  The following arguments are defined:

:process PROCESS
:name NAME
:buffer BUFFER
:port PORT
-- Any of these arguments can be given to identify the process that is
to be configured.  If none of these arguments is given, the current
buffer's process is used.

:speed SPEED -- SPEED is the speed of the serial port in bits per
second, also called baud rate.  Any value can be given for SPEED, but
most serial ports work only at a few defined values between 1200 and
115200, with 9600 being the most common value.  If SPEED is nil, the
serial port is not configured any further, i.e., all other arguments
are ignored.  This may be useful for special serial ports such as
Bluetooth-to-serial converters which can only be configured through AT
commands.  A value of nil for SPEED can be used only when passed
through `make-serial-process' or `serial-term'.

:bytesize BYTESIZE -- BYTESIZE is the number of bits per byte, which
can be 7 or 8.  If BYTESIZE is not given or nil, a value of 8 is used.

:parity PARITY -- PARITY can be nil (don't use parity), the symbol
`odd' (use odd parity), or the symbol `even' (use even parity).  If
PARITY is not given, no parity is used.

:stopbits STOPBITS -- STOPBITS is the number of stopbits used to
terminate a byte transmission.  STOPBITS can be 1 or 2.  If STOPBITS
is not given or nil, 1 stopbit is used.

:flowcontrol FLOWCONTROL -- FLOWCONTROL determines the type of
flowcontrol to be used, which is either nil (don't use flowcontrol),
the symbol `hw' (use RTS/CTS hardware flowcontrol), or the symbol `sw'
\(use XON/XOFF software flowcontrol).  If FLOWCONTROL is not given, no
flowcontrol is used.

`serial-process-configure' is called by `make-serial-process' for the
initial configuration of the serial port.

Examples:

\(serial-process-configure :process "/dev/ttyS0" :speed 1200)

\(serial-process-configure
    :buffer "COM1" :stopbits 1 :parity \\='odd :flowcontrol \\='hw)

\(serial-process-configure :port "\\\\.\\COM13" :bytesize 7)

usage: (serial-process-configure &rest ARGS)  */)
  (ptrdiff_t nargs, Lisp_Object *args)
{
  struct Lisp_Process *p;
  Lisp_Object contact = Qnil;
  Lisp_Object proc = Qnil;

  contact = Flist (nargs, args);

  proc = Fplist_get (contact, QCprocess);
  if (NILP (proc))
    proc = Fplist_get (contact, QCname);
  if (NILP (proc))
    proc = Fplist_get (contact, QCbuffer);
  if (NILP (proc))
    proc = Fplist_get (contact, QCport);
  proc = get_process (proc);
  p = XPROCESS (proc);
  if (!EQ (p->type, Qserial))
    error ("Not a serial process");

  if (NILP (Fplist_get (p->childp, QCspeed)))
    return Qnil;

  serial_configure (p, contact);
  return Qnil;
}

DEFUN ("make-serial-process", Fmake_serial_process, Smake_serial_process,
       0, MANY, 0,
       doc: /* Create and return a serial port process.

In Emacs, serial port connections are represented by process objects,
so input and output work as for subprocesses, and `delete-process'
closes a serial port connection.  However, a serial process has no
process id, it cannot be signaled, and the status codes are different
from normal processes.

`make-serial-process' creates a process and a buffer, on which you
probably want to use `process-send-string'.  Try \\[serial-term] for
an interactive terminal.  See below for examples.

Arguments are specified as keyword/argument pairs.  The following
arguments are defined:

:port PORT -- (mandatory) PORT is the path or name of the serial port.
For example, this could be "/dev/ttyS0" on Unix.  On Windows, this
could be "COM1", or "\\\\.\\COM10" for ports higher than COM9 (double
the backslashes in strings).

:speed SPEED -- (mandatory) is handled by `serial-process-configure',
which this function calls.

:name NAME -- NAME is the name of the process.  If NAME is not given,
the value of PORT is used.

:buffer BUFFER -- BUFFER is the buffer (or buffer-name) to associate
with the process.  Process output goes at the end of that buffer,
unless you specify a filter function to handle the output.  If BUFFER
is not given, the value of NAME is used.

:coding CODING -- If CODING is a symbol, it specifies the coding
system used for both reading and writing for this process.  If CODING
is a cons (DECODING . ENCODING), DECODING is used for reading, and
ENCODING is used for writing.

:noquery BOOL -- When exiting Emacs, query the user if BOOL is nil and
the process is running.  If BOOL is not given, query before exiting.

:stop BOOL -- Start process in the `stopped' state if BOOL is non-nil.
In the stopped state, a serial process does not accept incoming data,
but you can send outgoing data.  The stopped state is cleared by
`continue-process' and set by `stop-process'.

:filter FILTER -- Install FILTER as the process filter.

:sentinel SENTINEL -- Install SENTINEL as the process sentinel.

:plist PLIST -- Install PLIST as the initial plist of the process.

:bytesize
:parity
:stopbits
:flowcontrol
-- This function calls `serial-process-configure' to handle these
arguments.

The original argument list, possibly modified by later configuration,
is available via the function `process-contact'.

Examples:

\(make-serial-process :port "/dev/ttyS0" :speed 9600)

\(make-serial-process :port "COM1" :speed 115200 :stopbits 2)

\(make-serial-process :port "\\\\.\\COM13" :speed 1200 :bytesize 7 :parity \\='odd)

\(make-serial-process :port "/dev/tty.BlueConsole-SPP-1" :speed nil)

usage:  (make-serial-process &rest ARGS)  */)
  (ptrdiff_t nargs, Lisp_Object *args)
{
  int fd = -1;
  Lisp_Object proc, contact, port;
  struct Lisp_Process *p;
  Lisp_Object name, buffer;
  Lisp_Object tem, val;
  ptrdiff_t specpdl_count;

  if (nargs == 0)
    return Qnil;

  contact = Flist (nargs, args);

  port = Fplist_get (contact, QCport);
  if (NILP (port))
    error ("No port specified");
  CHECK_STRING (port);

  if (NILP (Fplist_member (contact, QCspeed)))
    error (":speed not specified");
  if (!NILP (Fplist_get (contact, QCspeed)))
    CHECK_NUMBER (Fplist_get (contact, QCspeed));

  name = Fplist_get (contact, QCname);
  if (NILP (name))
    name = port;
  CHECK_STRING (name);
  proc = make_process (name);
  specpdl_count = SPECPDL_INDEX ();
  record_unwind_protect (remove_process, proc);
  p = XPROCESS (proc);

  fd = serial_open (port);
  p->open_fd[SUBPROCESS_STDIN] = fd;
  p->infd = fd;
  p->outfd = fd;
  if (fd > max_desc)
    max_desc = fd;
  chan_process[fd] = proc;

  buffer = Fplist_get (contact, QCbuffer);
  if (NILP (buffer))
    buffer = name;
  buffer = Fget_buffer_create (buffer);
  pset_buffer (p, buffer);

  pset_childp (p, contact);
  pset_plist (p, Fcopy_sequence (Fplist_get (contact, QCplist)));
  pset_type (p, Qserial);
  pset_sentinel (p, Fplist_get (contact, QCsentinel));
  pset_filter (p, Fplist_get (contact, QCfilter));
  eassert (NILP (p->log));
  if (tem = Fplist_get (contact, QCnoquery), !NILP (tem))
    p->kill_without_query = 1;
  if (tem = Fplist_get (contact, QCstop), !NILP (tem))
    pset_command (p, Qt);
  eassert (! p->pty_flag);

  if (!EQ (p->command, Qt))
    add_process_read_fd (fd);

  if (BUFFERP (buffer))
    {
      set_marker_both (p->mark, buffer,
		       BUF_ZV (XBUFFER (buffer)),
		       BUF_ZV_BYTE (XBUFFER (buffer)));
    }

  tem = Fplist_member (contact, QCcoding);
  if (!NILP (tem) && (!CONSP (tem) || !CONSP (XCDR (tem))))
    tem = Qnil;

  val = Qnil;
  if (!NILP (tem))
    {
      val = XCAR (XCDR (tem));
      if (CONSP (val))
	val = XCAR (val);
    }
  else if (!NILP (Vcoding_system_for_read))
    val = Vcoding_system_for_read;
  else if ((!NILP (buffer) && NILP (BVAR (XBUFFER (buffer), enable_multibyte_characters)))
	   || (NILP (buffer) && NILP (BVAR (&buffer_defaults, enable_multibyte_characters))))
    val = Qnil;
  pset_decode_coding_system (p, val);

  val = Qnil;
  if (!NILP (tem))
    {
      val = XCAR (XCDR (tem));
      if (CONSP (val))
	val = XCDR (val);
    }
  else if (!NILP (Vcoding_system_for_write))
    val = Vcoding_system_for_write;
  else if ((!NILP (buffer) && NILP (BVAR (XBUFFER (buffer), enable_multibyte_characters)))
	   || (NILP (buffer) && NILP (BVAR (&buffer_defaults, enable_multibyte_characters))))
    val = Qnil;
  pset_encode_coding_system (p, val);

  setup_process_coding_systems (proc);
  pset_decoding_buf (p, empty_unibyte_string);
  eassert (p->decoding_carryover == 0);
  pset_encoding_buf (p, empty_unibyte_string);
  p->inherit_coding_system_flag
    = !(!NILP (tem) || NILP (buffer) || !inherit_process_coding_system);

  Fserial_process_configure (nargs, args);

  specpdl_ptr = specpdl + specpdl_count;

  return proc;
}

static void
set_network_socket_coding_system (Lisp_Object proc, Lisp_Object host,
				  Lisp_Object service, Lisp_Object name)
{
  Lisp_Object tem;
  struct Lisp_Process *p = XPROCESS (proc);
  Lisp_Object contact = p->childp;
  Lisp_Object coding_systems = Qt;
  Lisp_Object val;

  tem = Fplist_member (contact, QCcoding);
  if (!NILP (tem) && (!CONSP (tem) || !CONSP (XCDR (tem))))
    tem = Qnil;  /* No error message (too late!).  */

  /* Setup coding systems for communicating with the network stream.  */
  /* Qt denotes we have not yet called Ffind_operation_coding_system.  */

  if (!NILP (tem))
    {
      val = XCAR (XCDR (tem));
      if (CONSP (val))
	val = XCAR (val);
    }
  else if (!NILP (Vcoding_system_for_read))
    val = Vcoding_system_for_read;
  else if ((!NILP (p->buffer)
	    && NILP (BVAR (XBUFFER (p->buffer), enable_multibyte_characters)))
	   || (NILP (p->buffer)
	       && NILP (BVAR (&buffer_defaults, enable_multibyte_characters))))
    /* We dare not decode end-of-line format by setting VAL to
       Qraw_text, because the existing Emacs Lisp libraries
       assume that they receive bare code including a sequence of
       CR LF.  */
    val = Qnil;
  else
    {
      if (NILP (host) || NILP (service))
	coding_systems = Qnil;
      else
	coding_systems = CALLN (Ffind_operation_coding_system,
				Qopen_network_stream, name, p->buffer,
				host, service);
      if (CONSP (coding_systems))
	val = XCAR (coding_systems);
      else if (CONSP (Vdefault_process_coding_system))
	val = XCAR (Vdefault_process_coding_system);
      else
	val = Qnil;
    }
  pset_decode_coding_system (p, val);

  if (!NILP (tem))
    {
      val = XCAR (XCDR (tem));
      if (CONSP (val))
	val = XCDR (val);
    }
  else if (!NILP (Vcoding_system_for_write))
    val = Vcoding_system_for_write;
  else if (NILP (BVAR (current_buffer, enable_multibyte_characters)))
    val = Qnil;
  else
    {
      if (EQ (coding_systems, Qt))
	{
	  if (NILP (host) || NILP (service))
	    coding_systems = Qnil;
	  else
	    coding_systems = CALLN (Ffind_operation_coding_system,
				    Qopen_network_stream, name, p->buffer,
				    host, service);
	}
      if (CONSP (coding_systems))
	val = XCDR (coding_systems);
      else if (CONSP (Vdefault_process_coding_system))
	val = XCDR (Vdefault_process_coding_system);
      else
	val = Qnil;
    }
  pset_encode_coding_system (p, val);

  pset_decoding_buf (p, empty_unibyte_string);
  p->decoding_carryover = 0;
  pset_encoding_buf (p, empty_unibyte_string);

  p->inherit_coding_system_flag
    = !(!NILP (tem) || NILP (p->buffer) || !inherit_process_coding_system);
}

#ifdef HAVE_GNUTLS
static void
finish_after_tls_connection (Lisp_Object proc)
{
  struct Lisp_Process *p = XPROCESS (proc);
  Lisp_Object contact = p->childp;
  Lisp_Object result = Qt;

  if (!NILP (Ffboundp (Qnsm_verify_connection)))
    result = call3 (Qnsm_verify_connection,
		    proc,
		    Fplist_get (contact, QChost),
		    Fplist_get (contact, QCservice));

  if (NILP (result))
    {
      pset_status (p, list2 (Qfailed,
			     build_string ("The Network Security Manager stopped the connections")));
      deactivate_process (proc);
    }
  else if (p->outfd < 0)
    {
      /* The counterparty may have closed the connection (especially
	 if the NSM prompt above take a long time), so recheck the file
	 descriptor here. */
      pset_status (p, Qfailed);
      deactivate_process (proc);
    }
  else if ((fd_callback_info[p->outfd].flags & NON_BLOCKING_CONNECT_FD) == 0)
    {
      /* If we cleared the connection wait mask before we did the TLS
	 setup, then we have to say that the process is finally "open"
	 here. */
      pset_status (p, Qrun);
      /* Execute the sentinel here.  If we had relied on status_notify
	 to do it later, it will read input from the process before
	 calling the sentinel.  */
      exec_sentinel (proc, build_string ("open\n"));
    }
}
#endif

static void
connect_network_socket (Lisp_Object proc, Lisp_Object addrinfos,
                        Lisp_Object use_external_socket_p)
{
  ptrdiff_t count = SPECPDL_INDEX ();
  int s = -1, outch, inch;
  int xerrno = 0;
  int family;
  struct sockaddr *sa = NULL;
  int ret;
  ptrdiff_t addrlen;
  struct Lisp_Process *p = XPROCESS (proc);
  Lisp_Object contact = p->childp;
  int optbits = 0;
  int socket_to_use = -1;

  if (!NILP (use_external_socket_p))
    {
      socket_to_use = external_sock_fd;

      /* Ensure we don't consume the external socket twice.  */
      external_sock_fd = -1;
    }

  /* Do this in case we never enter the while-loop below.  */
  s = -1;

  while (!NILP (addrinfos))
    {
      Lisp_Object addrinfo = XCAR (addrinfos);
      addrinfos = XCDR (addrinfos);
      int protocol = XINT (XCAR (addrinfo));
      Lisp_Object ip_address = XCDR (addrinfo);

#ifdef WINDOWSNT
    retry_connect:
#endif

      addrlen = get_lisp_to_sockaddr_size (ip_address, &family);
      if (sa)
	free (sa);
      sa = xmalloc (addrlen);
      conv_lisp_to_sockaddr (family, ip_address, sa, addrlen);

      s = socket_to_use;
      if (s < 0)
	{
	  int socktype = p->socktype | SOCK_CLOEXEC;
	  if (p->is_non_blocking_client)
	    socktype |= SOCK_NONBLOCK;
	  s = socket (family, socktype, protocol);
	  if (s < 0)
	    {
	      xerrno = errno;
	      continue;
	    }
	}

      if (p->is_non_blocking_client && ! (SOCK_NONBLOCK && socket_to_use < 0))
	{
	  ret = fcntl (s, F_SETFL, O_NONBLOCK);
	  if (ret < 0)
	    {
	      xerrno = errno;
	      emacs_close (s);
	      s = -1;
	      if (0 <= socket_to_use)
		break;
	      continue;
	    }
	}

#ifdef DATAGRAM_SOCKETS
      if (!p->is_server && p->socktype == SOCK_DGRAM)
	break;
#endif /* DATAGRAM_SOCKETS */

      /* Make us close S if quit.  */
      record_unwind_protect_int (close_file_unwind, s);

      /* Parse network options in the arg list.  We simply ignore anything
	 which isn't a known option (including other keywords).  An error
	 is signaled if setting a known option fails.  */
      {
	Lisp_Object params = contact, key, val;

	while (!NILP (params))
	  {
	    key = XCAR (params);
	    params = XCDR (params);
	    val = XCAR (params);
	    params = XCDR (params);
	    optbits |= set_socket_option (s, key, val);
	  }
      }

      if (p->is_server)
	{
	  /* Configure as a server socket.  */

	  /* SO_REUSEADDR = 1 is default for server sockets; must specify
	     explicit :reuseaddr key to override this.  */
#ifdef HAVE_LOCAL_SOCKETS
	  if (family != AF_LOCAL)
#endif
	    if (!(optbits & (1 << OPIX_REUSEADDR)))
	      {
		int optval = 1;
		if (setsockopt (s, SOL_SOCKET, SO_REUSEADDR, &optval, sizeof optval))
		  report_file_error ("Cannot set reuse option on server socket", Qnil);
	      }

          /* If passed a socket descriptor, it should be already bound. */
	  if (socket_to_use < 0 && bind (s, sa, addrlen) != 0)
	    report_file_error ("Cannot bind server socket", Qnil);

#ifdef HAVE_GETSOCKNAME
	  if (p->port == 0
#ifdef HAVE_LOCAL_SOCKETS
	      && family != AF_LOCAL
#endif
	      )
	    {
	      struct sockaddr_in sa1;
	      socklen_t len1 = sizeof (sa1);
#ifdef AF_INET6
	      /* The code below assumes the port is at the same offset
		 and of the same width in both IPv4 and IPv6
		 structures, but the standards don't guarantee that,
		 so verify it here.  */
	      struct sockaddr_in6 sa6;
	      verify ((offsetof (struct sockaddr_in, sin_port)
		       == offsetof (struct sockaddr_in6, sin6_port))
		      && sizeof (sa1.sin_port) == sizeof (sa6.sin6_port));
#endif
	      DECLARE_POINTER_ALIAS (psa1, struct sockaddr, &sa1);
	      if (getsockname (s, psa1, &len1) == 0)
		{
		  Lisp_Object service = make_number (ntohs (sa1.sin_port));
		  contact = Fplist_put (contact, QCservice, service);
		  /* Save the port number so that we can stash it in
		     the process object later.  */
		  DECLARE_POINTER_ALIAS (psa, struct sockaddr_in, sa);
		  psa->sin_port = sa1.sin_port;
		}
	    }
#endif

	  if (p->socktype != SOCK_DGRAM && listen (s, p->backlog))
	    report_file_error ("Cannot listen on server socket", Qnil);

	  break;
	}

      maybe_quit ();

      ret = connect (s, sa, addrlen);
      xerrno = errno;

      if (ret == 0 || xerrno == EISCONN)
	{
	  /* The unwind-protect will be discarded afterwards.  */
	  break;
	}

      if (p->is_non_blocking_client && xerrno == EINPROGRESS)
	break;

#ifndef WINDOWSNT
      if (xerrno == EINTR)
	{
	  /* Unlike most other syscalls connect() cannot be called
	     again.  (That would return EALREADY.)  The proper way to
	     wait for completion is pselect().  */
	  int sc;
	  socklen_t len;
	  fd_set fdset;
	retry_select:
	  FD_ZERO (&fdset);
	  FD_SET (s, &fdset);
	  maybe_quit ();
	  sc = pselect (s + 1, NULL, &fdset, NULL, NULL, NULL);
	  if (sc == -1)
	    {
	      if (errno == EINTR)
		goto retry_select;
	      else
		report_file_error ("Failed select", Qnil);
	    }
	  eassert (sc > 0);

	  len = sizeof xerrno;
	  eassert (FD_ISSET (s, &fdset));
	  if (getsockopt (s, SOL_SOCKET, SO_ERROR, &xerrno, &len) < 0)
	    report_file_error ("Failed getsockopt", Qnil);
	  if (xerrno == 0)
	    break;
	  if (NILP (addrinfos))
	    report_file_errno ("Failed connect", Qnil, xerrno);
	}
#endif /* !WINDOWSNT */

      /* Discard the unwind protect closing S.  */
      specpdl_ptr = specpdl + count;
      emacs_close (s);
      s = -1;
      if (0 <= socket_to_use)
	break;

#ifdef WINDOWSNT
      if (xerrno == EINTR)
	goto retry_connect;
#endif
    }

  if (s >= 0)
    {
#ifdef DATAGRAM_SOCKETS
      if (p->socktype == SOCK_DGRAM)
	{
	  if (datagram_address[s].sa)
	    emacs_abort ();

	  datagram_address[s].sa = xmalloc (addrlen);
	  datagram_address[s].len = addrlen;
	  if (p->is_server)
	    {
	      Lisp_Object remote;
	      memset (datagram_address[s].sa, 0, addrlen);
	      if (remote = Fplist_get (contact, QCremote), !NILP (remote))
		{
		  int rfamily;
		  ptrdiff_t rlen = get_lisp_to_sockaddr_size (remote, &rfamily);
		  if (rlen != 0 && rfamily == family
		      && rlen == addrlen)
		    conv_lisp_to_sockaddr (rfamily, remote,
					   datagram_address[s].sa, rlen);
		}
	    }
	  else
	    memcpy (datagram_address[s].sa, sa, addrlen);
	}
#endif

      contact = Fplist_put (contact, p->is_server? QClocal: QCremote,
			    conv_sockaddr_to_lisp (sa, addrlen));
#ifdef HAVE_GETSOCKNAME
      if (!p->is_server)
	{
	  struct sockaddr_storage sa1;
	  socklen_t len1 = sizeof (sa1);
	  DECLARE_POINTER_ALIAS (psa1, struct sockaddr, &sa1);
	  if (getsockname (s, psa1, &len1) == 0)
	    contact = Fplist_put (contact, QClocal,
				  conv_sockaddr_to_lisp (psa1, len1));
	}
#endif
    }

  if (s < 0)
    {
      /* If non-blocking got this far - and failed - assume non-blocking is
	 not supported after all.  This is probably a wrong assumption, but
	 the normal blocking calls to open-network-stream handles this error
	 better.  */
      if (p->is_non_blocking_client)
	return;

      report_file_errno ((p->is_server
			  ? "make server process failed"
			  : "make client process failed"),
			 contact, xerrno);
    }

  inch = s;
  outch = s;

  chan_process[inch] = proc;

  fcntl (inch, F_SETFL, O_NONBLOCK);

  p = XPROCESS (proc);
  p->open_fd[SUBPROCESS_STDIN] = inch;
  p->infd  = inch;
  p->outfd = outch;

  /* Discard the unwind protect for closing S, if any.  */
  specpdl_ptr = specpdl + count;

  if (p->is_server && p->socktype != SOCK_DGRAM)
    pset_status (p, Qlisten);

  /* Make the process marker point into the process buffer (if any).  */
  if (BUFFERP (p->buffer))
    set_marker_both (p->mark, p->buffer,
		     BUF_ZV (XBUFFER (p->buffer)),
		     BUF_ZV_BYTE (XBUFFER (p->buffer)));

  if (p->is_non_blocking_client)
    {
      /* We may get here if connect did succeed immediately.  However,
	 in that case, we still need to signal this like a non-blocking
	 connection.  */
      if (! (connecting_status (p->status)
	     && EQ (XCDR (p->status), addrinfos)))
	pset_status (p, Fcons (Qconnect, addrinfos));
      if ((fd_callback_info[inch].flags & NON_BLOCKING_CONNECT_FD) == 0)
	add_non_blocking_write_fd (inch);
    }
  else
    /* A server may have a client filter setting of Qt, but it must
       still listen for incoming connects unless it is stopped.  */
    if ((!EQ (p->filter, Qt) && !EQ (p->command, Qt))
	|| (EQ (p->status, Qlisten) && NILP (p->command)))
      add_process_read_fd (inch);

  if (inch > max_desc)
    max_desc = inch;

  /* Set up the masks based on the process filter. */
  set_process_filter_masks (p);

  setup_process_coding_systems (proc);

#ifdef HAVE_GNUTLS
  /* Continue the asynchronous connection. */
  if (!NILP (p->gnutls_boot_parameters))
    {
      Lisp_Object boot, params = p->gnutls_boot_parameters;

      boot = Fgnutls_boot (proc, XCAR (params), XCDR (params));
      p->gnutls_boot_parameters = Qnil;

      if (p->gnutls_initstage == GNUTLS_STAGE_READY)
	/* Run sentinels, etc. */
	finish_after_tls_connection (proc);
      else if (p->gnutls_initstage != GNUTLS_STAGE_HANDSHAKE_TRIED)
	{
	  deactivate_process (proc);
	  if (NILP (boot))
	    pset_status (p, list2 (Qfailed,
				   build_string ("TLS negotiation failed")));
	  else
	    pset_status (p, list2 (Qfailed, boot));
	}
    }
#endif

}

/* Create a network stream/datagram client/server process.  Treated
   exactly like a normal process when reading and writing.  Primary
   differences are in status display and process deletion.  A network
   connection has no PID; you cannot signal it.  All you can do is
   stop/continue it and deactivate/close it via delete-process.  */

DEFUN ("make-network-process", Fmake_network_process, Smake_network_process,
       0, MANY, 0,
       doc: /* Create and return a network server or client process.

In Emacs, network connections are represented by process objects, so
input and output work as for subprocesses and `delete-process' closes
a network connection.  However, a network process has no process id,
it cannot be signaled, and the status codes are different from normal
processes.

Arguments are specified as keyword/argument pairs.  The following
arguments are defined:

:name NAME -- NAME is name for process.  It is modified if necessary
to make it unique.

:buffer BUFFER -- BUFFER is the buffer (or buffer-name) to associate
with the process.  Process output goes at end of that buffer, unless
you specify a filter function to handle the output.  BUFFER may be
also nil, meaning that this process is not associated with any buffer.

:host HOST -- HOST is name of the host to connect to, or its IP
address.  The symbol `local' specifies the local host.  If specified
for a server process, it must be a valid name or address for the local
host, and only clients connecting to that address will be accepted.

:service SERVICE -- SERVICE is name of the service desired, or an
integer specifying a port number to connect to.  If SERVICE is t,
a random port number is selected for the server.  A port number can
be specified as an integer string, e.g., "80", as well as an integer.

:type TYPE -- TYPE is the type of connection.  The default (nil) is a
stream type connection, `datagram' creates a datagram type connection,
`seqpacket' creates a reliable datagram connection.

:family FAMILY -- FAMILY is the address (and protocol) family for the
service specified by HOST and SERVICE.  The default (nil) is to use
whatever address family (IPv4 or IPv6) that is defined for the host
and port number specified by HOST and SERVICE.  Other address families
supported are:
  local -- for a local (i.e. UNIX) address specified by SERVICE.
  ipv4  -- use IPv4 address family only.
  ipv6  -- use IPv6 address family only.

:local ADDRESS -- ADDRESS is the local address used for the connection.
This parameter is ignored when opening a client process. When specified
for a server process, the FAMILY, HOST and SERVICE args are ignored.

:remote ADDRESS -- ADDRESS is the remote partner's address for the
connection.  This parameter is ignored when opening a stream server
process.  For a datagram server process, it specifies the initial
setting of the remote datagram address.  When specified for a client
process, the FAMILY, HOST, and SERVICE args are ignored.

The format of ADDRESS depends on the address family:
- An IPv4 address is represented as a vector of integers [A B C D P]
corresponding to numeric IP address A.B.C.D and port number P.
- A local address is represented as a string with the address in the
local address space.
- An "unsupported family" address is represented by a cons (F . AV)
where F is the family number and AV is a vector containing the socket
address data with one element per address data byte.  Do not rely on
this format in portable code, as it may depend on implementation
defined constants, data sizes, and data structure alignment.

:coding CODING -- If CODING is a symbol, it specifies the coding
system used for both reading and writing for this process.  If CODING
is a cons (DECODING . ENCODING), DECODING is used for reading, and
ENCODING is used for writing.

:nowait BOOL -- If NOWAIT is non-nil for a stream type client
process, return without waiting for the connection to complete;
instead, the sentinel function will be called with second arg matching
"open" (if successful) or "failed" when the connect completes.
Default is to use a blocking connect (i.e. wait) for stream type
connections.

:noquery BOOL -- Query the user unless BOOL is non-nil, and process is
running when Emacs is exited.

:stop BOOL -- Start process in the `stopped' state if BOOL non-nil.
In the stopped state, a server process does not accept new
connections, and a client process does not handle incoming traffic.
The stopped state is cleared by `continue-process' and set by
`stop-process'.

:filter FILTER -- Install FILTER as the process filter.

:filter-multibyte BOOL -- If BOOL is non-nil, strings given to the
process filter are multibyte, otherwise they are unibyte.
If this keyword is not specified, the strings are multibyte.

:sentinel SENTINEL -- Install SENTINEL as the process sentinel.

:log LOG -- Install LOG as the server process log function.  This
function is called when the server accepts a network connection from a
client.  The arguments are SERVER, CLIENT, and MESSAGE, where SERVER
is the server process, CLIENT is the new process for the connection,
and MESSAGE is a string.

:plist PLIST -- Install PLIST as the new process's initial plist.

:tls-parameters LIST -- is a list that should be supplied if you're
opening a TLS connection.  The first element is the TLS type (either
`gnutls-x509pki' or `gnutls-anon'), and the remaining elements should
be a keyword list accepted by gnutls-boot (as returned by
`gnutls-boot-parameters').

:server QLEN -- if QLEN is non-nil, create a server process for the
specified FAMILY, SERVICE, and connection type (stream or datagram).
If QLEN is an integer, it is used as the max. length of the server's
pending connection queue (also known as the backlog); the default
queue length is 5.  Default is to create a client process.

The following network options can be specified for this connection:

:broadcast BOOL    -- Allow send and receive of datagram broadcasts.
:dontroute BOOL    -- Only send to directly connected hosts.
:keepalive BOOL    -- Send keep-alive messages on network stream.
:linger BOOL or TIMEOUT -- Send queued messages before closing.
:oobinline BOOL    -- Place out-of-band data in receive data stream.
:priority INT      -- Set protocol defined priority for sent packets.
:reuseaddr BOOL    -- Allow reusing a recently used local address
                      (this is allowed by default for a server process).
:bindtodevice NAME -- bind to interface NAME.  Using this may require
                      special privileges on some systems.
:use-external-socket BOOL -- Use any pre-allocated sockets that have
                             been passed to Emacs.  If Emacs wasn't
                             passed a socket, this option is silently
                             ignored.


Consult the relevant system programmer's manual pages for more
information on using these options.


A server process will listen for and accept connections from clients.
When a client connection is accepted, a new network process is created
for the connection with the following parameters:

- The client's process name is constructed by concatenating the server
process's NAME and a client identification string.
- If the FILTER argument is non-nil, the client process will not get a
separate process buffer; otherwise, the client's process buffer is a newly
created buffer named after the server process's BUFFER name or process
NAME concatenated with the client identification string.
- The connection type and the process filter and sentinel parameters are
inherited from the server process's TYPE, FILTER and SENTINEL.
- The client process's contact info is set according to the client's
addressing information (typically an IP address and a port number).
- The client process's plist is initialized from the server's plist.

Notice that the FILTER and SENTINEL args are never used directly by
the server process.  Also, the BUFFER argument is not used directly by
the server process, but via the optional :log function, accepted (and
failed) connections may be logged in the server process's buffer.

The original argument list, modified with the actual connection
information, is available via the `process-contact' function.

usage: (make-network-process &rest ARGS)  */)
  (ptrdiff_t nargs, Lisp_Object *args)
{
  Lisp_Object proc;
  Lisp_Object contact;
  struct Lisp_Process *p;
  const char *portstring UNINIT;
  char portbuf[INT_BUFSIZE_BOUND (EMACS_INT)];
#ifdef HAVE_LOCAL_SOCKETS
  struct sockaddr_un address_un;
#endif
  EMACS_INT port = 0;
  Lisp_Object tem;
  Lisp_Object name, buffer, host, service, address;
  Lisp_Object filter, sentinel, use_external_socket_p;
  Lisp_Object addrinfos = Qnil;
  int socktype;
  int family = -1;
  enum { any_protocol = 0 };
#ifdef HAVE_GETADDRINFO_A
  struct gaicb *dns_request = NULL;
#endif
  ptrdiff_t count = SPECPDL_INDEX ();

  if (nargs == 0)
    return Qnil;

  /* Save arguments for process-contact and clone-process.  */
  contact = Flist (nargs, args);

#ifdef WINDOWSNT
  /* Ensure socket support is loaded if available.  */
  init_winsock (TRUE);
#endif

  /* :type TYPE  (nil: stream, datagram */
  tem = Fplist_get (contact, QCtype);
  if (NILP (tem))
    socktype = SOCK_STREAM;
#ifdef DATAGRAM_SOCKETS
  else if (EQ (tem, Qdatagram))
    socktype = SOCK_DGRAM;
#endif
#ifdef HAVE_SEQPACKET
  else if (EQ (tem, Qseqpacket))
    socktype = SOCK_SEQPACKET;
#endif
  else
    error ("Unsupported connection type");

  name = Fplist_get (contact, QCname);
  buffer = Fplist_get (contact, QCbuffer);
  filter = Fplist_get (contact, QCfilter);
  sentinel = Fplist_get (contact, QCsentinel);
  use_external_socket_p = Fplist_get (contact, QCuse_external_socket);
  Lisp_Object server = Fplist_get (contact, QCserver);
  bool nowait = !NILP (Fplist_get (contact, QCnowait));

  if (!NILP (server) && nowait)
    error ("`:server' is incompatible with `:nowait'");
  CHECK_STRING (name);

  /* :local ADDRESS or :remote ADDRESS */
  if (!NILP (server))
    address = Fplist_get (contact, QCremote);
  else
    address = Fplist_get (contact, QClocal);
  if (!NILP (address))
    {
      host = service = Qnil;

      if (!get_lisp_to_sockaddr_size (address, &family))
	error ("Malformed :address");

      addrinfos = list1 (Fcons (make_number (any_protocol), address));
      goto open_socket;
    }

  /* :family FAMILY -- nil (for Inet), local, or integer.  */
  tem = Fplist_get (contact, QCfamily);
  if (NILP (tem))
    {
#ifdef AF_INET6
      family = AF_UNSPEC;
#else
      family = AF_INET;
#endif
    }
#ifdef HAVE_LOCAL_SOCKETS
  else if (EQ (tem, Qlocal))
    family = AF_LOCAL;
#endif
#ifdef AF_INET6
  else if (EQ (tem, Qipv6))
    family = AF_INET6;
#endif
  else if (EQ (tem, Qipv4))
    family = AF_INET;
  else if (TYPE_RANGED_INTEGERP (int, tem))
    family = XINT (tem);
  else
    error ("Unknown address family");

  /* :service SERVICE -- string, integer (port number), or t (random port).  */
  service = Fplist_get (contact, QCservice);

  /* :host HOST -- hostname, ip address, or 'local for localhost.  */
  host = Fplist_get (contact, QChost);
  if (NILP (host))
    {
      /* The "connection" function gets it bind info from the address we're
	 given, so use this dummy address if nothing is specified. */
#ifdef HAVE_LOCAL_SOCKETS
      if (family != AF_LOCAL)
#endif
	host = build_string ("127.0.0.1");
    }
  else
    {
      if (EQ (host, Qlocal))
	/* Depending on setup, "localhost" may map to different IPv4 and/or
	   IPv6 addresses, so it's better to be explicit (Bug#6781).  */
	host = build_string ("127.0.0.1");
      CHECK_STRING (host);
    }

#ifdef HAVE_LOCAL_SOCKETS
  if (family == AF_LOCAL)
    {
      if (!NILP (host))
	{
	  message (":family local ignores the :host property");
	  contact = Fplist_put (contact, QChost, Qnil);
	  host = Qnil;
	}
      CHECK_STRING (service);
      if (sizeof address_un.sun_path <= SBYTES (service))
	error ("Service name too long");
      addrinfos = list1 (Fcons (make_number (any_protocol), service));
      goto open_socket;
    }
#endif

  /* Slow down polling to every ten seconds.
     Some kernels have a bug which causes retrying connect to fail
     after a connect.  Polling can interfere with gethostbyname too.  */
#ifdef POLL_FOR_INPUT
  if (socktype != SOCK_DGRAM)
    {
      record_unwind_protect_void (run_all_atimers);
      bind_polling_period (10);
    }
#endif

  if (!NILP (host))
    {
      ptrdiff_t portstringlen ATTRIBUTE_UNUSED;

      /* SERVICE can either be a string or int.
	 Convert to a C string for later use by getaddrinfo.  */
      if (EQ (service, Qt))
	{
	  portstring = "0";
	  portstringlen = 1;
	}
      else if (INTEGERP (service))
	{
	  portstring = portbuf;
	  portstringlen = sprintf (portbuf, "%"pI"d", XINT (service));
	}
      else
	{
	  CHECK_STRING (service);
	  portstring = SSDATA (service);
	  portstringlen = SBYTES (service);
	}

#ifdef HAVE_GETADDRINFO_A
<<<<<<< HEAD
      if (!NILP (Fplist_get (contact, QCnowait)))
	{
	  ptrdiff_t hostlen = SBYTES (host);
	  struct req
	  {
	    struct gaicb gaicb;
	    struct addrinfo hints;
	    char str[FLEXIBLE_ARRAY_MEMBER];
	  } *req = xmalloc (FLEXSIZEOF (struct req, str,
					hostlen + 1 + portstringlen + 1));
	  dns_request = &req->gaicb;
	  dns_request->ar_name = req->str;
	  dns_request->ar_service = req->str + hostlen + 1;
	  dns_request->ar_request = &req->hints;
	  dns_request->ar_result = NULL;
	  memset (&req->hints, 0, sizeof req->hints);
	  req->hints.ai_family = family;
	  req->hints.ai_socktype = socktype;
	  strcpy (req->str, SSDATA (host));
	  strcpy (req->str + hostlen + 1, portstring);

	  int ret = getaddrinfo_a (GAI_NOWAIT, &dns_request, 1, NULL);
	  if (ret)
	    error ("%s/%s getaddrinfo_a error %d",
		   SSDATA (host), portstring, ret);

	  goto open_socket;
	}
=======
  if (!NILP (host) && nowait)
    {
      ptrdiff_t hostlen = SBYTES (host);
      struct req
      {
	struct gaicb gaicb;
	struct addrinfo hints;
	char str[FLEXIBLE_ARRAY_MEMBER];
      } *req = xmalloc (FLEXSIZEOF (struct req, str,
				    hostlen + 1 + portstringlen + 1));
      dns_request = &req->gaicb;
      dns_request->ar_name = req->str;
      dns_request->ar_service = req->str + hostlen + 1;
      dns_request->ar_request = &req->hints;
      dns_request->ar_result = NULL;
      memset (&req->hints, 0, sizeof req->hints);
      req->hints.ai_family = family;
      req->hints.ai_socktype = socktype;
      strcpy (req->str, SSDATA (host));
      strcpy (req->str + hostlen + 1, portstring);

      int ret = getaddrinfo_a (GAI_NOWAIT, &dns_request, 1, NULL);
      if (ret)
	error ("%s/%s getaddrinfo_a error %d", SSDATA (host), portstring, ret);

      goto open_socket;
    }
>>>>>>> db3f7797
#endif /* HAVE_GETADDRINFO_A */
    }

  /* If we have a host, use getaddrinfo to resolve both host and service.
     Otherwise, use getservbyname to lookup the service.  */

  if (!NILP (host))
    {
      struct addrinfo *res, *lres;
      int ret;

      maybe_quit ();

      struct addrinfo hints;
      memset (&hints, 0, sizeof hints);
      hints.ai_family = family;
      hints.ai_socktype = socktype;

      ret = getaddrinfo (SSDATA (host), portstring, &hints, &res);
      if (ret)
#ifdef HAVE_GAI_STRERROR
	{
	  synchronize_system_messages_locale ();
	  char const *str = gai_strerror (ret);
	  if (! NILP (Vlocale_coding_system))
	    str = SSDATA (code_convert_string_norecord
			  (build_string (str), Vlocale_coding_system, 0));
	  error ("%s/%s %s", SSDATA (host), portstring, str);
	}
#else
	error ("%s/%s getaddrinfo error %d", SSDATA (host), portstring, ret);
#endif

      for (lres = res; lres; lres = lres->ai_next)
	addrinfos = Fcons (conv_addrinfo_to_lisp (lres), addrinfos);

      addrinfos = Fnreverse (addrinfos);

      freeaddrinfo (res);

      goto open_socket;
    }

  /* No hostname has been specified (e.g., a local server process).  */

  if (EQ (service, Qt))
    port = 0;
  else if (INTEGERP (service))
    port = XINT (service);
  else
    {
      CHECK_STRING (service);

      port = -1;
      if (SBYTES (service) != 0)
	{
	  /* Allow the service to be a string containing the port number,
	     because that's allowed if you have getaddrbyname.  */
	  char *service_end;
	  long int lport = strtol (SSDATA (service), &service_end, 10);
	  if (service_end == SSDATA (service) + SBYTES (service))
	    port = lport;
	  else
	    {
	      struct servent *svc_info
		= getservbyname (SSDATA (service),
				 socktype == SOCK_DGRAM ? "udp" : "tcp");
	      if (svc_info)
		port = ntohs (svc_info->s_port);
	    }
	}
    }

  if (! (0 <= port && port < 1 << 16))
    {
      AUTO_STRING (unknown_service, "Unknown service: %s");
      xsignal1 (Qerror, CALLN (Fformat, unknown_service, service));
    }

 open_socket:

  if (!NILP (buffer))
    buffer = Fget_buffer_create (buffer);

  /* Unwind bind_polling_period.  */
  unbind_to (count, Qnil);

  proc = make_process (name);
  record_unwind_protect (remove_process, proc);
  p = XPROCESS (proc);
  pset_childp (p, contact);
  pset_plist (p, Fcopy_sequence (Fplist_get (contact, QCplist)));
  pset_type (p, Qnetwork);

  pset_buffer (p, buffer);
  pset_sentinel (p, sentinel);
  pset_filter (p, filter);
  pset_log (p, Fplist_get (contact, QClog));
  if (tem = Fplist_get (contact, QCnoquery), !NILP (tem))
    p->kill_without_query = 1;
  if ((tem = Fplist_get (contact, QCstop), !NILP (tem)))
    pset_command (p, Qt);
  eassert (p->pid == 0);
  p->backlog = 5;
  eassert (! p->is_non_blocking_client);
  eassert (! p->is_server);
  p->port = port;
  p->socktype = socktype;
#ifdef HAVE_GETADDRINFO_A
  eassert (! p->dns_request);
#endif
#ifdef HAVE_GNUTLS
  tem = Fplist_get (contact, QCtls_parameters);
  CHECK_LIST (tem);
  p->gnutls_boot_parameters = tem;
#endif

  set_network_socket_coding_system (proc, host, service, name);

  /* :server QLEN */
  p->is_server = !NILP (server);
  if (TYPE_RANGED_INTEGERP (int, server))
    p->backlog = XINT (server);

  /* :nowait BOOL */
  if (!p->is_server && socktype != SOCK_DGRAM && nowait)
    p->is_non_blocking_client = true;

  bool postpone_connection = false;
#ifdef HAVE_GETADDRINFO_A
  /* With async address resolution, the list of addresses is empty, so
     postpone connecting to the server. */
  if (!p->is_server && NILP (addrinfos))
    {
      p->dns_request = dns_request;
      p->status = list1 (Qconnect);
      postpone_connection = true;
    }
#endif
  if (! postpone_connection)
    connect_network_socket (proc, addrinfos, use_external_socket_p);

  specpdl_ptr = specpdl + count;
  return proc;
}


#ifdef HAVE_NET_IF_H

#ifdef SIOCGIFCONF
static Lisp_Object
network_interface_list (void)
{
  struct ifconf ifconf;
  struct ifreq *ifreq;
  void *buf = NULL;
  ptrdiff_t buf_size = 512;
  int s;
  Lisp_Object res;
  ptrdiff_t count;

  s = socket (AF_INET, SOCK_STREAM | SOCK_CLOEXEC, 0);
  if (s < 0)
    return Qnil;
  count = SPECPDL_INDEX ();
  record_unwind_protect_int (close_file_unwind, s);

  do
    {
      buf = xpalloc (buf, &buf_size, 1, INT_MAX, 1);
      ifconf.ifc_buf = buf;
      ifconf.ifc_len = buf_size;
      if (ioctl (s, SIOCGIFCONF, &ifconf))
	{
	  emacs_close (s);
	  xfree (buf);
	  return Qnil;
	}
    }
  while (ifconf.ifc_len == buf_size);

  res = unbind_to (count, Qnil);
  ifreq = ifconf.ifc_req;
  while ((char *) ifreq < (char *) ifconf.ifc_req + ifconf.ifc_len)
    {
      struct ifreq *ifq = ifreq;
#ifdef HAVE_STRUCT_IFREQ_IFR_ADDR_SA_LEN
#define SIZEOF_IFREQ(sif)						\
      ((sif)->ifr_addr.sa_len < sizeof (struct sockaddr)		\
       ? sizeof (*(sif)) : sizeof ((sif)->ifr_name) + (sif)->ifr_addr.sa_len)

      int len = SIZEOF_IFREQ (ifq);
#else
      int len = sizeof (*ifreq);
#endif
      char namebuf[sizeof (ifq->ifr_name) + 1];
      ifreq = (struct ifreq *) ((char *) ifreq + len);

      if (ifq->ifr_addr.sa_family != AF_INET)
	continue;

      memcpy (namebuf, ifq->ifr_name, sizeof (ifq->ifr_name));
      namebuf[sizeof (ifq->ifr_name)] = 0;
      res = Fcons (Fcons (build_string (namebuf),
			  conv_sockaddr_to_lisp (&ifq->ifr_addr,
						 sizeof (struct sockaddr))),
		   res);
    }

  xfree (buf);
  return res;
}
#endif /* SIOCGIFCONF */

#if defined (SIOCGIFADDR) || defined (SIOCGIFHWADDR) || defined (SIOCGIFFLAGS)

struct ifflag_def {
  int flag_bit;
  const char *flag_sym;
};

static const struct ifflag_def ifflag_table[] = {
#ifdef IFF_UP
  { IFF_UP,		"up" },
#endif
#ifdef IFF_BROADCAST
  { IFF_BROADCAST,	"broadcast" },
#endif
#ifdef IFF_DEBUG
  { IFF_DEBUG,		"debug" },
#endif
#ifdef IFF_LOOPBACK
  { IFF_LOOPBACK,	"loopback" },
#endif
#ifdef IFF_POINTOPOINT
  { IFF_POINTOPOINT,	"pointopoint" },
#endif
#ifdef IFF_RUNNING
  { IFF_RUNNING,	"running" },
#endif
#ifdef IFF_NOARP
  { IFF_NOARP,		"noarp" },
#endif
#ifdef IFF_PROMISC
  { IFF_PROMISC,	"promisc" },
#endif
#ifdef IFF_NOTRAILERS
#ifdef NS_IMPL_COCOA
  /* Really means smart, notrailers is obsolete.  */
  { IFF_NOTRAILERS,	"smart" },
#else
  { IFF_NOTRAILERS,	"notrailers" },
#endif
#endif
#ifdef IFF_ALLMULTI
  { IFF_ALLMULTI,	"allmulti" },
#endif
#ifdef IFF_MASTER
  { IFF_MASTER,		"master" },
#endif
#ifdef IFF_SLAVE
  { IFF_SLAVE,		"slave" },
#endif
#ifdef IFF_MULTICAST
  { IFF_MULTICAST,	"multicast" },
#endif
#ifdef IFF_PORTSEL
  { IFF_PORTSEL,	"portsel" },
#endif
#ifdef IFF_AUTOMEDIA
  { IFF_AUTOMEDIA,	"automedia" },
#endif
#ifdef IFF_DYNAMIC
  { IFF_DYNAMIC,	"dynamic" },
#endif
#ifdef IFF_OACTIVE
  { IFF_OACTIVE,	"oactive" }, /* OpenBSD: transmission in progress.  */
#endif
#ifdef IFF_SIMPLEX
  { IFF_SIMPLEX,	"simplex" }, /* OpenBSD: can't hear own transmissions.  */
#endif
#ifdef IFF_LINK0
  { IFF_LINK0,		"link0" }, /* OpenBSD: per link layer defined bit.  */
#endif
#ifdef IFF_LINK1
  { IFF_LINK1,		"link1" }, /* OpenBSD: per link layer defined bit.  */
#endif
#ifdef IFF_LINK2
  { IFF_LINK2,		"link2" }, /* OpenBSD: per link layer defined bit.  */
#endif
  { 0, 0 }
};

static Lisp_Object
network_interface_info (Lisp_Object ifname)
{
  struct ifreq rq;
  Lisp_Object res = Qnil;
  Lisp_Object elt;
  int s;
  bool any = 0;
  ptrdiff_t count;
#if (! (defined SIOCGIFHWADDR && defined HAVE_STRUCT_IFREQ_IFR_HWADDR)	\
     && defined HAVE_GETIFADDRS && defined LLADDR)
  struct ifaddrs *ifap;
#endif

  CHECK_STRING (ifname);

  if (sizeof rq.ifr_name <= SBYTES (ifname))
    error ("interface name too long");
  lispstpcpy (rq.ifr_name, ifname);

  s = socket (AF_INET, SOCK_STREAM | SOCK_CLOEXEC, 0);
  if (s < 0)
    return Qnil;
  count = SPECPDL_INDEX ();
  record_unwind_protect_int (close_file_unwind, s);

  elt = Qnil;
#if defined (SIOCGIFFLAGS) && defined (HAVE_STRUCT_IFREQ_IFR_FLAGS)
  if (ioctl (s, SIOCGIFFLAGS, &rq) == 0)
    {
      int flags = rq.ifr_flags;
      const struct ifflag_def *fp;
      int fnum;

      /* If flags is smaller than int (i.e. short) it may have the high bit set
         due to IFF_MULTICAST.  In that case, sign extending it into
         an int is wrong.  */
      if (flags < 0 && sizeof (rq.ifr_flags) < sizeof (flags))
        flags = (unsigned short) rq.ifr_flags;

      any = 1;
      for (fp = ifflag_table; flags != 0 && fp->flag_sym; fp++)
	{
	  if (flags & fp->flag_bit)
	    {
	      elt = Fcons (intern (fp->flag_sym), elt);
	      flags -= fp->flag_bit;
	    }
	}
      for (fnum = 0; flags && fnum < 32; flags >>= 1, fnum++)
	{
	  if (flags & 1)
	    {
	      elt = Fcons (make_number (fnum), elt);
	    }
	}
    }
#endif
  res = Fcons (elt, res);

  elt = Qnil;
#if defined (SIOCGIFHWADDR) && defined (HAVE_STRUCT_IFREQ_IFR_HWADDR)
  if (ioctl (s, SIOCGIFHWADDR, &rq) == 0)
    {
      Lisp_Object hwaddr = Fmake_vector (make_number (6), Qnil);
      register struct Lisp_Vector *p = XVECTOR (hwaddr);
      int n;

      any = 1;
      for (n = 0; n < 6; n++)
	p->contents[n] = make_number (((unsigned char *)
				       &rq.ifr_hwaddr.sa_data[0])
				      [n]);
      elt = Fcons (make_number (rq.ifr_hwaddr.sa_family), hwaddr);
    }
#elif defined (HAVE_GETIFADDRS) && defined (LLADDR)
  if (getifaddrs (&ifap) != -1)
    {
      Lisp_Object hwaddr = Fmake_vector (make_number (6), Qnil);
      register struct Lisp_Vector *p = XVECTOR (hwaddr);
      struct ifaddrs *it;

      for (it = ifap; it != NULL; it = it->ifa_next)
        {
	  DECLARE_POINTER_ALIAS (sdl, struct sockaddr_dl, it->ifa_addr);
          unsigned char linkaddr[6];
          int n;

          if (it->ifa_addr->sa_family != AF_LINK
              || strcmp (it->ifa_name, SSDATA (ifname)) != 0
              || sdl->sdl_alen != 6)
            continue;

          memcpy (linkaddr, LLADDR (sdl), sdl->sdl_alen);
          for (n = 0; n < 6; n++)
            p->contents[n] = make_number (linkaddr[n]);

          elt = Fcons (make_number (it->ifa_addr->sa_family), hwaddr);
          break;
        }
    }
#ifdef HAVE_FREEIFADDRS
  freeifaddrs (ifap);
#endif

#endif /* HAVE_GETIFADDRS && LLADDR */

  res = Fcons (elt, res);

  elt = Qnil;
#if defined (SIOCGIFNETMASK) && (defined (HAVE_STRUCT_IFREQ_IFR_NETMASK) || defined (HAVE_STRUCT_IFREQ_IFR_ADDR))
  if (ioctl (s, SIOCGIFNETMASK, &rq) == 0)
    {
      any = 1;
#ifdef HAVE_STRUCT_IFREQ_IFR_NETMASK
      elt = conv_sockaddr_to_lisp (&rq.ifr_netmask, sizeof (rq.ifr_netmask));
#else
      elt = conv_sockaddr_to_lisp (&rq.ifr_addr, sizeof (rq.ifr_addr));
#endif
    }
#endif
  res = Fcons (elt, res);

  elt = Qnil;
#if defined (SIOCGIFBRDADDR) && defined (HAVE_STRUCT_IFREQ_IFR_BROADADDR)
  if (ioctl (s, SIOCGIFBRDADDR, &rq) == 0)
    {
      any = 1;
      elt = conv_sockaddr_to_lisp (&rq.ifr_broadaddr, sizeof (rq.ifr_broadaddr));
    }
#endif
  res = Fcons (elt, res);

  elt = Qnil;
#if defined (SIOCGIFADDR) && defined (HAVE_STRUCT_IFREQ_IFR_ADDR)
  if (ioctl (s, SIOCGIFADDR, &rq) == 0)
    {
      any = 1;
      elt = conv_sockaddr_to_lisp (&rq.ifr_addr, sizeof (rq.ifr_addr));
    }
#endif
  res = Fcons (elt, res);

  return unbind_to (count, any ? res : Qnil);
}
#endif	/* !SIOCGIFADDR && !SIOCGIFHWADDR && !SIOCGIFFLAGS */
#endif	/* defined (HAVE_NET_IF_H) */

DEFUN ("network-interface-list", Fnetwork_interface_list,
       Snetwork_interface_list, 0, 0, 0,
       doc: /* Return an alist of all network interfaces and their network address.
Each element is a cons, the car of which is a string containing the
interface name, and the cdr is the network address in internal
format; see the description of ADDRESS in `make-network-process'.

If the information is not available, return nil.  */)
  (void)
{
#if (defined HAVE_NET_IF_H && defined SIOCGIFCONF) || defined WINDOWSNT
  return network_interface_list ();
#else
  return Qnil;
#endif
}

DEFUN ("network-interface-info", Fnetwork_interface_info,
       Snetwork_interface_info, 1, 1, 0,
       doc: /* Return information about network interface named IFNAME.
The return value is a list (ADDR BCAST NETMASK HWADDR FLAGS),
where ADDR is the layer 3 address, BCAST is the layer 3 broadcast address,
NETMASK is the layer 3 network mask, HWADDR is the layer 2 address, and
FLAGS is the current flags of the interface.

Data that is unavailable is returned as nil.  */)
  (Lisp_Object ifname)
{
#if ((defined HAVE_NET_IF_H			       \
      && (defined SIOCGIFADDR || defined SIOCGIFHWADDR \
	  || defined SIOCGIFFLAGS))		       \
     || defined WINDOWSNT)
  return network_interface_info (ifname);
#else
  return Qnil;
#endif
}

/* Turn off input and output for process PROC.  */

static void
deactivate_process (Lisp_Object proc)
{
  int inchannel;
  struct Lisp_Process *p = XPROCESS (proc);
  int i;

#ifdef HAVE_GNUTLS
  /* Delete GnuTLS structures in PROC, if any.  */
  emacs_gnutls_deinit (proc);
#endif /* HAVE_GNUTLS */

  if (p->read_output_delay > 0)
    {
      if (--process_output_delay_count < 0)
	process_output_delay_count = 0;
      p->read_output_delay = 0;
      p->read_output_skip = 0;
    }

  /* Beware SIGCHLD hereabouts.  */

  for (i = 0; i < PROCESS_OPEN_FDS; i++)
    close_process_fd (&p->open_fd[i]);

  inchannel = p->infd;
  if (inchannel >= 0)
    {
      p->infd  = -1;
      p->outfd = -1;
#ifdef DATAGRAM_SOCKETS
      if (DATAGRAM_CHAN_P (inchannel))
	{
	  xfree (datagram_address[inchannel].sa);
	  datagram_address[inchannel].sa = 0;
	  datagram_address[inchannel].len = 0;
	}
#endif
      chan_process[inchannel] = Qnil;
      delete_read_fd (inchannel);
      if ((fd_callback_info[inchannel].flags & NON_BLOCKING_CONNECT_FD) != 0)
	delete_write_fd (inchannel);
      if (inchannel == max_desc)
	recompute_max_desc ();
    }
}


DEFUN ("accept-process-output", Faccept_process_output, Saccept_process_output,
       0, 4, 0,
       doc: /* Allow any pending output from subprocesses to be read by Emacs.
It is given to their filter functions.
Optional argument PROCESS means do not return until output has been
received from PROCESS.

Optional second argument SECONDS and third argument MILLISEC
specify a timeout; return after that much time even if there is
no subprocess output.  If SECONDS is a floating point number,
it specifies a fractional number of seconds to wait.
The MILLISEC argument is obsolete and should be avoided.

If optional fourth argument JUST-THIS-ONE is non-nil, accept output
from PROCESS only, suspending reading output from other processes.
If JUST-THIS-ONE is an integer, don't run any timers either.
Return non-nil if we received any output from PROCESS (or, if PROCESS
is nil, from any process) before the timeout expired.  */)
  (Lisp_Object process, Lisp_Object seconds, Lisp_Object millisec,
   Lisp_Object just_this_one)
{
  intmax_t secs;
  int nsecs;

  if (! NILP (process))
    {
      CHECK_PROCESS (process);
      struct Lisp_Process *proc = XPROCESS (process);

      /* Can't wait for a process that is dedicated to a different
	 thread.  */
      if (!EQ (proc->thread, Qnil) && !EQ (proc->thread, Fcurrent_thread ()))
	{
	  Lisp_Object proc_thread_name = XTHREAD (proc->thread)->name;

	  if (STRINGP (proc_thread_name))
	    error ("Attempt to accept output from process %s locked to thread %s",
		   SDATA (proc->name), SDATA (proc_thread_name));
	  else
	    error ("Attempt to accept output from process %s locked to thread %p",
		   SDATA (proc->name), XTHREAD (proc->thread));
	}
    }
  else
    just_this_one = Qnil;

  if (!NILP (millisec))
    { /* Obsolete calling convention using integers rather than floats.  */
      CHECK_NUMBER (millisec);
      if (NILP (seconds))
	seconds = make_float (XINT (millisec) / 1000.0);
      else
	{
	  CHECK_NUMBER (seconds);
	  seconds = make_float (XINT (millisec) / 1000.0 + XINT (seconds));
	}
    }

  secs = 0;
  nsecs = -1;

  if (!NILP (seconds))
    {
      if (INTEGERP (seconds))
	{
	  if (XINT (seconds) > 0)
	    {
	      secs = XINT (seconds);
	      nsecs = 0;
	    }
	}
      else if (FLOATP (seconds))
	{
	  if (XFLOAT_DATA (seconds) > 0)
	    {
	      struct timespec t = dtotimespec (XFLOAT_DATA (seconds));
	      secs = min (t.tv_sec, WAIT_READING_MAX);
	      nsecs = t.tv_nsec;
	    }
	}
      else
	wrong_type_argument (Qnumberp, seconds);
    }
  else if (! NILP (process))
    nsecs = 0;

  return
    ((wait_reading_process_output (secs, nsecs, 0, 0,
				   Qnil,
				   !NILP (process) ? XPROCESS (process) : NULL,
				   (NILP (just_this_one) ? 0
				    : !INTEGERP (just_this_one) ? 1 : -1))
      <= 0)
     ? Qnil : Qt);
}

/* Accept a connection for server process SERVER on CHANNEL.  */

static EMACS_INT connect_counter = 0;

static void
server_accept_connection (Lisp_Object server, int channel)
{
  Lisp_Object buffer;
  Lisp_Object contact, host, service;
  struct Lisp_Process *ps = XPROCESS (server);
  struct Lisp_Process *p;
  int s;
  union u_sockaddr saddr;
  socklen_t len = sizeof saddr;
  ptrdiff_t count;

  s = accept4 (channel, &saddr.sa, &len, SOCK_CLOEXEC);

  if (s < 0)
    {
      int code = errno;
      if (!would_block (code) && !NILP (ps->log))
	call3 (ps->log, server, Qnil,
	       concat3 (build_string ("accept failed with code"),
			Fnumber_to_string (make_number (code)),
			build_string ("\n")));
      return;
    }

  count = SPECPDL_INDEX ();
  record_unwind_protect_int (close_file_unwind, s);

  connect_counter++;

  /* Setup a new process to handle the connection.  */

  /* Generate a unique identification of the caller, and build contact
     information for this process.  */
  host = Qt;
  service = Qnil;
  Lisp_Object args[11];
  int nargs = 0;
  AUTO_STRING (procname_format_in, "%s <%d.%d.%d.%d:%d>");
  AUTO_STRING (procname_format_in6, "%s <[%x:%x:%x:%x:%x:%x:%x:%x]:%d>");
  AUTO_STRING (procname_format_default, "%s <%d>");
  switch (saddr.sa.sa_family)
    {
    case AF_INET:
      {
	args[nargs++] = procname_format_in;
	nargs++;
	unsigned char *ip = (unsigned char *)&saddr.in.sin_addr.s_addr;
	service = make_number (ntohs (saddr.in.sin_port));
	for (int i = 0; i < 4; i++)
	  args[nargs++] = make_number (ip[i]);
	args[nargs++] = service;
      }
      break;

#ifdef AF_INET6
    case AF_INET6:
      {
	args[nargs++] = procname_format_in6;
	nargs++;
	DECLARE_POINTER_ALIAS (ip6, uint16_t, &saddr.in6.sin6_addr);
	service = make_number (ntohs (saddr.in.sin_port));
	for (int i = 0; i < 8; i++)
	  args[nargs++] = make_number (ip6[i]);
	args[nargs++] = service;
      }
      break;
#endif

    default:
      args[nargs++] = procname_format_default;
      nargs++;
      args[nargs++] = make_number (connect_counter);
      break;
    }

  /* Create a new buffer name for this process if it doesn't have a
     filter.  The new buffer name is based on the buffer name or
     process name of the server process concatenated with the caller
     identification.  */

  if (!(EQ (ps->filter, Qinternal_default_process_filter)
	|| EQ (ps->filter, Qt)))
    buffer = Qnil;
  else
    {
      buffer = ps->buffer;
      if (!NILP (buffer))
	buffer = Fbuffer_name (buffer);
      else
	buffer = ps->name;
      if (!NILP (buffer))
	{
	  args[1] = buffer;
	  buffer = Fget_buffer_create (Fformat (nargs, args));
	}
    }

  /* Generate a unique name for the new server process.  Combine the
     server process name with the caller identification.  */

  args[1] = ps->name;
  Lisp_Object name = Fformat (nargs, args);
  Lisp_Object proc = make_process (name);

  chan_process[s] = proc;

  fcntl (s, F_SETFL, O_NONBLOCK);

  p = XPROCESS (proc);

  /* Build new contact information for this setup.  */
  contact = Fcopy_sequence (ps->childp);
  contact = Fplist_put (contact, QCserver, Qnil);
  contact = Fplist_put (contact, QChost, host);
  if (!NILP (service))
    contact = Fplist_put (contact, QCservice, service);
  contact = Fplist_put (contact, QCremote,
			conv_sockaddr_to_lisp (&saddr.sa, len));
#ifdef HAVE_GETSOCKNAME
  len = sizeof saddr;
  if (getsockname (s, &saddr.sa, &len) == 0)
    contact = Fplist_put (contact, QClocal,
			  conv_sockaddr_to_lisp (&saddr.sa, len));
#endif

  pset_childp (p, contact);
  pset_plist (p, Fcopy_sequence (ps->plist));
  pset_type (p, Qnetwork);

  pset_buffer (p, buffer);
  pset_sentinel (p, ps->sentinel);
  pset_filter (p, ps->filter);
  eassert (NILP (p->command));
  eassert (p->pid == 0);

  /* Discard the unwind protect for closing S.  */
  specpdl_ptr = specpdl + count;

  p->open_fd[SUBPROCESS_STDIN] = s;
  p->infd  = s;
  p->outfd = s;
  pset_status (p, Qrun);

  /* Client processes for accepted connections are not stopped initially.  */
  if (!EQ (p->filter, Qt))
    add_process_read_fd (s);
  if (s > max_desc)
    max_desc = s;

  /* Setup coding system for new process based on server process.
     This seems to be the proper thing to do, as the coding system
     of the new process should reflect the settings at the time the
     server socket was opened; not the current settings.  */

  pset_decode_coding_system (p, ps->decode_coding_system);
  pset_encode_coding_system (p, ps->encode_coding_system);
  setup_process_coding_systems (proc);

  pset_decoding_buf (p, empty_unibyte_string);
  eassert (p->decoding_carryover == 0);
  pset_encoding_buf (p, empty_unibyte_string);

  p->inherit_coding_system_flag
    = (NILP (buffer) ? 0 : ps->inherit_coding_system_flag);

  AUTO_STRING (dash, "-");
  AUTO_STRING (nl, "\n");
  Lisp_Object host_string = STRINGP (host) ? host : dash;

  if (!NILP (ps->log))
    {
      AUTO_STRING (accept_from, "accept from ");
      call3 (ps->log, server, proc, concat3 (accept_from, host_string, nl));
    }

  AUTO_STRING (open_from, "open from ");
  exec_sentinel (proc, concat3 (open_from, host_string, nl));
}

#ifdef HAVE_GETADDRINFO_A
static Lisp_Object
check_for_dns (Lisp_Object proc)
{
  struct Lisp_Process *p = XPROCESS (proc);
  Lisp_Object addrinfos = Qnil;

  /* Sanity check. */
  if (! p->dns_request)
    return Qnil;

  int ret = gai_error (p->dns_request);
  if (ret == EAI_INPROGRESS)
    return Qt;

  /* We got a response. */
  if (ret == 0)
    {
      struct addrinfo *res;

      for (res = p->dns_request->ar_result; res; res = res->ai_next)
	addrinfos = Fcons (conv_addrinfo_to_lisp (res), addrinfos);

      addrinfos = Fnreverse (addrinfos);
    }
  /* The DNS lookup failed. */
  else if (connecting_status (p->status))
    {
      deactivate_process (proc);
      pset_status (p, (list2
		       (Qfailed,
			concat3 (build_string ("Name lookup of "),
				 build_string (p->dns_request->ar_name),
				 build_string (" failed")))));
    }

  free_dns_request (proc);

  /* This process should not already be connected (or killed). */
  if (! connecting_status (p->status))
    return Qnil;

  return addrinfos;
}

#endif /* HAVE_GETADDRINFO_A */

static void
wait_for_socket_fds (Lisp_Object process, char const *name)
{
  while (XPROCESS (process)->infd < 0
	 && connecting_status (XPROCESS (process)->status))
    {
      add_to_log ("Waiting for socket from %s...", build_string (name));
      wait_reading_process_output (0, 20 * 1000 * 1000, 0, 0, Qnil, NULL, 0);
    }
}

static void
wait_while_connecting (Lisp_Object process)
{
  while (connecting_status (XPROCESS (process)->status))
    {
      add_to_log ("Waiting for connection...");
      wait_reading_process_output (0, 20 * 1000 * 1000, 0, 0, Qnil, NULL, 0);
    }
}

static void
wait_for_tls_negotiation (Lisp_Object process)
{
#ifdef HAVE_GNUTLS
  while (XPROCESS (process)->gnutls_p
	 && XPROCESS (process)->gnutls_initstage != GNUTLS_STAGE_READY)
    {
      add_to_log ("Waiting for TLS...");
      wait_reading_process_output (0, 20 * 1000 * 1000, 0, 0, Qnil, NULL, 0);
    }
#endif
}

static void
wait_reading_process_output_unwind (int data)
{
  clear_waiting_thread_info ();
  waiting_for_user_input_p = data;
}

/* This is here so breakpoints can be put on it.  */
static void
wait_reading_process_output_1 (void)
{
}

/* Read and dispose of subprocess output while waiting for timeout to
   elapse and/or keyboard input to be available.

   TIME_LIMIT is:
     timeout in seconds
     If negative, gobble data immediately available but don't wait for any.

   NSECS is:
     an additional duration to wait, measured in nanoseconds
     If TIME_LIMIT is zero, then:
       If NSECS == 0, there is no limit.
       If NSECS > 0, the timeout consists of NSECS only.
       If NSECS < 0, gobble data immediately, as if TIME_LIMIT were negative.

   READ_KBD is:
     0 to ignore keyboard input, or
     1 to return when input is available, or
    -1 meaning caller will actually read the input, so don't throw to
       the quit handler

   DO_DISPLAY means redisplay should be done to show subprocess
     output that arrives.

   If WAIT_FOR_CELL is a cons cell, wait until its car is non-nil
     (and gobble terminal input into the buffer if any arrives).

   If WAIT_PROC is specified, wait until something arrives from that
     process.

   If JUST_WAIT_PROC is nonzero, handle only output from WAIT_PROC
     (suspending output from other processes).  A negative value
     means don't run any timers either.

   Return positive if we received input from WAIT_PROC (or from any
   process if WAIT_PROC is null), zero if we attempted to receive
   input but got none, and negative if we didn't even try.  */

int
wait_reading_process_output (intmax_t time_limit, int nsecs, int read_kbd,
			     bool do_display,
			     Lisp_Object wait_for_cell,
			     struct Lisp_Process *wait_proc, int just_wait_proc)
{
  int channel, nfds;
  fd_set Available;
  fd_set Writeok;
  bool check_write;
  int check_delay;
  bool no_avail;
  int xerrno;
  Lisp_Object proc;
  struct timespec timeout, end_time, timer_delay;
  struct timespec got_output_end_time = invalid_timespec ();
  enum { MINIMUM = -1, TIMEOUT, INFINITY } wait;
  int got_some_output = -1;
  uintmax_t prev_wait_proc_nbytes_read = wait_proc ? wait_proc->nbytes_read : 0;
#if defined HAVE_GETADDRINFO_A || defined HAVE_GNUTLS
  bool retry_for_async;
#endif
  ptrdiff_t count = SPECPDL_INDEX ();

  /* Close to the current time if known, an invalid timespec otherwise.  */
  struct timespec now = invalid_timespec ();

  eassert (wait_proc == NULL
	   || EQ (wait_proc->thread, Qnil)
	   || XTHREAD (wait_proc->thread) == current_thread);

  FD_ZERO (&Available);
  FD_ZERO (&Writeok);

  if (time_limit == 0 && nsecs == 0 && wait_proc && !NILP (Vinhibit_quit)
      && !(CONSP (wait_proc->status)
	   && EQ (XCAR (wait_proc->status), Qexit)))
    message1 ("Blocking call to accept-process-output with quit inhibited!!");

  record_unwind_protect_int (wait_reading_process_output_unwind,
			     waiting_for_user_input_p);
  waiting_for_user_input_p = read_kbd;

  if (TYPE_MAXIMUM (time_t) < time_limit)
    time_limit = TYPE_MAXIMUM (time_t);

  if (time_limit < 0 || nsecs < 0)
    wait = MINIMUM;
  else if (time_limit > 0 || nsecs > 0)
    {
      wait = TIMEOUT;
      now = current_timespec ();
      end_time = timespec_add (now, make_timespec (time_limit, nsecs));
    }
  else
    wait = INFINITY;

  while (1)
    {
      bool process_skipped = false;

      /* If calling from keyboard input, do not quit
	 since we want to return C-g as an input character.
	 Otherwise, do pending quit if requested.  */
      if (read_kbd >= 0)
	maybe_quit ();
      else if (pending_signals)
	process_pending_signals ();

      /* Exit now if the cell we're waiting for became non-nil.  */
      if (! NILP (wait_for_cell) && ! NILP (XCAR (wait_for_cell)))
	break;

#if defined HAVE_GETADDRINFO_A || defined HAVE_GNUTLS
      {
	Lisp_Object process_list_head, aproc;
	struct Lisp_Process *p;

	retry_for_async = false;
	FOR_EACH_PROCESS(process_list_head, aproc)
	  {
	    p = XPROCESS (aproc);

	    if (! wait_proc || p == wait_proc)
	      {
#ifdef HAVE_GETADDRINFO_A
		/* Check for pending DNS requests. */
		if (p->dns_request)
		  {
		    Lisp_Object addrinfos = check_for_dns (aproc);
		    if (!NILP (addrinfos) && !EQ (addrinfos, Qt))
		      connect_network_socket (aproc, addrinfos, Qnil);
		    else
		      retry_for_async = true;
		  }
#endif
#ifdef HAVE_GNUTLS
		/* Continue TLS negotiation. */
		if (p->gnutls_initstage == GNUTLS_STAGE_HANDSHAKE_TRIED
		    && p->is_non_blocking_client)
		  {
		    gnutls_try_handshake (p);
		    p->gnutls_handshakes_tried++;

		    if (p->gnutls_initstage == GNUTLS_STAGE_READY)
		      {
			gnutls_verify_boot (aproc, Qnil);
			finish_after_tls_connection (aproc);
		      }
		    else
		      {
			retry_for_async = true;
			if (p->gnutls_handshakes_tried
			    > GNUTLS_EMACS_HANDSHAKES_LIMIT)
			  {
			    deactivate_process (aproc);
			    pset_status (p, list2 (Qfailed,
						   build_string ("TLS negotiation failed")));
			  }
		      }
		  }
#endif
	      }
	  }
      }
#endif /* GETADDRINFO_A or GNUTLS */

      /* Compute time from now till when time limit is up.  */
      /* Exit if already run out.  */
      if (wait == TIMEOUT)
	{
	  if (!timespec_valid_p (now))
	    now = current_timespec ();
	  if (timespec_cmp (end_time, now) <= 0)
	    break;
	  timeout = timespec_sub (end_time, now);
	}
      else
	timeout = make_timespec (wait < TIMEOUT ? 0 : 100000, 0);

      /* Normally we run timers here.
	 But not if wait_for_cell; in those cases,
	 the wait is supposed to be short,
	 and those callers cannot handle running arbitrary Lisp code here.  */
      if (NILP (wait_for_cell)
	  && just_wait_proc >= 0)
	{
	  do
	    {
	      unsigned old_timers_run = timers_run;
	      struct buffer *old_buffer = current_buffer;
	      Lisp_Object old_window = selected_window;

	      timer_delay = timer_check ();

	      /* If a timer has run, this might have changed buffers
		 an alike.  Make read_key_sequence aware of that.  */
	      if (timers_run != old_timers_run
		  && (old_buffer != current_buffer
		      || !EQ (old_window, selected_window))
		  && waiting_for_user_input_p == -1)
		record_asynch_buffer_change ();

	      if (timers_run != old_timers_run && do_display)
		/* We must retry, since a timer may have requeued itself
		   and that could alter the time_delay.  */
		redisplay_preserve_echo_area (9);
	      else
		break;
	    }
	  while (!detect_input_pending ());

	  /* If there is unread keyboard input, also return.  */
	  if (read_kbd != 0
	      && requeued_events_pending_p ())
	    break;

          /* This is so a breakpoint can be put here.  */
          if (!timespec_valid_p (timer_delay))
              wait_reading_process_output_1 ();
        }

      /* Cause C-g and alarm signals to take immediate action,
	 and cause input available signals to zero out timeout.

	 It is important that we do this before checking for process
	 activity.  If we get a SIGCHLD after the explicit checks for
	 process activity, timeout is the only way we will know.  */
      if (read_kbd < 0)
	set_waiting_for_input (&timeout);

      /* If status of something has changed, and no input is
	 available, notify the user of the change right away.  After
	 this explicit check, we'll let the SIGCHLD handler zap
	 timeout to get our attention.  */
      if (update_tick != process_tick)
	{
	  fd_set Atemp;
	  fd_set Ctemp;

          if (kbd_on_hold_p ())
            FD_ZERO (&Atemp);
          else
            compute_input_wait_mask (&Atemp);
	  compute_write_mask (&Ctemp);

	  timeout = make_timespec (0, 0);
	  if ((thread_select (pselect, max_desc + 1,
			      &Atemp,
			      (num_pending_connects > 0 ? &Ctemp : NULL),
			      NULL, &timeout, NULL)
	       <= 0))
	    {
	      /* It's okay for us to do this and then continue with
		 the loop, since timeout has already been zeroed out.  */
	      clear_waiting_for_input ();
	      got_some_output = status_notify (NULL, wait_proc);
	      if (do_display) redisplay_preserve_echo_area (13);
	    }
	}

      /* Don't wait for output from a non-running process.  Just
	 read whatever data has already been received.  */
      if (wait_proc && wait_proc->raw_status_new)
	update_status (wait_proc);
      if (wait_proc
	  && ! EQ (wait_proc->status, Qrun)
	  && ! connecting_status (wait_proc->status))
	{
	  bool read_some_bytes = false;

	  clear_waiting_for_input ();

	  /* If data can be read from the process, do so until exhausted.  */
	  if (wait_proc->infd >= 0)
	    {
	      XSETPROCESS (proc, wait_proc);

	      while (true)
		{
		  int nread = read_process_output (proc, wait_proc->infd);
		  if (nread < 0)
		    {
		      if (errno == EIO || would_block (errno))
			break;
		    }
		  else
		    {
		      if (got_some_output < nread)
			got_some_output = nread;
		      if (nread == 0)
			break;
		      read_some_bytes = true;
		    }
		}
	    }

	  if (read_some_bytes && do_display)
	    redisplay_preserve_echo_area (10);

	  break;
	}

      /* Wait till there is something to do.  */

      if (wait_proc && just_wait_proc)
	{
	  if (wait_proc->infd < 0)  /* Terminated.  */
	    break;
	  FD_SET (wait_proc->infd, &Available);
	  check_delay = 0;
          check_write = 0;
	}
      else if (!NILP (wait_for_cell))
	{
	  compute_non_process_wait_mask (&Available);
	  check_delay = 0;
	  check_write = 0;
	}
      else
	{
	  if (! read_kbd)
	    compute_non_keyboard_wait_mask (&Available);
	  else
	    compute_input_wait_mask (&Available);
	  compute_write_mask (&Writeok);
 	  check_delay = wait_proc ? 0 : process_output_delay_count;
	  check_write = true;
	}

      /* If frame size has changed or the window is newly mapped,
	 redisplay now, before we start to wait.  There is a race
	 condition here; if a SIGIO arrives between now and the select
	 and indicates that a frame is trashed, the select may block
	 displaying a trashed screen.  */
      if (frame_garbaged && do_display)
	{
	  clear_waiting_for_input ();
	  redisplay_preserve_echo_area (11);
	  if (read_kbd < 0)
	    set_waiting_for_input (&timeout);
	}

      /* Skip the `select' call if input is available and we're
	 waiting for keyboard input or a cell change (which can be
	 triggered by processing X events).  In the latter case, set
	 nfds to 1 to avoid breaking the loop.  */
      no_avail = 0;
      if ((read_kbd || !NILP (wait_for_cell))
	  && detect_input_pending ())
	{
	  nfds = read_kbd ? 0 : 1;
	  no_avail = 1;
	  FD_ZERO (&Available);
	}
      else
	{
	  /* Set the timeout for adaptive read buffering if any
	     process has non-zero read_output_skip and non-zero
	     read_output_delay, and we are not reading output for a
	     specific process.  It is not executed if
	     Vprocess_adaptive_read_buffering is nil.  */
	  if (process_output_skip && check_delay > 0)
	    {
	      int adaptive_nsecs = timeout.tv_nsec;
	      if (timeout.tv_sec > 0 || adaptive_nsecs > READ_OUTPUT_DELAY_MAX)
		adaptive_nsecs = READ_OUTPUT_DELAY_MAX;
	      for (channel = 0; check_delay > 0 && channel <= max_desc; channel++)
		{
		  proc = chan_process[channel];
		  if (NILP (proc))
		    continue;
		  /* Find minimum non-zero read_output_delay among the
		     processes with non-zero read_output_skip.  */
		  if (XPROCESS (proc)->read_output_delay > 0)
		    {
		      check_delay--;
		      if (!XPROCESS (proc)->read_output_skip)
			continue;
		      FD_CLR (channel, &Available);
		      process_skipped = true;
		      XPROCESS (proc)->read_output_skip = 0;
		      if (XPROCESS (proc)->read_output_delay < adaptive_nsecs)
			adaptive_nsecs = XPROCESS (proc)->read_output_delay;
		    }
		}
	      timeout = make_timespec (0, adaptive_nsecs);
	      process_output_skip = 0;
	    }

	  /* If we've got some output and haven't limited our timeout
	     with adaptive read buffering, limit it. */
	  if (got_some_output > 0 && !process_skipped
	      && (timeout.tv_sec
		  || timeout.tv_nsec > READ_OUTPUT_DELAY_INCREMENT))
	    timeout = make_timespec (0, READ_OUTPUT_DELAY_INCREMENT);


	  if (NILP (wait_for_cell) && just_wait_proc >= 0
	      && timespec_valid_p (timer_delay)
	      && timespec_cmp (timer_delay, timeout) < 0)
	    {
	      if (!timespec_valid_p (now))
		now = current_timespec ();
	      struct timespec timeout_abs = timespec_add (now, timeout);
	      if (!timespec_valid_p (got_output_end_time)
		  || timespec_cmp (timeout_abs, got_output_end_time) < 0)
		got_output_end_time = timeout_abs;
	      timeout = timer_delay;
	    }
	  else
	    got_output_end_time = invalid_timespec ();

	  /* NOW can become inaccurate if time can pass during pselect.  */
	  if (timeout.tv_sec > 0 || timeout.tv_nsec > 0)
	    now = invalid_timespec ();

#if defined HAVE_GETADDRINFO_A || defined HAVE_GNUTLS
	  if (retry_for_async
	      && (timeout.tv_sec > 0 || timeout.tv_nsec > ASYNC_RETRY_NSEC))
	    {
	      timeout.tv_sec = 0;
	      timeout.tv_nsec = ASYNC_RETRY_NSEC;
	    }
#endif

/* Non-macOS HAVE_GLIB builds call thread_select in xgselect.c.  */
#if defined HAVE_GLIB && !defined HAVE_NS
	  nfds = xg_select (max_desc + 1,
			    &Available, (check_write ? &Writeok : 0),
			    NULL, &timeout, NULL);
#elif defined HAVE_NS
          /* And NS builds call thread_select in ns_select. */
          nfds = ns_select (max_desc + 1,
			    &Available, (check_write ? &Writeok : 0),
			    NULL, &timeout, NULL);
#else  /* !HAVE_GLIB */
	  nfds = thread_select (pselect, max_desc + 1,
				&Available,
				(check_write ? &Writeok : 0),
				NULL, &timeout, NULL);
#endif	/* !HAVE_GLIB */

#ifdef HAVE_GNUTLS
          /* GnuTLS buffers data internally.  In lowat mode it leaves
             some data in the TCP buffers so that select works, but
             with custom pull/push functions we need to check if some
             data is available in the buffers manually.  */
          if (nfds == 0)
	    {
	      fd_set tls_available;
	      int set = 0;

	      FD_ZERO (&tls_available);
	      if (! wait_proc)
		{
		  /* We're not waiting on a specific process, so loop
		     through all the channels and check for data.
		     This is a workaround needed for some versions of
		     the gnutls library -- 2.12.14 has been confirmed
		     to need it.  See
		     http://comments.gmane.org/gmane.emacs.devel/145074 */
		  for (channel = 0; channel < FD_SETSIZE; ++channel)
		    if (! NILP (chan_process[channel]))
		      {
			struct Lisp_Process *p =
			  XPROCESS (chan_process[channel]);
			if (p && p->gnutls_p && p->gnutls_state
			    && ((emacs_gnutls_record_check_pending
				 (p->gnutls_state))
				> 0))
			  {
			    nfds++;
			    eassert (p->infd == channel);
			    FD_SET (p->infd, &tls_available);
			    set++;
			  }
		      }
		}
	      else
		{
		  /* Check this specific channel.  */
		  if (wait_proc->gnutls_p /* Check for valid process.  */
		      && wait_proc->gnutls_state
		      /* Do we have pending data?  */
		      && ((emacs_gnutls_record_check_pending
			   (wait_proc->gnutls_state))
			  > 0))
		    {
		      nfds = 1;
		      eassert (0 <= wait_proc->infd);
		      /* Set to Available.  */
		      FD_SET (wait_proc->infd, &tls_available);
		      set++;
		    }
		}
	      if (set)
		Available = tls_available;
	    }
#endif
	}

      xerrno = errno;

      /* Make C-g and alarm signals set flags again.  */
      clear_waiting_for_input ();

      /*  If we woke up due to SIGWINCH, actually change size now.  */
      do_pending_window_change (0);

      if (nfds == 0)
	{
          /* Exit the main loop if we've passed the requested timeout,
             or have read some bytes from our wait_proc (either directly
             in this call or indirectly through timers / process filters),
             or aren't skipping processes and got some output and
             haven't lowered our timeout due to timers or SIGIO and
             have waited a long amount of time due to repeated
             timers.  */
	  struct timespec huge_timespec
	    = make_timespec (TYPE_MAXIMUM (time_t), 2 * TIMESPEC_RESOLUTION);
	  struct timespec cmp_time = huge_timespec;
	  if (wait < TIMEOUT
              || (wait_proc
                  && wait_proc->nbytes_read != prev_wait_proc_nbytes_read))
	    break;
	  if (wait == TIMEOUT)
	    cmp_time = end_time;
	  if (!process_skipped && got_some_output > 0
	      && (timeout.tv_sec > 0 || timeout.tv_nsec > 0))
	    {
	      if (!timespec_valid_p (got_output_end_time))
		break;
	      if (timespec_cmp (got_output_end_time, cmp_time) < 0)
		cmp_time = got_output_end_time;
	    }
	  if (timespec_cmp (cmp_time, huge_timespec) < 0)
	    {
	      now = current_timespec ();
	      if (timespec_cmp (cmp_time, now) <= 0)
		break;
	    }
	}

      if (nfds < 0)
	{
	  if (xerrno == EINTR)
	    no_avail = 1;
	  else if (xerrno == EBADF)
	    emacs_abort ();
	  else
	    report_file_errno ("Failed select", Qnil, xerrno);
	}

      /* Check for keyboard input.  */
      /* If there is any, return immediately
	 to give it higher priority than subprocesses.  */

      if (read_kbd != 0)
	{
	  unsigned old_timers_run = timers_run;
	  struct buffer *old_buffer = current_buffer;
	  Lisp_Object old_window = selected_window;
	  bool leave = false;

	  if (detect_input_pending_run_timers (do_display))
	    {
	      swallow_events (do_display);
	      if (detect_input_pending_run_timers (do_display))
		leave = true;
	    }

	  /* If a timer has run, this might have changed buffers
	     an alike.  Make read_key_sequence aware of that.  */
	  if (timers_run != old_timers_run
	      && waiting_for_user_input_p == -1
	      && (old_buffer != current_buffer
	      || !EQ (old_window, selected_window)))
	    record_asynch_buffer_change ();

	  if (leave)
	    break;
	}

      /* If there is unread keyboard input, also return.  */
      if (read_kbd != 0
	  && requeued_events_pending_p ())
	break;

      /* If we are not checking for keyboard input now,
	 do process events (but don't run any timers).
	 This is so that X events will be processed.
	 Otherwise they may have to wait until polling takes place.
	 That would causes delays in pasting selections, for example.

	 (We used to do this only if wait_for_cell.)  */
      if (read_kbd == 0 && detect_input_pending ())
	{
	  swallow_events (do_display);
#if 0  /* Exiting when read_kbd doesn't request that seems wrong, though.  */
	  if (detect_input_pending ())
	    break;
#endif
	}

      /* Exit now if the cell we're waiting for became non-nil.  */
      if (! NILP (wait_for_cell) && ! NILP (XCAR (wait_for_cell)))
	break;

#ifdef USABLE_SIGIO
      /* If we think we have keyboard input waiting, but didn't get SIGIO,
	 go read it.  This can happen with X on BSD after logging out.
	 In that case, there really is no input and no SIGIO,
	 but select says there is input.  */

      if (read_kbd && interrupt_input
	  && keyboard_bit_set (&Available) && ! noninteractive)
	handle_input_available_signal (SIGIO);
#endif

      /* If checking input just got us a size-change event from X,
	 obey it now if we should.  */
      if (read_kbd || ! NILP (wait_for_cell))
	do_pending_window_change (0);

      /* Check for data from a process.  */
      if (no_avail || nfds == 0)
	continue;

      for (channel = 0; channel <= max_desc; ++channel)
        {
          struct fd_callback_data *d = &fd_callback_info[channel];
          if (d->func
	      && ((d->flags & FOR_READ
		   && FD_ISSET (channel, &Available))
		  || ((d->flags & FOR_WRITE)
		      && FD_ISSET (channel, &Writeok))))
            d->func (channel, d->data);
	}

      for (channel = 0; channel <= max_desc; channel++)
	{
	  if (FD_ISSET (channel, &Available)
	      && ((fd_callback_info[channel].flags & (KEYBOARD_FD | PROCESS_FD))
		  == PROCESS_FD))
	    {
	      int nread;

	      /* If waiting for this channel, arrange to return as
		 soon as no more input to be processed.  No more
		 waiting.  */
	      proc = chan_process[channel];
	      if (NILP (proc))
		continue;

	      /* If this is a server stream socket, accept connection.  */
	      if (EQ (XPROCESS (proc)->status, Qlisten))
		{
		  server_accept_connection (proc, channel);
		  continue;
		}

	      /* Read data from the process, starting with our
		 buffered-ahead character if we have one.  */

	      nread = read_process_output (proc, channel);
	      if ((!wait_proc || wait_proc == XPROCESS (proc))
		  && got_some_output < nread)
		got_some_output = nread;
	      if (nread > 0)
		{
		  /* Vacuum up any leftovers without waiting.  */
		  if (wait_proc == XPROCESS (proc))
		    wait = MINIMUM;
		  /* Since read_process_output can run a filter,
		     which can call accept-process-output,
		     don't try to read from any other processes
		     before doing the select again.  */
		  FD_ZERO (&Available);

		  if (do_display)
		    redisplay_preserve_echo_area (12);
		}
	      else if (nread == -1 && would_block (errno))
		;
#ifdef HAVE_PTYS
	      /* On some OSs with ptys, when the process on one end of
		 a pty exits, the other end gets an error reading with
		 errno = EIO instead of getting an EOF (0 bytes read).
		 Therefore, if we get an error reading and errno =
		 EIO, just continue, because the child process has
		 exited and should clean itself up soon (e.g. when we
		 get a SIGCHLD).  */
	      else if (nread == -1 && errno == EIO)
		{
		  struct Lisp_Process *p = XPROCESS (proc);

		  /* Clear the descriptor now, so we only raise the
		     signal once.  */
		  delete_read_fd (channel);

		  if (p->pid == -2)
		    {
		      /* If the EIO occurs on a pty, the SIGCHLD handler's
			 waitpid call will not find the process object to
			 delete.  Do it here.  */
		      p->tick = ++process_tick;
		      pset_status (p, Qfailed);
		    }
		}
#endif /* HAVE_PTYS */
	      /* If we can detect process termination, don't consider the
		 process gone just because its pipe is closed.  */
	      else if (nread == 0 && !NETCONN_P (proc) && !SERIALCONN_P (proc)
		       && !PIPECONN_P (proc))
		;
	      else if (nread == 0 && PIPECONN_P (proc))
		{
		  /* Preserve status of processes already terminated.  */
		  XPROCESS (proc)->tick = ++process_tick;
		  deactivate_process (proc);
		  if (EQ (XPROCESS (proc)->status, Qrun))
		    pset_status (XPROCESS (proc),
				 list2 (Qexit, make_number (0)));
		}
	      else
		{
		  /* Preserve status of processes already terminated.  */
		  XPROCESS (proc)->tick = ++process_tick;
		  deactivate_process (proc);
		  if (XPROCESS (proc)->raw_status_new)
		    update_status (XPROCESS (proc));
		  if (EQ (XPROCESS (proc)->status, Qrun))
		    pset_status (XPROCESS (proc),
				 list2 (Qexit, make_number (256)));
		}
	    }
	  if (FD_ISSET (channel, &Writeok)
	      && (fd_callback_info[channel].flags
		  & NON_BLOCKING_CONNECT_FD) != 0)
	    {
	      struct Lisp_Process *p;

	      delete_write_fd (channel);

	      proc = chan_process[channel];
	      if (NILP (proc))
		continue;

	      p = XPROCESS (proc);

#ifndef WINDOWSNT
	      {
		socklen_t xlen = sizeof (xerrno);
		if (getsockopt (channel, SOL_SOCKET, SO_ERROR, &xerrno, &xlen))
		  xerrno = errno;
	      }
#else
	      /* On MS-Windows, getsockopt clears the error for the
		 entire process, which may not be the right thing; see
		 w32.c.  Use getpeername instead.  */
	      {
		struct sockaddr pname;
		socklen_t pnamelen = sizeof (pname);

		/* If connection failed, getpeername will fail.  */
		xerrno = 0;
		if (getpeername (channel, &pname, &pnamelen) < 0)
		  {
		    /* Obtain connect failure code through error slippage.  */
		    char dummy;
		    xerrno = errno;
		    if (errno == ENOTCONN && read (channel, &dummy, 1) < 0)
		      xerrno = errno;
		  }
	      }
#endif
	      if (xerrno)
		{
		  Lisp_Object addrinfos
		    = connecting_status (p->status) ? XCDR (p->status) : Qnil;
		  if (!NILP (addrinfos))
		    XSETCDR (p->status, XCDR (addrinfos));
		  else
		    {
		      p->tick = ++process_tick;
		      pset_status (p, list2 (Qfailed, make_number (xerrno)));
		    }
		  deactivate_process (proc);
		  if (!NILP (addrinfos))
		    connect_network_socket (proc, addrinfos, Qnil);
		}
	      else
		{
#ifdef HAVE_GNUTLS
		  /* If we have an incompletely set up TLS connection,
		     then defer the sentinel signaling until
		     later. */
		  if (NILP (p->gnutls_boot_parameters)
		      && !p->gnutls_p)
#endif
		    {
		      pset_status (p, Qrun);
		      /* Execute the sentinel here.  If we had relied on
			 status_notify to do it later, it will read input
			 from the process before calling the sentinel.  */
		      exec_sentinel (proc, build_string ("open\n"));
		    }

		  if (0 <= p->infd && !EQ (p->filter, Qt)
		      && !EQ (p->command, Qt))
		    add_process_read_fd (p->infd);
		}
	    }
	}			/* End for each file descriptor.  */
    }				/* End while exit conditions not met.  */

  unbind_to (count, Qnil);

  /* If calling from keyboard input, do not quit
     since we want to return C-g as an input character.
     Otherwise, do pending quit if requested.  */
  if (read_kbd >= 0)
    {
      /* Prevent input_pending from remaining set if we quit.  */
      clear_input_pending ();
      maybe_quit ();
    }

  /* Timers and/or process filters that we have run could have themselves called
     `accept-process-output' (and by that indirectly this function), thus
     possibly reading some (or all) output of wait_proc without us noticing it.
     This could potentially lead to an endless wait (dealt with earlier in the
     function) and/or a wrong return value (dealt with here).  */
  if (wait_proc && wait_proc->nbytes_read != prev_wait_proc_nbytes_read)
    got_some_output = min (INT_MAX, (wait_proc->nbytes_read
                                     - prev_wait_proc_nbytes_read));

  return got_some_output;
}

/* Given a list (FUNCTION ARGS...), apply FUNCTION to the ARGS.  */

static Lisp_Object
read_process_output_call (Lisp_Object fun_and_args)
{
  return apply1 (XCAR (fun_and_args), XCDR (fun_and_args));
}

static Lisp_Object
read_process_output_error_handler (Lisp_Object error_val)
{
  cmd_error_internal (error_val, "error in process filter: ");
  Vinhibit_quit = Qt;
  update_echo_area ();
  Fsleep_for (make_number (2), Qnil);
  return Qt;
}

static void
read_and_dispose_of_process_output (struct Lisp_Process *p, char *chars,
				    ssize_t nbytes,
				    struct coding_system *coding);

/* Read pending output from the process channel,
   starting with our buffered-ahead character if we have one.
   Yield number of decoded characters read.

   This function reads at most 4096 characters.
   If you want to read all available subprocess output,
   you must call it repeatedly until it returns zero.

   The characters read are decoded according to PROC's coding-system
   for decoding.  */

static int
read_process_output (Lisp_Object proc, int channel)
{
  ssize_t nbytes;
  struct Lisp_Process *p = XPROCESS (proc);
  struct coding_system *coding = proc_decode_coding_system[channel];
  int carryover = p->decoding_carryover;
  enum { readmax = 4096 };
  ptrdiff_t count = SPECPDL_INDEX ();
  Lisp_Object odeactivate;
  char chars[sizeof coding->carryover + readmax];

  if (carryover)
    /* See the comment above.  */
    memcpy (chars, SDATA (p->decoding_buf), carryover);

#ifdef DATAGRAM_SOCKETS
  /* We have a working select, so proc_buffered_char is always -1.  */
  if (DATAGRAM_CHAN_P (channel))
    {
      socklen_t len = datagram_address[channel].len;
      nbytes = recvfrom (channel, chars + carryover, readmax,
			 0, datagram_address[channel].sa, &len);
    }
  else
#endif
    {
      bool buffered = proc_buffered_char[channel] >= 0;
      if (buffered)
	{
	  chars[carryover] = proc_buffered_char[channel];
	  proc_buffered_char[channel] = -1;
	}
#ifdef HAVE_GNUTLS
      if (p->gnutls_p && p->gnutls_state)
	nbytes = emacs_gnutls_read (p, chars + carryover + buffered,
				    readmax - buffered);
      else
#endif
	nbytes = emacs_read (channel, chars + carryover + buffered,
			     readmax - buffered);
      if (nbytes > 0 && p->adaptive_read_buffering)
	{
	  int delay = p->read_output_delay;
	  if (nbytes < 256)
	    {
	      if (delay < READ_OUTPUT_DELAY_MAX_MAX)
		{
		  if (delay == 0)
		    process_output_delay_count++;
		  delay += READ_OUTPUT_DELAY_INCREMENT * 2;
		}
	    }
	  else if (delay > 0 && nbytes == readmax - buffered)
	    {
	      delay -= READ_OUTPUT_DELAY_INCREMENT;
	      if (delay == 0)
		process_output_delay_count--;
	    }
	  p->read_output_delay = delay;
	  if (delay)
	    {
	      p->read_output_skip = 1;
	      process_output_skip = 1;
	    }
	}
      nbytes += buffered;
      nbytes += buffered && nbytes <= 0;
    }

  p->decoding_carryover = 0;

  /* At this point, NBYTES holds number of bytes just received
     (including the one in proc_buffered_char[channel]).  */
  if (nbytes <= 0)
    {
      if (nbytes < 0 || coding->mode & CODING_MODE_LAST_BLOCK)
	return nbytes;
      coding->mode |= CODING_MODE_LAST_BLOCK;
    }

  /* Ignore carryover, it's been added by a previous iteration already.  */
  p->nbytes_read += nbytes;

  /* Now set NBYTES how many bytes we must decode.  */
  nbytes += carryover;

  odeactivate = Vdeactivate_mark;
  /* There's no good reason to let process filters change the current
     buffer, and many callers of accept-process-output, sit-for, and
     friends don't expect current-buffer to be changed from under them.  */
  record_unwind_current_buffer ();

  read_and_dispose_of_process_output (p, chars, nbytes, coding);

  /* Handling the process output should not deactivate the mark.  */
  Vdeactivate_mark = odeactivate;

  unbind_to (count, Qnil);
  return nbytes;
}

static void
read_and_dispose_of_process_output (struct Lisp_Process *p, char *chars,
				    ssize_t nbytes,
				    struct coding_system *coding)
{
  Lisp_Object outstream = p->filter;
  Lisp_Object text;
  bool outer_running_asynch_code = running_asynch_code;
  int waiting = waiting_for_user_input_p;

#if 0
  Lisp_Object obuffer, okeymap;
  XSETBUFFER (obuffer, current_buffer);
  okeymap = BVAR (current_buffer, keymap);
#endif

  /* We inhibit quit here instead of just catching it so that
     hitting ^G when a filter happens to be running won't screw
     it up.  */
  specbind (Qinhibit_quit, Qt);
  specbind (Qlast_nonmenu_event, Qt);

  /* In case we get recursively called,
     and we already saved the match data nonrecursively,
     save the same match data in safely recursive fashion.  */
  if (outer_running_asynch_code)
    {
      Lisp_Object tem;
      /* Don't clobber the CURRENT match data, either!  */
      tem = Fmatch_data (Qnil, Qnil, Qnil);
      restore_search_regs ();
      record_unwind_save_match_data ();
      Fset_match_data (tem, Qt);
    }

  /* For speed, if a search happens within this code,
     save the match data in a special nonrecursive fashion.  */
  running_asynch_code = 1;

  decode_coding_c_string (coding, (unsigned char *) chars, nbytes, Qt);
  text = coding->dst_object;
  Vlast_coding_system_used = CODING_ID_NAME (coding->id);
  /* A new coding system might be found.  */
  if (!EQ (p->decode_coding_system, Vlast_coding_system_used))
    {
      pset_decode_coding_system (p, Vlast_coding_system_used);

      /* Don't call setup_coding_system for
	 proc_decode_coding_system[channel] here.  It is done in
	 detect_coding called via decode_coding above.  */

      /* If a coding system for encoding is not yet decided, we set
	 it as the same as coding-system for decoding.

	 But, before doing that we must check if
	 proc_encode_coding_system[p->outfd] surely points to a
	 valid memory because p->outfd will be changed once EOF is
	 sent to the process.  */
      if (NILP (p->encode_coding_system) && p->outfd >= 0
	  && proc_encode_coding_system[p->outfd])
	{
	  pset_encode_coding_system
	    (p, coding_inherit_eol_type (Vlast_coding_system_used, Qnil));
	  setup_coding_system (p->encode_coding_system,
			       proc_encode_coding_system[p->outfd]);
	}
    }

  if (coding->carryover_bytes > 0)
    {
      if (SCHARS (p->decoding_buf) < coding->carryover_bytes)
	pset_decoding_buf (p, make_uninit_string (coding->carryover_bytes));
      memcpy (SDATA (p->decoding_buf), coding->carryover,
	      coding->carryover_bytes);
      p->decoding_carryover = coding->carryover_bytes;
    }
  if (SBYTES (text) > 0)
    /* FIXME: It's wrong to wrap or not based on debug-on-error, and
       sometimes it's simply wrong to wrap (e.g. when called from
       accept-process-output).  */
    internal_condition_case_1 (read_process_output_call,
			       list3 (outstream, make_lisp_proc (p), text),
			       !NILP (Vdebug_on_error) ? Qnil : Qerror,
			       read_process_output_error_handler);

  /* If we saved the match data nonrecursively, restore it now.  */
  restore_search_regs ();
  running_asynch_code = outer_running_asynch_code;

  /* Restore waiting_for_user_input_p as it was
     when we were called, in case the filter clobbered it.  */
  waiting_for_user_input_p = waiting;

#if 0 /* Call record_asynch_buffer_change unconditionally,
	 because we might have changed minor modes or other things
	 that affect key bindings.  */
  if (! EQ (Fcurrent_buffer (), obuffer)
      || ! EQ (current_buffer->keymap, okeymap))
#endif
    /* But do it only if the caller is actually going to read events.
       Otherwise there's no need to make him wake up, and it could
       cause trouble (for example it would make sit_for return).  */
    if (waiting_for_user_input_p == -1)
      record_asynch_buffer_change ();
}

DEFUN ("internal-default-process-filter", Finternal_default_process_filter,
       Sinternal_default_process_filter, 2, 2, 0,
       doc: /* Function used as default process filter.
This inserts the process's output into its buffer, if there is one.
Otherwise it discards the output.  */)
  (Lisp_Object proc, Lisp_Object text)
{
  struct Lisp_Process *p;
  ptrdiff_t opoint;

  CHECK_PROCESS (proc);
  p = XPROCESS (proc);
  CHECK_STRING (text);

  if (!NILP (p->buffer) && BUFFER_LIVE_P (XBUFFER (p->buffer)))
    {
      Lisp_Object old_read_only;
      ptrdiff_t old_begv, old_zv;
      ptrdiff_t old_begv_byte, old_zv_byte;
      ptrdiff_t before, before_byte;
      ptrdiff_t opoint_byte;
      struct buffer *b;

      Fset_buffer (p->buffer);
      opoint = PT;
      opoint_byte = PT_BYTE;
      old_read_only = BVAR (current_buffer, read_only);
      old_begv = BEGV;
      old_zv = ZV;
      old_begv_byte = BEGV_BYTE;
      old_zv_byte = ZV_BYTE;

      bset_read_only (current_buffer, Qnil);

      /* Insert new output into buffer at the current end-of-output
	 marker, thus preserving logical ordering of input and output.  */
      if (XMARKER (p->mark)->buffer)
	set_point_from_marker (p->mark);
      else
	SET_PT_BOTH (ZV, ZV_BYTE);
      before = PT;
      before_byte = PT_BYTE;

      /* If the output marker is outside of the visible region, save
	 the restriction and widen.  */
      if (! (BEGV <= PT && PT <= ZV))
	Fwiden ();

      /* Adjust the multibyteness of TEXT to that of the buffer.  */
      if (NILP (BVAR (current_buffer, enable_multibyte_characters))
	  != ! STRING_MULTIBYTE (text))
	text = (STRING_MULTIBYTE (text)
		? Fstring_as_unibyte (text)
		: Fstring_to_multibyte (text));
      /* Insert before markers in case we are inserting where
	 the buffer's mark is, and the user's next command is Meta-y.  */
      insert_from_string_before_markers (text, 0, 0,
					 SCHARS (text), SBYTES (text), 0);

      /* Make sure the process marker's position is valid when the
	 process buffer is changed in the signal_after_change above.
	 W3 is known to do that.  */
      if (BUFFERP (p->buffer)
	  && (b = XBUFFER (p->buffer), b != current_buffer))
	set_marker_both (p->mark, p->buffer, BUF_PT (b), BUF_PT_BYTE (b));
      else
	set_marker_both (p->mark, p->buffer, PT, PT_BYTE);

      update_mode_lines = 23;

      /* Make sure opoint and the old restrictions
	 float ahead of any new text just as point would.  */
      if (opoint >= before)
	{
	  opoint += PT - before;
	  opoint_byte += PT_BYTE - before_byte;
	}
      if (old_begv > before)
	{
	  old_begv += PT - before;
	  old_begv_byte += PT_BYTE - before_byte;
	}
      if (old_zv >= before)
	{
	  old_zv += PT - before;
	  old_zv_byte += PT_BYTE - before_byte;
	}

      /* If the restriction isn't what it should be, set it.  */
      if (old_begv != BEGV || old_zv != ZV)
	Fnarrow_to_region (make_number (old_begv), make_number (old_zv));

      bset_read_only (current_buffer, old_read_only);
      SET_PT_BOTH (opoint, opoint_byte);
    }
  return Qnil;
}

/* Sending data to subprocess.  */

/* In send_process, when a write fails temporarily,
   wait_reading_process_output is called.  It may execute user code,
   e.g. timers, that attempts to write new data to the same process.
   We must ensure that data is sent in the right order, and not
   interspersed half-completed with other writes (Bug#10815).  This is
   handled by the write_queue element of struct process.  It is a list
   with each entry having the form

   (string . (offset . length))

   where STRING is a lisp string, OFFSET is the offset into the
   string's byte sequence from which we should begin to send, and
   LENGTH is the number of bytes left to send.  */

/* Create a new entry in write_queue.
   INPUT_OBJ should be a buffer, string Qt, or Qnil.
   BUF is a pointer to the string sequence of the input_obj or a C
   string in case of Qt or Qnil.  */

static void
write_queue_push (struct Lisp_Process *p, Lisp_Object input_obj,
                  const char *buf, ptrdiff_t len, bool front)
{
  ptrdiff_t offset;
  Lisp_Object entry, obj;

  if (STRINGP (input_obj))
    {
      offset = buf - SSDATA (input_obj);
      obj = input_obj;
    }
  else
    {
      offset = 0;
      obj = make_unibyte_string (buf, len);
    }

  entry = Fcons (obj, Fcons (make_number (offset), make_number (len)));

  if (front)
    pset_write_queue (p, Fcons (entry, p->write_queue));
  else
    pset_write_queue (p, nconc2 (p->write_queue, list1 (entry)));
}

/* Remove the first element in the write_queue of process P, put its
   contents in OBJ, BUF and LEN, and return true.  If the
   write_queue is empty, return false.  */

static bool
write_queue_pop (struct Lisp_Process *p, Lisp_Object *obj,
		 const char **buf, ptrdiff_t *len)
{
  Lisp_Object entry, offset_length;
  ptrdiff_t offset;

  if (NILP (p->write_queue))
    return 0;

  entry = XCAR (p->write_queue);
  pset_write_queue (p, XCDR (p->write_queue));

  *obj = XCAR (entry);
  offset_length = XCDR (entry);

  *len = XINT (XCDR (offset_length));
  offset = XINT (XCAR (offset_length));
  *buf = SSDATA (*obj) + offset;

  return 1;
}

/* Send some data to process PROC.
   BUF is the beginning of the data; LEN is the number of characters.
   OBJECT is the Lisp object that the data comes from.  If OBJECT is
   nil or t, it means that the data comes from C string.

   If OBJECT is not nil, the data is encoded by PROC's coding-system
   for encoding before it is sent.

   This function can evaluate Lisp code and can garbage collect.  */

static void
send_process (Lisp_Object proc, const char *buf, ptrdiff_t len,
	      Lisp_Object object)
{
  struct Lisp_Process *p = XPROCESS (proc);
  ssize_t rv;
  struct coding_system *coding;

  if (NETCONN_P (proc))
    {
      wait_while_connecting (proc);
      wait_for_tls_negotiation (proc);
    }

  if (p->raw_status_new)
    update_status (p);
  if (! EQ (p->status, Qrun))
    error ("Process %s not running", SDATA (p->name));
  if (p->outfd < 0)
    error ("Output file descriptor of %s is closed", SDATA (p->name));

  coding = proc_encode_coding_system[p->outfd];
  Vlast_coding_system_used = CODING_ID_NAME (coding->id);

  if ((STRINGP (object) && STRING_MULTIBYTE (object))
      || (BUFFERP (object)
	  && !NILP (BVAR (XBUFFER (object), enable_multibyte_characters)))
      || EQ (object, Qt))
    {
      pset_encode_coding_system
	(p, complement_process_encoding_system (p->encode_coding_system));
      if (!EQ (Vlast_coding_system_used, p->encode_coding_system))
	{
	  /* The coding system for encoding was changed to raw-text
	     because we sent a unibyte text previously.  Now we are
	     sending a multibyte text, thus we must encode it by the
	     original coding system specified for the current process.

	     Another reason we come here is that the coding system
	     was just complemented and a new one was returned by
	     complement_process_encoding_system.  */
	  setup_coding_system (p->encode_coding_system, coding);
	  Vlast_coding_system_used = p->encode_coding_system;
	}
      coding->src_multibyte = 1;
    }
  else
    {
      coding->src_multibyte = 0;
      /* For sending a unibyte text, character code conversion should
	 not take place but EOL conversion should.  So, setup raw-text
	 or one of the subsidiary if we have not yet done it.  */
      if (CODING_REQUIRE_ENCODING (coding))
	{
	  if (CODING_REQUIRE_FLUSHING (coding))
	    {
	      /* But, before changing the coding, we must flush out data.  */
	      coding->mode |= CODING_MODE_LAST_BLOCK;
	      send_process (proc, "", 0, Qt);
	      coding->mode &= CODING_MODE_LAST_BLOCK;
	    }
	  setup_coding_system (raw_text_coding_system
			       (Vlast_coding_system_used),
			       coding);
	  coding->src_multibyte = 0;
	}
    }
  coding->dst_multibyte = 0;

  if (CODING_REQUIRE_ENCODING (coding))
    {
      coding->dst_object = Qt;
      if (BUFFERP (object))
	{
	  ptrdiff_t from_byte, from, to;
	  ptrdiff_t save_pt, save_pt_byte;
	  struct buffer *cur = current_buffer;

	  set_buffer_internal (XBUFFER (object));
	  save_pt = PT, save_pt_byte = PT_BYTE;

	  from_byte = PTR_BYTE_POS ((unsigned char *) buf);
	  from = BYTE_TO_CHAR (from_byte);
	  to = BYTE_TO_CHAR (from_byte + len);
	  TEMP_SET_PT_BOTH (from, from_byte);
	  encode_coding_object (coding, object, from, from_byte,
				to, from_byte + len, Qt);
	  TEMP_SET_PT_BOTH (save_pt, save_pt_byte);
	  set_buffer_internal (cur);
	}
      else if (STRINGP (object))
	{
	  encode_coding_object (coding, object, 0, 0, SCHARS (object),
				SBYTES (object), Qt);
	}
      else
	{
	  coding->dst_object = make_unibyte_string (buf, len);
	  coding->produced = len;
	}

      len = coding->produced;
      object = coding->dst_object;
      buf = SSDATA (object);
    }

  /* If there is already data in the write_queue, put the new data
     in the back of queue.  Otherwise, ignore it.  */
  if (!NILP (p->write_queue))
    write_queue_push (p, object, buf, len, 0);

  do   /* while !NILP (p->write_queue) */
    {
      ptrdiff_t cur_len = -1;
      const char *cur_buf;
      Lisp_Object cur_object;

      /* If write_queue is empty, ignore it.  */
      if (!write_queue_pop (p, &cur_object, &cur_buf, &cur_len))
	{
	  cur_len = len;
	  cur_buf = buf;
	  cur_object = object;
	}

      while (cur_len > 0)
	{
	  /* Send this batch, using one or more write calls.  */
	  ptrdiff_t written = 0;
	  int outfd = p->outfd;
#ifdef DATAGRAM_SOCKETS
	  if (DATAGRAM_CHAN_P (outfd))
	    {
	      rv = sendto (outfd, cur_buf, cur_len,
			   0, datagram_address[outfd].sa,
			   datagram_address[outfd].len);
	      if (rv >= 0)
		written = rv;
	      else if (errno == EMSGSIZE)
		report_file_error ("Sending datagram", proc);
	    }
	  else
#endif
	    {
#ifdef HAVE_GNUTLS
	      if (p->gnutls_p && p->gnutls_state)
		written = emacs_gnutls_write (p, cur_buf, cur_len);
	      else
#endif
		written = emacs_write_sig (outfd, cur_buf, cur_len);
	      rv = (written ? 0 : -1);
	      if (p->read_output_delay > 0
		  && p->adaptive_read_buffering == 1)
		{
		  p->read_output_delay = 0;
		  process_output_delay_count--;
		  p->read_output_skip = 0;
		}
	    }

	  if (rv < 0)
	    {
	      if (would_block (errno))
		/* Buffer is full.  Wait, accepting input;
		   that may allow the program
		   to finish doing output and read more.  */
		{
#ifdef BROKEN_PTY_READ_AFTER_EAGAIN
		  /* A gross hack to work around a bug in FreeBSD.
		     In the following sequence, read(2) returns
		     bogus data:

		     write(2)	 1022 bytes
		     write(2)   954 bytes, get EAGAIN
		     read(2)   1024 bytes in process_read_output
		     read(2)     11 bytes in process_read_output

		     That is, read(2) returns more bytes than have
		     ever been written successfully.  The 1033 bytes
		     read are the 1022 bytes written successfully
		     after processing (for example with CRs added if
		     the terminal is set up that way which it is
		     here).  The same bytes will be seen again in a
		     later read(2), without the CRs.  */

		  if (errno == EAGAIN)
		    {
		      int flags = FWRITE;
		      ioctl (p->outfd, TIOCFLUSH, &flags);
		    }
#endif /* BROKEN_PTY_READ_AFTER_EAGAIN */

		  /* Put what we should have written in wait_queue.  */
		  write_queue_push (p, cur_object, cur_buf, cur_len, 1);
		  wait_reading_process_output (0, 20 * 1000 * 1000,
					       0, 0, Qnil, NULL, 0);
		  /* Reread queue, to see what is left.  */
		  break;
		}
	      else if (errno == EPIPE)
		{
		  p->raw_status_new = 0;
		  pset_status (p, list2 (Qexit, make_number (256)));
		  p->tick = ++process_tick;
		  deactivate_process (proc);
		  error ("process %s no longer connected to pipe; closed it",
			 SDATA (p->name));
		}
	      else
		/* This is a real error.  */
		report_file_error ("Writing to process", proc);
	    }
	  cur_buf += written;
	  cur_len -= written;
	}
    }
  while (!NILP (p->write_queue));
}

DEFUN ("process-send-region", Fprocess_send_region, Sprocess_send_region,
       3, 3, 0,
       doc: /* Send current contents of region as input to PROCESS.
PROCESS may be a process, a buffer, the name of a process or buffer, or
nil, indicating the current buffer's process.
Called from program, takes three arguments, PROCESS, START and END.
If the region is more than 500 characters long,
it is sent in several bunches.  This may happen even for shorter regions.
Output from processes can arrive in between bunches.

If PROCESS is a non-blocking network process that hasn't been fully
set up yet, this function will block until socket setup has completed.  */)
  (Lisp_Object process, Lisp_Object start, Lisp_Object end)
{
  Lisp_Object proc = get_process (process);
  ptrdiff_t start_byte, end_byte;

  validate_region (&start, &end);

  start_byte = CHAR_TO_BYTE (XINT (start));
  end_byte = CHAR_TO_BYTE (XINT (end));

  if (XINT (start) < GPT && XINT (end) > GPT)
    move_gap_both (XINT (start), start_byte);

  if (NETCONN_P (proc))
    wait_while_connecting (proc);

  send_process (proc, (char *) BYTE_POS_ADDR (start_byte),
		end_byte - start_byte, Fcurrent_buffer ());

  return Qnil;
}

DEFUN ("process-send-string", Fprocess_send_string, Sprocess_send_string,
       2, 2, 0,
       doc: /* Send PROCESS the contents of STRING as input.
PROCESS may be a process, a buffer, the name of a process or buffer, or
nil, indicating the current buffer's process.
If STRING is more than 500 characters long,
it is sent in several bunches.  This may happen even for shorter strings.
Output from processes can arrive in between bunches.

If PROCESS is a non-blocking network process that hasn't been fully
set up yet, this function will block until socket setup has completed.  */)
  (Lisp_Object process, Lisp_Object string)
{
  CHECK_STRING (string);
  Lisp_Object proc = get_process (process);
  send_process (proc, SSDATA (string),
		SBYTES (string), string);
  return Qnil;
}

/* Return the foreground process group for the tty/pty that
   the process P uses.  */
static pid_t
emacs_get_tty_pgrp (struct Lisp_Process *p)
{
  pid_t gid = -1;

#ifdef TIOCGPGRP
  if (ioctl (p->infd, TIOCGPGRP, &gid) == -1 && ! NILP (p->tty_name))
    {
      int fd;
      /* Some OS:es (Solaris 8/9) does not allow TIOCGPGRP from the
	 master side.  Try the slave side.  */
      fd = emacs_open (SSDATA (p->tty_name), O_RDONLY, 0);

      if (fd != -1)
	{
	  ioctl (fd, TIOCGPGRP, &gid);
	  emacs_close (fd);
	}
    }
#endif /* defined (TIOCGPGRP ) */

  return gid;
}

DEFUN ("process-running-child-p", Fprocess_running_child_p,
       Sprocess_running_child_p, 0, 1, 0,
       doc: /* Return non-nil if PROCESS has given the terminal to a
child.  If the operating system does not make it possible to find out,
return t.  If we can find out, return the numeric ID of the foreground
process group.  */)
  (Lisp_Object process)
{
  /* Initialize in case ioctl doesn't exist or gives an error,
     in a way that will cause returning t.  */
  Lisp_Object proc = get_process (process);
  struct Lisp_Process *p = XPROCESS (proc);

  if (!EQ (p->type, Qreal))
    error ("Process %s is not a subprocess",
	   SDATA (p->name));
  if (p->infd < 0)
    error ("Process %s is not active",
	   SDATA (p->name));

  pid_t gid = emacs_get_tty_pgrp (p);

  if (gid == p->pid)
    return Qnil;
  if (gid != -1)
    return make_number (gid);
  return Qt;
}

/* Send a signal number SIGNO to PROCESS.
   If CURRENT_GROUP is t, that means send to the process group
   that currently owns the terminal being used to communicate with PROCESS.
   This is used for various commands in shell mode.
   If CURRENT_GROUP is lambda, that means send to the process group
   that currently owns the terminal, but only if it is NOT the shell itself.

   If NOMSG is false, insert signal-announcements into process's buffers
   right away.

   If we can, we try to signal PROCESS by sending control characters
   down the pty.  This allows us to signal inferiors who have changed
   their uid, for which kill would return an EPERM error.  */

static void
process_send_signal (Lisp_Object process, int signo, Lisp_Object current_group,
		     bool nomsg)
{
  Lisp_Object proc;
  struct Lisp_Process *p;
  pid_t gid;
  bool no_pgrp = 0;

  proc = get_process (process);
  p = XPROCESS (proc);

  if (!EQ (p->type, Qreal))
    error ("Process %s is not a subprocess",
	   SDATA (p->name));
  if (p->infd < 0)
    error ("Process %s is not active",
	   SDATA (p->name));

  if (!p->pty_flag)
    current_group = Qnil;

  /* If we are using pgrps, get a pgrp number and make it negative.  */
  if (NILP (current_group))
    /* Send the signal to the shell's process group.  */
    gid = p->pid;
  else
    {
#ifdef SIGNALS_VIA_CHARACTERS
      /* If possible, send signals to the entire pgrp
	 by sending an input character to it.  */

      struct termios t;
      cc_t *sig_char = NULL;

      tcgetattr (p->infd, &t);

      switch (signo)
	{
	case SIGINT:
	  sig_char = &t.c_cc[VINTR];
	  break;

	case SIGQUIT:
	  sig_char = &t.c_cc[VQUIT];
	  break;

  	case SIGTSTP:
#ifdef VSWTCH
	  sig_char = &t.c_cc[VSWTCH];
#else
	  sig_char = &t.c_cc[VSUSP];
#endif
	  break;
	}

      if (sig_char && *sig_char != CDISABLE)
	{
	  send_process (proc, (char *) sig_char, 1, Qnil);
	  return;
	}
      /* If we can't send the signal with a character,
	 fall through and send it another way.  */

      /* The code above may fall through if it can't
	 handle the signal.  */
#endif /* defined (SIGNALS_VIA_CHARACTERS) */

#ifdef TIOCGPGRP
      /* Get the current pgrp using the tty itself, if we have that.
	 Otherwise, use the pty to get the pgrp.
	 On pfa systems, saka@pfu.fujitsu.co.JP writes:
	 "TIOCGPGRP symbol defined in sys/ioctl.h at E50.
	 But, TIOCGPGRP does not work on E50 ;-P works fine on E60"
	 His patch indicates that if TIOCGPGRP returns an error, then
	 we should just assume that p->pid is also the process group id.  */

      gid = emacs_get_tty_pgrp (p);

      if (gid == -1)
	/* If we can't get the information, assume
	   the shell owns the tty.  */
	gid = p->pid;

      /* It is not clear whether anything really can set GID to -1.
	 Perhaps on some system one of those ioctls can or could do so.
	 Or perhaps this is vestigial.  */
      if (gid == -1)
	no_pgrp = 1;
#else  /* ! defined (TIOCGPGRP) */
      /* Can't select pgrps on this system, so we know that
	 the child itself heads the pgrp.  */
      gid = p->pid;
#endif /* ! defined (TIOCGPGRP) */

      /* If current_group is lambda, and the shell owns the terminal,
	 don't send any signal.  */
      if (EQ (current_group, Qlambda) && gid == p->pid)
	return;
    }

#ifdef SIGCONT
  if (signo == SIGCONT)
    {
      p->raw_status_new = 0;
      pset_status (p, Qrun);
      p->tick = ++process_tick;
      if (!nomsg)
	{
	  status_notify (NULL, NULL);
	  redisplay_preserve_echo_area (13);
	}
    }
#endif

#ifdef TIOCSIGSEND
  /* Work around a HP-UX 7.0 bug that mishandles signals to subjobs.
     We don't know whether the bug is fixed in later HP-UX versions.  */
  if (! NILP (current_group) && ioctl (p->infd, TIOCSIGSEND, signo) != -1)
    return;
#endif

  /* If we don't have process groups, send the signal to the immediate
     subprocess.  That isn't really right, but it's better than any
     obvious alternative.  */
  pid_t pid = no_pgrp ? gid : - gid;

  /* Do not kill an already-reaped process, as that could kill an
     innocent bystander that happens to have the same process ID.  */
  sigset_t oldset;
  block_child_signal (&oldset);
  if (p->alive)
    kill (pid, signo);
  unblock_child_signal (&oldset);
}

DEFUN ("internal-default-interrupt-process",
       Finternal_default_interrupt_process,
       Sinternal_default_interrupt_process, 0, 2, 0,
       doc: /* Default function to interrupt process PROCESS.
It shall be the last element in list `interrupt-process-functions'.
See function `interrupt-process' for more details on usage.  */)
  (Lisp_Object process, Lisp_Object current_group)
{
  process_send_signal (process, SIGINT, current_group, 0);
  return process;
}

DEFUN ("interrupt-process", Finterrupt_process, Sinterrupt_process, 0, 2, 0,
       doc: /* Interrupt process PROCESS.
PROCESS may be a process, a buffer, or the name of a process or buffer.
No arg or nil means current buffer's process.
Second arg CURRENT-GROUP non-nil means send signal to
the current process-group of the process's controlling terminal
rather than to the process's own process group.
If the process is a shell, this means interrupt current subjob
rather than the shell.

If CURRENT-GROUP is `lambda', and if the shell owns the terminal,
don't send the signal.

This function calls the functions of `interrupt-process-functions' in
the order of the list, until one of them returns non-`nil'.  */)
  (Lisp_Object process, Lisp_Object current_group)
{
  return CALLN (Frun_hook_with_args_until_success, Qinterrupt_process_functions,
		process, current_group);
}

DEFUN ("kill-process", Fkill_process, Skill_process, 0, 2, 0,
       doc: /* Kill process PROCESS.  May be process or name of one.
See function `interrupt-process' for more details on usage.  */)
  (Lisp_Object process, Lisp_Object current_group)
{
  process_send_signal (process, SIGKILL, current_group, 0);
  return process;
}

DEFUN ("quit-process", Fquit_process, Squit_process, 0, 2, 0,
       doc: /* Send QUIT signal to process PROCESS.  May be process or name of one.
See function `interrupt-process' for more details on usage.  */)
  (Lisp_Object process, Lisp_Object current_group)
{
  process_send_signal (process, SIGQUIT, current_group, 0);
  return process;
}

DEFUN ("stop-process", Fstop_process, Sstop_process, 0, 2, 0,
       doc: /* Stop process PROCESS.  May be process or name of one.
See function `interrupt-process' for more details on usage.
If PROCESS is a network or serial or pipe connection, inhibit handling
of incoming traffic.  */)
  (Lisp_Object process, Lisp_Object current_group)
{
  if (PROCESSP (process) && (NETCONN_P (process) || SERIALCONN_P (process)
			     || PIPECONN_P (process)))
    {
      struct Lisp_Process *p;

      p = XPROCESS (process);
      if (NILP (p->command)
	  && p->infd >= 0)
	delete_read_fd (p->infd);
      pset_command (p, Qt);
      return process;
    }
#ifndef SIGTSTP
  error ("No SIGTSTP support");
#else
  process_send_signal (process, SIGTSTP, current_group, 0);
#endif
  return process;
}

DEFUN ("continue-process", Fcontinue_process, Scontinue_process, 0, 2, 0,
       doc: /* Continue process PROCESS.  May be process or name of one.
See function `interrupt-process' for more details on usage.
If PROCESS is a network or serial process, resume handling of incoming
traffic.  */)
  (Lisp_Object process, Lisp_Object current_group)
{
  if (PROCESSP (process) && (NETCONN_P (process) || SERIALCONN_P (process)
			     || PIPECONN_P (process)))
    {
      struct Lisp_Process *p;

      p = XPROCESS (process);
      if (EQ (p->command, Qt)
	  && p->infd >= 0
	  && (!EQ (p->filter, Qt) || EQ (p->status, Qlisten)))
	{
	  add_process_read_fd (p->infd);
#ifdef WINDOWSNT
	  if (fd_info[ p->infd ].flags & FILE_SERIAL)
	    PurgeComm (fd_info[ p->infd ].hnd, PURGE_RXABORT | PURGE_RXCLEAR);
#else /* not WINDOWSNT */
	  tcflush (p->infd, TCIFLUSH);
#endif /* not WINDOWSNT */
	}
      pset_command (p, Qnil);
      return process;
    }
#ifdef SIGCONT
    process_send_signal (process, SIGCONT, current_group, 0);
#else
    error ("No SIGCONT support");
#endif
  return process;
}

/* Return the integer value of the signal whose abbreviation is ABBR,
   or a negative number if there is no such signal.  */
static int
abbr_to_signal (char const *name)
{
  int i, signo;
  char sigbuf[20]; /* Large enough for all valid signal abbreviations.  */

  if (!strncmp (name, "SIG", 3) || !strncmp (name, "sig", 3))
    name += 3;

  for (i = 0; i < sizeof sigbuf; i++)
    {
      sigbuf[i] = c_toupper (name[i]);
      if (! sigbuf[i])
	return str2sig (sigbuf, &signo) == 0 ? signo : -1;
    }

  return -1;
}

DEFUN ("signal-process", Fsignal_process, Ssignal_process,
       2, 2, "sProcess (name or number): \nnSignal code: ",
       doc: /* Send PROCESS the signal with code SIGCODE.
PROCESS may also be a number specifying the process id of the
process to signal; in this case, the process need not be a child of
this Emacs.
SIGCODE may be an integer, or a symbol whose name is a signal name.  */)
  (Lisp_Object process, Lisp_Object sigcode)
{
  pid_t pid;
  int signo;

  if (STRINGP (process))
    {
      Lisp_Object tem = Fget_process (process);
      if (NILP (tem))
	tem = string_to_number (SSDATA (process), 10, S2N_OVERFLOW_TO_FLOAT);
      process = tem;
    }
  else if (!NUMBERP (process))
    process = get_process (process);

  if (NILP (process))
    return process;

  if (NUMBERP (process))
    CONS_TO_INTEGER (process, pid_t, pid);
  else
    {
      CHECK_PROCESS (process);
      pid = XPROCESS (process)->pid;
      if (pid <= 0)
	error ("Cannot signal process %s", SDATA (XPROCESS (process)->name));
    }

  if (INTEGERP (sigcode))
    {
      CHECK_TYPE_RANGED_INTEGER (int, sigcode);
      signo = XINT (sigcode);
    }
  else
    {
      char *name;

      CHECK_SYMBOL (sigcode);
      name = SSDATA (SYMBOL_NAME (sigcode));

      signo = abbr_to_signal (name);
      if (signo < 0)
	error ("Undefined signal name %s", name);
    }

  return make_number (kill (pid, signo));
}

DEFUN ("process-send-eof", Fprocess_send_eof, Sprocess_send_eof, 0, 1, 0,
       doc: /* Make PROCESS see end-of-file in its input.
EOF comes after any text already sent to it.
PROCESS may be a process, a buffer, the name of a process or buffer, or
nil, indicating the current buffer's process.
If PROCESS is a network connection, or is a process communicating
through a pipe (as opposed to a pty), then you cannot send any more
text to PROCESS after you call this function.
If PROCESS is a serial process, wait until all output written to the
process has been transmitted to the serial port.  */)
  (Lisp_Object process)
{
  Lisp_Object proc;
  struct coding_system *coding = NULL;
  int outfd;

  proc = get_process (process);

  if (NETCONN_P (proc))
    wait_while_connecting (proc);

  if (DATAGRAM_CONN_P (proc))
    return process;


  outfd = XPROCESS (proc)->outfd;
  if (outfd >= 0)
    coding = proc_encode_coding_system[outfd];

  /* Make sure the process is really alive.  */
  if (XPROCESS (proc)->raw_status_new)
    update_status (XPROCESS (proc));
  if (! EQ (XPROCESS (proc)->status, Qrun))
    error ("Process %s not running", SDATA (XPROCESS (proc)->name));

  if (coding && CODING_REQUIRE_FLUSHING (coding))
    {
      coding->mode |= CODING_MODE_LAST_BLOCK;
      send_process (proc, "", 0, Qnil);
    }

  if (XPROCESS (proc)->pty_flag)
    send_process (proc, "\004", 1, Qnil);
  else if (EQ (XPROCESS (proc)->type, Qserial))
    {
#ifndef WINDOWSNT
      if (tcdrain (XPROCESS (proc)->outfd) != 0)
	report_file_error ("Failed tcdrain", Qnil);
#endif /* not WINDOWSNT */
      /* Do nothing on Windows because writes are blocking.  */
    }
  else
    {
      struct Lisp_Process *p = XPROCESS (proc);
      int old_outfd = p->outfd;
      int new_outfd;

#ifdef HAVE_SHUTDOWN
      /* If this is a network connection, or socketpair is used
	 for communication with the subprocess, call shutdown to cause EOF.
	 (In some old system, shutdown to socketpair doesn't work.
	 Then we just can't win.)  */
      if (0 <= old_outfd
	  && (EQ (p->type, Qnetwork) || p->infd == old_outfd))
	shutdown (old_outfd, 1);
#endif
      close_process_fd (&p->open_fd[WRITE_TO_SUBPROCESS]);
      new_outfd = emacs_open (NULL_DEVICE, O_WRONLY, 0);
      if (new_outfd < 0)
	report_file_error ("Opening null device", Qnil);
      p->open_fd[WRITE_TO_SUBPROCESS] = new_outfd;
      p->outfd = new_outfd;

      if (!proc_encode_coding_system[new_outfd])
	proc_encode_coding_system[new_outfd]
	  = xmalloc (sizeof (struct coding_system));
      if (old_outfd >= 0)
	{
	  *proc_encode_coding_system[new_outfd]
	    = *proc_encode_coding_system[old_outfd];
	  memset (proc_encode_coding_system[old_outfd], 0,
		  sizeof (struct coding_system));
	}
      else
	setup_coding_system (p->encode_coding_system,
			     proc_encode_coding_system[new_outfd]);
    }
  return process;
}

/* The main Emacs thread records child processes in three places:

   - Vprocess_alist, for asynchronous subprocesses, which are child
     processes visible to Lisp.

   - deleted_pid_list, for child processes invisible to Lisp,
     typically because of delete-process.  These are recorded so that
     the processes can be reaped when they exit, so that the operating
     system's process table is not cluttered by zombies.

   - the local variable PID in Fcall_process, call_process_cleanup and
     call_process_kill, for synchronous subprocesses.
     record_unwind_protect is used to make sure this process is not
     forgotten: if the user interrupts call-process and the child
     process refuses to exit immediately even with two C-g's,
     call_process_kill adds PID's contents to deleted_pid_list before
     returning.

   The main Emacs thread invokes waitpid only on child processes that
   it creates and that have not been reaped.  This avoid races on
   platforms such as GTK, where other threads create their own
   subprocesses which the main thread should not reap.  For example,
   if the main thread attempted to reap an already-reaped child, it
   might inadvertently reap a GTK-created process that happened to
   have the same process ID.  */

/* LIB_CHILD_HANDLER is a SIGCHLD handler that Emacs calls while doing
   its own SIGCHLD handling.  On POSIXish systems, glib needs this to
   keep track of its own children.  GNUstep is similar.  */

static void dummy_handler (int sig) {}
static signal_handler_t volatile lib_child_handler;

/* Handle a SIGCHLD signal by looking for known child processes of
   Emacs whose status have changed.  For each one found, record its
   new status.

   All we do is change the status; we do not run sentinels or print
   notifications.  That is saved for the next time keyboard input is
   done, in order to avoid timing errors.

   ** WARNING: this can be called during garbage collection.
   Therefore, it must not be fooled by the presence of mark bits in
   Lisp objects.

   ** USG WARNING: Although it is not obvious from the documentation
   in signal(2), on a USG system the SIGCLD handler MUST NOT call
   signal() before executing at least one wait(), otherwise the
   handler will be called again, resulting in an infinite loop.  The
   relevant portion of the documentation reads "SIGCLD signals will be
   queued and the signal-catching function will be continually
   reentered until the queue is empty".  Invoking signal() causes the
   kernel to reexamine the SIGCLD queue.  Fred Fish, UniSoft Systems
   Inc.

   ** Malloc WARNING: This should never call malloc either directly or
   indirectly; if it does, that is a bug.  */

static void
handle_child_signal (int sig)
{
  Lisp_Object tail, proc;

  /* Find the process that signaled us, and record its status.  */

  /* The process can have been deleted by Fdelete_process, or have
     been started asynchronously by Fcall_process.  */
  for (tail = deleted_pid_list; CONSP (tail); tail = XCDR (tail))
    {
      bool all_pids_are_fixnums
	= (MOST_NEGATIVE_FIXNUM <= TYPE_MINIMUM (pid_t)
	   && TYPE_MAXIMUM (pid_t) <= MOST_POSITIVE_FIXNUM);
      Lisp_Object head = XCAR (tail);
      Lisp_Object xpid;
      if (! CONSP (head))
	continue;
      xpid = XCAR (head);
      if (all_pids_are_fixnums ? INTEGERP (xpid) : NUMBERP (xpid))
	{
	  pid_t deleted_pid;
	  if (INTEGERP (xpid))
	    deleted_pid = XINT (xpid);
	  else
	    deleted_pid = XFLOAT_DATA (xpid);
	  if (child_status_changed (deleted_pid, 0, 0))
	    {
	      if (STRINGP (XCDR (head)))
		unlink (SSDATA (XCDR (head)));
	      XSETCAR (tail, Qnil);
	    }
	}
    }

  /* Otherwise, if it is asynchronous, it is in Vprocess_alist.  */
  FOR_EACH_PROCESS (tail, proc)
    {
      struct Lisp_Process *p = XPROCESS (proc);
      int status;

      if (p->alive
	  && child_status_changed (p->pid, &status, WUNTRACED | WCONTINUED))
	{
	  /* Change the status of the process that was found.  */
	  p->tick = ++process_tick;
	  p->raw_status = status;
	  p->raw_status_new = 1;

	  /* If process has terminated, stop waiting for its output.  */
	  if (WIFSIGNALED (status) || WIFEXITED (status))
	    {
	      bool clear_desc_flag = 0;
	      p->alive = 0;
	      if (p->infd >= 0)
		clear_desc_flag = 1;

	      /* clear_desc_flag avoids a compiler bug in Microsoft C.  */
	      if (clear_desc_flag)
		delete_read_fd (p->infd);
	    }
	}
    }

  lib_child_handler (sig);
#ifdef NS_IMPL_GNUSTEP
  /* NSTask in GNUstep sets its child handler each time it is called.
     So we must re-set ours.  */
  catch_child_signal ();
#endif
}

static void
deliver_child_signal (int sig)
{
  deliver_process_signal (sig, handle_child_signal);
}


static Lisp_Object
exec_sentinel_error_handler (Lisp_Object error_val)
{
  /* Make sure error_val is a cons cell, as all the rest of error
     handling expects that, and will barf otherwise.  */
  if (!CONSP (error_val))
    error_val = Fcons (Qerror, error_val);
  cmd_error_internal (error_val, "error in process sentinel: ");
  Vinhibit_quit = Qt;
  update_echo_area ();
  Fsleep_for (make_number (2), Qnil);
  return Qt;
}

static void
exec_sentinel (Lisp_Object proc, Lisp_Object reason)
{
  Lisp_Object sentinel, odeactivate;
  struct Lisp_Process *p = XPROCESS (proc);
  ptrdiff_t count = SPECPDL_INDEX ();
  bool outer_running_asynch_code = running_asynch_code;
  int waiting = waiting_for_user_input_p;

  if (inhibit_sentinels)
    return;

  odeactivate = Vdeactivate_mark;
#if 0
  Lisp_Object obuffer, okeymap;
  XSETBUFFER (obuffer, current_buffer);
  okeymap = BVAR (current_buffer, keymap);
#endif

  /* There's no good reason to let sentinels change the current
     buffer, and many callers of accept-process-output, sit-for, and
     friends don't expect current-buffer to be changed from under them.  */
  record_unwind_current_buffer ();

  sentinel = p->sentinel;

  /* Inhibit quit so that random quits don't screw up a running filter.  */
  specbind (Qinhibit_quit, Qt);
  specbind (Qlast_nonmenu_event, Qt); /* Why? --Stef  */

  /* In case we get recursively called,
     and we already saved the match data nonrecursively,
     save the same match data in safely recursive fashion.  */
  if (outer_running_asynch_code)
    {
      Lisp_Object tem;
      tem = Fmatch_data (Qnil, Qnil, Qnil);
      restore_search_regs ();
      record_unwind_save_match_data ();
      Fset_match_data (tem, Qt);
    }

  /* For speed, if a search happens within this code,
     save the match data in a special nonrecursive fashion.  */
  running_asynch_code = 1;

  internal_condition_case_1 (read_process_output_call,
			     list3 (sentinel, proc, reason),
			     !NILP (Vdebug_on_error) ? Qnil : Qerror,
			     exec_sentinel_error_handler);

  /* If we saved the match data nonrecursively, restore it now.  */
  restore_search_regs ();
  running_asynch_code = outer_running_asynch_code;

  Vdeactivate_mark = odeactivate;

  /* Restore waiting_for_user_input_p as it was
     when we were called, in case the filter clobbered it.  */
  waiting_for_user_input_p = waiting;

#if 0
  if (! EQ (Fcurrent_buffer (), obuffer)
      || ! EQ (current_buffer->keymap, okeymap))
#endif
    /* But do it only if the caller is actually going to read events.
       Otherwise there's no need to make him wake up, and it could
       cause trouble (for example it would make sit_for return).  */
    if (waiting_for_user_input_p == -1)
      record_asynch_buffer_change ();

  unbind_to (count, Qnil);
}

/* Report all recent events of a change in process status
   (either run the sentinel or output a message).
   This is usually done while Emacs is waiting for keyboard input
   but can be done at other times.

   Return positive if any input was received from WAIT_PROC (or from
   any process if WAIT_PROC is null), zero if input was attempted but
   none received, and negative if we didn't even try.  */

static int
status_notify (struct Lisp_Process *deleting_process,
	       struct Lisp_Process *wait_proc)
{
  Lisp_Object proc;
  Lisp_Object tail, msg;
  int got_some_output = -1;

  tail = Qnil;
  msg = Qnil;

  /* Set this now, so that if new processes are created by sentinels
     that we run, we get called again to handle their status changes.  */
  update_tick = process_tick;

  FOR_EACH_PROCESS (tail, proc)
    {
      Lisp_Object symbol;
      register struct Lisp_Process *p = XPROCESS (proc);

      if (p->tick != p->update_tick)
	{
	  p->update_tick = p->tick;

	  /* If process is still active, read any output that remains.  */
	  while (! EQ (p->filter, Qt)
		 && ! connecting_status (p->status)
		 && ! EQ (p->status, Qlisten)
		 /* Network or serial process not stopped:  */
		 && ! EQ (p->command, Qt)
		 && p->infd >= 0
		 && p != deleting_process)
	    {
	      int nread = read_process_output (proc, p->infd);
	      if ((!wait_proc || wait_proc == XPROCESS (proc))
		  && got_some_output < nread)
		got_some_output = nread;
	      if (nread <= 0)
		break;
	    }

	  /* Get the text to use for the message.  */
	  if (p->raw_status_new)
	    update_status (p);
	  msg = status_message (p);

	  /* If process is terminated, deactivate it or delete it.  */
	  symbol = p->status;
	  if (CONSP (p->status))
	    symbol = XCAR (p->status);

	  if (EQ (symbol, Qsignal) || EQ (symbol, Qexit)
	      || EQ (symbol, Qclosed))
	    {
	      if (delete_exited_processes)
		remove_process (proc);
	      else
		deactivate_process (proc);
	    }

	  /* The actions above may have further incremented p->tick.
	     So set p->update_tick again so that an error in the sentinel will
	     not cause this code to be run again.  */
	  p->update_tick = p->tick;
	  /* Now output the message suitably.  */
	  exec_sentinel (proc, msg);
	  if (BUFFERP (p->buffer))
	    /* In case it uses %s in mode-line-format.  */
	    bset_update_mode_line (XBUFFER (p->buffer));
	}
    } /* end for */

  return got_some_output;
}

DEFUN ("internal-default-process-sentinel", Finternal_default_process_sentinel,
       Sinternal_default_process_sentinel, 2, 2, 0,
       doc: /* Function used as default sentinel for processes.
This inserts a status message into the process's buffer, if there is one.  */)
     (Lisp_Object proc, Lisp_Object msg)
{
  Lisp_Object buffer, symbol;
  struct Lisp_Process *p;
  CHECK_PROCESS (proc);
  p = XPROCESS (proc);
  buffer = p->buffer;
  symbol = p->status;
  if (CONSP (symbol))
    symbol = XCAR (symbol);

  if (!EQ (symbol, Qrun) && !NILP (buffer))
    {
      Lisp_Object tem;
      struct buffer *old = current_buffer;
      ptrdiff_t opoint, opoint_byte;
      ptrdiff_t before, before_byte;

      /* Avoid error if buffer is deleted
	 (probably that's why the process is dead, too).  */
      if (!BUFFER_LIVE_P (XBUFFER (buffer)))
	return Qnil;
      Fset_buffer (buffer);

      if (NILP (BVAR (current_buffer, enable_multibyte_characters)))
	msg = (code_convert_string_norecord
	       (msg, Vlocale_coding_system, 1));

      opoint = PT;
      opoint_byte = PT_BYTE;
      /* Insert new output into buffer
	 at the current end-of-output marker,
	 thus preserving logical ordering of input and output.  */
      if (XMARKER (p->mark)->buffer)
	Fgoto_char (p->mark);
      else
	SET_PT_BOTH (ZV, ZV_BYTE);

      before = PT;
      before_byte = PT_BYTE;

      tem = BVAR (current_buffer, read_only);
      bset_read_only (current_buffer, Qnil);
      insert_string ("\nProcess ");
      { /* FIXME: temporary kludge.  */
	Lisp_Object tem2 = p->name; Finsert (1, &tem2); }
      insert_string (" ");
      Finsert (1, &msg);
      bset_read_only (current_buffer, tem);
      set_marker_both (p->mark, p->buffer, PT, PT_BYTE);

      if (opoint >= before)
	SET_PT_BOTH (opoint + (PT - before),
		     opoint_byte + (PT_BYTE - before_byte));
      else
	SET_PT_BOTH (opoint, opoint_byte);

      set_buffer_internal (old);
    }
  return Qnil;
}


DEFUN ("set-process-coding-system", Fset_process_coding_system,
       Sset_process_coding_system, 1, 3, 0,
       doc: /* Set coding systems of PROCESS to DECODING and ENCODING.
DECODING will be used to decode subprocess output and ENCODING to
encode subprocess input. */)
  (Lisp_Object process, Lisp_Object decoding, Lisp_Object encoding)
{
  CHECK_PROCESS (process);

  struct Lisp_Process *p = XPROCESS (process);

  Fcheck_coding_system (decoding);
  Fcheck_coding_system (encoding);
  encoding = coding_inherit_eol_type (encoding, Qnil);
  pset_decode_coding_system (p, decoding);
  pset_encode_coding_system (p, encoding);

  /* If the sockets haven't been set up yet, the final setup part of
     this will be called asynchronously. */
  if (p->infd < 0 || p->outfd < 0)
    return Qnil;

  setup_process_coding_systems (process);

  return Qnil;
}

DEFUN ("process-coding-system",
       Fprocess_coding_system, Sprocess_coding_system, 1, 1, 0,
       doc: /* Return a cons of coding systems for decoding and encoding of PROCESS.  */)
  (register Lisp_Object process)
{
  CHECK_PROCESS (process);
  return Fcons (XPROCESS (process)->decode_coding_system,
		XPROCESS (process)->encode_coding_system);
}

DEFUN ("set-process-filter-multibyte", Fset_process_filter_multibyte,
       Sset_process_filter_multibyte, 2, 2, 0,
       doc: /* Set multibyteness of the strings given to PROCESS's filter.
If FLAG is non-nil, the filter is given multibyte strings.
If FLAG is nil, the filter is given unibyte strings.  In this case,
all character code conversion except for end-of-line conversion is
suppressed.  */)
  (Lisp_Object process, Lisp_Object flag)
{
  CHECK_PROCESS (process);

  struct Lisp_Process *p = XPROCESS (process);
  if (NILP (flag))
    pset_decode_coding_system
      (p, raw_text_coding_system (p->decode_coding_system));

  /* If the sockets haven't been set up yet, the final setup part of
     this will be called asynchronously. */
  if (p->infd < 0 || p->outfd < 0)
    return Qnil;

  setup_process_coding_systems (process);

  return Qnil;
}

DEFUN ("process-filter-multibyte-p", Fprocess_filter_multibyte_p,
       Sprocess_filter_multibyte_p, 1, 1, 0,
       doc: /* Return t if a multibyte string is given to PROCESS's filter.*/)
  (Lisp_Object process)
{
  CHECK_PROCESS (process);
  struct Lisp_Process *p = XPROCESS (process);
  if (p->infd < 0)
    return Qnil;
  struct coding_system *coding = proc_decode_coding_system[p->infd];
  return (CODING_FOR_UNIBYTE (coding) ? Qnil : Qt);
}




# ifdef HAVE_GPM

void
add_gpm_wait_descriptor (int desc)
{
  add_keyboard_wait_descriptor (desc);
}

void
delete_gpm_wait_descriptor (int desc)
{
  delete_keyboard_wait_descriptor (desc);
}

# endif

# ifdef USABLE_SIGIO

/* Return true if *MASK has a bit set
   that corresponds to one of the keyboard input descriptors.  */

static bool
keyboard_bit_set (fd_set *mask)
{
  int fd;

  for (fd = 0; fd <= max_desc; fd++)
    if (FD_ISSET (fd, mask)
	&& ((fd_callback_info[fd].flags & (FOR_READ | KEYBOARD_FD))
	    == (FOR_READ | KEYBOARD_FD)))
      return 1;

  return 0;
}
# endif

#else  /* not subprocesses */

/* This is referenced in thread.c:run_thread (which is never actually
   called, since threads are not enabled for this configuration.  */
void
update_processes_for_thread_death (Lisp_Object dying_thread)
{
}

/* Defined in msdos.c.  */
extern int sys_select (int, fd_set *, fd_set *, fd_set *,
		       struct timespec *, void *);

/* Implementation of wait_reading_process_output, assuming that there
   are no subprocesses.  Used only by the MS-DOS build.

   Wait for timeout to elapse and/or keyboard input to be available.

   TIME_LIMIT is:
     timeout in seconds
     If negative, gobble data immediately available but don't wait for any.

   NSECS is:
     an additional duration to wait, measured in nanoseconds
     If TIME_LIMIT is zero, then:
       If NSECS == 0, there is no limit.
       If NSECS > 0, the timeout consists of NSECS only.
       If NSECS < 0, gobble data immediately, as if TIME_LIMIT were negative.

   READ_KBD is:
     0 to ignore keyboard input, or
     1 to return when input is available, or
     -1 means caller will actually read the input, so don't throw to
       the quit handler.

   see full version for other parameters. We know that wait_proc will
     always be NULL, since `subprocesses' isn't defined.

   DO_DISPLAY means redisplay should be done to show subprocess
   output that arrives.

   Return -1 signifying we got no output and did not try.  */

int
wait_reading_process_output (intmax_t time_limit, int nsecs, int read_kbd,
			     bool do_display,
			     Lisp_Object wait_for_cell,
			     struct Lisp_Process *wait_proc, int just_wait_proc)
{
  register int nfds;
  struct timespec end_time, timeout;
  enum { MINIMUM = -1, TIMEOUT, INFINITY } wait;

  if (TYPE_MAXIMUM (time_t) < time_limit)
    time_limit = TYPE_MAXIMUM (time_t);

  if (time_limit < 0 || nsecs < 0)
    wait = MINIMUM;
  else if (time_limit > 0 || nsecs > 0)
    {
      wait = TIMEOUT;
      end_time = timespec_add (current_timespec (),
                               make_timespec (time_limit, nsecs));
    }
  else
    wait = INFINITY;

  /* Turn off periodic alarms (in case they are in use)
     and then turn off any other atimers,
     because the select emulator uses alarms.  */
  stop_polling ();
  turn_on_atimers (0);

  while (1)
    {
      bool timeout_reduced_for_timers = false;
      fd_set waitchannels;
      int xerrno;

      /* If calling from keyboard input, do not quit
	 since we want to return C-g as an input character.
	 Otherwise, do pending quit if requested.  */
      if (read_kbd >= 0)
	maybe_quit ();

      /* Exit now if the cell we're waiting for became non-nil.  */
      if (! NILP (wait_for_cell) && ! NILP (XCAR (wait_for_cell)))
	break;

      /* Compute time from now till when time limit is up.  */
      /* Exit if already run out.  */
      if (wait == TIMEOUT)
	{
	  struct timespec now = current_timespec ();
	  if (timespec_cmp (end_time, now) <= 0)
	    break;
	  timeout = timespec_sub (end_time, now);
	}
      else
	timeout = make_timespec (wait < TIMEOUT ? 0 : 100000, 0);

      /* If our caller will not immediately handle keyboard events,
	 run timer events directly.
	 (Callers that will immediately read keyboard events
	 call timer_delay on their own.)  */
      if (NILP (wait_for_cell))
	{
	  struct timespec timer_delay;

	  do
	    {
	      unsigned old_timers_run = timers_run;
	      timer_delay = timer_check ();
	      if (timers_run != old_timers_run && do_display)
		/* We must retry, since a timer may have requeued itself
		   and that could alter the time delay.  */
		redisplay_preserve_echo_area (14);
	      else
		break;
	    }
	  while (!detect_input_pending ());

	  /* If there is unread keyboard input, also return.  */
	  if (read_kbd != 0
	      && requeued_events_pending_p ())
	    break;

	  if (timespec_valid_p (timer_delay))
	    {
	      if (timespec_cmp (timer_delay, timeout) < 0)
		{
		  timeout = timer_delay;
		  timeout_reduced_for_timers = true;
		}
	    }
	}

      /* Cause C-g and alarm signals to take immediate action,
	 and cause input available signals to zero out timeout.  */
      if (read_kbd < 0)
	set_waiting_for_input (&timeout);

      /* If a frame has been newly mapped and needs updating,
	 reprocess its display stuff.  */
      if (frame_garbaged && do_display)
	{
	  clear_waiting_for_input ();
	  redisplay_preserve_echo_area (15);
	  if (read_kbd < 0)
	    set_waiting_for_input (&timeout);
	}

      /* Wait till there is something to do.  */
      FD_ZERO (&waitchannels);
      if (read_kbd && detect_input_pending ())
	nfds = 0;
      else
	{
	  if (read_kbd || !NILP (wait_for_cell))
	    FD_SET (0, &waitchannels);
	  nfds = pselect (1, &waitchannels, NULL, NULL, &timeout, NULL);
	}

      xerrno = errno;

      /* Make C-g and alarm signals set flags again.  */
      clear_waiting_for_input ();

      /*  If we woke up due to SIGWINCH, actually change size now.  */
      do_pending_window_change (0);

      if (wait < INFINITY && nfds == 0 && ! timeout_reduced_for_timers)
	/* We waited the full specified time, so return now.  */
	break;

      if (nfds == -1)
	{
	  /* If the system call was interrupted, then go around the
	     loop again.  */
	  if (xerrno == EINTR)
	    FD_ZERO (&waitchannels);
	  else
	    report_file_errno ("Failed select", Qnil, xerrno);
	}

      /* Check for keyboard input.  */

      if (read_kbd
	  && detect_input_pending_run_timers (do_display))
	{
	  swallow_events (do_display);
	  if (detect_input_pending_run_timers (do_display))
	    break;
	}

      /* If there is unread keyboard input, also return.  */
      if (read_kbd
	  && requeued_events_pending_p ())
	break;

      /* If wait_for_cell. check for keyboard input
	 but don't run any timers.
	 ??? (It seems wrong to me to check for keyboard
	 input at all when wait_for_cell, but the code
	 has been this way since July 1994.
	 Try changing this after version 19.31.)  */
      if (! NILP (wait_for_cell)
	  && detect_input_pending ())
	{
	  swallow_events (do_display);
	  if (detect_input_pending ())
	    break;
	}

      /* Exit now if the cell we're waiting for became non-nil.  */
      if (! NILP (wait_for_cell) && ! NILP (XCAR (wait_for_cell)))
	break;
    }

  start_polling ();

  return -1;
}

#endif	/* not subprocesses */

/* The following functions are needed even if async subprocesses are
   not supported.  Some of them are no-op stubs in that case.  */

#ifdef HAVE_TIMERFD

/* Add FD, which is a descriptor returned by timerfd_create,
   to the set of non-keyboard input descriptors.  */

void
add_timer_wait_descriptor (int fd)
{
  add_read_fd (fd, timerfd_callback, NULL);
  fd_callback_info[fd].flags &= ~KEYBOARD_FD;
}

#endif /* HAVE_TIMERFD */

/* If program file NAME starts with /: for quoting a magic
   name, remove that, preserving the multibyteness of NAME.  */

Lisp_Object
remove_slash_colon (Lisp_Object name)
{
  return
    (SREF (name, 0) == '/' && SREF (name, 1) == ':'
     ? make_specified_string (SSDATA (name) + 2, SCHARS (name) - 2,
			      SBYTES (name) - 2, STRING_MULTIBYTE (name))
     : name);
}

/* Add DESC to the set of keyboard input descriptors.  */

void
add_keyboard_wait_descriptor (int desc)
{
#ifdef subprocesses /* Actually means "not MSDOS".  */
  eassert (desc >= 0 && desc < FD_SETSIZE);
  fd_callback_info[desc].flags &= ~PROCESS_FD;
  fd_callback_info[desc].flags |= (FOR_READ | KEYBOARD_FD);
  if (desc > max_desc)
    max_desc = desc;
#endif
}

/* From now on, do not expect DESC to give keyboard input.  */

void
delete_keyboard_wait_descriptor (int desc)
{
#ifdef subprocesses
  eassert (desc >= 0 && desc < FD_SETSIZE);

  fd_callback_info[desc].flags &= ~(FOR_READ | KEYBOARD_FD | PROCESS_FD);

  if (desc == max_desc)
    recompute_max_desc ();
#endif
}

/* Setup coding systems of PROCESS.  */

void
setup_process_coding_systems (Lisp_Object process)
{
#ifdef subprocesses
  struct Lisp_Process *p = XPROCESS (process);
  int inch = p->infd;
  int outch = p->outfd;
  Lisp_Object coding_system;

  if (inch < 0 || outch < 0)
    return;

  if (!proc_decode_coding_system[inch])
    proc_decode_coding_system[inch] = xmalloc (sizeof (struct coding_system));
  coding_system = p->decode_coding_system;
  if (EQ (p->filter, Qinternal_default_process_filter)
      && BUFFERP (p->buffer))
    {
      if (NILP (BVAR (XBUFFER (p->buffer), enable_multibyte_characters)))
	coding_system = raw_text_coding_system (coding_system);
    }
  setup_coding_system (coding_system, proc_decode_coding_system[inch]);

  if (!proc_encode_coding_system[outch])
    proc_encode_coding_system[outch] = xmalloc (sizeof (struct coding_system));
  setup_coding_system (p->encode_coding_system,
		       proc_encode_coding_system[outch]);
#endif
}

DEFUN ("get-buffer-process", Fget_buffer_process, Sget_buffer_process, 1, 1, 0,
       doc: /* Return the (or a) live process associated with BUFFER.
BUFFER may be a buffer or the name of one.
Return nil if all processes associated with BUFFER have been
deleted or killed.  */)
  (register Lisp_Object buffer)
{
#ifdef subprocesses
  register Lisp_Object buf, tail, proc;

  if (NILP (buffer)) return Qnil;
  buf = Fget_buffer (buffer);
  if (NILP (buf)) return Qnil;

  FOR_EACH_PROCESS (tail, proc)
    if (EQ (XPROCESS (proc)->buffer, buf))
      return proc;
#endif	/* subprocesses */
  return Qnil;
}

DEFUN ("process-inherit-coding-system-flag",
       Fprocess_inherit_coding_system_flag, Sprocess_inherit_coding_system_flag,
       1, 1, 0,
       doc: /* Return the value of inherit-coding-system flag for PROCESS.
If this flag is t, `buffer-file-coding-system' of the buffer
associated with PROCESS will inherit the coding system used to decode
the process output.  */)
  (register Lisp_Object process)
{
#ifdef subprocesses
  CHECK_PROCESS (process);
  return XPROCESS (process)->inherit_coding_system_flag ? Qt : Qnil;
#else
  /* Ignore the argument and return the value of
     inherit-process-coding-system.  */
  return inherit_process_coding_system ? Qt : Qnil;
#endif
}

/* Kill all processes associated with `buffer'.
   If `buffer' is nil, kill all processes.  */

void
kill_buffer_processes (Lisp_Object buffer)
{
#ifdef subprocesses
  Lisp_Object tail, proc;

  FOR_EACH_PROCESS (tail, proc)
    if (NILP (buffer) || EQ (XPROCESS (proc)->buffer, buffer))
      {
	if (NETCONN_P (proc) || SERIALCONN_P (proc) || PIPECONN_P (proc))
	  Fdelete_process (proc);
	else if (XPROCESS (proc)->infd >= 0)
	  process_send_signal (proc, SIGHUP, Qnil, 1);
      }
#else  /* subprocesses */
  /* Since we have no subprocesses, this does nothing.  */
#endif /* subprocesses */
}

DEFUN ("waiting-for-user-input-p", Fwaiting_for_user_input_p,
       Swaiting_for_user_input_p, 0, 0, 0,
       doc: /* Return non-nil if Emacs is waiting for input from the user.
This is intended for use by asynchronous process output filters and sentinels.  */)
  (void)
{
#ifdef subprocesses
  return (waiting_for_user_input_p ? Qt : Qnil);
#else
  return Qnil;
#endif
}

/* Stop reading input from keyboard sources.  */

void
hold_keyboard_input (void)
{
  kbd_is_on_hold = 1;
}

/* Resume reading input from keyboard sources.  */

void
unhold_keyboard_input (void)
{
  kbd_is_on_hold = 0;
}

/* Return true if keyboard input is on hold, zero otherwise.  */

bool
kbd_on_hold_p (void)
{
  return kbd_is_on_hold;
}


/* Enumeration of and access to system processes a-la ps(1).  */

DEFUN ("list-system-processes", Flist_system_processes, Slist_system_processes,
       0, 0, 0,
       doc: /* Return a list of numerical process IDs of all running processes.
If this functionality is unsupported, return nil.

See `process-attributes' for getting attributes of a process given its ID.  */)
  (void)
{
  return list_system_processes ();
}

DEFUN ("process-attributes", Fprocess_attributes,
       Sprocess_attributes, 1, 1, 0,
       doc: /* Return attributes of the process given by its PID, a number.

Value is an alist where each element is a cons cell of the form

    (KEY . VALUE)

If this functionality is unsupported, the value is nil.

See `list-system-processes' for getting a list of all process IDs.

The KEYs of the attributes that this function may return are listed
below, together with the type of the associated VALUE (in parentheses).
Not all platforms support all of these attributes; unsupported
attributes will not appear in the returned alist.
Unless explicitly indicated otherwise, numbers can have either
integer or floating point values.

 euid    -- Effective user User ID of the process (number)
 user    -- User name corresponding to euid (string)
 egid    -- Effective user Group ID of the process (number)
 group   -- Group name corresponding to egid (string)
 comm    -- Command name (executable name only) (string)
 state   -- Process state code, such as "S", "R", or "T" (string)
 ppid    -- Parent process ID (number)
 pgrp    -- Process group ID (number)
 sess    -- Session ID, i.e. process ID of session leader (number)
 ttname  -- Controlling tty name (string)
 tpgid   -- ID of foreground process group on the process's tty (number)
 minflt  -- number of minor page faults (number)
 majflt  -- number of major page faults (number)
 cminflt -- cumulative number of minor page faults (number)
 cmajflt -- cumulative number of major page faults (number)
 utime   -- user time used by the process, in (current-time) format,
              which is a list of integers (HIGH LOW USEC PSEC)
 stime   -- system time used by the process (current-time)
 time    -- sum of utime and stime (current-time)
 cutime  -- user time used by the process and its children (current-time)
 cstime  -- system time used by the process and its children (current-time)
 ctime   -- sum of cutime and cstime (current-time)
 pri     -- priority of the process (number)
 nice    -- nice value of the process (number)
 thcount -- process thread count (number)
 start   -- time the process started (current-time)
 vsize   -- virtual memory size of the process in KB's (number)
 rss     -- resident set size of the process in KB's (number)
 etime   -- elapsed time the process is running, in (HIGH LOW USEC PSEC) format
 pcpu    -- percents of CPU time used by the process (floating-point number)
 pmem    -- percents of total physical memory used by process's resident set
              (floating-point number)
 args    -- command line which invoked the process (string).  */)
  ( Lisp_Object pid)
{
  return system_process_attributes (pid);
}

#ifdef subprocesses
/* Arrange to catch SIGCHLD if this hasn't already been arranged.
   Invoke this after init_process_emacs, and after glib and/or GNUstep
   futz with the SIGCHLD handler, but before Emacs forks any children.
   This function's caller should block SIGCHLD.  */

void
catch_child_signal (void)
{
  struct sigaction action, old_action;
  sigset_t oldset;
  emacs_sigaction_init (&action, deliver_child_signal);
  block_child_signal (&oldset);
  sigaction (SIGCHLD, &action, &old_action);
  eassert (old_action.sa_handler == SIG_DFL || old_action.sa_handler == SIG_IGN
	   || ! (old_action.sa_flags & SA_SIGINFO));

  if (old_action.sa_handler != deliver_child_signal)
    lib_child_handler
      = (old_action.sa_handler == SIG_DFL || old_action.sa_handler == SIG_IGN
	 ? dummy_handler
	 : old_action.sa_handler);
  unblock_child_signal (&oldset);
}
#endif	/* subprocesses */

/* Limit the number of open files to the value it had at startup.  */

void
restore_nofile_limit (void)
{
#ifdef HAVE_SETRLIMIT
  if (FD_SETSIZE < nofile_limit.rlim_cur)
    setrlimit (RLIMIT_NOFILE, &nofile_limit);
#endif
}


/* This is not called "init_process" because that is the name of a
   Mach system call, so it would cause problems on Darwin systems.  */
void
init_process_emacs (int sockfd)
{
#ifdef subprocesses
  int i;

  inhibit_sentinels = 0;

#ifndef CANNOT_DUMP
  if (! noninteractive || initialized)
#endif
    {
#if defined HAVE_GLIB && !defined WINDOWSNT
      /* Tickle glib's child-handling code.  Ask glib to wait for Emacs itself;
	 this should always fail, but is enough to initialize glib's
	 private SIGCHLD handler, allowing catch_child_signal to copy
	 it into lib_child_handler.  */
      g_source_unref (g_child_watch_source_new (getpid ()));
#endif
      catch_child_signal ();
    }

#ifdef HAVE_SETRLIMIT
  /* Don't allocate more than FD_SETSIZE file descriptors for Emacs itself.  */
  if (getrlimit (RLIMIT_NOFILE, &nofile_limit) != 0)
    nofile_limit.rlim_cur = 0;
  else if (FD_SETSIZE < nofile_limit.rlim_cur)
    {
      struct rlimit rlim = nofile_limit;
      rlim.rlim_cur = FD_SETSIZE;
      if (setrlimit (RLIMIT_NOFILE, &rlim) != 0)
	nofile_limit.rlim_cur = 0;
    }
#endif

  external_sock_fd = sockfd;
  Lisp_Object sockname = Qnil;
# if HAVE_GETSOCKNAME
  if (0 <= sockfd)
    {
      union u_sockaddr sa;
      socklen_t salen = sizeof sa;
      if (getsockname (sockfd, &sa.sa, &salen) == 0)
	sockname = conv_sockaddr_to_lisp (&sa.sa, salen);
    }
# endif
  Vinternal__daemon_sockname = sockname;

  max_desc = -1;
  memset (fd_callback_info, 0, sizeof (fd_callback_info));

  num_pending_connects = 0;

  process_output_delay_count = 0;
  process_output_skip = 0;

  /* Don't do this, it caused infinite select loops.  The display
     method should call add_keyboard_wait_descriptor on stdin if it
     needs that.  */
#if 0
  FD_SET (0, &input_wait_mask);
#endif

  Vprocess_alist = Qnil;
  deleted_pid_list = Qnil;
  for (i = 0; i < FD_SETSIZE; i++)
    {
      chan_process[i] = Qnil;
      proc_buffered_char[i] = -1;
    }
  memset (proc_decode_coding_system, 0, sizeof proc_decode_coding_system);
  memset (proc_encode_coding_system, 0, sizeof proc_encode_coding_system);
#ifdef DATAGRAM_SOCKETS
  memset (datagram_address, 0, sizeof datagram_address);
#endif

#if defined (DARWIN_OS)
  /* PTYs are broken on Darwin < 6, but are sometimes useful for interactive
     processes.  As such, we only change the default value.  */
 if (initialized)
  {
    char const *release = (STRINGP (Voperating_system_release)
			   ? SSDATA (Voperating_system_release)
			   : 0);
    if (!release || !release[0] || (release[0] < '7' && release[1] == '.')) {
      Vprocess_connection_type = Qnil;
    }
  }
#endif
#endif	/* subprocesses */
  kbd_is_on_hold = 0;
}

void
syms_of_process (void)
{
#ifdef subprocesses

  DEFSYM (Qprocessp, "processp");
  DEFSYM (Qrun, "run");
  DEFSYM (Qstop, "stop");
  DEFSYM (Qsignal, "signal");

  /* Qexit is already staticpro'd by syms_of_eval; don't staticpro it
     here again.  */

  DEFSYM (Qopen, "open");
  DEFSYM (Qclosed, "closed");
  DEFSYM (Qconnect, "connect");
  DEFSYM (Qfailed, "failed");
  DEFSYM (Qlisten, "listen");
  DEFSYM (Qlocal, "local");
  DEFSYM (Qipv4, "ipv4");
#ifdef AF_INET6
  DEFSYM (Qipv6, "ipv6");
#endif
  DEFSYM (Qdatagram, "datagram");
  DEFSYM (Qseqpacket, "seqpacket");

  DEFSYM (QCport, ":port");
  DEFSYM (QCspeed, ":speed");
  DEFSYM (QCprocess, ":process");

  DEFSYM (QCbytesize, ":bytesize");
  DEFSYM (QCstopbits, ":stopbits");
  DEFSYM (QCparity, ":parity");
  DEFSYM (Qodd, "odd");
  DEFSYM (Qeven, "even");
  DEFSYM (QCflowcontrol, ":flowcontrol");
  DEFSYM (Qhw, "hw");
  DEFSYM (Qsw, "sw");
  DEFSYM (QCsummary, ":summary");

  DEFSYM (Qreal, "real");
  DEFSYM (Qnetwork, "network");
  DEFSYM (Qserial, "serial");
  DEFSYM (QCbuffer, ":buffer");
  DEFSYM (QChost, ":host");
  DEFSYM (QCservice, ":service");
  DEFSYM (QClocal, ":local");
  DEFSYM (QCremote, ":remote");
  DEFSYM (QCcoding, ":coding");
  DEFSYM (QCserver, ":server");
  DEFSYM (QCnowait, ":nowait");
  DEFSYM (QCsentinel, ":sentinel");
  DEFSYM (QCuse_external_socket, ":use-external-socket");
  DEFSYM (QCtls_parameters, ":tls-parameters");
  DEFSYM (Qnsm_verify_connection, "nsm-verify-connection");
  DEFSYM (QClog, ":log");
  DEFSYM (QCnoquery, ":noquery");
  DEFSYM (QCstop, ":stop");
  DEFSYM (QCplist, ":plist");
  DEFSYM (QCcommand, ":command");
  DEFSYM (QCconnection_type, ":connection-type");
  DEFSYM (QCstderr, ":stderr");
  DEFSYM (Qpty, "pty");
  DEFSYM (Qpipe, "pipe");

  DEFSYM (Qlast_nonmenu_event, "last-nonmenu-event");

  staticpro (&Vprocess_alist);
  staticpro (&deleted_pid_list);

#endif	/* subprocesses */

  DEFSYM (QCname, ":name");
  DEFSYM (QCtype, ":type");

  DEFSYM (Qeuid, "euid");
  DEFSYM (Qegid, "egid");
  DEFSYM (Quser, "user");
  DEFSYM (Qgroup, "group");
  DEFSYM (Qcomm, "comm");
  DEFSYM (Qstate, "state");
  DEFSYM (Qppid, "ppid");
  DEFSYM (Qpgrp, "pgrp");
  DEFSYM (Qsess, "sess");
  DEFSYM (Qttname, "ttname");
  DEFSYM (Qtpgid, "tpgid");
  DEFSYM (Qminflt, "minflt");
  DEFSYM (Qmajflt, "majflt");
  DEFSYM (Qcminflt, "cminflt");
  DEFSYM (Qcmajflt, "cmajflt");
  DEFSYM (Qutime, "utime");
  DEFSYM (Qstime, "stime");
  DEFSYM (Qtime, "time");
  DEFSYM (Qcutime, "cutime");
  DEFSYM (Qcstime, "cstime");
  DEFSYM (Qctime, "ctime");
#ifdef subprocesses
  DEFSYM (Qinternal_default_process_sentinel,
	  "internal-default-process-sentinel");
  DEFSYM (Qinternal_default_process_filter,
	  "internal-default-process-filter");
#endif
  DEFSYM (Qpri, "pri");
  DEFSYM (Qnice, "nice");
  DEFSYM (Qthcount, "thcount");
  DEFSYM (Qstart, "start");
  DEFSYM (Qvsize, "vsize");
  DEFSYM (Qrss, "rss");
  DEFSYM (Qetime, "etime");
  DEFSYM (Qpcpu, "pcpu");
  DEFSYM (Qpmem, "pmem");
  DEFSYM (Qargs, "args");

  DEFVAR_BOOL ("delete-exited-processes", delete_exited_processes,
	       doc: /* Non-nil means delete processes immediately when they exit.
A value of nil means don't delete them until `list-processes' is run.  */);

  delete_exited_processes = 1;

#ifdef subprocesses
  DEFVAR_LISP ("process-connection-type", Vprocess_connection_type,
	       doc: /* Control type of device used to communicate with subprocesses.
Values are nil to use a pipe, or t or `pty' to use a pty.
The value has no effect if the system has no ptys or if all ptys are busy:
then a pipe is used in any case.
The value takes effect when `start-process' is called.  */);
  Vprocess_connection_type = Qt;

  DEFVAR_LISP ("process-adaptive-read-buffering", Vprocess_adaptive_read_buffering,
	       doc: /* If non-nil, improve receive buffering by delaying after short reads.
On some systems, when Emacs reads the output from a subprocess, the output data
is read in very small blocks, potentially resulting in very poor performance.
This behavior can be remedied to some extent by setting this variable to a
non-nil value, as it will automatically delay reading from such processes, to
allow them to produce more output before Emacs tries to read it.
If the value is t, the delay is reset after each write to the process; any other
non-nil value means that the delay is not reset on write.
The variable takes effect when `start-process' is called.  */);
  Vprocess_adaptive_read_buffering = Qt;

  DEFVAR_LISP ("interrupt-process-functions", Vinterrupt_process_functions,
	       doc: /* List of functions to be called for `interrupt-process'.
The arguments of the functions are the same as for `interrupt-process'.
These functions are called in the order of the list, until one of them
returns non-`nil'.  */);
  Vinterrupt_process_functions = list1 (Qinternal_default_interrupt_process);

  DEFVAR_LISP ("internal--daemon-sockname", Vinternal__daemon_sockname,
	       doc: /* Name of external socket passed to Emacs, or nil if none.  */);
  Vinternal__daemon_sockname = Qnil;

  DEFSYM (Qinternal_default_interrupt_process,
	  "internal-default-interrupt-process");
  DEFSYM (Qinterrupt_process_functions, "interrupt-process-functions");

  defsubr (&Sprocessp);
  defsubr (&Sget_process);
  defsubr (&Sdelete_process);
  defsubr (&Sprocess_status);
  defsubr (&Sprocess_exit_status);
  defsubr (&Sprocess_id);
  defsubr (&Sprocess_name);
  defsubr (&Sprocess_tty_name);
  defsubr (&Sprocess_command);
  defsubr (&Sset_process_buffer);
  defsubr (&Sprocess_buffer);
  defsubr (&Sprocess_mark);
  defsubr (&Sset_process_filter);
  defsubr (&Sprocess_filter);
  defsubr (&Sset_process_sentinel);
  defsubr (&Sprocess_sentinel);
  defsubr (&Sset_process_thread);
  defsubr (&Sprocess_thread);
  defsubr (&Sset_process_window_size);
  defsubr (&Sset_process_inherit_coding_system_flag);
  defsubr (&Sset_process_query_on_exit_flag);
  defsubr (&Sprocess_query_on_exit_flag);
  defsubr (&Sprocess_contact);
  defsubr (&Sprocess_plist);
  defsubr (&Sset_process_plist);
  defsubr (&Sprocess_list);
  defsubr (&Smake_process);
  defsubr (&Smake_pipe_process);
  defsubr (&Sserial_process_configure);
  defsubr (&Smake_serial_process);
  defsubr (&Sset_network_process_option);
  defsubr (&Smake_network_process);
  defsubr (&Sformat_network_address);
  defsubr (&Snetwork_interface_list);
  defsubr (&Snetwork_interface_info);
#ifdef DATAGRAM_SOCKETS
  defsubr (&Sprocess_datagram_address);
  defsubr (&Sset_process_datagram_address);
#endif
  defsubr (&Saccept_process_output);
  defsubr (&Sprocess_send_region);
  defsubr (&Sprocess_send_string);
  defsubr (&Sinternal_default_interrupt_process);
  defsubr (&Sinterrupt_process);
  defsubr (&Skill_process);
  defsubr (&Squit_process);
  defsubr (&Sstop_process);
  defsubr (&Scontinue_process);
  defsubr (&Sprocess_running_child_p);
  defsubr (&Sprocess_send_eof);
  defsubr (&Ssignal_process);
  defsubr (&Swaiting_for_user_input_p);
  defsubr (&Sprocess_type);
  defsubr (&Sinternal_default_process_sentinel);
  defsubr (&Sinternal_default_process_filter);
  defsubr (&Sset_process_coding_system);
  defsubr (&Sprocess_coding_system);
  defsubr (&Sset_process_filter_multibyte);
  defsubr (&Sprocess_filter_multibyte_p);

 {
   Lisp_Object subfeatures = Qnil;
   const struct socket_options *sopt;

#define ADD_SUBFEATURE(key, val) \
  subfeatures = pure_cons (pure_cons (key, pure_cons (val, Qnil)), subfeatures)

   ADD_SUBFEATURE (QCnowait, Qt);
#ifdef DATAGRAM_SOCKETS
   ADD_SUBFEATURE (QCtype, Qdatagram);
#endif
#ifdef HAVE_SEQPACKET
   ADD_SUBFEATURE (QCtype, Qseqpacket);
#endif
#ifdef HAVE_LOCAL_SOCKETS
   ADD_SUBFEATURE (QCfamily, Qlocal);
#endif
   ADD_SUBFEATURE (QCfamily, Qipv4);
#ifdef AF_INET6
   ADD_SUBFEATURE (QCfamily, Qipv6);
#endif
#ifdef HAVE_GETSOCKNAME
   ADD_SUBFEATURE (QCservice, Qt);
#endif
   ADD_SUBFEATURE (QCserver, Qt);

   for (sopt = socket_options; sopt->name; sopt++)
     subfeatures = pure_cons (intern_c_string (sopt->name), subfeatures);

   Fprovide (intern_c_string ("make-network-process"), subfeatures);
 }

#endif	/* subprocesses */

  defsubr (&Sget_buffer_process);
  defsubr (&Sprocess_inherit_coding_system_flag);
  defsubr (&Slist_system_processes);
  defsubr (&Sprocess_attributes);
}<|MERGE_RESOLUTION|>--- conflicted
+++ resolved
@@ -4030,8 +4030,7 @@
 	}
 
 #ifdef HAVE_GETADDRINFO_A
-<<<<<<< HEAD
-      if (!NILP (Fplist_get (contact, QCnowait)))
+      if (nowait)
 	{
 	  ptrdiff_t hostlen = SBYTES (host);
 	  struct req
@@ -4059,35 +4058,6 @@
 
 	  goto open_socket;
 	}
-=======
-  if (!NILP (host) && nowait)
-    {
-      ptrdiff_t hostlen = SBYTES (host);
-      struct req
-      {
-	struct gaicb gaicb;
-	struct addrinfo hints;
-	char str[FLEXIBLE_ARRAY_MEMBER];
-      } *req = xmalloc (FLEXSIZEOF (struct req, str,
-				    hostlen + 1 + portstringlen + 1));
-      dns_request = &req->gaicb;
-      dns_request->ar_name = req->str;
-      dns_request->ar_service = req->str + hostlen + 1;
-      dns_request->ar_request = &req->hints;
-      dns_request->ar_result = NULL;
-      memset (&req->hints, 0, sizeof req->hints);
-      req->hints.ai_family = family;
-      req->hints.ai_socktype = socktype;
-      strcpy (req->str, SSDATA (host));
-      strcpy (req->str + hostlen + 1, portstring);
-
-      int ret = getaddrinfo_a (GAI_NOWAIT, &dns_request, 1, NULL);
-      if (ret)
-	error ("%s/%s getaddrinfo_a error %d", SSDATA (host), portstring, ret);
-
-      goto open_socket;
-    }
->>>>>>> db3f7797
 #endif /* HAVE_GETADDRINFO_A */
     }
 
