/* Keyboard and mouse input; editor command loop.

Copyright (C) 1985-1989, 1993-1997, 1999-2018 Free Software Foundation,
Inc.

This file is part of GNU Emacs.

GNU Emacs is free software: you can redistribute it and/or modify
it under the terms of the GNU General Public License as published by
the Free Software Foundation, either version 3 of the License, or (at
your option) any later version.

GNU Emacs is distributed in the hope that it will be useful,
but WITHOUT ANY WARRANTY; without even the implied warranty of
MERCHANTABILITY or FITNESS FOR A PARTICULAR PURPOSE.  See the
GNU General Public License for more details.

You should have received a copy of the GNU General Public License
along with GNU Emacs.  If not, see <https://www.gnu.org/licenses/>.  */

#include <config.h>

#include <sys/stat.h>

#include "lisp.h"
#include "coding.h"
#include "termchar.h"
#include "termopts.h"
#include "frame.h"
#include "termhooks.h"
#include "macros.h"
#include "keyboard.h"
#include "window.h"
#include "commands.h"
#include "character.h"
#include "buffer.h"
#include "dispextern.h"
#include "syntax.h"
#include "intervals.h"
#include "keymap.h"
#include "blockinput.h"
#include "sysstdio.h"
#include "systime.h"
#include "atimer.h"
#include "process.h"
#include "menu.h"
#include <errno.h>

#ifdef HAVE_PTHREAD
#include <pthread.h>
#endif
#include <sys/ioctl.h>

#if defined USABLE_FIONREAD && defined USG5_4
# include <sys/filio.h>
#endif

#include "syssignal.h"

#include <sys/types.h>
#include <unistd.h>
#include <fcntl.h>

#include <ignore-value.h>

#ifdef HAVE_WINDOW_SYSTEM
#include TERM_HEADER
#endif /* HAVE_WINDOW_SYSTEM */

/* Work around GCC bug 54561.  */
#if GNUC_PREREQ (4, 3, 0)
# pragma GCC diagnostic ignored "-Wclobbered"
#endif

#ifdef WINDOWSNT
char const DEV_TTY[] = "CONOUT$";
#else
char const DEV_TTY[] = "/dev/tty";
#endif

/* Variables for blockinput.h:  */

/* Positive if interrupt input is blocked right now.  */
volatile int interrupt_input_blocked;

/* True means an input interrupt or alarm signal has arrived.
   The maybe_quit function checks this.  */
volatile bool pending_signals;

#define KBD_BUFFER_SIZE 4096

KBOARD *initial_kboard;
KBOARD *current_kboard;
static KBOARD *all_kboards;

/* True in the single-kboard state, false in the any-kboard state.  */
static bool single_kboard;

#define NUM_RECENT_KEYS (300)

/* Index for storing next element into recent_keys.  */
static int recent_keys_index;

/* Total number of elements stored into recent_keys.  */
static int total_keys;

/* This vector holds the last NUM_RECENT_KEYS keystrokes.  */
static Lisp_Object recent_keys;

/* Vector holding the key sequence that invoked the current command.
   It is reused for each command, and it may be longer than the current
   sequence; this_command_key_count indicates how many elements
   actually mean something.
   It's easier to staticpro a single Lisp_Object than an array.  */
Lisp_Object this_command_keys;
ptrdiff_t this_command_key_count;

/* This vector is used as a buffer to record the events that were actually read
   by read_key_sequence.  */
static Lisp_Object raw_keybuf;
static int raw_keybuf_count;

#define GROW_RAW_KEYBUF							\
 if (raw_keybuf_count == ASIZE (raw_keybuf))				\
   raw_keybuf = larger_vector (raw_keybuf, 1, -1)

/* Number of elements of this_command_keys
   that precede this key sequence.  */
static ptrdiff_t this_single_command_key_start;

#ifdef HAVE_STACK_OVERFLOW_HANDLING

/* For longjmp to recover from C stack overflow.  */
sigjmp_buf return_to_command_loop;

/* Message displayed by Vtop_level when recovering from C stack overflow.  */
static Lisp_Object recover_top_level_message;

#endif /* HAVE_STACK_OVERFLOW_HANDLING */

/* Message normally displayed by Vtop_level.  */
static Lisp_Object regular_top_level_message;

/* True while displaying for echoing.   Delays C-g throwing.  */

static bool echoing;

/* Non-null means we can start echoing at the next input pause even
   though there is something in the echo area.  */

static struct kboard *ok_to_echo_at_next_pause;

/* The kboard last echoing, or null for none.  Reset to 0 in
   cancel_echoing.  If non-null, and a current echo area message
   exists, and echo_message_buffer is eq to the current message
   buffer, we know that the message comes from echo_kboard.  */

struct kboard *echo_kboard;

/* The buffer used for echoing.  Set in echo_now, reset in
   cancel_echoing.  */

Lisp_Object echo_message_buffer;

/* Character that causes a quit.  Normally C-g.

   If we are running on an ordinary terminal, this must be an ordinary
   ASCII char, since we want to make it our interrupt character.

   If we are not running on an ordinary terminal, it still needs to be
   an ordinary ASCII char.  This character needs to be recognized in
   the input interrupt handler.  At this point, the keystroke is
   represented as a struct input_event, while the desired quit
   character is specified as a lispy event.  The mapping from struct
   input_events to lispy events cannot run in an interrupt handler,
   and the reverse mapping is difficult for anything but ASCII
   keystrokes.

   FOR THESE ELABORATE AND UNSATISFYING REASONS, quit_char must be an
   ASCII character.  */
int quit_char;

/* Current depth in recursive edits.  */
EMACS_INT command_loop_level;

/* If not Qnil, this is a switch-frame event which we decided to put
   off until the end of a key sequence.  This should be read as the
   next command input, after any unread_command_events.

   read_key_sequence uses this to delay switch-frame events until the
   end of the key sequence; Fread_char uses it to put off switch-frame
   events until a non-ASCII event is acceptable as input.  */
Lisp_Object unread_switch_frame;

/* Last size recorded for a current buffer which is not a minibuffer.  */
static ptrdiff_t last_non_minibuf_size;

uintmax_t num_input_events;
ptrdiff_t point_before_last_command_or_undo;
struct buffer *buffer_before_last_command_or_undo;

/* Value of num_nonmacro_input_events as of last auto save.  */

static EMACS_INT last_auto_save;

/* The value of point when the last command was started. */
static ptrdiff_t last_point_position;

/* The frame in which the last input event occurred, or Qmacro if the
   last event came from a macro.  We use this to determine when to
   generate switch-frame events.  This may be cleared by functions
   like Fselect_frame, to make sure that a switch-frame event is
   generated by the next character.

   FIXME: This is modified by a signal handler so it should be volatile.
   It's exported to Lisp, though, so it can't simply be marked
   'volatile' here.  */
Lisp_Object internal_last_event_frame;

/* `read_key_sequence' stores here the command definition of the
   key sequence that it reads.  */
static Lisp_Object read_key_sequence_cmd;
static Lisp_Object read_key_sequence_remapped;

/* File in which we write all commands we read.  */
static FILE *dribble;

/* True if input is available.  */
bool input_pending;

/* True if more input was available last time we read an event.

   Since redisplay can take a significant amount of time and is not
   indispensable to perform the user's commands, when input arrives
   "too fast", Emacs skips redisplay.  More specifically, if the next
   command has already been input when we finish the previous command,
   we skip the intermediate redisplay.

   This is useful to try and make sure Emacs keeps up with fast input
   rates, such as auto-repeating keys.  But in some cases, this proves
   too conservative: we may end up disabling redisplay for the whole
   duration of a key repetition, even though we could afford to
   redisplay every once in a while.

   So we "sample" the input_pending flag before running a command and
   use *that* value after running the command to decide whether to
   skip redisplay or not.  This way, we only skip redisplay if we
   really can't keep up with the repeat rate.

   This only makes a difference if the next input arrives while running the
   command, which is very unlikely if the command is executed quickly.
   IOW this tends to avoid skipping redisplay after a long running command
   (which is a case where skipping redisplay is not very useful since the
   redisplay time is small compared to the time it took to run the command).

   A typical use case is when scrolling.  Scrolling time can be split into:
   - Time to do jit-lock on the newly displayed portion of buffer.
   - Time to run the actual scroll command.
   - Time to perform the redisplay.
   Jit-lock can happen either during the command or during the redisplay.
   In the most painful cases, the jit-lock time is the one that dominates.
   Also jit-lock can be tweaked (via jit-lock-defer) to delay its job, at the
   cost of temporary inaccuracy in display and scrolling.
   So without input_was_pending, what typically happens is the following:
   - when the command starts, there's no pending input (yet).
   - the scroll command triggers jit-lock.
   - during the long jit-lock time the next input arrives.
   - at the end of the command, we check input_pending and hence decide to
     skip redisplay.
   - we read the next input and start over.
   End result: all the hard work of jit-locking is "wasted" since redisplay
   doesn't actually happens (at least not before the input rate slows down).
   With input_was_pending redisplay is still skipped if Emacs can't keep up
   with the input rate, but if it can keep up just enough that there's no
   input_pending when we begin the command, then redisplay is not skipped
   which results in better feedback to the user.  */
static bool input_was_pending;

/* Circular buffer for pre-read keyboard input.  */

static union buffered_input_event kbd_buffer[KBD_BUFFER_SIZE];

/* Pointer to next available character in kbd_buffer.
   If kbd_fetch_ptr == kbd_store_ptr, the buffer is empty.
   This may be kbd_buffer + KBD_BUFFER_SIZE, meaning that the
   next available char is in kbd_buffer[0].  */
static union buffered_input_event *kbd_fetch_ptr;

/* Pointer to next place to store character in kbd_buffer.  This
   may be kbd_buffer + KBD_BUFFER_SIZE, meaning that the next
   character should go in kbd_buffer[0].  */
static union buffered_input_event *volatile kbd_store_ptr;

/* The above pair of variables forms a "queue empty" flag.  When we
   enqueue a non-hook event, we increment kbd_store_ptr.  When we
   dequeue a non-hook event, we increment kbd_fetch_ptr.  We say that
   there is input available if the two pointers are not equal.

   Why not just have a flag set and cleared by the enqueuing and
   dequeuing functions?  Such a flag could be screwed up by interrupts
   at inopportune times.  */

static void recursive_edit_unwind (Lisp_Object buffer);
static Lisp_Object command_loop (void);

static void echo_now (void);
static ptrdiff_t echo_length (void);

/* Incremented whenever a timer is run.  */
unsigned timers_run;

/* Address (if not 0) of struct timespec to zero out if a SIGIO interrupt
   happens.  */
struct timespec *input_available_clear_time;

/* True means use SIGIO interrupts; false means use CBREAK mode.
   Default is true if INTERRUPT_INPUT is defined.  */
bool interrupt_input;

/* Nonzero while interrupts are temporarily deferred during redisplay.  */
bool interrupts_deferred;

/* The time when Emacs started being idle.  */

static struct timespec timer_idleness_start_time;

/* After Emacs stops being idle, this saves the last value
   of timer_idleness_start_time from when it was idle.  */

static struct timespec timer_last_idleness_start_time;


/* Global variable declarations.  */

/* Flags for readable_events.  */
#define READABLE_EVENTS_DO_TIMERS_NOW		(1 << 0)
#define READABLE_EVENTS_FILTER_EVENTS		(1 << 1)
#define READABLE_EVENTS_IGNORE_SQUEEZABLES	(1 << 2)

/* Function for init_keyboard to call with no args (if nonzero).  */
static void (*keyboard_init_hook) (void);

static bool get_input_pending (int);
static bool readable_events (int);
static Lisp_Object read_char_x_menu_prompt (Lisp_Object,
                                            Lisp_Object, bool *);
static Lisp_Object read_char_minibuf_menu_prompt (int, Lisp_Object);
static Lisp_Object make_lispy_event (struct input_event *);
static Lisp_Object make_lispy_movement (struct frame *, Lisp_Object,
                                        enum scroll_bar_part,
                                        Lisp_Object, Lisp_Object,
					Time);
static Lisp_Object modify_event_symbol (ptrdiff_t, int, Lisp_Object,
                                        Lisp_Object, const char *const *,
                                        Lisp_Object *, ptrdiff_t);
static Lisp_Object make_lispy_switch_frame (Lisp_Object);
static Lisp_Object make_lispy_focus_in (Lisp_Object);
#ifdef HAVE_WINDOW_SYSTEM
static Lisp_Object make_lispy_focus_out (Lisp_Object);
#endif /* HAVE_WINDOW_SYSTEM */
static bool help_char_p (Lisp_Object);
static void save_getcjmp (sys_jmp_buf);
static void restore_getcjmp (sys_jmp_buf);
static Lisp_Object apply_modifiers (int, Lisp_Object);
static void restore_kboard_configuration (int);
static void handle_interrupt (bool);
static _Noreturn void quit_throw_to_read_char (bool);
static void timer_start_idle (void);
static void timer_stop_idle (void);
static void timer_resume_idle (void);
static void deliver_user_signal (int);
static char *find_user_signal_name (int);
static void store_user_signal_events (void);

/* These setters are used only in this file, so they can be private.  */
static void
kset_echo_string (struct kboard *kb, Lisp_Object val)
{
  kb->echo_string_ = val;
}
static void
kset_echo_prompt (struct kboard *kb, Lisp_Object val)
{
  kb->echo_prompt_ = val;
}
static void
kset_kbd_queue (struct kboard *kb, Lisp_Object val)
{
  kb->kbd_queue_ = val;
}
static void
kset_keyboard_translate_table (struct kboard *kb, Lisp_Object val)
{
  kb->Vkeyboard_translate_table_ = val;
}
static void
kset_last_prefix_arg (struct kboard *kb, Lisp_Object val)
{
  kb->Vlast_prefix_arg_ = val;
}
static void
kset_last_repeatable_command (struct kboard *kb, Lisp_Object val)
{
  kb->Vlast_repeatable_command_ = val;
}
static void
kset_local_function_key_map (struct kboard *kb, Lisp_Object val)
{
  kb->Vlocal_function_key_map_ = val;
}
static void
kset_overriding_terminal_local_map (struct kboard *kb, Lisp_Object val)
{
  kb->Voverriding_terminal_local_map_ = val;
}
static void
kset_real_last_command (struct kboard *kb, Lisp_Object val)
{
  kb->Vreal_last_command_ = val;
}
static void
kset_system_key_syms (struct kboard *kb, Lisp_Object val)
{
  kb->system_key_syms_ = val;
}


static bool
echo_keystrokes_p (void)
{
  return (FLOATP (Vecho_keystrokes) ? XFLOAT_DATA (Vecho_keystrokes) > 0.0
	  : INTEGERP (Vecho_keystrokes) ? XINT (Vecho_keystrokes) > 0
          : false);
}

/* Add C to the echo string, without echoing it immediately.  C can be
   a character, which is pretty-printed, or a symbol, whose name is
   printed.  */

static void
echo_add_key (Lisp_Object c)
{
  char initbuf[KEY_DESCRIPTION_SIZE + 100];
  ptrdiff_t size = sizeof initbuf;
  char *buffer = initbuf;
  char *ptr = buffer;
  Lisp_Object echo_string = KVAR (current_kboard, echo_string);
  USE_SAFE_ALLOCA;

  if (STRINGP (echo_string) && SCHARS (echo_string) > 0)
    /* Add a space at the end as a separator between keys.  */
    ptr++[0] = ' ';

  /* If someone has passed us a composite event, use its head symbol.  */
  c = EVENT_HEAD (c);

  if (INTEGERP (c))
    ptr = push_key_description (XINT (c), ptr);
  else if (SYMBOLP (c))
    {
      Lisp_Object name = SYMBOL_NAME (c);
      ptrdiff_t nbytes = SBYTES (name);

      if (size - (ptr - buffer) < nbytes)
	{
	  ptrdiff_t offset = ptr - buffer;
	  size = max (2 * size, size + nbytes);
	  buffer = SAFE_ALLOCA (size);
	  ptr = buffer + offset;
	}

      ptr += copy_text (SDATA (name), (unsigned char *) ptr, nbytes,
			STRING_MULTIBYTE (name), 1);
    }

  if ((NILP (echo_string) || SCHARS (echo_string) == 0)
      && help_char_p (c))
    {
      static const char text[] = " (Type ? for further options)";
      int len = sizeof text - 1;

      if (size - (ptr - buffer) < len)
	{
	  ptrdiff_t offset = ptr - buffer;
	  size += len;
	  buffer = SAFE_ALLOCA (size);
	  ptr = buffer + offset;
	}

      memcpy (ptr, text, len);
      ptr += len;
    }

  kset_echo_string
    (current_kboard,
     concat2 (echo_string, make_string (buffer, ptr - buffer)));
  SAFE_FREE ();
}

/* Temporarily add a dash to the end of the echo string if it's not
   empty, so that it serves as a mini-prompt for the very next
   character.  */

static void
echo_dash (void)
{
  /* Do nothing if not echoing at all.  */
  if (NILP (KVAR (current_kboard, echo_string)))
    return;

  if (!current_kboard->immediate_echo
      && SCHARS (KVAR (current_kboard, echo_string)) == 0)
    return;

  /* Do nothing if we just printed a prompt.  */
  if (STRINGP (KVAR (current_kboard, echo_prompt))
      && (SCHARS (KVAR (current_kboard, echo_prompt))
	  == SCHARS (KVAR (current_kboard, echo_string))))
    return;

  /* Do nothing if we have already put a dash at the end.  */
  if (SCHARS (KVAR (current_kboard, echo_string)) > 1)
    {
      Lisp_Object last_char, prev_char, idx;

      idx = make_number (SCHARS (KVAR (current_kboard, echo_string)) - 2);
      prev_char = Faref (KVAR (current_kboard, echo_string), idx);

      idx = make_number (SCHARS (KVAR (current_kboard, echo_string)) - 1);
      last_char = Faref (KVAR (current_kboard, echo_string), idx);

      if (XINT (last_char) == '-' && XINT (prev_char) != ' ')
	return;
    }

  /* Put a dash at the end of the buffer temporarily,
     but make it go away when the next character is added.  */
  AUTO_STRING (dash, "-");
  kset_echo_string (current_kboard,
		    concat2 (KVAR (current_kboard, echo_string), dash));
  echo_now ();
}

static void
echo_update (void)
{
  if (current_kboard->immediate_echo)
    {
      ptrdiff_t i;
      Lisp_Object prompt = KVAR (current_kboard, echo_prompt);
      Lisp_Object prefix = call0 (Qinternal_echo_keystrokes_prefix);
      kset_echo_string (current_kboard,
			NILP (prompt) ? prefix
			: NILP (prefix) ? prompt
			: concat2 (prompt, prefix));

      for (i = 0; i < this_command_key_count; i++)
	{
	  Lisp_Object c;

	  c = AREF (this_command_keys, i);
	  if (! (EVENT_HAS_PARAMETERS (c)
		 && EQ (EVENT_HEAD_KIND (EVENT_HEAD (c)), Qmouse_movement)))
	    echo_add_key (c);
	}

      echo_now ();
    }
}

/* Display the current echo string, and begin echoing if not already
   doing so.  */

static void
echo_now (void)
{
  if (!current_kboard->immediate_echo
      /* This test breaks calls that use `echo_now' to display the echo_prompt.
         && echo_keystrokes_p () */)
    {
      current_kboard->immediate_echo = true;
      echo_update ();
      /* Put a dash at the end to invite the user to type more.  */
      echo_dash ();
    }

  echoing = true;
  /* FIXME: Use call (Qmessage) so it can be advised (e.g. emacspeak).  */
  message3_nolog (KVAR (current_kboard, echo_string));
  echoing = false;

  /* Record in what buffer we echoed, and from which kboard.  */
  echo_message_buffer = echo_area_buffer[0];
  echo_kboard = current_kboard;

  if (waiting_for_input && !NILP (Vquit_flag))
    quit_throw_to_read_char (0);
}

/* Turn off echoing, for the start of a new command.  */

void
cancel_echoing (void)
{
  current_kboard->immediate_echo = false;
  kset_echo_prompt (current_kboard, Qnil);
  kset_echo_string (current_kboard, Qnil);
  ok_to_echo_at_next_pause = NULL;
  echo_kboard = NULL;
  echo_message_buffer = Qnil;
}

/* Return the length of the current echo string.  */

static ptrdiff_t
echo_length (void)
{
  return (STRINGP (KVAR (current_kboard, echo_string))
	  ? SCHARS (KVAR (current_kboard, echo_string))
	  : 0);
}

/* Truncate the current echo message to its first LEN chars.
   This and echo_char get used by read_key_sequence when the user
   switches frames while entering a key sequence.  */

static void
echo_truncate (ptrdiff_t nchars)
{
  Lisp_Object es = KVAR (current_kboard, echo_string);
  if (STRINGP (es) && SCHARS (es) > nchars)
    kset_echo_string (current_kboard,
		      Fsubstring (KVAR (current_kboard, echo_string),
				  make_number (0), make_number (nchars)));
  truncate_echo_area (nchars);
}


/* Functions for manipulating this_command_keys.  */
static void
add_command_key (Lisp_Object key)
{
  if (this_command_key_count >= ASIZE (this_command_keys))
    this_command_keys = larger_vector (this_command_keys, 1, -1);

  ASET (this_command_keys, this_command_key_count, key);
  ++this_command_key_count;
}


Lisp_Object
recursive_edit_1 (void)
{
  ptrdiff_t count = SPECPDL_INDEX ();
  Lisp_Object val;

  if (command_loop_level > 0)
    {
      specbind (Qstandard_output, Qt);
      specbind (Qstandard_input, Qt);
    }

#ifdef HAVE_WINDOW_SYSTEM
  /* The command loop has started an hourglass timer, so we have to
     cancel it here, otherwise it will fire because the recursive edit
     can take some time.  Do not check for display_hourglass_p here,
     because it could already be nil.  */
    cancel_hourglass ();
#endif

  /* This function may have been called from a debugger called from
     within redisplay, for instance by Edebugging a function called
     from fontification-functions.  We want to allow redisplay in
     the debugging session.

     The recursive edit is left with a `(throw exit ...)'.  The `exit'
     tag is not caught anywhere in redisplay, i.e. when we leave the
     recursive edit, the original redisplay leading to the recursive
     edit will be unwound.  The outcome should therefore be safe.  */
  specbind (Qinhibit_redisplay, Qnil);
  redisplaying_p = 0;

  /* This variable stores buffers that have changed so that an undo
     boundary can be added. specbind this so that changes in the
     recursive edit will not result in undo boundaries in buffers
     changed before we entered there recursive edit.
     See Bug #23632.
  */
  specbind (Qundo_auto__undoably_changed_buffers, Qnil);

  val = command_loop ();
  if (EQ (val, Qt))
    quit ();
  /* Handle throw from read_minibuf when using minibuffer
     while it's active but we're in another window.  */
  if (STRINGP (val))
    xsignal1 (Qerror, val);

  return unbind_to (count, Qnil);
}

/* When an auto-save happens, record the "time", and don't do again soon.  */

void
record_auto_save (void)
{
  last_auto_save = num_nonmacro_input_events;
}

/* Make an auto save happen as soon as possible at command level.  */

#ifdef SIGDANGER
void
force_auto_save_soon (void)
{
  last_auto_save = - auto_save_interval - 1;

  record_asynch_buffer_change ();
}
#endif

DEFUN ("recursive-edit", Frecursive_edit, Srecursive_edit, 0, 0, "",
       doc: /* Invoke the editor command loop recursively.
To get out of the recursive edit, a command can throw to `exit' -- for
instance (throw \\='exit nil).
If you throw a value other than t, `recursive-edit' returns normally
to the function that called it.  Throwing a t value causes
`recursive-edit' to quit, so that control returns to the command loop
one level up.

This function is called by the editor initialization to begin editing.  */)
  (void)
{
  ptrdiff_t count = SPECPDL_INDEX ();
  Lisp_Object buffer;

  /* If we enter while input is blocked, don't lock up here.
     This may happen through the debugger during redisplay.  */
  if (input_blocked_p ())
    return Qnil;

  if (command_loop_level >= 0
      && current_buffer != XBUFFER (XWINDOW (selected_window)->contents))
    buffer = Fcurrent_buffer ();
  else
    buffer = Qnil;

  /* Don't do anything interesting between the increment and the
     record_unwind_protect!  Otherwise, we could get distracted and
     never decrement the counter again.  */
  command_loop_level++;
  update_mode_lines = 17;
  record_unwind_protect (recursive_edit_unwind, buffer);

  /* If we leave recursive_edit_1 below with a `throw' for instance,
     like it is done in the splash screen display, we have to
     make sure that we restore single_kboard as command_loop_1
     would have done if it were left normally.  */
  if (command_loop_level > 0)
    temporarily_switch_to_single_kboard (SELECTED_FRAME ());

  recursive_edit_1 ();
  return unbind_to (count, Qnil);
}

void
recursive_edit_unwind (Lisp_Object buffer)
{
  if (BUFFERP (buffer))
    Fset_buffer (buffer);

  command_loop_level--;
  update_mode_lines = 18;
}


#if 0  /* These two functions are now replaced with
          temporarily_switch_to_single_kboard.  */
static void
any_kboard_state ()
{
#if 0 /* Theory: if there's anything in Vunread_command_events,
	 it will right away be read by read_key_sequence,
	 and then if we do switch KBOARDS, it will go into the side
	 queue then.  So we don't need to do anything special here -- rms.  */
  if (CONSP (Vunread_command_events))
    {
      current_kboard->kbd_queue
	= nconc2 (Vunread_command_events, current_kboard->kbd_queue);
      current_kboard->kbd_queue_has_data = true;
    }
  Vunread_command_events = Qnil;
#endif
  single_kboard = false;
}

/* Switch to the single-kboard state, making current_kboard
   the only KBOARD from which further input is accepted.  */

void
single_kboard_state ()
{
  single_kboard = true;
}
#endif

/* If we're in single_kboard state for kboard KBOARD,
   get out of it.  */

void
not_single_kboard_state (KBOARD *kboard)
{
  if (kboard == current_kboard)
    single_kboard = false;
}

/* Maintain a stack of kboards, so other parts of Emacs
   can switch temporarily to the kboard of a given frame
   and then revert to the previous status.  */

struct kboard_stack
{
  KBOARD *kboard;
  struct kboard_stack *next;
};

static struct kboard_stack *kboard_stack;

void
push_kboard (struct kboard *k)
{
  struct kboard_stack *p = xmalloc (sizeof *p);

  p->next = kboard_stack;
  p->kboard = current_kboard;
  kboard_stack = p;

  current_kboard = k;
}

void
pop_kboard (void)
{
  struct terminal *t;
  struct kboard_stack *p = kboard_stack;
  bool found = false;
  for (t = terminal_list; t; t = t->next_terminal)
    {
      if (t->kboard == p->kboard)
        {
          current_kboard = p->kboard;
          found = true;
          break;
        }
    }
  if (!found)
    {
      /* The terminal we remembered has been deleted.  */
      current_kboard = FRAME_KBOARD (SELECTED_FRAME ());
      single_kboard = false;
    }
  kboard_stack = p->next;
  xfree (p);
}

/* Switch to single_kboard mode, making current_kboard the only KBOARD
  from which further input is accepted.  If F is non-nil, set its
  KBOARD as the current keyboard.

  This function uses record_unwind_protect_int to return to the previous
  state later.

  If Emacs is already in single_kboard mode, and F's keyboard is
  locked, then this function will throw an error.  */

void
temporarily_switch_to_single_kboard (struct frame *f)
{
  bool was_locked = single_kboard;
  if (was_locked)
    {
      if (f != NULL && FRAME_KBOARD (f) != current_kboard)
        /* We can not switch keyboards while in single_kboard mode.
           In rare cases, Lisp code may call `recursive-edit' (or
           `read-minibuffer' or `y-or-n-p') after it switched to a
           locked frame.  For example, this is likely to happen
           when server.el connects to a new terminal while Emacs is in
           single_kboard mode.  It is best to throw an error instead
           of presenting the user with a frozen screen.  */
        error ("Terminal %d is locked, cannot read from it",
               FRAME_TERMINAL (f)->id);
      else
        /* This call is unnecessary, but helps
           `restore_kboard_configuration' discover if somebody changed
           `current_kboard' behind our back.  */
        push_kboard (current_kboard);
    }
  else if (f != NULL)
    current_kboard = FRAME_KBOARD (f);
  single_kboard = true;
  record_unwind_protect_int (restore_kboard_configuration, was_locked);
}

#if 0 /* This function is not needed anymore.  */
void
record_single_kboard_state ()
{
  if (single_kboard)
    push_kboard (current_kboard);
  record_unwind_protect_int (restore_kboard_configuration, single_kboard);
}
#endif

static void
restore_kboard_configuration (int was_locked)
{
  single_kboard = was_locked;
  if (was_locked)
    {
      struct kboard *prev = current_kboard;
      pop_kboard ();
      /* The pop should not change the kboard.  */
      if (single_kboard && current_kboard != prev)
        emacs_abort ();
    }
}


/* Handle errors that are not handled at inner levels
   by printing an error message and returning to the editor command loop.  */

static Lisp_Object
cmd_error (Lisp_Object data)
{
  Lisp_Object old_level, old_length;
  char macroerror[sizeof "After..kbd macro iterations: "
		  + INT_STRLEN_BOUND (EMACS_INT)];

#ifdef HAVE_WINDOW_SYSTEM
  if (display_hourglass_p)
    cancel_hourglass ();
#endif

  if (!NILP (executing_kbd_macro))
    {
      if (executing_kbd_macro_iterations == 1)
	sprintf (macroerror, "After 1 kbd macro iteration: ");
      else
	sprintf (macroerror, "After %"pI"d kbd macro iterations: ",
		 executing_kbd_macro_iterations);
    }
  else
    *macroerror = 0;

  Vstandard_output = Qt;
  Vstandard_input = Qt;
  Vexecuting_kbd_macro = Qnil;
  executing_kbd_macro = Qnil;
  kset_prefix_arg (current_kboard, Qnil);
  kset_last_prefix_arg (current_kboard, Qnil);
  cancel_echoing ();

  /* Avoid unquittable loop if data contains a circular list.  */
  old_level = Vprint_level;
  old_length = Vprint_length;
  XSETFASTINT (Vprint_level, 10);
  XSETFASTINT (Vprint_length, 10);
  cmd_error_internal (data, macroerror);
  Vprint_level = old_level;
  Vprint_length = old_length;

  Vquit_flag = Qnil;
  Vinhibit_quit = Qnil;

  return make_number (0);
}

/* Take actions on handling an error.  DATA is the data that describes
   the error.

   CONTEXT is a C-string containing ASCII characters only which
   describes the context in which the error happened.  If we need to
   generalize CONTEXT to allow multibyte characters, make it a Lisp
   string.  */

void
cmd_error_internal (Lisp_Object data, const char *context)
{
  /* The immediate context is not interesting for Quits,
     since they are asynchronous.  */
  if (EQ (XCAR (data), Qquit))
    Vsignaling_function = Qnil;

  Vquit_flag = Qnil;
  Vinhibit_quit = Qt;

  /* Use user's specified output function if any.  */
  if (!NILP (Vcommand_error_function))
    call3 (Vcommand_error_function, data,
	   context ? build_string (context) : empty_unibyte_string,
	   Vsignaling_function);

  Vsignaling_function = Qnil;
}

DEFUN ("command-error-default-function", Fcommand_error_default_function,
       Scommand_error_default_function, 3, 3, 0,
       doc: /* Produce default output for unhandled error message.
Default value of `command-error-function'.  */)
  (Lisp_Object data, Lisp_Object context, Lisp_Object signal)
{
  struct frame *sf = SELECTED_FRAME ();

  CHECK_STRING (context);

  /* If the window system or terminal frame hasn't been initialized
     yet, or we're not interactive, write the message to stderr and exit.  */
  if (!sf->glyphs_initialized_p
	   /* The initial frame is a special non-displaying frame. It
	      will be current in daemon mode when there are no frames
	      to display, and in non-daemon mode before the real frame
	      has finished initializing.  If an error is thrown in the
	      latter case while creating the frame, then the frame
	      will never be displayed, so the safest thing to do is
	      write to stderr and quit.  In daemon mode, there are
	      many other potential errors that do not prevent frames
	      from being created, so continuing as normal is better in
	      that case.  */
	   || (!IS_DAEMON && FRAME_INITIAL_P (sf))
	   || noninteractive)
    {
      print_error_message (data, Qexternal_debugging_output,
			   SSDATA (context), signal);
      Fterpri (Qexternal_debugging_output, Qnil);
      Fkill_emacs (make_number (-1));
    }
  else
    {
      clear_message (1, 0);
      Fdiscard_input ();
      message_log_maybe_newline ();
      bitch_at_user ();

      print_error_message (data, Qt, SSDATA (context), signal);
    }
  return Qnil;
}

static Lisp_Object command_loop_2 (Lisp_Object);
static Lisp_Object top_level_1 (Lisp_Object);

/* Entry to editor-command-loop.
   This level has the catches for exiting/returning to editor command loop.
   It returns nil to exit recursive edit, t to abort it.  */

Lisp_Object
command_loop (void)
{
#ifdef HAVE_STACK_OVERFLOW_HANDLING
  /* At least on GNU/Linux, saving signal mask is important here.  */
  if (sigsetjmp (return_to_command_loop, 1) != 0)
    {
      /* Comes here from handle_sigsegv (see sysdep.c) and
	 stack_overflow_handler (see w32fns.c).  */
#ifdef WINDOWSNT
      w32_reset_stack_overflow_guard ();
#endif
      init_eval ();
      Vinternal__top_level_message = recover_top_level_message;
    }
  else
    Vinternal__top_level_message = regular_top_level_message;
#endif /* HAVE_STACK_OVERFLOW_HANDLING */
  if (command_loop_level > 0 || minibuf_level > 0)
    {
      Lisp_Object val;
      val = internal_catch (Qexit, command_loop_2, Qnil);
      executing_kbd_macro = Qnil;
      return val;
    }
  else
    while (1)
      {
	internal_catch (Qtop_level, top_level_1, Qnil);
	internal_catch (Qtop_level, command_loop_2, Qnil);
	executing_kbd_macro = Qnil;

	/* End of file in -batch run causes exit here.  */
	if (noninteractive)
	  Fkill_emacs (Qt);
      }
}

/* Here we catch errors in execution of commands within the
   editing loop, and reenter the editing loop.
   When there is an error, cmd_error runs and returns a non-nil
   value to us.  A value of nil means that command_loop_1 itself
   returned due to end of file (or end of kbd macro).  */

static Lisp_Object
command_loop_2 (Lisp_Object ignore)
{
  register Lisp_Object val;

  do
    val = internal_condition_case (command_loop_1, Qerror, cmd_error);
  while (!NILP (val));

  return Qnil;
}

static Lisp_Object
top_level_2 (void)
{
  return Feval (Vtop_level, Qnil);
}

static Lisp_Object
top_level_1 (Lisp_Object ignore)
{
  /* On entry to the outer level, run the startup file.  */
  if (!NILP (Vtop_level))
    internal_condition_case (top_level_2, Qerror, cmd_error);
  else if (!NILP (Vpurify_flag))
    message1 ("Bare impure Emacs (standard Lisp code not loaded)");
  else
    message1 ("Bare Emacs (standard Lisp code not loaded)");
  return Qnil;
}

DEFUN ("top-level", Ftop_level, Stop_level, 0, 0, "",
       doc: /* Exit all recursive editing levels.
This also exits all active minibuffers.  */
       attributes: noreturn)
  (void)
{
#ifdef HAVE_WINDOW_SYSTEM
  if (display_hourglass_p)
    cancel_hourglass ();
#endif

  /* Unblock input if we enter with input blocked.  This may happen if
     redisplay traps e.g. during tool-bar update with input blocked.  */
  totally_unblock_input ();

  Fthrow (Qtop_level, Qnil);
}


/* Restore mouse tracking enablement.  See Ftrack_mouse for the only use
   of this function.  */

static void
tracking_off (Lisp_Object old_value)
{
  do_mouse_tracking = old_value;
  if (NILP (old_value))
    {
      /* Redisplay may have been preempted because there was input
	 available, and it assumes it will be called again after the
	 input has been processed.  If the only input available was
	 the sort that we have just disabled, then we need to call
	 redisplay.  */
      if (!readable_events (READABLE_EVENTS_DO_TIMERS_NOW))
	{
	  redisplay_preserve_echo_area (6);
	  get_input_pending (READABLE_EVENTS_DO_TIMERS_NOW);
	}
    }
}

DEFUN ("internal--track-mouse", Ftrack_mouse, Strack_mouse, 1, 1, 0,
       doc: /* Call BODYFUN with mouse movement events enabled.  */)
  (Lisp_Object bodyfun)
{
  ptrdiff_t count = SPECPDL_INDEX ();
  Lisp_Object val;

  record_unwind_protect (tracking_off, do_mouse_tracking);

  do_mouse_tracking = Qt;

  val = call0 (bodyfun);
  return unbind_to (count, val);
}

/* If mouse has moved on some frame, return one of those frames.

   Return 0 otherwise.

   If ignore_mouse_drag_p is non-zero, ignore (implicit) mouse movement
   after resizing the tool-bar window.  */

bool ignore_mouse_drag_p;

static struct frame *
some_mouse_moved (void)
{
  Lisp_Object tail, frame;

  if (ignore_mouse_drag_p)
    {
      /* ignore_mouse_drag_p = 0; */
      return 0;
    }

  FOR_EACH_FRAME (tail, frame)
    {
      if (XFRAME (frame)->mouse_moved)
	return XFRAME (frame);
    }

  return 0;
}


/* This is the actual command reading loop,
   sans error-handling encapsulation.  */

static int read_key_sequence (Lisp_Object *, int, Lisp_Object,
                              bool, bool, bool, bool);
static void adjust_point_for_property (ptrdiff_t, bool);

Lisp_Object
command_loop_1 (void)
{
  EMACS_INT prev_modiff = 0;
  struct buffer *prev_buffer = NULL;
  bool already_adjusted = 0;

  kset_prefix_arg (current_kboard, Qnil);
  kset_last_prefix_arg (current_kboard, Qnil);
  Vdeactivate_mark = Qnil;
  waiting_for_input = false;
  cancel_echoing ();

  this_command_key_count = 0;
  this_single_command_key_start = 0;

  if (NILP (Vmemory_full))
    {
      /* Make sure this hook runs after commands that get errors and
	 throw to top level.  */
      /* Note that the value cell will never directly contain nil
	 if the symbol is a local variable.  */
      if (!NILP (Vpost_command_hook) && !NILP (Vrun_hooks))
	safe_run_hooks (Qpost_command_hook);

      /* If displaying a message, resize the echo area window to fit
	 that message's size exactly.  */
      if (!NILP (echo_area_buffer[0]))
	resize_echo_area_exactly ();

      /* If there are warnings waiting, process them.  */
      if (!NILP (Vdelayed_warnings_list))
        safe_run_hooks (Qdelayed_warnings_hook);

      if (!NILP (Vdeferred_action_list))
	safe_run_hooks (Qdeferred_action_function);
    }

  /* Do this after running Vpost_command_hook, for consistency.  */
  kset_last_command (current_kboard, Vthis_command);
  kset_real_last_command (current_kboard, Vreal_this_command);
  if (!CONSP (last_command_event))
    kset_last_repeatable_command (current_kboard, Vreal_this_command);

  while (1)
    {
      Lisp_Object cmd;
      Lisp_Object keybuf[30];
      int i;

      if (! FRAME_LIVE_P (XFRAME (selected_frame)))
	Fkill_emacs (Qnil);

      /* Make sure the current window's buffer is selected.  */
      set_buffer_internal (XBUFFER (XWINDOW (selected_window)->contents));

      /* Display any malloc warning that just came out.  Use while because
	 displaying one warning can cause another.  */

      while (pending_malloc_warning)
	display_malloc_warning ();

      Vdeactivate_mark = Qnil;

      /* Don't ignore mouse movements for more than a single command
	 loop.  (This flag is set in xdisp.c whenever the tool bar is
	 resized, because the resize moves text up or down, and would
	 generate false mouse drag events if we don't ignore them.)  */
      ignore_mouse_drag_p = 0;

      /* If minibuffer on and echo area in use,
	 wait a short time and redraw minibuffer.  */

      if (minibuf_level
	  && !NILP (echo_area_buffer[0])
	  && EQ (minibuf_window, echo_area_window)
	  && NUMBERP (Vminibuffer_message_timeout))
	{
	  /* Bind inhibit-quit to t so that C-g gets read in
	     rather than quitting back to the minibuffer.  */
	  ptrdiff_t count = SPECPDL_INDEX ();
	  specbind (Qinhibit_quit, Qt);

	  sit_for (Vminibuffer_message_timeout, 0, 2);

	  /* Clear the echo area.  */
	  message1 (0);
	  safe_run_hooks (Qecho_area_clear_hook);

	  unbind_to (count, Qnil);

	  /* If a C-g came in before, treat it as input now.  */
	  if (!NILP (Vquit_flag))
	    {
	      Vquit_flag = Qnil;
	      Vunread_command_events = list1 (make_number (quit_char));
	    }
	}

      /* If it has changed current-menubar from previous value,
	 really recompute the menubar from the value.  */
      if (! NILP (Vlucid_menu_bar_dirty_flag)
	  && !NILP (Ffboundp (Qrecompute_lucid_menubar)))
	call0 (Qrecompute_lucid_menubar);

      Vthis_command = Qnil;
      Vreal_this_command = Qnil;
      Vthis_original_command = Qnil;
      Vthis_command_keys_shift_translated = Qnil;

      /* Read next key sequence; i gets its length.  */
      raw_keybuf_count = 0;
      i = read_key_sequence (keybuf, ARRAYELTS (keybuf),
			     Qnil, 0, 1, 1, 0);

      /* A filter may have run while we were reading the input.  */
      if (! FRAME_LIVE_P (XFRAME (selected_frame)))
	Fkill_emacs (Qnil);
      set_buffer_internal (XBUFFER (XWINDOW (selected_window)->contents));

      ++num_input_keys;

      /* Now we have read a key sequence of length I,
	 or else I is 0 and we found end of file.  */

      if (i == 0)		/* End of file -- happens only in */
	return Qnil;		/* a kbd macro, at the end.  */
      /* -1 means read_key_sequence got a menu that was rejected.
	 Just loop around and read another command.  */
      if (i == -1)
	{
	  cancel_echoing ();
	  this_command_key_count = 0;
	  this_single_command_key_start = 0;
	  goto finalize;
	}

      last_command_event = keybuf[i - 1];

      /* If the previous command tried to force a specific window-start,
	 forget about that, in case this command moves point far away
	 from that position.  But also throw away beg_unchanged and
	 end_unchanged information in that case, so that redisplay will
	 update the whole window properly.  */
      if (XWINDOW (selected_window)->force_start)
	{
	  struct buffer *b;
	  XWINDOW (selected_window)->force_start = 0;
	  b = XBUFFER (XWINDOW (selected_window)->contents);
	  BUF_BEG_UNCHANGED (b) = BUF_END_UNCHANGED (b) = 0;
	}

      cmd = read_key_sequence_cmd;
      if (!NILP (Vexecuting_kbd_macro))
	{
	  if (!NILP (Vquit_flag))
	    {
	      Vexecuting_kbd_macro = Qt;
	      maybe_quit ();	/* Make some noise.  */
				/* Will return since macro now empty.  */
	    }
	}

      /* Do redisplay processing after this command except in special
	 cases identified below.  */
      prev_buffer = current_buffer;
      prev_modiff = MODIFF;
      last_point_position = PT;

      /* By default, we adjust point to a boundary of a region that
         has such a property that should be treated intangible
         (e.g. composition, display).  But, some commands will set
         this variable differently.  */
      Vdisable_point_adjustment = Qnil;

      /* Process filters and timers may have messed with deactivate-mark.
	 reset it before we execute the command.  */
      Vdeactivate_mark = Qnil;

      /* Remap command through active keymaps.  */
      Vthis_original_command = cmd;
      if (!NILP (read_key_sequence_remapped))
	cmd = read_key_sequence_remapped;

      /* Execute the command.  */

      {
	total_keys += total_keys < NUM_RECENT_KEYS;
	ASET (recent_keys, recent_keys_index,
	      Fcons (Qnil, cmd));
	if (++recent_keys_index >= NUM_RECENT_KEYS)
	  recent_keys_index = 0;
      }
      Vthis_command = cmd;
      Vreal_this_command = cmd;
      safe_run_hooks (Qpre_command_hook);

      already_adjusted = 0;

      if (NILP (Vthis_command))
	/* nil means key is undefined.  */
	call0 (Qundefined);
      else
	{
	  /* Here for a command that isn't executed directly.  */

#ifdef HAVE_WINDOW_SYSTEM
            ptrdiff_t scount = SPECPDL_INDEX ();

            if (display_hourglass_p
                && NILP (Vexecuting_kbd_macro))
              {
                record_unwind_protect_void (cancel_hourglass);
                start_hourglass ();
              }
#endif

            /* Ensure that we have added appropriate undo-boundaries as a
               result of changes from the last command. */
            call0 (Qundo_auto__add_boundary);

            /* Record point and buffer, so we can put point into the undo
               information if necessary. */
            point_before_last_command_or_undo = PT;
            buffer_before_last_command_or_undo = current_buffer;

            call1 (Qcommand_execute, Vthis_command);

#ifdef HAVE_WINDOW_SYSTEM
	  /* Do not check display_hourglass_p here, because
	     `command-execute' could change it, but we should cancel
	     hourglass cursor anyway.
	     But don't cancel the hourglass within a macro
	     just because a command in the macro finishes.  */
	  if (NILP (Vexecuting_kbd_macro))
            unbind_to (scount, Qnil);
#endif
          }
      kset_last_prefix_arg (current_kboard, Vcurrent_prefix_arg);

      safe_run_hooks (Qpost_command_hook);

      /* If displaying a message, resize the echo area window to fit
	 that message's size exactly.  */
      if (!NILP (echo_area_buffer[0]))
	resize_echo_area_exactly ();

      /* If there are warnings waiting, process them.  */
      if (!NILP (Vdelayed_warnings_list))
        safe_run_hooks (Qdelayed_warnings_hook);

      safe_run_hooks (Qdeferred_action_function);

      kset_last_command (current_kboard, Vthis_command);
      kset_real_last_command (current_kboard, Vreal_this_command);
      if (!CONSP (last_command_event))
	kset_last_repeatable_command (current_kboard, Vreal_this_command);

      this_command_key_count = 0;
      this_single_command_key_start = 0;

      if (current_kboard->immediate_echo
	  && !NILP (call0 (Qinternal_echo_keystrokes_prefix)))
	{
	  current_kboard->immediate_echo = false;
	  /* Refresh the echo message.  */
	  echo_now ();
	}
      else
	cancel_echoing ();

      if (!NILP (BVAR (current_buffer, mark_active))
	  && !NILP (Vrun_hooks))
	{
	  /* In Emacs 22, setting transient-mark-mode to `only' was a
	     way of turning it on for just one command.  This usage is
	     obsolete, but support it anyway.  */
	  if (EQ (Vtransient_mark_mode, Qidentity))
	    Vtransient_mark_mode = Qnil;
	  else if (EQ (Vtransient_mark_mode, Qonly))
	    Vtransient_mark_mode = Qidentity;

	  if (!NILP (Vdeactivate_mark))
	    /* If `select-active-regions' is non-nil, this call to
	       `deactivate-mark' also sets the PRIMARY selection.  */
	    call0 (Qdeactivate_mark);
	  else
	    {
	      /* Even if not deactivating the mark, set PRIMARY if
		 `select-active-regions' is non-nil.  */
	      if (!NILP (Fwindow_system (Qnil))
		  /* Even if mark_active is non-nil, the actual buffer
		     marker may not have been set yet (Bug#7044).  */
		  && XMARKER (BVAR (current_buffer, mark))->buffer
		  && (EQ (Vselect_active_regions, Qonly)
		      ? EQ (CAR_SAFE (Vtransient_mark_mode), Qonly)
		      : (!NILP (Vselect_active_regions)
			 && !NILP (Vtransient_mark_mode)))
		  && NILP (Fmemq (Vthis_command,
				  Vselection_inhibit_update_commands)))
		{
		  Lisp_Object txt
		    = call1 (Fsymbol_value (Qregion_extract_function), Qnil);
		  if (XINT (Flength (txt)) > 0)
		    /* Don't set empty selections.  */
		    call2 (Qgui_set_selection, QPRIMARY, txt);
		}

	      if (current_buffer != prev_buffer || MODIFF != prev_modiff)
		run_hook (intern ("activate-mark-hook"));
	    }

	  Vsaved_region_selection = Qnil;
	}

    finalize:

      if (current_buffer == prev_buffer
	  && XBUFFER (XWINDOW (selected_window)->contents) == current_buffer
	  && last_point_position != PT
	  && NILP (Vdisable_point_adjustment)
	  && NILP (Vglobal_disable_point_adjustment))
	{
	  if (last_point_position > BEGV
	      && last_point_position < ZV
	      && (composition_adjust_point (last_point_position,
					    last_point_position)
		  != last_point_position))
	    /* The last point was temporarily set within a grapheme
	       cluster to prevent automatic composition.  To recover
	       the automatic composition, we must update the
	       display.  */
	    windows_or_buffers_changed = 21;
	  if (!already_adjusted)
	    adjust_point_for_property (last_point_position,
				       MODIFF != prev_modiff);
	}

      /* Install chars successfully executed in kbd macro.  */

      if (!NILP (KVAR (current_kboard, defining_kbd_macro))
	  && NILP (KVAR (current_kboard, Vprefix_arg)))
	finalize_kbd_macro_chars ();
    }
}

Lisp_Object
read_menu_command (void)
{
  Lisp_Object keybuf[30];
  ptrdiff_t count = SPECPDL_INDEX ();
  int i;

  /* We don't want to echo the keystrokes while navigating the
     menus.  */
  specbind (Qecho_keystrokes, make_number (0));

  i = read_key_sequence (keybuf, ARRAYELTS (keybuf),
			 Qnil, 0, 1, 1, 1);

  unbind_to (count, Qnil);

  if (! FRAME_LIVE_P (XFRAME (selected_frame)))
    Fkill_emacs (Qnil);
  if (i == 0 || i == -1)
    return Qt;

  return read_key_sequence_cmd;
}

/* Adjust point to a boundary of a region that has such a property
   that should be treated intangible.  For the moment, we check
   `composition', `display' and `invisible' properties.
   LAST_PT is the last position of point.  */

static void
adjust_point_for_property (ptrdiff_t last_pt, bool modified)
{
  ptrdiff_t beg, end;
  Lisp_Object val, overlay, tmp;
  /* When called after buffer modification, we should temporarily
     suppress the point adjustment for automatic composition so that a
     user can keep inserting another character at point or keep
     deleting characters around point.  */
  bool check_composition = ! modified;
  bool check_display = true, check_invisible = true;
  ptrdiff_t orig_pt = PT;

  eassert (XBUFFER (XWINDOW (selected_window)->contents) == current_buffer);

  /* FIXME: cycling is probably not necessary because these properties
     can't be usefully combined anyway.  */
  while (check_composition || check_display || check_invisible)
    {
      /* FIXME: check `intangible'.  */
      if (check_composition
	  && PT > BEGV && PT < ZV
	  && (beg = composition_adjust_point (last_pt, PT)) != PT)
	{
	  SET_PT (beg);
	  check_display = check_invisible = true;
	}
      check_composition = false;
      if (check_display
	  && PT > BEGV && PT < ZV
	  && !NILP (val = get_char_property_and_overlay
		              (make_number (PT), Qdisplay, selected_window,
			       &overlay))
	  && display_prop_intangible_p (val, overlay, PT, PT_BYTE)
	  && (!OVERLAYP (overlay)
	      ? get_property_and_range (PT, Qdisplay, &val, &beg, &end, Qnil)
	      : (beg = OVERLAY_POSITION (OVERLAY_START (overlay)),
		 end = OVERLAY_POSITION (OVERLAY_END (overlay))))
	  && (beg < PT /* && end > PT   <- It's always the case.  */
	      || (beg <= PT && STRINGP (val) && SCHARS (val) == 0)))
	{
	  eassert (end > PT);
	  SET_PT (PT < last_pt
		  ? (STRINGP (val) && SCHARS (val) == 0
		     ? max (beg - 1, BEGV)
		     : beg)
		  : end);
	  check_composition = check_invisible = true;
	}
      check_display = false;
      if (check_invisible && PT > BEGV && PT < ZV)
	{
	  int inv;
	  bool ellipsis = false;
	  beg = end = PT;

	  /* Find boundaries `beg' and `end' of the invisible area, if any.  */
	  while (end < ZV
#if 0
		 /* FIXME: We should stop if we find a spot between
		    two runs of `invisible' where inserted text would
		    be visible.  This is important when we have two
		    invisible boundaries that enclose an area: if the
		    area is empty, we need this test in order to make
		    it possible to place point in the middle rather
		    than skip both boundaries.  However, this code
		    also stops anywhere in a non-sticky text-property,
		    which breaks (e.g.) Org mode.  */
		 && (val = Fget_pos_property (make_number (end),
					      Qinvisible, Qnil),
		     TEXT_PROP_MEANS_INVISIBLE (val))
#endif
		 && !NILP (val = get_char_property_and_overlay
		           (make_number (end), Qinvisible, Qnil, &overlay))
		 && (inv = TEXT_PROP_MEANS_INVISIBLE (val)))
	    {
	      ellipsis = ellipsis || inv > 1
		|| (OVERLAYP (overlay)
		    && (!NILP (Foverlay_get (overlay, Qafter_string))
			|| !NILP (Foverlay_get (overlay, Qbefore_string))));
	      tmp = Fnext_single_char_property_change
		(make_number (end), Qinvisible, Qnil, Qnil);
	      end = NATNUMP (tmp) ? XFASTINT (tmp) : ZV;
	    }
	  while (beg > BEGV
#if 0
		 && (val = Fget_pos_property (make_number (beg),
					      Qinvisible, Qnil),
		     TEXT_PROP_MEANS_INVISIBLE (val))
#endif
		 && !NILP (val = get_char_property_and_overlay
		           (make_number (beg - 1), Qinvisible, Qnil, &overlay))
		 && (inv = TEXT_PROP_MEANS_INVISIBLE (val)))
	    {
	      ellipsis = ellipsis || inv > 1
		|| (OVERLAYP (overlay)
		    && (!NILP (Foverlay_get (overlay, Qafter_string))
			|| !NILP (Foverlay_get (overlay, Qbefore_string))));
	      tmp = Fprevious_single_char_property_change
		(make_number (beg), Qinvisible, Qnil, Qnil);
	      beg = NATNUMP (tmp) ? XFASTINT (tmp) : BEGV;
	    }

	  /* Move away from the inside area.  */
	  if (beg < PT && end > PT)
	    {
	      SET_PT ((orig_pt == PT && (last_pt < beg || last_pt > end))
		      /* We haven't moved yet (so we don't need to fear
			 infinite-looping) and we were outside the range
			 before (so either end of the range still corresponds
			 to a move in the right direction): pretend we moved
			 less than we actually did, so that we still have
			 more freedom below in choosing which end of the range
			 to go to.  */
		      ? (orig_pt = -1, PT < last_pt ? end : beg)
		      /* We either have moved already or the last point
			 was already in the range: we don't get to choose
			 which end of the range we have to go to.  */
		      : (PT < last_pt ? beg : end));
	      check_composition = check_display = true;
	    }
#if 0 /* This assertion isn't correct, because SET_PT may end up setting
	 the point to something other than its argument, due to
	 point-motion hooks, intangibility, etc.  */
	  eassert (PT == beg || PT == end);
#endif

	  /* Pretend the area doesn't exist if the buffer is not
	     modified.  */
	  if (!modified && !ellipsis && beg < end)
	    {
	      if (last_pt == beg && PT == end && end < ZV)
		(check_composition = check_display = true, SET_PT (end + 1));
	      else if (last_pt == end && PT == beg && beg > BEGV)
		(check_composition = check_display = true, SET_PT (beg - 1));
	      else if (PT == ((PT < last_pt) ? beg : end))
		/* We've already moved as far as we can.  Trying to go
		   to the other end would mean moving backwards and thus
		   could lead to an infinite loop.  */
		;
	      else if (val = Fget_pos_property (make_number (PT),
						Qinvisible, Qnil),
		       TEXT_PROP_MEANS_INVISIBLE (val)
		       && (val = (Fget_pos_property
				  (make_number (PT == beg ? end : beg),
				   Qinvisible, Qnil)),
			   !TEXT_PROP_MEANS_INVISIBLE (val)))
		(check_composition = check_display = true,
		 SET_PT (PT == beg ? end : beg));
	    }
	}
      check_invisible = false;
    }
}

/* Subroutine for safe_run_hooks: run the hook, which is ARGS[1].  */

static Lisp_Object
safe_run_hooks_1 (ptrdiff_t nargs, Lisp_Object *args)
{
  eassert (nargs == 2);
  return call0 (args[1]);
}

/* Subroutine for safe_run_hooks: handle an error by clearing out the function
   from the hook.  */

static Lisp_Object
safe_run_hooks_error (Lisp_Object error, ptrdiff_t nargs, Lisp_Object *args)
{
  eassert (nargs == 2);
  AUTO_STRING (format, "Error in %s (%S): %S");
  Lisp_Object hook = args[0];
  Lisp_Object fun = args[1];
  CALLN (Fmessage, format, hook, fun, error);

  if (SYMBOLP (hook))
    {
      Lisp_Object val;
      bool found = false;
      Lisp_Object newval = Qnil;
      for (val = find_symbol_value (hook); CONSP (val); val = XCDR (val))
	if (EQ (fun, XCAR (val)))
	  found = true;
	else
	  newval = Fcons (XCAR (val), newval);
      if (found)
	return Fset (hook, Fnreverse (newval));
      /* Not found in the local part of the hook.  Let's look at the global
	 part.  */
      newval = Qnil;
      for (val = (NILP (Fdefault_boundp (hook)) ? Qnil
		  : Fdefault_value (hook));
	   CONSP (val); val = XCDR (val))
	if (EQ (fun, XCAR (val)))
	  found = true;
	else
	  newval = Fcons (XCAR (val), newval);
      if (found)
	return Fset_default (hook, Fnreverse (newval));
    }
  return Qnil;
}

static Lisp_Object
safe_run_hook_funcall (ptrdiff_t nargs, Lisp_Object *args)
{
  eassert (nargs == 2);
  /* Yes, run_hook_with_args works with args in the other order.  */
  internal_condition_case_n (safe_run_hooks_1,
			     2, ((Lisp_Object []) {args[1], args[0]}),
			     Qt, safe_run_hooks_error);
  return Qnil;
}

/* If we get an error while running the hook, cause the hook variable
   to be nil.  Also inhibit quits, so that C-g won't cause the hook
   to mysteriously evaporate.  */

void
safe_run_hooks (Lisp_Object hook)
{
  ptrdiff_t count = SPECPDL_INDEX ();

  specbind (Qinhibit_quit, Qt);
  run_hook_with_args (2, ((Lisp_Object []) {hook, hook}), safe_run_hook_funcall);
  unbind_to (count, Qnil);
}


/* Nonzero means polling for input is temporarily suppressed.  */

int poll_suppress_count;


#ifdef POLL_FOR_INPUT

/* Asynchronous timer for polling.  */

static struct atimer *poll_timer;

#if defined CYGWIN || defined DOS_NT
/* Poll for input, so that we catch a C-g if it comes in.  */
void
poll_for_input_1 (void)
{
  if (! input_blocked_p ()
      && !waiting_for_input)
    gobble_input ();
}
#endif

/* Timer callback function for poll_timer.  TIMER is equal to
   poll_timer.  */

static void
poll_for_input (struct atimer *timer)
{
  if (poll_suppress_count == 0)
    pending_signals = true;
}

#endif /* POLL_FOR_INPUT */

/* Begin signals to poll for input, if they are appropriate.
   This function is called unconditionally from various places.  */

void
start_polling (void)
{
#ifdef POLL_FOR_INPUT
  /* XXX This condition was (read_socket_hook && !interrupt_input),
     but read_socket_hook is not global anymore.  Let's pretend that
     it's always set.  */
  if (!interrupt_input)
    {
      /* Turn alarm handling on unconditionally.  It might have
	 been turned off in process.c.  */
      turn_on_atimers (1);

      /* If poll timer doesn't exist, or we need one with
	 a different interval, start a new one.  */
      if (poll_timer == NULL
	  || poll_timer->interval.tv_sec != polling_period)
	{
	  time_t period = max (1, min (polling_period, TYPE_MAXIMUM (time_t)));
	  struct timespec interval = make_timespec (period, 0);

	  if (poll_timer)
	    cancel_atimer (poll_timer);

	  poll_timer = start_atimer (ATIMER_CONTINUOUS, interval,
				     poll_for_input, NULL);
	}

      /* Let the timer's callback function poll for input
	 if this becomes zero.  */
      --poll_suppress_count;
    }
#endif
}

#if defined CYGWIN || defined DOS_NT
/* True if we are using polling to handle input asynchronously.  */

bool
input_polling_used (void)
{
# ifdef POLL_FOR_INPUT
  /* XXX This condition was (read_socket_hook && !interrupt_input),
     but read_socket_hook is not global anymore.  Let's pretend that
     it's always set.  */
  return !interrupt_input;
# else
  return false;
# endif
}
#endif

/* Turn off polling.  */

void
stop_polling (void)
{
#ifdef POLL_FOR_INPUT
  /* XXX This condition was (read_socket_hook && !interrupt_input),
     but read_socket_hook is not global anymore.  Let's pretend that
     it's always set.  */
  if (!interrupt_input)
    ++poll_suppress_count;
#endif
}

/* Set the value of poll_suppress_count to COUNT
   and start or stop polling accordingly.  */

void
set_poll_suppress_count (int count)
{
#ifdef POLL_FOR_INPUT
  if (count == 0 && poll_suppress_count != 0)
    {
      poll_suppress_count = 1;
      start_polling ();
    }
  else if (count != 0 && poll_suppress_count == 0)
    {
      stop_polling ();
    }
  poll_suppress_count = count;
#endif
}

/* Bind polling_period to a value at least N.
   But don't decrease it.  */

void
bind_polling_period (int n)
{
#ifdef POLL_FOR_INPUT
  EMACS_INT new = polling_period;

  if (n > new)
    new = n;

  stop_other_atimers (poll_timer);
  stop_polling ();
  specbind (Qpolling_period, make_number (new));
  /* Start a new alarm with the new period.  */
  start_polling ();
#endif
}

/* Apply the control modifier to CHARACTER.  */

int
make_ctrl_char (int c)
{
  /* Save the upper bits here.  */
  int upper = c & ~0177;

  if (! ASCII_CHAR_P (c))
    return c |= ctrl_modifier;

  c &= 0177;

  /* Everything in the columns containing the upper-case letters
     denotes a control character.  */
  if (c >= 0100 && c < 0140)
    {
      int oc = c;
      c &= ~0140;
      /* Set the shift modifier for a control char
	 made from a shifted letter.  But only for letters!  */
      if (oc >= 'A' && oc <= 'Z')
	c |= shift_modifier;
    }

  /* The lower-case letters denote control characters too.  */
  else if (c >= 'a' && c <= 'z')
    c &= ~0140;

  /* Include the bits for control and shift
     only if the basic ASCII code can't indicate them.  */
  else if (c >= ' ')
    c |= ctrl_modifier;

  /* Replace the high bits.  */
  c |= (upper & ~ctrl_modifier);

  return c;
}

/* Display the help-echo property of the character after the mouse pointer.
   Either show it in the echo area, or call show-help-function to display
   it by other means (maybe in a tooltip).

   If HELP is nil, that means clear the previous help echo.

   If HELP is a string, display that string.  If HELP is a function,
   call it with OBJECT and POS as arguments; the function should
   return a help string or nil for none.  For all other types of HELP,
   evaluate it to obtain a string.

   WINDOW is the window in which the help was generated, if any.
   It is nil if not in a window.

   If OBJECT is a buffer, POS is the position in the buffer where the
   `help-echo' text property was found.

   If OBJECT is an overlay, that overlay has a `help-echo' property,
   and POS is the position in the overlay's buffer under the mouse.

   If OBJECT is a string (an overlay string or a string displayed with
   the `display' property).  POS is the position in that string under
   the mouse.

   Note: this function may only be called with HELP nil or a string
   from X code running asynchronously.  */

void
show_help_echo (Lisp_Object help, Lisp_Object window, Lisp_Object object,
		Lisp_Object pos)
{
  if (!NILP (help) && !STRINGP (help))
    {
      if (FUNCTIONP (help))
	help = safe_call (4, help, window, object, pos);
      else
	help = safe_eval (help);

      if (!STRINGP (help))
	return;
    }

  if (!noninteractive && STRINGP (help))
    {
      /* The mouse-fixup-help-message Lisp function can call
	 mouse_position_hook, which resets the mouse_moved flags.
	 This causes trouble if we are trying to read a mouse motion
	 event (i.e., if we are inside a `track-mouse' form), so we
	 restore the mouse_moved flag.  */
      struct frame *f = NILP (do_mouse_tracking) ? NULL : some_mouse_moved ();
      help = call1 (Qmouse_fixup_help_message, help);
      if (f)
	f->mouse_moved = true;
    }

  if (STRINGP (help) || NILP (help))
    {
      if (!NILP (Vshow_help_function))
	call1 (Vshow_help_function, Fsubstitute_command_keys (help));
      help_echo_showing_p = STRINGP (help);
    }
}



/* Input of single characters from keyboard.  */

static Lisp_Object kbd_buffer_get_event (KBOARD **kbp, bool *used_mouse_menu,
					 struct timespec *end_time);
static void record_char (Lisp_Object c);

static Lisp_Object help_form_saved_window_configs;
static void
read_char_help_form_unwind (void)
{
  Lisp_Object window_config = XCAR (help_form_saved_window_configs);
  help_form_saved_window_configs = XCDR (help_form_saved_window_configs);
  if (!NILP (window_config))
    Fset_window_configuration (window_config);
}

#define STOP_POLLING					\
do { if (! polling_stopped_here) stop_polling ();	\
       polling_stopped_here = true; } while (0)

#define RESUME_POLLING					\
do { if (polling_stopped_here) start_polling ();	\
       polling_stopped_here = false; } while (0)

static Lisp_Object
read_event_from_main_queue (struct timespec *end_time,
                            sys_jmp_buf local_getcjmp,
                            bool *used_mouse_menu)
{
  Lisp_Object c = Qnil;
  sys_jmp_buf save_jump;
  KBOARD *kb;

 start:

  /* Read from the main queue, and if that gives us something we can't use yet,
     we put it on the appropriate side queue and try again.  */

  if (end_time && timespec_cmp (*end_time, current_timespec ()) <= 0)
    return c;

  /* Actually read a character, waiting if necessary.  */
  save_getcjmp (save_jump);
  restore_getcjmp (local_getcjmp);
  if (!end_time)
    timer_start_idle ();
  c = kbd_buffer_get_event (&kb, used_mouse_menu, end_time);
  restore_getcjmp (save_jump);

  if (! NILP (c) && (kb != current_kboard))
    {
      Lisp_Object last = KVAR (kb, kbd_queue);
      if (CONSP (last))
        {
          while (CONSP (XCDR (last)))
	    last = XCDR (last);
          if (!NILP (XCDR (last)))
	    emacs_abort ();
        }
      if (!CONSP (last))
        kset_kbd_queue (kb, list1 (c));
      else
        XSETCDR (last, list1 (c));
      kb->kbd_queue_has_data = true;
      c = Qnil;
      if (single_kboard)
        goto start;
      current_kboard = kb;
      return make_number (-2);
    }

  /* Terminate Emacs in batch mode if at eof.  */
  if (noninteractive && INTEGERP (c) && XINT (c) < 0)
    Fkill_emacs (make_number (1));

  if (INTEGERP (c))
    {
      /* Add in any extra modifiers, where appropriate.  */
      if ((extra_keyboard_modifiers & CHAR_CTL)
	  || ((extra_keyboard_modifiers & 0177) < ' '
	      && (extra_keyboard_modifiers & 0177) != 0))
	XSETINT (c, make_ctrl_char (XINT (c)));

      /* Transfer any other modifier bits directly from
	 extra_keyboard_modifiers to c.  Ignore the actual character code
	 in the low 16 bits of extra_keyboard_modifiers.  */
      XSETINT (c, XINT (c) | (extra_keyboard_modifiers & ~0xff7f & ~CHAR_CTL));
    }

  return c;
}



/* Like `read_event_from_main_queue' but applies keyboard-coding-system
   to tty input.  */
static Lisp_Object
read_decoded_event_from_main_queue (struct timespec *end_time,
                                    sys_jmp_buf local_getcjmp,
                                    Lisp_Object prev_event,
                                    bool *used_mouse_menu)
{
#ifndef WINDOWSNT
#define MAX_ENCODED_BYTES 16
  Lisp_Object events[MAX_ENCODED_BYTES];
  int n = 0;
#endif
  while (true)
    {
      Lisp_Object nextevt
        = read_event_from_main_queue (end_time, local_getcjmp,
                                      used_mouse_menu);
#ifdef WINDOWSNT
      /* w32_console already returns decoded events.  It either reads
	 Unicode characters from the Windows keyboard input, or
	 converts characters encoded in the current codepage into
	 Unicode.  See w32inevt.c:key_event, near its end.  */
      return nextevt;
#else
      struct frame *frame = XFRAME (selected_frame);
      struct terminal *terminal = frame->terminal;
      if (!((FRAME_TERMCAP_P (frame))
            /* Don't apply decoding if we're just reading a raw event
               (e.g. reading bytes sent by the xterm to specify the position
               of a mouse click).  */
            && (!EQ (prev_event, Qt))
	    && (TERMINAL_KEYBOARD_CODING (terminal)->common_flags
		& CODING_REQUIRE_DECODING_MASK)))
	return nextevt;		/* No decoding needed.  */
      else
	{
	  int meta_key = terminal->display_info.tty->meta_key;
	  eassert (n < MAX_ENCODED_BYTES);
	  events[n++] = nextevt;
	  if (NATNUMP (nextevt)
	      && XINT (nextevt) < (meta_key == 1 ? 0x80 : 0x100))
	    { /* An encoded byte sequence, let's try to decode it.  */
	      struct coding_system *coding
		= TERMINAL_KEYBOARD_CODING (terminal);

	      if (raw_text_coding_system_p (coding))
		{
		  int i;
		  if (meta_key != 2)
		    for (i = 0; i < n; i++)
		      events[i] = make_number (XINT (events[i]) & ~0x80);
		}
	      else
		{
		  unsigned char src[MAX_ENCODED_BYTES];
		  unsigned char dest[MAX_ENCODED_BYTES * MAX_MULTIBYTE_LENGTH];
		  int i;
		  for (i = 0; i < n; i++)
		    src[i] = XINT (events[i]);
		  if (meta_key != 2)
		    for (i = 0; i < n; i++)
		      src[i] &= ~0x80;
		  coding->destination = dest;
		  coding->dst_bytes = sizeof dest;
		  decode_coding_c_string (coding, src, n, Qnil);
		  eassert (coding->produced_char <= n);
		  if (coding->produced_char == 0)
		    { /* The encoded sequence is incomplete.  */
		      if (n < MAX_ENCODED_BYTES) /* Avoid buffer overflow.  */
			continue;		     /* Read on!  */
		    }
		  else
		    {
		      const unsigned char *p = coding->destination;
		      eassert (coding->carryover_bytes == 0);
		      n = 0;
		      while (n < coding->produced_char)
			events[n++] = make_number (STRING_CHAR_ADVANCE (p));
		    }
		}
	    }
	  /* Now `events' should hold decoded events.
	     Normally, n should be equal to 1, but better not rely on it.
	     We can only return one event here, so return the first we
	     had and keep the others (if any) for later.  */
	  while (n > 1)
	    Vunread_command_events
	      = Fcons (events[--n], Vunread_command_events);
	  return events[0];
	}
#endif
    }
}

/* Read a character from the keyboard; call the redisplay if needed.  */
/* commandflag 0 means do not autosave, but do redisplay.
   -1 means do not redisplay, but do autosave.
   -2 means do neither.
   1 means do both.

   The argument MAP is a keymap for menu prompting.

   PREV_EVENT is the previous input event, or nil if we are reading
   the first event of a key sequence (or not reading a key sequence).
   If PREV_EVENT is t, that is a "magic" value that says
   not to run input methods, but in other respects to act as if
   not reading a key sequence.

   If USED_MOUSE_MENU is non-null, then set *USED_MOUSE_MENU to true
   if we used a mouse menu to read the input, or false otherwise.  If
   USED_MOUSE_MENU is null, don't dereference it.

   Value is -2 when we find input on another keyboard.  A second call
   to read_char will read it.

   If END_TIME is non-null, it is a pointer to a struct timespec
   specifying the maximum time to wait until.  If no input arrives by
   that time, stop waiting and return nil.

   Value is t if we showed a menu and the user rejected it.  */

Lisp_Object
read_char (int commandflag, Lisp_Object map,
	   Lisp_Object prev_event,
	   bool *used_mouse_menu, struct timespec *end_time)
{
  Lisp_Object c;
  ptrdiff_t jmpcount;
  sys_jmp_buf local_getcjmp;
  sys_jmp_buf save_jump;
  Lisp_Object tem, save;
  volatile Lisp_Object previous_echo_area_message;
  volatile Lisp_Object also_record;
  volatile bool reread, recorded;
  bool volatile polling_stopped_here = false;
  struct kboard *orig_kboard = current_kboard;

  also_record = Qnil;

  c = Qnil;
  previous_echo_area_message = Qnil;

 retry:

  recorded = false;

  if (CONSP (Vunread_post_input_method_events))
    {
      c = XCAR (Vunread_post_input_method_events);
      Vunread_post_input_method_events
	= XCDR (Vunread_post_input_method_events);

      /* Undo what read_char_x_menu_prompt did when it unread
	 additional keys returned by Fx_popup_menu.  */
      if (CONSP (c)
	  && (SYMBOLP (XCAR (c)) || INTEGERP (XCAR (c)))
	  && NILP (XCDR (c)))
	c = XCAR (c);

      reread = true;
      goto reread_first;
    }
  else
    reread = false;


  if (CONSP (Vunread_command_events))
    {
      bool was_disabled = false;

      c = XCAR (Vunread_command_events);
      Vunread_command_events = XCDR (Vunread_command_events);

      /* Undo what sit-for did when it unread additional keys
	 inside universal-argument.  */

      if (CONSP (c) && EQ (XCAR (c), Qt))
	c = XCDR (c);
      else
	reread = true;

      /* Undo what read_char_x_menu_prompt did when it unread
	 additional keys returned by Fx_popup_menu.  */
      if (CONSP (c)
	  && EQ (XCDR (c), Qdisabled)
	  && (SYMBOLP (XCAR (c)) || INTEGERP (XCAR (c))))
	{
	  was_disabled = true;
	  c = XCAR (c);
	}

      /* If the queued event is something that used the mouse,
         set used_mouse_menu accordingly.  */
      if (used_mouse_menu
	  /* Also check was_disabled so last-nonmenu-event won't return
	     a bad value when submenus are involved.  (Bug#447)  */
	  && (EQ (c, Qtool_bar) || EQ (c, Qmenu_bar) || was_disabled))
	*used_mouse_menu = true;

      goto reread_for_input_method;
    }

  if (CONSP (Vunread_input_method_events))
    {
      c = XCAR (Vunread_input_method_events);
      Vunread_input_method_events = XCDR (Vunread_input_method_events);

      /* Undo what read_char_x_menu_prompt did when it unread
	 additional keys returned by Fx_popup_menu.  */
      if (CONSP (c)
	  && (SYMBOLP (XCAR (c)) || INTEGERP (XCAR (c)))
	  && NILP (XCDR (c)))
	c = XCAR (c);
      reread = true;
      goto reread_for_input_method;
    }

  if (!NILP (Vexecuting_kbd_macro))
    {
      /* We set this to Qmacro; since that's not a frame, nobody will
	 try to switch frames on us, and the selected window will
	 remain unchanged.

         Since this event came from a macro, it would be misleading to
	 leave internal_last_event_frame set to wherever the last
	 real event came from.  Normally, a switch-frame event selects
	 internal_last_event_frame after each command is read, but
	 events read from a macro should never cause a new frame to be
	 selected.  */
      Vlast_event_frame = internal_last_event_frame = Qmacro;

      /* Exit the macro if we are at the end.
	 Also, some things replace the macro with t
	 to force an early exit.  */
      if (EQ (Vexecuting_kbd_macro, Qt)
	  || executing_kbd_macro_index >= XFASTINT (Flength (Vexecuting_kbd_macro)))
	{
	  XSETINT (c, -1);
	  goto exit;
	}

      c = Faref (Vexecuting_kbd_macro, make_number (executing_kbd_macro_index));
      if (STRINGP (Vexecuting_kbd_macro)
	  && (XFASTINT (c) & 0x80) && (XFASTINT (c) <= 0xff))
	XSETFASTINT (c, CHAR_META | (XFASTINT (c) & ~0x80));

      executing_kbd_macro_index++;

      goto from_macro;
    }

  if (!NILP (unread_switch_frame))
    {
      c = unread_switch_frame;
      unread_switch_frame = Qnil;

      /* This event should make it into this_command_keys, and get echoed
	 again, so we do not set `reread'.  */
      goto reread_first;
    }

  /* If redisplay was requested.  */
  if (commandflag >= 0)
    {
      bool echo_current = EQ (echo_message_buffer, echo_area_buffer[0]);

	/* If there is pending input, process any events which are not
	   user-visible, such as X selection_request events.  */
      if (input_pending
	  || detect_input_pending_run_timers (0))
	swallow_events (false);		/* May clear input_pending.  */

      /* Redisplay if no pending input.  */
      while (!(input_pending
	       && (input_was_pending || !redisplay_dont_pause)))
	{
	  input_was_pending = input_pending;
	  if (help_echo_showing_p && !EQ (selected_window, minibuf_window))
	    redisplay_preserve_echo_area (5);
	  else
	    redisplay ();

	  if (!input_pending)
	    /* Normal case: no input arrived during redisplay.  */
	    break;

	  /* Input arrived and pre-empted redisplay.
	     Process any events which are not user-visible.  */
	  swallow_events (false);
	  /* If that cleared input_pending, try again to redisplay.  */
	}

      /* Prevent the redisplay we just did
	 from messing up echoing of the input after the prompt.  */
      if (commandflag == 0 && echo_current)
	echo_message_buffer = echo_area_buffer[0];

    }

  /* Message turns off echoing unless more keystrokes turn it on again.

     The code in 20.x for the condition was

     1. echo_area_glyphs && *echo_area_glyphs
     2. && echo_area_glyphs != current_kboard->echobuf
     3. && ok_to_echo_at_next_pause != echo_area_glyphs

     (1) means there's a current message displayed

     (2) means it's not the message from echoing from the current
     kboard.

     (3) There's only one place in 20.x where ok_to_echo_at_next_pause
     is set to a non-null value.  This is done in read_char and it is
     set to echo_area_glyphs.  That means
     ok_to_echo_at_next_pause is either null or
     current_kboard->echobuf with the appropriate current_kboard at
     that time.

     So, condition (3) means in clear text ok_to_echo_at_next_pause
     must be either null, or the current message isn't from echoing at
     all, or it's from echoing from a different kboard than the
     current one.  */

  if (/* There currently is something in the echo area.  */
      !NILP (echo_area_buffer[0])
      && (/* It's an echo from a different kboard.  */
	  echo_kboard != current_kboard
	  /* Or we explicitly allow overwriting whatever there is.  */
	  || ok_to_echo_at_next_pause == NULL))
    cancel_echoing ();
  else
    echo_dash ();

  /* Try reading a character via menu prompting in the minibuf.
     Try this before the sit-for, because the sit-for
     would do the wrong thing if we are supposed to do
     menu prompting. If EVENT_HAS_PARAMETERS then we are reading
     after a mouse event so don't try a minibuf menu.  */
  c = Qnil;
  if (KEYMAPP (map) && INTERACTIVE
      && !NILP (prev_event) && ! EVENT_HAS_PARAMETERS (prev_event)
      /* Don't bring up a menu if we already have another event.  */
      && !CONSP (Vunread_command_events)
      && !detect_input_pending_run_timers (0))
    {
      c = read_char_minibuf_menu_prompt (commandflag, map);

      if (INTEGERP (c) && XINT (c) == -2)
        return c;               /* wrong_kboard_jmpbuf */

      if (! NILP (c))
	goto exit;
    }

  /* Make a longjmp point for quits to use, but don't alter getcjmp just yet.
     We will do that below, temporarily for short sections of code,
     when appropriate.  local_getcjmp must be in effect
     around any call to sit_for or kbd_buffer_get_event;
     it *must not* be in effect when we call redisplay.  */

  jmpcount = SPECPDL_INDEX ();
  if (sys_setjmp (local_getcjmp))
    {
      /* Handle quits while reading the keyboard.  */
      /* We must have saved the outer value of getcjmp here,
	 so restore it now.  */
      restore_getcjmp (save_jump);
      pthread_sigmask (SIG_SETMASK, &empty_mask, 0);
      unbind_to (jmpcount, Qnil);
      XSETINT (c, quit_char);
      internal_last_event_frame = selected_frame;
      Vlast_event_frame = internal_last_event_frame;
      /* If we report the quit char as an event,
	 don't do so more than once.  */
      if (!NILP (Vinhibit_quit))
	Vquit_flag = Qnil;

      {
	KBOARD *kb = FRAME_KBOARD (XFRAME (selected_frame));
	if (kb != current_kboard)
	  {
	    Lisp_Object last = KVAR (kb, kbd_queue);
	    /* We shouldn't get here if we were in single-kboard mode!  */
	    if (single_kboard)
	      emacs_abort ();
	    if (CONSP (last))
	      {
		while (CONSP (XCDR (last)))
		  last = XCDR (last);
		if (!NILP (XCDR (last)))
		  emacs_abort ();
	      }
	    if (!CONSP (last))
	      kset_kbd_queue (kb, list1 (c));
	    else
	      XSETCDR (last, list1 (c));
	    kb->kbd_queue_has_data = true;
	    current_kboard = kb;
            return make_number (-2); /* wrong_kboard_jmpbuf */
	  }
      }
      goto non_reread;
    }

  /* Start idle timers if no time limit is supplied.  We don't do it
     if a time limit is supplied to avoid an infinite recursion in the
     situation where an idle timer calls `sit-for'.  */

  if (!end_time)
    timer_start_idle ();

  /* If in middle of key sequence and minibuffer not active,
     start echoing if enough time elapses.  */

  if (minibuf_level == 0
      && !end_time
      && !current_kboard->immediate_echo
      && (this_command_key_count > 0
	  || !NILP (call0 (Qinternal_echo_keystrokes_prefix)))
      && ! noninteractive
      && echo_keystrokes_p ()
      && (/* No message.  */
	  NILP (echo_area_buffer[0])
	  /* Or empty message.  */
	  || (BUF_BEG (XBUFFER (echo_area_buffer[0]))
	      == BUF_Z (XBUFFER (echo_area_buffer[0])))
	  /* Or already echoing from same kboard.  */
	  || (echo_kboard && ok_to_echo_at_next_pause == echo_kboard)
	  /* Or not echoing before and echoing allowed.  */
	  || (!echo_kboard && ok_to_echo_at_next_pause)))
    {
      /* After a mouse event, start echoing right away.
	 This is because we are probably about to display a menu,
	 and we don't want to delay before doing so.  */
      if (EVENT_HAS_PARAMETERS (prev_event))
	echo_now ();
      else
	{
	  Lisp_Object tem0;

	  save_getcjmp (save_jump);
	  restore_getcjmp (local_getcjmp);
	  tem0 = sit_for (Vecho_keystrokes, 1, 1);
	  restore_getcjmp (save_jump);
	  if (EQ (tem0, Qt)
	      && ! CONSP (Vunread_command_events))
	    echo_now ();
	}
    }

  /* Maybe auto save due to number of keystrokes.  */

  if (commandflag != 0 && commandflag != -2
      && auto_save_interval > 0
      && num_nonmacro_input_events - last_auto_save > max (auto_save_interval, 20)
      && !detect_input_pending_run_timers (0))
    {
      Fdo_auto_save (Qnil, Qnil);
      /* Hooks can actually change some buffers in auto save.  */
      redisplay ();
    }

  /* Try reading using an X menu.
     This is never confused with reading using the minibuf
     because the recursive call of read_char in read_char_minibuf_menu_prompt
     does not pass on any keymaps.  */

  if (KEYMAPP (map) && INTERACTIVE
      && !NILP (prev_event)
      && EVENT_HAS_PARAMETERS (prev_event)
      && !EQ (XCAR (prev_event), Qmenu_bar)
      && !EQ (XCAR (prev_event), Qtool_bar)
      /* Don't bring up a menu if we already have another event.  */
      && !CONSP (Vunread_command_events))
    {
      c = read_char_x_menu_prompt (map, prev_event, used_mouse_menu);

      /* Now that we have read an event, Emacs is not idle.  */
      if (!end_time)
	timer_stop_idle ();

      goto exit;
    }

  /* Maybe autosave and/or garbage collect due to idleness.  */

  if (INTERACTIVE && NILP (c))
    {
      int delay_level;
      ptrdiff_t buffer_size;

      /* Slow down auto saves logarithmically in size of current buffer,
	 and garbage collect while we're at it.  */
      if (! MINI_WINDOW_P (XWINDOW (selected_window)))
	last_non_minibuf_size = Z - BEG;
      buffer_size = (last_non_minibuf_size >> 8) + 1;
      delay_level = 0;
      while (buffer_size > 64)
	delay_level++, buffer_size -= buffer_size >> 2;
      if (delay_level < 4) delay_level = 4;
      /* delay_level is 4 for files under around 50k, 7 at 100k,
	 9 at 200k, 11 at 300k, and 12 at 500k.  It is 15 at 1 meg.  */

      /* Auto save if enough time goes by without input.  */
      if (commandflag != 0 && commandflag != -2
	  && num_nonmacro_input_events > last_auto_save
	  && INTEGERP (Vauto_save_timeout)
	  && XINT (Vauto_save_timeout) > 0)
	{
	  Lisp_Object tem0;
	  EMACS_INT timeout = XFASTINT (Vauto_save_timeout);

	  timeout = min (timeout, MOST_POSITIVE_FIXNUM / delay_level * 4);
	  timeout = delay_level * timeout / 4;
	  save_getcjmp (save_jump);
	  restore_getcjmp (local_getcjmp);
	  tem0 = sit_for (make_number (timeout), 1, 1);
	  restore_getcjmp (save_jump);

	  if (EQ (tem0, Qt)
	      && ! CONSP (Vunread_command_events))
	    {
	      Fdo_auto_save (Qnil, Qnil);
	      redisplay ();
	    }
	}

      /* If there is still no input available, ask for GC.  */
      if (!detect_input_pending_run_timers (0))
	maybe_gc ();
    }

  /* Notify the caller if an autosave hook, or a timer, sentinel or
     filter in the sit_for calls above have changed the current
     kboard.  This could happen if they use the minibuffer or start a
     recursive edit, like the fancy splash screen in server.el's
     filter.  If this longjmp wasn't here, read_key_sequence would
     interpret the next key sequence using the wrong translation
     tables and function keymaps.  */
  if (NILP (c) && current_kboard != orig_kboard)
    return make_number (-2);  /* wrong_kboard_jmpbuf */

  /* If this has become non-nil here, it has been set by a timer
     or sentinel or filter.  */
  if (CONSP (Vunread_command_events))
    {
      c = XCAR (Vunread_command_events);
      Vunread_command_events = XCDR (Vunread_command_events);

      if (CONSP (c) && EQ (XCAR (c), Qt))
	c = XCDR (c);
      else
	reread = true;
    }

  /* Read something from current KBOARD's side queue, if possible.  */

  if (NILP (c))
    {
      if (current_kboard->kbd_queue_has_data)
	{
	  if (!CONSP (KVAR (current_kboard, kbd_queue)))
	    emacs_abort ();
	  c = XCAR (KVAR (current_kboard, kbd_queue));
	  kset_kbd_queue (current_kboard,
			  XCDR (KVAR (current_kboard, kbd_queue)));
	  if (NILP (KVAR (current_kboard, kbd_queue)))
	    current_kboard->kbd_queue_has_data = false;
	  input_pending = readable_events (0);
	  if (EVENT_HAS_PARAMETERS (c)
	      && EQ (EVENT_HEAD_KIND (EVENT_HEAD (c)), Qswitch_frame))
	    internal_last_event_frame = XCAR (XCDR (c));
	  Vlast_event_frame = internal_last_event_frame;
	}
    }

  /* If current_kboard's side queue is empty check the other kboards.
     If one of them has data that we have not yet seen here,
     switch to it and process the data waiting for it.

     Note: if the events queued up for another kboard
     have already been seen here, and therefore are not a complete command,
     the kbd_queue_has_data field is 0, so we skip that kboard here.
     That's to avoid an infinite loop switching between kboards here.  */
  if (NILP (c) && !single_kboard)
    {
      KBOARD *kb;
      for (kb = all_kboards; kb; kb = kb->next_kboard)
	if (kb->kbd_queue_has_data)
	  {
	    current_kboard = kb;
            return make_number (-2); /* wrong_kboard_jmpbuf */
	  }
    }

 wrong_kboard:

  STOP_POLLING;

  if (NILP (c))
    {
      c = read_decoded_event_from_main_queue (end_time, local_getcjmp,
                                              prev_event, used_mouse_menu);
      if (NILP (c) && end_time
	  && timespec_cmp (*end_time, current_timespec ()) <= 0)
        {
          goto exit;
        }

      if (EQ (c, make_number (-2)))
	return c;

      if (CONSP (c) && EQ (XCAR (c), Qt))
	c = XCDR (c);
  }

 non_reread:

  if (!end_time)
    timer_stop_idle ();
  RESUME_POLLING;

  if (NILP (c))
    {
      if (commandflag >= 0
	  && !input_pending && !detect_input_pending_run_timers (0))
	redisplay ();

      goto wrong_kboard;
    }

  /* Buffer switch events are only for internal wakeups
     so don't show them to the user.
     Also, don't record a key if we already did.  */
  if (BUFFERP (c))
    goto exit;

  /* Process special events within read_char
     and loop around to read another event.  */
  save = Vquit_flag;
  Vquit_flag = Qnil;
  tem = access_keymap (get_keymap (Vspecial_event_map, 0, 1), c, 0, 0, 1);
  Vquit_flag = save;

  if (!NILP (tem))
    {
      struct buffer *prev_buffer = current_buffer;
      last_input_event = c;
      call4 (Qcommand_execute, tem, Qnil, Fvector (1, &last_input_event), Qt);

      if (CONSP (c)
          && (EQ (XCAR (c), Qselect_window)
#ifdef HAVE_DBUS
	      || EQ (XCAR (c), Qdbus_event)
#endif
#ifdef USE_FILE_NOTIFY
	      || EQ (XCAR (c), Qfile_notify)
#endif
	      || EQ (XCAR (c), Qconfig_changed_event))
          && !end_time)
	/* We stopped being idle for this event; undo that.  This
	   prevents automatic window selection (under
	   mouse-autoselect-window) from acting as a real input event, for
	   example banishing the mouse under mouse-avoidance-mode.  */
	timer_resume_idle ();

      if (current_buffer != prev_buffer)
	{
	  /* The command may have changed the keymaps.  Pretend there
	     is input in another keyboard and return.  This will
	     recalculate keymaps.  */
	  c = make_number (-2);
	  goto exit;
	}
      else
	goto retry;
    }

  /* Handle things that only apply to characters.  */
  if (INTEGERP (c))
    {
      /* If kbd_buffer_get_event gave us an EOF, return that.  */
      if (XINT (c) == -1)
	goto exit;

      if ((STRINGP (KVAR (current_kboard, Vkeyboard_translate_table))
	   && UNSIGNED_CMP (XFASTINT (c), <,
			    SCHARS (KVAR (current_kboard,
					  Vkeyboard_translate_table))))
	  || (VECTORP (KVAR (current_kboard, Vkeyboard_translate_table))
	      && UNSIGNED_CMP (XFASTINT (c), <,
			       ASIZE (KVAR (current_kboard,
					    Vkeyboard_translate_table))))
	  || (CHAR_TABLE_P (KVAR (current_kboard, Vkeyboard_translate_table))
	      && CHARACTERP (c)))
	{
	  Lisp_Object d;
	  d = Faref (KVAR (current_kboard, Vkeyboard_translate_table), c);
	  /* nil in keyboard-translate-table means no translation.  */
	  if (!NILP (d))
	    c = d;
	}
    }

  /* If this event is a mouse click in the menu bar,
     return just menu-bar for now.  Modify the mouse click event
     so we won't do this twice, then queue it up.  */
  if (EVENT_HAS_PARAMETERS (c)
      && CONSP (XCDR (c))
      && CONSP (EVENT_START (c))
      && CONSP (XCDR (EVENT_START (c))))
    {
      Lisp_Object posn;

      posn = POSN_POSN (EVENT_START (c));
      /* Handle menu-bar events:
	 insert the dummy prefix event `menu-bar'.  */
      if (EQ (posn, Qmenu_bar) || EQ (posn, Qtool_bar))
	{
	  /* Change menu-bar to (menu-bar) as the event "position".  */
	  POSN_SET_POSN (EVENT_START (c), list1 (posn));

	  also_record = c;
	  Vunread_command_events = Fcons (c, Vunread_command_events);
	  c = posn;
	}
    }

  /* Store these characters into recent_keys, the dribble file if any,
     and the keyboard macro being defined, if any.  */
  record_char (c);
  recorded = true;
  if (! NILP (also_record))
    record_char (also_record);

  /* Wipe the echo area.
     But first, if we are about to use an input method,
     save the echo area contents for it to refer to.  */
  if (INTEGERP (c)
      && ! NILP (Vinput_method_function)
      && ' ' <= XINT (c) && XINT (c) < 256 && XINT (c) != 127)
    {
      previous_echo_area_message = Fcurrent_message ();
      Vinput_method_previous_message = previous_echo_area_message;
    }

  /* Now wipe the echo area, except for help events which do their
     own stuff with the echo area.  */
  if (!CONSP (c)
      || (!(EQ (Qhelp_echo, XCAR (c)))
	  && !(EQ (Qswitch_frame, XCAR (c)))
	  /* Don't wipe echo area for select window events: These might
	     get delayed via `mouse-autoselect-window' (Bug#11304).  */
	  && !(EQ (Qselect_window, XCAR (c)))))
    {
      if (!NILP (echo_area_buffer[0]))
	{
	  safe_run_hooks (Qecho_area_clear_hook);
	  clear_message (1, 0);
	}
    }

 reread_for_input_method:
 from_macro:
  /* Pass this to the input method, if appropriate.  */
  if (INTEGERP (c)
      && ! NILP (Vinput_method_function)
      /* Don't run the input method within a key sequence,
	 after the first event of the key sequence.  */
      && NILP (prev_event)
      && ' ' <= XINT (c) && XINT (c) < 256 && XINT (c) != 127)
    {
      Lisp_Object keys;
      ptrdiff_t key_count;
      ptrdiff_t command_key_start;
      ptrdiff_t count = SPECPDL_INDEX ();

      /* Save the echo status.  */
      bool saved_immediate_echo = current_kboard->immediate_echo;
      struct kboard *saved_ok_to_echo = ok_to_echo_at_next_pause;
      Lisp_Object saved_echo_string = KVAR (current_kboard, echo_string);
      Lisp_Object saved_echo_prompt = KVAR (current_kboard, echo_prompt);

      /* Save the this_command_keys status.  */
      key_count = this_command_key_count;
      command_key_start = this_single_command_key_start;

      if (key_count > 0)
	keys = Fcopy_sequence (this_command_keys);
      else
	keys = Qnil;

      /* Clear out this_command_keys.  */
      this_command_key_count = 0;
      this_single_command_key_start = 0;

      /* Now wipe the echo area.  */
      if (!NILP (echo_area_buffer[0]))
	safe_run_hooks (Qecho_area_clear_hook);
      clear_message (1, 0);
      echo_truncate (0);

      /* If we are not reading a key sequence,
	 never use the echo area.  */
      if (!KEYMAPP (map))
	{
	  specbind (Qinput_method_use_echo_area, Qt);
	}

      /* Call the input method.  */
      tem = call1 (Vinput_method_function, c);

      tem = unbind_to (count, tem);

      /* Restore the saved echoing state
	 and this_command_keys state.  */
      this_command_key_count = key_count;
      this_single_command_key_start = command_key_start;
      if (key_count > 0)
	this_command_keys = keys;

      cancel_echoing ();
      ok_to_echo_at_next_pause = saved_ok_to_echo;
      kset_echo_string (current_kboard, saved_echo_string);
      kset_echo_prompt (current_kboard, saved_echo_prompt);
      if (saved_immediate_echo)
	echo_now ();

      /* The input method can return no events.  */
      if (! CONSP (tem))
	{
	  /* Bring back the previous message, if any.  */
	  if (! NILP (previous_echo_area_message))
	    message_with_string ("%s", previous_echo_area_message, 0);
	  goto retry;
	}
      /* It returned one event or more.  */
      c = XCAR (tem);
      Vunread_post_input_method_events
	= nconc2 (XCDR (tem), Vunread_post_input_method_events);
    }
  /* When we consume events from the various unread-*-events lists, we
     bypass the code that records input, so record these events now if
     they were not recorded already.  */
  if (!recorded)
    {
      record_char (c);
      recorded = true;
    }

 reread_first:

  /* Display help if not echoing.  */
  if (CONSP (c) && EQ (XCAR (c), Qhelp_echo))
    {
      /* (help-echo FRAME HELP WINDOW OBJECT POS).  */
      Lisp_Object help, object, position, window, htem;

      htem = Fcdr (XCDR (c));
      help = Fcar (htem);
      htem = Fcdr (htem);
      window = Fcar (htem);
      htem = Fcdr (htem);
      object = Fcar (htem);
      htem = Fcdr (htem);
      position = Fcar (htem);

      show_help_echo (help, window, object, position);

      /* We stopped being idle for this event; undo that.  */
      if (!end_time)
	timer_resume_idle ();
      goto retry;
    }

  if ((! reread || this_command_key_count == 0)
      && !end_time)
    {

      /* Don't echo mouse motion events.  */
      if (! (EVENT_HAS_PARAMETERS (c)
	     && EQ (EVENT_HEAD_KIND (EVENT_HEAD (c)), Qmouse_movement)))
	/* Once we reread a character, echoing can happen
	   the next time we pause to read a new one.  */
	ok_to_echo_at_next_pause = current_kboard;

      /* Record this character as part of the current key.  */
      add_command_key (c);
      if (! NILP (also_record))
	add_command_key (also_record);

      echo_update ();
    }

  last_input_event = c;
  num_input_events++;

  /* Process the help character specially if enabled.  */
  if (!NILP (Vhelp_form) && help_char_p (c))
    {
      ptrdiff_t count = SPECPDL_INDEX ();

      help_form_saved_window_configs
	= Fcons (Fcurrent_window_configuration (Qnil),
		 help_form_saved_window_configs);
      record_unwind_protect_void (read_char_help_form_unwind);
      call0 (Qhelp_form_show);

      cancel_echoing ();
      do
	{
	  c = read_char (0, Qnil, Qnil, 0, NULL);
	  if (EVENT_HAS_PARAMETERS (c)
	      && EQ (EVENT_HEAD_KIND (EVENT_HEAD (c)), Qmouse_click))
	    XSETCAR (help_form_saved_window_configs, Qnil);
	}
      while (BUFFERP (c));
      /* Remove the help from the frame.  */
      unbind_to (count, Qnil);

      redisplay ();
      if (EQ (c, make_number (040)))
	{
	  cancel_echoing ();
	  do
	    c = read_char (0, Qnil, Qnil, 0, NULL);
	  while (BUFFERP (c));
	}
    }

 exit:
  RESUME_POLLING;
  input_was_pending = input_pending;
  return c;
}

/* Record a key that came from a mouse menu.
   Record it for echoing, for this-command-keys, and so on.  */

static void
record_menu_key (Lisp_Object c)
{
  /* Wipe the echo area.  */
  clear_message (1, 0);

  record_char (c);

  /* Once we reread a character, echoing can happen
     the next time we pause to read a new one.  */
  ok_to_echo_at_next_pause = NULL;

  /* Record this character as part of the current key.  */
  add_command_key (c);
  echo_update ();

  /* Re-reading in the middle of a command.  */
  last_input_event = c;
  num_input_events++;
}

/* Return true if should recognize C as "the help character".  */

static bool
help_char_p (Lisp_Object c)
{
  Lisp_Object tail;

  if (EQ (c, Vhelp_char))
    return 1;
  for (tail = Vhelp_event_list; CONSP (tail); tail = XCDR (tail))
    if (EQ (c, XCAR (tail)))
      return 1;
  return 0;
}

/* Record the input event C in various ways.  */

static void
record_char (Lisp_Object c)
{
  int recorded = 0;

  if (CONSP (c) && (EQ (XCAR (c), Qhelp_echo) || EQ (XCAR (c), Qmouse_movement)))
    {
      /* To avoid filling recent_keys with help-echo and mouse-movement
	 events, we filter out repeated help-echo events, only store the
	 first and last in a series of mouse-movement events, and don't
	 store repeated help-echo events which are only separated by
	 mouse-movement events.  */

      Lisp_Object ev1, ev2, ev3;
      int ix1, ix2, ix3;

      if ((ix1 = recent_keys_index - 1) < 0)
	ix1 = NUM_RECENT_KEYS - 1;
      ev1 = AREF (recent_keys, ix1);

      if ((ix2 = ix1 - 1) < 0)
	ix2 = NUM_RECENT_KEYS - 1;
      ev2 = AREF (recent_keys, ix2);

      if ((ix3 = ix2 - 1) < 0)
	ix3 = NUM_RECENT_KEYS - 1;
      ev3 = AREF (recent_keys, ix3);

      if (EQ (XCAR (c), Qhelp_echo))
	{
	  /* Don't record `help-echo' in recent_keys unless it shows some help
	     message, and a different help than the previously recorded
	     event.  */
	  Lisp_Object help, last_help;

	  help = Fcar_safe (Fcdr_safe (XCDR (c)));
	  if (!STRINGP (help))
	    recorded = 1;
	  else if (CONSP (ev1) && EQ (XCAR (ev1), Qhelp_echo)
		   && (last_help = Fcar_safe (Fcdr_safe (XCDR (ev1))), EQ (last_help, help)))
	    recorded = 1;
	  else if (CONSP (ev1) && EQ (XCAR (ev1), Qmouse_movement)
		   && CONSP (ev2) && EQ (XCAR (ev2), Qhelp_echo)
		   && (last_help = Fcar_safe (Fcdr_safe (XCDR (ev2))), EQ (last_help, help)))
	    recorded = -1;
	  else if (CONSP (ev1) && EQ (XCAR (ev1), Qmouse_movement)
		   && CONSP (ev2) && EQ (XCAR (ev2), Qmouse_movement)
		   && CONSP (ev3) && EQ (XCAR (ev3), Qhelp_echo)
		   && (last_help = Fcar_safe (Fcdr_safe (XCDR (ev3))), EQ (last_help, help)))
	    recorded = -2;
	}
      else if (EQ (XCAR (c), Qmouse_movement))
	{
	  /* Only record one pair of `mouse-movement' on a window in recent_keys.
	     So additional mouse movement events replace the last element.  */
	  Lisp_Object last_window, window;

	  window = Fcar_safe (Fcar_safe (XCDR (c)));
	  if (CONSP (ev1) && EQ (XCAR (ev1), Qmouse_movement)
	      && (last_window = Fcar_safe (Fcar_safe (XCDR (ev1))), EQ (last_window, window))
	      && CONSP (ev2) && EQ (XCAR (ev2), Qmouse_movement)
	      && (last_window = Fcar_safe (Fcar_safe (XCDR (ev2))), EQ (last_window, window)))
	    {
	      ASET (recent_keys, ix1, c);
	      recorded = 1;
	    }
	}
    }
  else if (NILP (Vexecuting_kbd_macro))
    store_kbd_macro_char (c);

  /* recent_keys should not include events from keyboard macros.  */
  if (NILP (Vexecuting_kbd_macro))
    {
      if (!recorded)
	{
	  total_keys += total_keys < NUM_RECENT_KEYS;
	  ASET (recent_keys, recent_keys_index, c);
	  if (++recent_keys_index >= NUM_RECENT_KEYS)
	    recent_keys_index = 0;
	}
      else if (recorded < 0)
	{
	  /* We need to remove one or two events from recent_keys.
	     To do this, we simply put nil at those events and move the
	     recent_keys_index backwards over those events.  Usually,
	     users will never see those nil events, as they will be
	     overwritten by the command keys entered to see recent_keys
	     (e.g. C-h l).  */

	  while (recorded++ < 0 && total_keys > 0)
	    {
	      if (total_keys < NUM_RECENT_KEYS)
		total_keys--;
	      if (--recent_keys_index < 0)
		recent_keys_index = NUM_RECENT_KEYS - 1;
	      ASET (recent_keys, recent_keys_index, Qnil);
	    }
	}

      num_nonmacro_input_events++;
    }

  /* Write c to the dribble file.  If c is a lispy event, write
     the event's symbol to the dribble file, in <brackets>.  Bleaugh.
     If you, dear reader, have a better idea, you've got the source.  :-) */
  if (dribble)
    {
      block_input ();
      if (INTEGERP (c))
	{
	  if (XUINT (c) < 0x100)
	    putc_unlocked (XUINT (c), dribble);
	  else
	    fprintf (dribble, " 0x%"pI"x", XUINT (c));
	}
      else
	{
	  Lisp_Object dribblee;

	  /* If it's a structured event, take the event header.  */
	  dribblee = EVENT_HEAD (c);

	  if (SYMBOLP (dribblee))
	    {
	      putc_unlocked ('<', dribble);
	      fwrite_unlocked (SDATA (SYMBOL_NAME (dribblee)), sizeof (char),
			       SBYTES (SYMBOL_NAME (dribblee)),
			       dribble);
	      putc_unlocked ('>', dribble);
	    }
	}

      fflush_unlocked (dribble);
      unblock_input ();
    }
}

/* Copy out or in the info on where C-g should throw to.
   This is used when running Lisp code from within get_char,
   in case get_char is called recursively.
   See read_process_output.  */

static void
save_getcjmp (sys_jmp_buf temp)
{
  memcpy (temp, getcjmp, sizeof getcjmp);
}

static void
restore_getcjmp (sys_jmp_buf temp)
{
  memcpy (getcjmp, temp, sizeof getcjmp);
}

/* Low level keyboard/mouse input.
   kbd_buffer_store_event places events in kbd_buffer, and
   kbd_buffer_get_event retrieves them.  */

/* Return true if there are any events in the queue that read-char
   would return.  If this returns false, a read-char would block.  */
static bool
readable_events (int flags)
{
  if (flags & READABLE_EVENTS_DO_TIMERS_NOW)
    timer_check ();

  /* If the buffer contains only FOCUS_IN_EVENT events, and
     READABLE_EVENTS_FILTER_EVENTS is set, report it as empty.  */
  if (kbd_fetch_ptr != kbd_store_ptr)
    {
      if (flags & (READABLE_EVENTS_FILTER_EVENTS
		   | READABLE_EVENTS_IGNORE_SQUEEZABLES
		   ))
        {
          union buffered_input_event *event = kbd_fetch_ptr;

	  do
	    {
              if (event == kbd_buffer + KBD_BUFFER_SIZE)
                event = kbd_buffer;
	      if (!(
		    (flags & READABLE_EVENTS_FILTER_EVENTS) &&
		    event->kind == FOCUS_IN_EVENT)
		  && !((flags & READABLE_EVENTS_IGNORE_SQUEEZABLES)
		       && (event->kind == SCROLL_BAR_CLICK_EVENT
			   || event->kind == HORIZONTAL_SCROLL_BAR_CLICK_EVENT)
		       && event->ie.part == scroll_bar_handle
		       && event->ie.modifiers == 0)
		  && !((flags & READABLE_EVENTS_FILTER_EVENTS)
		       && event->kind == BUFFER_SWITCH_EVENT))
		return 1;
	      event++;
	    }
	  while (event != kbd_store_ptr);
        }
      else
	return 1;
    }

  if (!(flags & READABLE_EVENTS_IGNORE_SQUEEZABLES)
      && !NILP (do_mouse_tracking) && some_mouse_moved ())
    return 1;
  if (single_kboard)
    {
      if (current_kboard->kbd_queue_has_data)
	return 1;
    }
  else
    {
      KBOARD *kb;
      for (kb = all_kboards; kb; kb = kb->next_kboard)
	if (kb->kbd_queue_has_data)
	  return 1;
    }
  return 0;
}

/* Set this for debugging, to have a way to get out */
int stop_character EXTERNALLY_VISIBLE;

static KBOARD *
event_to_kboard (struct input_event *event)
{
  /* Not applicable for these special events.  */
  if (event->kind == SELECTION_REQUEST_EVENT
      || event->kind == SELECTION_CLEAR_EVENT)
    return NULL;
  else
    {
      Lisp_Object obj = event->frame_or_window;
      /* There are some events that set this field to nil or string.  */
      if (WINDOWP (obj))
	obj = WINDOW_FRAME (XWINDOW (obj));
      /* Also ignore dead frames here.  */
      return ((FRAMEP (obj) && FRAME_LIVE_P (XFRAME (obj)))
	      ? FRAME_KBOARD (XFRAME (obj)) : NULL);
    }
}

/* Return the number of slots occupied in kbd_buffer.  */

static int
kbd_buffer_nr_stored (void)
{
  return kbd_fetch_ptr == kbd_store_ptr
    ? 0
    : (kbd_fetch_ptr < kbd_store_ptr
       ? kbd_store_ptr - kbd_fetch_ptr
       : ((kbd_buffer + KBD_BUFFER_SIZE) - kbd_fetch_ptr
          + (kbd_store_ptr - kbd_buffer)));
}

/* Store an event obtained at interrupt level into kbd_buffer, fifo */

void
kbd_buffer_store_event (register struct input_event *event)
{
  kbd_buffer_store_event_hold (event, 0);
}

/* Store EVENT obtained at interrupt level into kbd_buffer, fifo.

   If HOLD_QUIT is 0, just stuff EVENT into the fifo.
   Else, if HOLD_QUIT.kind != NO_EVENT, discard EVENT.
   Else, if EVENT is a quit event, store the quit event
   in HOLD_QUIT, and return (thus ignoring further events).

   This is used to postpone the processing of the quit event until all
   subsequent input events have been parsed (and discarded).  */

void
kbd_buffer_store_buffered_event (union buffered_input_event *event,
				 struct input_event *hold_quit)
{
  if (event->kind == NO_EVENT)
    emacs_abort ();

  if (hold_quit && hold_quit->kind != NO_EVENT)
    return;

  if (event->kind == ASCII_KEYSTROKE_EVENT)
    {
      int c = event->ie.code & 0377;

      if (event->ie.modifiers & ctrl_modifier)
	c = make_ctrl_char (c);

      c |= (event->ie.modifiers
	    & (meta_modifier | alt_modifier
	       | hyper_modifier | super_modifier));

      if (c == quit_char)
	{
	  KBOARD *kb = FRAME_KBOARD (XFRAME (event->ie.frame_or_window));

	  if (single_kboard && kb != current_kboard)
	    {
	      kset_kbd_queue
		(kb, list2 (make_lispy_switch_frame (event->ie.frame_or_window),
			    make_number (c)));
	      kb->kbd_queue_has_data = true;
	      union buffered_input_event *sp;
	      for (sp = kbd_fetch_ptr; sp != kbd_store_ptr; sp++)
		{
		  if (sp == kbd_buffer + KBD_BUFFER_SIZE)
		    sp = kbd_buffer;

		  if (event_to_kboard (&sp->ie) == kb)
		    {
		      sp->ie.kind = NO_EVENT;
		      sp->ie.frame_or_window = Qnil;
		      sp->ie.arg = Qnil;
		    }
		}
	      return;
	    }

	  if (hold_quit)
	    {
	      *hold_quit = event->ie;
	      return;
	    }

	  /* If this results in a quit_char being returned to Emacs as
	     input, set Vlast_event_frame properly.  If this doesn't
	     get returned to Emacs as an event, the next event read
	     will set Vlast_event_frame again, so this is safe to do.  */
	  {
	    Lisp_Object focus;

	    focus = FRAME_FOCUS_FRAME (XFRAME (event->ie.frame_or_window));
	    if (NILP (focus))
	      focus = event->ie.frame_or_window;
	    internal_last_event_frame = focus;
	    Vlast_event_frame = focus;
	  }

	  handle_interrupt (0);
	  return;
	}

      if (c && c == stop_character)
	{
	  sys_suspend ();
	  return;
	}
    }
  /* Don't insert two BUFFER_SWITCH_EVENT's in a row.
     Just ignore the second one.  */
  else if (event->kind == BUFFER_SWITCH_EVENT
	   && kbd_fetch_ptr != kbd_store_ptr
	   && ((kbd_store_ptr == kbd_buffer
		? kbd_buffer + KBD_BUFFER_SIZE - 1
		: kbd_store_ptr - 1)->kind) == BUFFER_SWITCH_EVENT)
    return;

  if (kbd_store_ptr - kbd_buffer == KBD_BUFFER_SIZE)
    kbd_store_ptr = kbd_buffer;

  /* Don't let the very last slot in the buffer become full,
     since that would make the two pointers equal,
     and that is indistinguishable from an empty buffer.
     Discard the event if it would fill the last slot.  */
  if (kbd_fetch_ptr - 1 != kbd_store_ptr)
    {
      *kbd_store_ptr = *event;
      ++kbd_store_ptr;
      if (kbd_buffer_nr_stored () > KBD_BUFFER_SIZE / 2
	  && ! kbd_on_hold_p ())
        {
          /* Don't read keyboard input until we have processed kbd_buffer.
             This happens when pasting text longer than KBD_BUFFER_SIZE/2.  */
          hold_keyboard_input ();
          unrequest_sigio ();
          stop_polling ();
        }
    }

  Lisp_Object ignore_event;

  switch (event->kind)
    {
    case FOCUS_IN_EVENT: ignore_event = Qfocus_in; break;
    case FOCUS_OUT_EVENT: ignore_event = Qfocus_out; break;
    case HELP_EVENT: ignore_event = Qhelp_echo; break;
    case ICONIFY_EVENT: ignore_event = Qiconify_frame; break;
    case DEICONIFY_EVENT: ignore_event = Qmake_frame_visible; break;
    case SELECTION_REQUEST_EVENT: ignore_event = Qselection_request; break;
    default: ignore_event = Qnil; break;
    }

  /* If we're inside while-no-input, and this event qualifies
     as input, set quit-flag to cause an interrupt.  */
  if (!NILP (Vthrow_on_input)
      && NILP (Fmemq (ignore_event, Vwhile_no_input_ignore_events)))
    Vquit_flag = Vthrow_on_input;
}


#ifdef HAVE_X11

/* Put a selection input event back in the head of the event queue.  */

void
kbd_buffer_unget_event (struct selection_input_event *event)
{
  if (kbd_fetch_ptr == kbd_buffer)
    kbd_fetch_ptr = kbd_buffer + KBD_BUFFER_SIZE;

  /* Don't let the very last slot in the buffer become full,  */
  union buffered_input_event *kp = kbd_fetch_ptr - 1;
  if (kp != kbd_store_ptr)
    {
      kp->sie = *event;
      kbd_fetch_ptr = kp;
    }
}

#endif

/* Limit help event positions to this range, to avoid overflow problems.  */
#define INPUT_EVENT_POS_MAX \
  ((ptrdiff_t) min (PTRDIFF_MAX, min (TYPE_MAXIMUM (Time) / 2, \
				      MOST_POSITIVE_FIXNUM)))
#define INPUT_EVENT_POS_MIN (-1 - INPUT_EVENT_POS_MAX)

/* Return a Time that encodes position POS.  POS must be in range.  */

static Time
position_to_Time (ptrdiff_t pos)
{
  eassert (INPUT_EVENT_POS_MIN <= pos && pos <= INPUT_EVENT_POS_MAX);
  return pos;
}

/* Return the position that ENCODED_POS encodes.
   Avoid signed integer overflow.  */

static ptrdiff_t
Time_to_position (Time encoded_pos)
{
  if (encoded_pos <= INPUT_EVENT_POS_MAX)
    return encoded_pos;
  Time encoded_pos_min = INPUT_EVENT_POS_MIN;
  eassert (encoded_pos_min <= encoded_pos);
  ptrdiff_t notpos = -1 - encoded_pos;
  return -1 - notpos;
}

/* Generate a HELP_EVENT input_event and store it in the keyboard
   buffer.

   HELP is the help form.

   FRAME and WINDOW are the frame and window where the help is
   generated.  OBJECT is the Lisp object where the help was found (a
   buffer, a string, an overlay, or nil if neither from a string nor
   from a buffer).  POS is the position within OBJECT where the help
   was found.  */

void
gen_help_event (Lisp_Object help, Lisp_Object frame, Lisp_Object window,
		Lisp_Object object, ptrdiff_t pos)
{
  struct input_event event;

  event.kind = HELP_EVENT;
  event.frame_or_window = frame;
  event.arg = object;
  event.x = WINDOWP (window) ? window : frame;
  event.y = help;
  event.timestamp = position_to_Time (pos);
  kbd_buffer_store_event (&event);
}


/* Store HELP_EVENTs for HELP on FRAME in the input queue.  */

void
kbd_buffer_store_help_event (Lisp_Object frame, Lisp_Object help)
{
  struct input_event event;

  event.kind = HELP_EVENT;
  event.frame_or_window = frame;
  event.arg = Qnil;
  event.x = Qnil;
  event.y = help;
  event.timestamp = 0;
  kbd_buffer_store_event (&event);
}


/* Discard any mouse events in the event buffer by setting them to
   NO_EVENT.  */
void
discard_mouse_events (void)
{
  union buffered_input_event *sp;
  for (sp = kbd_fetch_ptr; sp != kbd_store_ptr; sp++)
    {
      if (sp == kbd_buffer + KBD_BUFFER_SIZE)
	sp = kbd_buffer;

      if (sp->kind == MOUSE_CLICK_EVENT
	  || sp->kind == WHEEL_EVENT
          || sp->kind == HORIZ_WHEEL_EVENT
#ifdef HAVE_GPM
	  || sp->kind == GPM_CLICK_EVENT
#endif
	  || sp->kind == SCROLL_BAR_CLICK_EVENT
	  || sp->kind == HORIZONTAL_SCROLL_BAR_CLICK_EVENT)
	{
	  sp->kind = NO_EVENT;
	}
    }
}


/* Return true if there are any real events waiting in the event
   buffer, not counting `NO_EVENT's.

   Discard NO_EVENT events at the front of the input queue, possibly
   leaving the input queue empty if there are no real input events.  */

bool
kbd_buffer_events_waiting (void)
{
  union buffered_input_event *sp;

  for (sp = kbd_fetch_ptr;
       sp != kbd_store_ptr && sp->kind == NO_EVENT;
       ++sp)
    {
      if (sp == kbd_buffer + KBD_BUFFER_SIZE)
	sp = kbd_buffer;
    }

  kbd_fetch_ptr = sp;
  return sp != kbd_store_ptr && sp->kind != NO_EVENT;
}


/* Clear input event EVENT.  */

static void
clear_event (struct input_event *event)
{
  event->kind = NO_EVENT;
}


/* Read one event from the event buffer, waiting if necessary.
   The value is a Lisp object representing the event.
   The value is nil for an event that should be ignored,
   or that was handled here.
   We always read and discard one event.  */

static Lisp_Object
kbd_buffer_get_event (KBOARD **kbp,
                      bool *used_mouse_menu,
                      struct timespec *end_time)
{
  Lisp_Object obj;

  if (kbd_on_hold_p () && kbd_buffer_nr_stored () < KBD_BUFFER_SIZE / 4)
    {
      /* Start reading input again because we have processed enough to
         be able to accept new events again.  */
      unhold_keyboard_input ();
      request_sigio ();
      start_polling ();
    }

#if !defined HAVE_DBUS && !defined USE_FILE_NOTIFY
  if (noninteractive
      /* In case we are running as a daemon, only do this before
	 detaching from the terminal.  */
      || (IS_DAEMON && DAEMON_RUNNING))
    {
      int c = getchar_unlocked ();
      XSETINT (obj, c);
      *kbp = current_kboard;
      return obj;
    }
#endif	/* !defined HAVE_DBUS && !defined USE_FILE_NOTIFY  */

  /* Wait until there is input available.  */
  for (;;)
    {
      /* Break loop if there's an unread command event.  Needed in
	 moused window autoselection which uses a timer to insert such
	 events.  */
      if (CONSP (Vunread_command_events))
	break;

      if (kbd_fetch_ptr != kbd_store_ptr)
	break;
      if (!NILP (do_mouse_tracking) && some_mouse_moved ())
	break;

      /* If the quit flag is set, then read_char will return
	 quit_char, so that counts as "available input."  */
      if (!NILP (Vquit_flag))
	quit_throw_to_read_char (0);

      /* One way or another, wait until input is available; then, if
	 interrupt handlers have not read it, read it now.  */

#ifdef USABLE_SIGIO
      gobble_input ();
#endif
      if (kbd_fetch_ptr != kbd_store_ptr)
	break;
      if (!NILP (do_mouse_tracking) && some_mouse_moved ())
	break;
      if (end_time)
	{
	  struct timespec now = current_timespec ();
	  if (timespec_cmp (*end_time, now) <= 0)
	    return Qnil;	/* Finished waiting.  */
	  else
	    {
	      struct timespec duration = timespec_sub (*end_time, now);
	      wait_reading_process_output (min (duration.tv_sec,
						WAIT_READING_MAX),
					   duration.tv_nsec,
					   -1, 1, Qnil, NULL, 0);
	    }
	}
      else
	{
	  bool do_display = true;

	  if (FRAME_TERMCAP_P (SELECTED_FRAME ()))
	    {
	      struct tty_display_info *tty = CURTTY ();

	      /* When this TTY is displaying a menu, we must prevent
		 any redisplay, because we modify the frame's glyph
		 matrix behind the back of the display engine.  */
	      if (tty->showing_menu)
		do_display = false;
	    }

	  wait_reading_process_output (0, 0, -1, do_display, Qnil, NULL, 0);
	}

      if (!interrupt_input && kbd_fetch_ptr == kbd_store_ptr)
	gobble_input ();
    }

  if (CONSP (Vunread_command_events))
    {
      Lisp_Object first;
      first = XCAR (Vunread_command_events);
      Vunread_command_events = XCDR (Vunread_command_events);
      *kbp = current_kboard;
      return first;
    }

  /* At this point, we know that there is a readable event available
     somewhere.  If the event queue is empty, then there must be a
     mouse movement enabled and available.  */
  if (kbd_fetch_ptr != kbd_store_ptr)
    {
      union buffered_input_event *event;

      event = ((kbd_fetch_ptr < kbd_buffer + KBD_BUFFER_SIZE)
	       ? kbd_fetch_ptr
	       : kbd_buffer);

      *kbp = event_to_kboard (&event->ie);
      if (*kbp == 0)
	*kbp = current_kboard;  /* Better than returning null ptr?  */

      obj = Qnil;

      /* These two kinds of events get special handling
	 and don't actually appear to the command loop.
	 We return nil for them.  */
      switch (event->kind)
      {
      case SELECTION_REQUEST_EVENT:
      case SELECTION_CLEAR_EVENT:
	{
#ifdef HAVE_X11
	  /* Remove it from the buffer before processing it,
	     since otherwise swallow_events will see it
	     and process it again.  */
	  struct selection_input_event copy = event->sie;
	  kbd_fetch_ptr = event + 1;
	  input_pending = readable_events (0);
	  x_handle_selection_event (&copy);
#else
	  /* We're getting selection request events, but we don't have
             a window system.  */
	  emacs_abort ();
#endif
	}
        break;

<<<<<<< HEAD
#if defined (HAVE_NS)
      else if (event->kind == NS_TEXT_EVENT)
        {
          if (event->ie.code == KEY_NS_PUT_WORKING_TEXT)
            obj = list1 (intern ("ns-put-working-text"));
          else
            obj = list1 (intern ("ns-unput-working-text"));
	  kbd_fetch_ptr = event + 1;
          if (used_mouse_menu)
            *used_mouse_menu = true;
        }
#endif

#if defined (HAVE_X11) || defined (HAVE_NTGUI) \
    || defined (HAVE_NS)
      else if (event->kind == DELETE_WINDOW_EVENT)
	{
	  /* Make an event (delete-frame (FRAME)).  */
	  obj = list2 (Qdelete_frame, list1 (event->ie.frame_or_window));
	  kbd_fetch_ptr = event + 1;
	}
#endif

#ifdef HAVE_NTGUI
      else if (event->kind == END_SESSION_EVENT)
	{
	  /* Make an event (end-session).  */
	  obj = list1 (Qend_session);
	  kbd_fetch_ptr = event + 1;
	}
#endif

#if defined (HAVE_X11) || defined (HAVE_NTGUI) \
    || defined (HAVE_NS)
      else if (event->kind == ICONIFY_EVENT)
	{
	  /* Make an event (iconify-frame (FRAME)).  */
	  obj = list2 (Qiconify_frame, list1 (event->ie.frame_or_window));
	  kbd_fetch_ptr = event + 1;
	}
      else if (event->kind == DEICONIFY_EVENT)
	{
	  /* Make an event (make-frame-visible (FRAME)).  */
	  obj = list2 (Qmake_frame_visible, list1 (event->ie.frame_or_window));
	  kbd_fetch_ptr = event + 1;
	}
#endif
      else if (event->kind == BUFFER_SWITCH_EVENT)
	{
	  /* The value doesn't matter here; only the type is tested.  */
	  XSETBUFFER (obj, current_buffer);
	  kbd_fetch_ptr = event + 1;
	}
#if defined (HAVE_NTGUI) \
=======
#if defined (USE_X_TOOLKIT) || defined (HAVE_NTGUI) \
>>>>>>> b2127c63
    || defined (HAVE_NS) || defined (USE_GTK)
      case MENU_BAR_ACTIVATE_EVENT:
	{
	  kbd_fetch_ptr = event + 1;
	  input_pending = readable_events (0);
	  if (FRAME_LIVE_P (XFRAME (event->ie.frame_or_window)))
	    x_activate_menubar (XFRAME (event->ie.frame_or_window));
	}
        break;
#endif
#if defined (HAVE_NS)
      case NS_TEXT_EVENT:
	if (used_mouse_menu)
	  *used_mouse_menu = true;
	FALLTHROUGH;
#endif
#ifdef HAVE_NTGUI
      case END_SESSION_EVENT:
      case LANGUAGE_CHANGE_EVENT:
#endif
#if defined (HAVE_X11) || defined (HAVE_NTGUI) || defined (HAVE_NS)
      case DELETE_WINDOW_EVENT:
      case ICONIFY_EVENT:
      case DEICONIFY_EVENT:
      case MOVE_FRAME_EVENT:
#endif
#ifdef USE_FILE_NOTIFY
      case FILE_NOTIFY_EVENT:
#endif
#ifdef HAVE_DBUS
      case DBUS_EVENT:
#endif
#ifdef HAVE_XWIDGETS
      case XWIDGET_EVENT:
#endif
      case BUFFER_SWITCH_EVENT:
      case SAVE_SESSION_EVENT:
      case NO_EVENT:
      case HELP_EVENT:
      case FOCUS_IN_EVENT:
      case CONFIG_CHANGED_EVENT:
      case FOCUS_OUT_EVENT:
      case SELECT_WINDOW_EVENT:
        {
          obj = make_lispy_event (&event->ie);
          kbd_fetch_ptr = event + 1;
        }
        break;
      default:
	{
	  /* If this event is on a different frame, return a switch-frame this
	     time, and leave the event in the queue for next time.  */
	  Lisp_Object frame;
	  Lisp_Object focus;

	  frame = event->ie.frame_or_window;
	  if (CONSP (frame))
	    frame = XCAR (frame);
	  else if (WINDOWP (frame))
	    frame = WINDOW_FRAME (XWINDOW (frame));

	  focus = FRAME_FOCUS_FRAME (XFRAME (frame));
	  if (! NILP (focus))
	    frame = focus;

	  if (! EQ (frame, internal_last_event_frame)
	      && !EQ (frame, selected_frame))
	    obj = make_lispy_switch_frame (frame);
	  internal_last_event_frame = frame;

	  /* If we didn't decide to make a switch-frame event, go ahead
	     and build a real event from the queue entry.  */

	  if (NILP (obj))
	    {
	      obj = make_lispy_event (&event->ie);

#if defined (HAVE_NTGUI) \
    || defined (HAVE_NS) || defined (USE_GTK)
	      /* If this was a menu selection, then set the flag to inhibit
		 writing to last_nonmenu_event.  Don't do this if the event
		 we're returning is (menu-bar), though; that indicates the
		 beginning of the menu sequence, and we might as well leave
		 that as the `event with parameters' for this selection.  */
	      if (used_mouse_menu
		  && !EQ (event->ie.frame_or_window, event->ie.arg)
		  && (event->kind == MENU_BAR_EVENT
		      || event->kind == TOOL_BAR_EVENT))
		*used_mouse_menu = true;
#endif
#ifdef HAVE_NS
	      /* Certain system events are non-key events.  */
	      if (used_mouse_menu
                  && event->kind == NS_NONKEY_EVENT)
		*used_mouse_menu = true;
#endif

	      /* Wipe out this event, to catch bugs.  */
	      clear_event (&event->ie);
	      kbd_fetch_ptr = event + 1;
	    }
	}
      }
    }
  /* Try generating a mouse motion event.  */
  else if (!NILP (do_mouse_tracking) && some_mouse_moved ())
    {
      struct frame *f = some_mouse_moved ();
      Lisp_Object bar_window;
      enum scroll_bar_part part;
      Lisp_Object x, y;
      Time t;

      *kbp = current_kboard;
      /* Note that this uses F to determine which terminal to look at.
	 If there is no valid info, it does not store anything
	 so x remains nil.  */
      x = Qnil;

      /* XXX Can f or mouse_position_hook be NULL here?  */
      if (f && FRAME_TERMINAL (f)->mouse_position_hook)
        (*FRAME_TERMINAL (f)->mouse_position_hook) (&f, 0, &bar_window,
                                                    &part, &x, &y, &t);

      obj = Qnil;

      /* Decide if we should generate a switch-frame event.  Don't
	 generate switch-frame events for motion outside of all Emacs
	 frames.  */
      if (!NILP (x) && f)
	{
	  Lisp_Object frame;

	  frame = FRAME_FOCUS_FRAME (f);
	  if (NILP (frame))
	    XSETFRAME (frame, f);

	  if (! EQ (frame, internal_last_event_frame)
	      && !EQ (frame, selected_frame))
	    obj = make_lispy_switch_frame (frame);
	  internal_last_event_frame = frame;
	}

      /* If we didn't decide to make a switch-frame event, go ahead and
	 return a mouse-motion event.  */
      if (!NILP (x) && NILP (obj))
	obj = make_lispy_movement (f, bar_window, part, x, y, t);
    }
  else
    /* We were promised by the above while loop that there was
       something for us to read!  */
    emacs_abort ();

  input_pending = readable_events (0);

  Vlast_event_frame = internal_last_event_frame;

  return (obj);
}

/* Process any non-user-visible events (currently X selection events),
   without reading any user-visible events.  */

static void
process_special_events (void)
{
  union buffered_input_event *event;

  for (event = kbd_fetch_ptr; event != kbd_store_ptr; ++event)
    {
      if (event == kbd_buffer + KBD_BUFFER_SIZE)
	{
	  event = kbd_buffer;
	  if (event == kbd_store_ptr)
	    break;
	}

      /* If we find a stored X selection request, handle it now.  */
      if (event->kind == SELECTION_REQUEST_EVENT
	  || event->kind == SELECTION_CLEAR_EVENT)
	{
#ifdef HAVE_X11

	  /* Remove the event from the fifo buffer before processing;
	     otherwise swallow_events called recursively could see it
	     and process it again.  To do this, we move the events
	     between kbd_fetch_ptr and EVENT one slot to the right,
	     cyclically.  */

	  struct selection_input_event copy = event->sie;
	  union buffered_input_event *beg
	    = (kbd_fetch_ptr == kbd_buffer + KBD_BUFFER_SIZE)
	    ? kbd_buffer : kbd_fetch_ptr;

	  if (event > beg)
	    memmove (beg + 1, beg, (event - beg) * sizeof *beg);
	  else if (event < beg)
	    {
	      if (event > kbd_buffer)
		memmove (kbd_buffer + 1, kbd_buffer,
			 (event - kbd_buffer) * sizeof *kbd_buffer);
	      *kbd_buffer = *(kbd_buffer + KBD_BUFFER_SIZE - 1);
	      if (beg < kbd_buffer + KBD_BUFFER_SIZE - 1)
		memmove (beg + 1, beg,
			 (kbd_buffer + KBD_BUFFER_SIZE - 1 - beg) * sizeof *beg);
	    }

	  if (kbd_fetch_ptr == kbd_buffer + KBD_BUFFER_SIZE)
	    kbd_fetch_ptr = kbd_buffer + 1;
	  else
	    kbd_fetch_ptr++;

	  input_pending = readable_events (0);
	  x_handle_selection_event (&copy);
#else
	  /* We're getting selection request events, but we don't have
             a window system.  */
	  emacs_abort ();
#endif
	}
    }
}

/* Process any events that are not user-visible, run timer events that
   are ripe, and return, without reading any user-visible events.  */

void
swallow_events (bool do_display)
{
  unsigned old_timers_run;

  process_special_events ();

  old_timers_run = timers_run;
  get_input_pending (READABLE_EVENTS_DO_TIMERS_NOW);

  if (!input_pending && timers_run != old_timers_run && do_display)
    redisplay_preserve_echo_area (7);
}

/* Record the start of when Emacs is idle,
   for the sake of running idle-time timers.  */

static void
timer_start_idle (void)
{
  /* If we are already in the idle state, do nothing.  */
  if (timespec_valid_p (timer_idleness_start_time))
    return;

  timer_idleness_start_time = current_timespec ();
  timer_last_idleness_start_time = timer_idleness_start_time;

  /* Mark all idle-time timers as once again candidates for running.  */
  call0 (intern ("internal-timer-start-idle"));
}

/* Record that Emacs is no longer idle, so stop running idle-time timers.  */

static void
timer_stop_idle (void)
{
  timer_idleness_start_time = invalid_timespec ();
}

/* Resume idle timer from last idle start time.  */

static void
timer_resume_idle (void)
{
  if (timespec_valid_p (timer_idleness_start_time))
    return;

  timer_idleness_start_time = timer_last_idleness_start_time;
}

/* List of elisp functions to call, delayed because they were generated in
   a context where Elisp could not be safely run (e.g. redisplay, signal,
   ...).  Each element has the form (FUN . ARGS).  */
Lisp_Object pending_funcalls;

/* Return true if TIMER is a valid timer, placing its value into *RESULT.  */
static bool
decode_timer (Lisp_Object timer, struct timespec *result)
{
  Lisp_Object *vec;

  if (! (VECTORP (timer) && ASIZE (timer) == 9))
    return 0;
  vec = XVECTOR (timer)->contents;
  if (! NILP (vec[0]))
    return 0;
  if (! INTEGERP (vec[2]))
    return false;

  struct lisp_time t;
  if (decode_time_components (vec[1], vec[2], vec[3], vec[8], &t, 0) <= 0)
    return false;
  *result = lisp_to_timespec (t);
  return timespec_valid_p (*result);
}


/* Check whether a timer has fired.  To prevent larger problems we simply
   disregard elements that are not proper timers.  Do not make a circular
   timer list for the time being.

   Returns the time to wait until the next timer fires.  If a
   timer is triggering now, return zero.
   If no timer is active, return -1.

   If a timer is ripe, we run it, with quitting turned off.
   In that case we return 0 to indicate that a new timer_check_2 call
   should be done.  */

static struct timespec
timer_check_2 (Lisp_Object timers, Lisp_Object idle_timers)
{
  struct timespec nexttime;
  struct timespec now;
  struct timespec idleness_now;
  Lisp_Object chosen_timer;

  nexttime = invalid_timespec ();

  chosen_timer = Qnil;

  /* First run the code that was delayed.  */
  while (CONSP (pending_funcalls))
    {
      Lisp_Object funcall = XCAR (pending_funcalls);
      pending_funcalls = XCDR (pending_funcalls);
      safe_call2 (Qapply, XCAR (funcall), XCDR (funcall));
    }

  if (CONSP (timers) || CONSP (idle_timers))
    {
      now = current_timespec ();
      idleness_now = (timespec_valid_p (timer_idleness_start_time)
		      ? timespec_sub (now, timer_idleness_start_time)
		      : make_timespec (0, 0));
    }

  while (CONSP (timers) || CONSP (idle_timers))
    {
      Lisp_Object timer = Qnil, idle_timer = Qnil;
      struct timespec timer_time, idle_timer_time;
      struct timespec difference;
      struct timespec timer_difference = invalid_timespec ();
      struct timespec idle_timer_difference = invalid_timespec ();
      bool ripe, timer_ripe = 0, idle_timer_ripe = 0;

      /* Set TIMER and TIMER_DIFFERENCE
	 based on the next ordinary timer.
	 TIMER_DIFFERENCE is the distance in time from NOW to when
	 this timer becomes ripe.
         Skip past invalid timers and timers already handled.  */
      if (CONSP (timers))
	{
	  timer = XCAR (timers);
	  if (! decode_timer (timer, &timer_time))
	    {
	      timers = XCDR (timers);
	      continue;
	    }

	  timer_ripe = timespec_cmp (timer_time, now) <= 0;
	  timer_difference = (timer_ripe
			      ? timespec_sub (now, timer_time)
			      : timespec_sub (timer_time, now));
	}

      /* Likewise for IDLE_TIMER and IDLE_TIMER_DIFFERENCE
	 based on the next idle timer.  */
      if (CONSP (idle_timers))
	{
	  idle_timer = XCAR (idle_timers);
	  if (! decode_timer (idle_timer, &idle_timer_time))
	    {
	      idle_timers = XCDR (idle_timers);
	      continue;
	    }

	  idle_timer_ripe = timespec_cmp (idle_timer_time, idleness_now) <= 0;
	  idle_timer_difference
	    = (idle_timer_ripe
	       ? timespec_sub (idleness_now, idle_timer_time)
	       : timespec_sub (idle_timer_time, idleness_now));
	}

      /* Decide which timer is the next timer,
	 and set CHOSEN_TIMER, DIFFERENCE, and RIPE accordingly.
	 Also step down the list where we found that timer.  */

      if (timespec_valid_p (timer_difference)
	  && (! timespec_valid_p (idle_timer_difference)
	      || idle_timer_ripe < timer_ripe
	      || (idle_timer_ripe == timer_ripe
		  && ((timer_ripe
		       ? timespec_cmp (idle_timer_difference,
				       timer_difference)
		       : timespec_cmp (timer_difference,
				       idle_timer_difference))
		      < 0))))
	{
	  chosen_timer = timer;
	  timers = XCDR (timers);
	  difference = timer_difference;
	  ripe = timer_ripe;
	}
      else
	{
	  chosen_timer = idle_timer;
	  idle_timers = XCDR (idle_timers);
	  difference = idle_timer_difference;
	  ripe = idle_timer_ripe;
	}

      /* If timer is ripe, run it if it hasn't been run.  */
      if (ripe)
	{
	  if (NILP (AREF (chosen_timer, 0)))
	    {
	      ptrdiff_t count = SPECPDL_INDEX ();
	      Lisp_Object old_deactivate_mark = Vdeactivate_mark;

	      /* Mark the timer as triggered to prevent problems if the lisp
		 code fails to reschedule it right.  */
	      ASET (chosen_timer, 0, Qt);

	      specbind (Qinhibit_quit, Qt);

	      call1 (Qtimer_event_handler, chosen_timer);
	      Vdeactivate_mark = old_deactivate_mark;
	      timers_run++;
	      unbind_to (count, Qnil);

	      /* Since we have handled the event,
		 we don't need to tell the caller to wake up and do it.  */
              /* But the caller must still wait for the next timer, so
                 return 0 to indicate that.  */
	    }

	  nexttime = make_timespec (0, 0);
          break;
	}
      else
	/* When we encounter a timer that is still waiting,
	   return the amount of time to wait before it is ripe.  */
	{
	  return difference;
	}
    }

  /* No timers are pending in the future.  */
  /* Return 0 if we generated an event, and -1 if not.  */
  return nexttime;
}


/* Check whether a timer has fired.  To prevent larger problems we simply
   disregard elements that are not proper timers.  Do not make a circular
   timer list for the time being.

   Returns the time to wait until the next timer fires.
   If no timer is active, return an invalid value.

   As long as any timer is ripe, we run it.  */

struct timespec
timer_check (void)
{
  struct timespec nexttime;
  Lisp_Object timers, idle_timers;

  Lisp_Object tem = Vinhibit_quit;
  Vinhibit_quit = Qt;

  /* We use copies of the timers' lists to allow a timer to add itself
     again, without locking up Emacs if the newly added timer is
     already ripe when added.  */

  /* Always consider the ordinary timers.  */
  timers = Fcopy_sequence (Vtimer_list);
  /* Consider the idle timers only if Emacs is idle.  */
  if (timespec_valid_p (timer_idleness_start_time))
    idle_timers = Fcopy_sequence (Vtimer_idle_list);
  else
    idle_timers = Qnil;

  Vinhibit_quit = tem;

  do
    {
      nexttime = timer_check_2 (timers, idle_timers);
    }
  while (nexttime.tv_sec == 0 && nexttime.tv_nsec == 0);

  return nexttime;
}

DEFUN ("current-idle-time", Fcurrent_idle_time, Scurrent_idle_time, 0, 0, 0,
       doc: /* Return the current length of Emacs idleness, or nil.
The value when Emacs is idle is a list of four integers (HIGH LOW USEC PSEC)
in the same style as (current-time).

The value when Emacs is not idle is nil.

PSEC is a multiple of the system clock resolution.  */)
  (void)
{
  if (timespec_valid_p (timer_idleness_start_time))
    return make_lisp_time (timespec_sub (current_timespec (),
					 timer_idleness_start_time));

  return Qnil;
}

/* Caches for modify_event_symbol.  */
static Lisp_Object accent_key_syms;
static Lisp_Object func_key_syms;
static Lisp_Object mouse_syms;
static Lisp_Object wheel_syms;
static Lisp_Object drag_n_drop_syms;

/* This is a list of keysym codes for special "accent" characters.
   It parallels lispy_accent_keys.  */

static const int lispy_accent_codes[] =
{
#ifdef XK_dead_circumflex
  XK_dead_circumflex,
#else
  0,
#endif
#ifdef XK_dead_grave
  XK_dead_grave,
#else
  0,
#endif
#ifdef XK_dead_tilde
  XK_dead_tilde,
#else
  0,
#endif
#ifdef XK_dead_diaeresis
  XK_dead_diaeresis,
#else
  0,
#endif
#ifdef XK_dead_macron
  XK_dead_macron,
#else
  0,
#endif
#ifdef XK_dead_degree
  XK_dead_degree,
#else
  0,
#endif
#ifdef XK_dead_acute
  XK_dead_acute,
#else
  0,
#endif
#ifdef XK_dead_cedilla
  XK_dead_cedilla,
#else
  0,
#endif
#ifdef XK_dead_breve
  XK_dead_breve,
#else
  0,
#endif
#ifdef XK_dead_ogonek
  XK_dead_ogonek,
#else
  0,
#endif
#ifdef XK_dead_caron
  XK_dead_caron,
#else
  0,
#endif
#ifdef XK_dead_doubleacute
  XK_dead_doubleacute,
#else
  0,
#endif
#ifdef XK_dead_abovedot
  XK_dead_abovedot,
#else
  0,
#endif
#ifdef XK_dead_abovering
  XK_dead_abovering,
#else
  0,
#endif
#ifdef XK_dead_iota
  XK_dead_iota,
#else
  0,
#endif
#ifdef XK_dead_belowdot
  XK_dead_belowdot,
#else
  0,
#endif
#ifdef XK_dead_voiced_sound
  XK_dead_voiced_sound,
#else
  0,
#endif
#ifdef XK_dead_semivoiced_sound
  XK_dead_semivoiced_sound,
#else
  0,
#endif
#ifdef XK_dead_hook
  XK_dead_hook,
#else
  0,
#endif
#ifdef XK_dead_horn
  XK_dead_horn,
#else
  0,
#endif
};

/* This is a list of Lisp names for special "accent" characters.
   It parallels lispy_accent_codes.  */

static const char *const lispy_accent_keys[] =
{
  "dead-circumflex",
  "dead-grave",
  "dead-tilde",
  "dead-diaeresis",
  "dead-macron",
  "dead-degree",
  "dead-acute",
  "dead-cedilla",
  "dead-breve",
  "dead-ogonek",
  "dead-caron",
  "dead-doubleacute",
  "dead-abovedot",
  "dead-abovering",
  "dead-iota",
  "dead-belowdot",
  "dead-voiced-sound",
  "dead-semivoiced-sound",
  "dead-hook",
  "dead-horn",
};

#ifdef HAVE_NTGUI
#define FUNCTION_KEY_OFFSET 0x0

const char *const lispy_function_keys[] =
  {
    0,                /* 0                      */

    0,                /* VK_LBUTTON        0x01 */
    0,                /* VK_RBUTTON        0x02 */
    "cancel",         /* VK_CANCEL         0x03 */
    0,                /* VK_MBUTTON        0x04 */

    0, 0, 0,          /*    0x05 .. 0x07        */

    "backspace",      /* VK_BACK           0x08 */
    "tab",            /* VK_TAB            0x09 */

    0, 0,             /*    0x0A .. 0x0B        */

    "clear",          /* VK_CLEAR          0x0C */
    "return",         /* VK_RETURN         0x0D */

    0, 0,             /*    0x0E .. 0x0F        */

    0,                /* VK_SHIFT          0x10 */
    0,                /* VK_CONTROL        0x11 */
    0,                /* VK_MENU           0x12 */
    "pause",          /* VK_PAUSE          0x13 */
    "capslock",       /* VK_CAPITAL        0x14 */
    "kana",           /* VK_KANA/VK_HANGUL 0x15 */
    0,                /*    0x16                */
    "junja",          /* VK_JUNJA          0x17 */
    "final",          /* VK_FINAL          0x18 */
    "kanji",          /* VK_KANJI/VK_HANJA 0x19 */
    0,                /*    0x1A                */
    "escape",         /* VK_ESCAPE         0x1B */
    "convert",        /* VK_CONVERT        0x1C */
    "non-convert",    /* VK_NONCONVERT     0x1D */
    "accept",         /* VK_ACCEPT         0x1E */
    "mode-change",    /* VK_MODECHANGE     0x1F */
    0,                /* VK_SPACE          0x20 */
    "prior",          /* VK_PRIOR          0x21 */
    "next",           /* VK_NEXT           0x22 */
    "end",            /* VK_END            0x23 */
    "home",           /* VK_HOME           0x24 */
    "left",           /* VK_LEFT           0x25 */
    "up",             /* VK_UP             0x26 */
    "right",          /* VK_RIGHT          0x27 */
    "down",           /* VK_DOWN           0x28 */
    "select",         /* VK_SELECT         0x29 */
    "print",          /* VK_PRINT          0x2A */
    "execute",        /* VK_EXECUTE        0x2B */
    "snapshot",       /* VK_SNAPSHOT       0x2C */
    "insert",         /* VK_INSERT         0x2D */
    "delete",         /* VK_DELETE         0x2E */
    "help",           /* VK_HELP           0x2F */

    /* VK_0 thru VK_9 are the same as ASCII '0' thru '9' (0x30 - 0x39) */

    0, 0, 0, 0, 0, 0, 0, 0, 0, 0,

    0, 0, 0, 0, 0, 0, 0, /* 0x3A .. 0x40       */

    /* VK_A thru VK_Z are the same as ASCII 'A' thru 'Z' (0x41 - 0x5A) */

    0, 0, 0, 0, 0, 0, 0, 0, 0,
    0, 0, 0, 0, 0, 0, 0, 0, 0,
    0, 0, 0, 0, 0, 0, 0, 0,

    "lwindow",       /* VK_LWIN           0x5B */
    "rwindow",       /* VK_RWIN           0x5C */
    "apps",          /* VK_APPS           0x5D */
    0,               /*    0x5E                */
    "sleep",
    "kp-0",          /* VK_NUMPAD0        0x60 */
    "kp-1",          /* VK_NUMPAD1        0x61 */
    "kp-2",          /* VK_NUMPAD2        0x62 */
    "kp-3",          /* VK_NUMPAD3        0x63 */
    "kp-4",          /* VK_NUMPAD4        0x64 */
    "kp-5",          /* VK_NUMPAD5        0x65 */
    "kp-6",          /* VK_NUMPAD6        0x66 */
    "kp-7",          /* VK_NUMPAD7        0x67 */
    "kp-8",          /* VK_NUMPAD8        0x68 */
    "kp-9",          /* VK_NUMPAD9        0x69 */
    "kp-multiply",   /* VK_MULTIPLY       0x6A */
    "kp-add",        /* VK_ADD            0x6B */
    "kp-separator",  /* VK_SEPARATOR      0x6C */
    "kp-subtract",   /* VK_SUBTRACT       0x6D */
    "kp-decimal",    /* VK_DECIMAL        0x6E */
    "kp-divide",     /* VK_DIVIDE         0x6F */
    "f1",            /* VK_F1             0x70 */
    "f2",            /* VK_F2             0x71 */
    "f3",            /* VK_F3             0x72 */
    "f4",            /* VK_F4             0x73 */
    "f5",            /* VK_F5             0x74 */
    "f6",            /* VK_F6             0x75 */
    "f7",            /* VK_F7             0x76 */
    "f8",            /* VK_F8             0x77 */
    "f9",            /* VK_F9             0x78 */
    "f10",           /* VK_F10            0x79 */
    "f11",           /* VK_F11            0x7A */
    "f12",           /* VK_F12            0x7B */
    "f13",           /* VK_F13            0x7C */
    "f14",           /* VK_F14            0x7D */
    "f15",           /* VK_F15            0x7E */
    "f16",           /* VK_F16            0x7F */
    "f17",           /* VK_F17            0x80 */
    "f18",           /* VK_F18            0x81 */
    "f19",           /* VK_F19            0x82 */
    "f20",           /* VK_F20            0x83 */
    "f21",           /* VK_F21            0x84 */
    "f22",           /* VK_F22            0x85 */
    "f23",           /* VK_F23            0x86 */
    "f24",           /* VK_F24            0x87 */

    0, 0, 0, 0,      /*    0x88 .. 0x8B        */
    0, 0, 0, 0,      /*    0x8C .. 0x8F        */

    "kp-numlock",    /* VK_NUMLOCK        0x90 */
    "scroll",        /* VK_SCROLL         0x91 */
    /* Not sure where the following block comes from.
       Windows headers have NEC and Fujitsu specific keys in
       this block, but nothing generic.  */
    "kp-space",	     /* VK_NUMPAD_CLEAR   0x92 */
    "kp-enter",	     /* VK_NUMPAD_ENTER   0x93 */
    "kp-prior",	     /* VK_NUMPAD_PRIOR   0x94 */
    "kp-next",	     /* VK_NUMPAD_NEXT    0x95 */
    "kp-end",	     /* VK_NUMPAD_END     0x96 */
    "kp-home",	     /* VK_NUMPAD_HOME    0x97 */
    "kp-left",	     /* VK_NUMPAD_LEFT    0x98 */
    "kp-up",	     /* VK_NUMPAD_UP      0x99 */
    "kp-right",	     /* VK_NUMPAD_RIGHT   0x9A */
    "kp-down",	     /* VK_NUMPAD_DOWN    0x9B */
    "kp-insert",     /* VK_NUMPAD_INSERT  0x9C */
    "kp-delete",     /* VK_NUMPAD_DELETE  0x9D */

    0, 0,	     /*    0x9E .. 0x9F        */

    /*
     * VK_L* & VK_R* - left and right Alt, Ctrl and Shift virtual keys.
     * Used only as parameters to GetAsyncKeyState and GetKeyState.
     * No other API or message will distinguish left and right keys this way.
     * 0xA0 .. 0xA5
     */
    0, 0, 0, 0, 0, 0,

    /* Multimedia keys. These are handled as WM_APPCOMMAND, which allows us
       to enable them selectively, and gives access to a few more functions.
       See lispy_multimedia_keys below.  */
    0, 0, 0, 0, 0, 0, 0, /* 0xA6 .. 0xAC        Browser */
    0, 0, 0,             /* 0xAD .. 0xAF         Volume */
    0, 0, 0, 0,          /* 0xB0 .. 0xB3          Media */
    0, 0, 0, 0,          /* 0xB4 .. 0xB7           Apps */

    /* 0xB8 .. 0xC0 "OEM" keys - all seem to be punctuation.  */
    0, 0, 0, 0, 0, 0, 0, 0, 0,

    /* 0xC1 - 0xDA unallocated, 0xDB-0xDF more OEM keys */
    0, 0, 0, 0, 0, 0, 0, 0, 0, 0, 0, 0, 0, 0, 0,
    0, 0, 0, 0, 0, 0, 0, 0, 0, 0, 0, 0, 0, 0, 0, 0,

    0,               /* 0xE0                   */
    "ax",            /* VK_OEM_AX         0xE1 */
    0,               /* VK_OEM_102        0xE2 */
    "ico-help",      /* VK_ICO_HELP       0xE3 */
    "ico-00",        /* VK_ICO_00         0xE4 */
    0,               /* VK_PROCESSKEY     0xE5 - used by IME */
    "ico-clear",     /* VK_ICO_CLEAR      0xE6 */
    0,               /* VK_PACKET         0xE7  - used to pass Unicode chars */
    0,               /*                   0xE8 */
    "reset",         /* VK_OEM_RESET      0xE9 */
    "jump",          /* VK_OEM_JUMP       0xEA */
    "oem-pa1",       /* VK_OEM_PA1        0xEB */
    "oem-pa2",       /* VK_OEM_PA2        0xEC */
    "oem-pa3",       /* VK_OEM_PA3        0xED */
    "wsctrl",        /* VK_OEM_WSCTRL     0xEE */
    "cusel",         /* VK_OEM_CUSEL      0xEF */
    "oem-attn",      /* VK_OEM_ATTN       0xF0 */
    "finish",        /* VK_OEM_FINISH     0xF1 */
    "copy",          /* VK_OEM_COPY       0xF2 */
    "auto",          /* VK_OEM_AUTO       0xF3 */
    "enlw",          /* VK_OEM_ENLW       0xF4 */
    "backtab",       /* VK_OEM_BACKTAB    0xF5 */
    "attn",          /* VK_ATTN           0xF6 */
    "crsel",         /* VK_CRSEL          0xF7 */
    "exsel",         /* VK_EXSEL          0xF8 */
    "ereof",         /* VK_EREOF          0xF9 */
    "play",          /* VK_PLAY           0xFA */
    "zoom",          /* VK_ZOOM           0xFB */
    "noname",        /* VK_NONAME         0xFC */
    "pa1",           /* VK_PA1            0xFD */
    "oem_clear",     /* VK_OEM_CLEAR      0xFE */
    0 /* 0xFF */
  };

/* Some of these duplicate the "Media keys" on newer keyboards,
   but they are delivered to the application in a different way.  */
static const char *const lispy_multimedia_keys[] =
  {
    0,
    "browser-back",
    "browser-forward",
    "browser-refresh",
    "browser-stop",
    "browser-search",
    "browser-favorites",
    "browser-home",
    "volume-mute",
    "volume-down",
    "volume-up",
    "media-next",
    "media-previous",
    "media-stop",
    "media-play-pause",
    "mail",
    "media-select",
    "app-1",
    "app-2",
    "bass-down",
    "bass-boost",
    "bass-up",
    "treble-down",
    "treble-up",
    "mic-volume-mute",
    "mic-volume-down",
    "mic-volume-up",
    "help",
    "find",
    "new",
    "open",
    "close",
    "save",
    "print",
    "undo",
    "redo",
    "copy",
    "cut",
    "paste",
    "mail-reply",
    "mail-forward",
    "mail-send",
    "spell-check",
    "toggle-dictate-command",
    "mic-toggle",
    "correction-list",
    "media-play",
    "media-pause",
    "media-record",
    "media-fast-forward",
    "media-rewind",
    "media-channel-up",
    "media-channel-down"
  };

#else /* not HAVE_NTGUI */

/* This should be dealt with in XTread_socket now, and that doesn't
   depend on the client system having the Kana syms defined.  See also
   the XK_kana_A case below.  */
#if 0
#ifdef XK_kana_A
static const char *const lispy_kana_keys[] =
  {
    /* X Keysym value */
    0,0,0,0,0,0,0,0,0,0,0,0,0,0,0,0,	/* 0x400 .. 0x40f */
    0,0,0,0,0,0,0,0,0,0,0,0,0,0,0,0,	/* 0x410 .. 0x41f */
    0,0,0,0,0,0,0,0,0,0,0,0,0,0,0,0,	/* 0x420 .. 0x42f */
    0,0,0,0,0,0,0,0,0,0,0,0,0,0,0,0,	/* 0x430 .. 0x43f */
    0,0,0,0,0,0,0,0,0,0,0,0,0,0,0,0,	/* 0x440 .. 0x44f */
    0,0,0,0,0,0,0,0,0,0,0,0,0,0,0,0,	/* 0x450 .. 0x45f */
    0,0,0,0,0,0,0,0,0,0,0,0,0,0,0,0,	/* 0x460 .. 0x46f */
    0,0,0,0,0,0,0,0,0,0,0,0,0,0,"overline",0,
    0,0,0,0,0,0,0,0,0,0,0,0,0,0,0,0,	/* 0x480 .. 0x48f */
    0,0,0,0,0,0,0,0,0,0,0,0,0,0,0,0,	/* 0x490 .. 0x49f */
    0, "kana-fullstop", "kana-openingbracket", "kana-closingbracket",
    "kana-comma", "kana-conjunctive", "kana-WO", "kana-a",
    "kana-i", "kana-u", "kana-e", "kana-o",
    "kana-ya", "kana-yu", "kana-yo", "kana-tsu",
    "prolongedsound", "kana-A", "kana-I", "kana-U",
    "kana-E", "kana-O", "kana-KA", "kana-KI",
    "kana-KU", "kana-KE", "kana-KO", "kana-SA",
    "kana-SHI", "kana-SU", "kana-SE", "kana-SO",
    "kana-TA", "kana-CHI", "kana-TSU", "kana-TE",
    "kana-TO", "kana-NA", "kana-NI", "kana-NU",
    "kana-NE", "kana-NO", "kana-HA", "kana-HI",
    "kana-FU", "kana-HE", "kana-HO", "kana-MA",
    "kana-MI", "kana-MU", "kana-ME", "kana-MO",
    "kana-YA", "kana-YU", "kana-YO", "kana-RA",
    "kana-RI", "kana-RU", "kana-RE", "kana-RO",
    "kana-WA", "kana-N", "voicedsound", "semivoicedsound",
    0,0,0,0,0,0,0,0,0,0,0,0,0,0,0,0,	/* 0x4e0 .. 0x4ef */
    0,0,0,0,0,0,0,0,0,0,0,0,0,0,0,0,	/* 0x4f0 .. 0x4ff */
  };
#endif /* XK_kana_A */
#endif /* 0 */

#define FUNCTION_KEY_OFFSET 0xff00

/* You'll notice that this table is arranged to be conveniently
   indexed by X Windows keysym values.  */
static const char *const lispy_function_keys[] =
  {
    /* X Keysym value */

    0, 0, 0, 0, 0, 0, 0, 0,			      /* 0xff00...0f */
    "backspace", "tab", "linefeed", "clear",
    0, "return", 0, 0,
    0, 0, 0, "pause",				      /* 0xff10...1f */
    0, 0, 0, 0, 0, 0, 0, "escape",
    0, 0, 0, 0,
    0, "kanji", "muhenkan", "henkan",		      /* 0xff20...2f */
    "romaji", "hiragana", "katakana", "hiragana-katakana",
    "zenkaku", "hankaku", "zenkaku-hankaku", "touroku",
    "massyo", "kana-lock", "kana-shift", "eisu-shift",
    "eisu-toggle",				      /* 0xff30...3f */
       0, 0, 0, 0, 0, 0, 0, 0, 0, 0, 0, 0, 0, 0, 0,
    0, 0, 0, 0, 0, 0, 0, 0, 0, 0, 0, 0, 0, 0, 0, 0,   /* 0xff40...4f */

    "home", "left", "up", "right", /* 0xff50 */	/* IsCursorKey */
    "down", "prior", "next", "end",
    "begin", 0, 0, 0, 0, 0, 0, 0,
    "select",			/* 0xff60 */	/* IsMiscFunctionKey */
    "print",
    "execute",
    "insert",
    0,		/* 0xff64 */
    "undo",
    "redo",
    "menu",
    "find",
    "cancel",
    "help",
    "break",			/* 0xff6b */

    0, 0, 0, 0,
    0, 0, 0, 0, "backtab", 0, 0, 0,		/* 0xff70...  */
    0, 0, 0, 0, 0, 0, 0, "kp-numlock",		/* 0xff78...  */
    "kp-space",			/* 0xff80 */	/* IsKeypadKey */
    0, 0, 0, 0, 0, 0, 0, 0,
    "kp-tab",			/* 0xff89 */
    0, 0, 0,
    "kp-enter",			/* 0xff8d */
    0, 0, 0,
    "kp-f1",			/* 0xff91 */
    "kp-f2",
    "kp-f3",
    "kp-f4",
    "kp-home",			/* 0xff95 */
    "kp-left",
    "kp-up",
    "kp-right",
    "kp-down",
    "kp-prior",			/* kp-page-up */
    "kp-next",			/* kp-page-down */
    "kp-end",
    "kp-begin",
    "kp-insert",
    "kp-delete",
    0,				/* 0xffa0 */
    0, 0, 0, 0, 0, 0, 0, 0, 0,
    "kp-multiply",		/* 0xffaa */
    "kp-add",
    "kp-separator",
    "kp-subtract",
    "kp-decimal",
    "kp-divide",		/* 0xffaf */
    "kp-0",			/* 0xffb0 */
    "kp-1",	"kp-2",	"kp-3",	"kp-4",	"kp-5",	"kp-6",	"kp-7",	"kp-8",	"kp-9",
    0,		/* 0xffba */
    0, 0,
    "kp-equal",			/* 0xffbd */
    "f1",			/* 0xffbe */	/* IsFunctionKey */
    "f2",
    "f3", "f4", "f5", "f6", "f7", "f8",	"f9", "f10", /* 0xffc0 */
    "f11", "f12", "f13", "f14", "f15", "f16", "f17", "f18",
    "f19", "f20", "f21", "f22", "f23", "f24", "f25", "f26", /* 0xffd0 */
    "f27", "f28", "f29", "f30", "f31", "f32", "f33", "f34",
    "f35", 0, 0, 0, 0, 0, 0, 0,	/* 0xffe0 */
    0, 0, 0, 0, 0, 0, 0, 0,
    0, 0, 0, 0, 0, 0, 0, 0,     /* 0xfff0 */
    0, 0, 0, 0, 0, 0, 0, "delete"
  };

/* ISO 9995 Function and Modifier Keys; the first byte is 0xFE.  */
#define ISO_FUNCTION_KEY_OFFSET 0xfe00

static const char *const iso_lispy_function_keys[] =
  {
    0, 0, 0, 0, 0, 0, 0, 0,	/* 0xfe00 */
    0, 0, 0, 0, 0, 0, 0, 0,	/* 0xfe08 */
    0, 0, 0, 0, 0, 0, 0, 0,	/* 0xfe10 */
    0, 0, 0, 0, 0, 0, 0, 0,	/* 0xfe18 */
    "iso-lefttab",		/* 0xfe20 */
    "iso-move-line-up", "iso-move-line-down",
    "iso-partial-line-up", "iso-partial-line-down",
    "iso-partial-space-left", "iso-partial-space-right",
    "iso-set-margin-left", "iso-set-margin-right", /* 0xffe27, 28 */
    "iso-release-margin-left", "iso-release-margin-right",
    "iso-release-both-margins",
    "iso-fast-cursor-left", "iso-fast-cursor-right",
    "iso-fast-cursor-up", "iso-fast-cursor-down",
    "iso-continuous-underline", "iso-discontinuous-underline", /* 0xfe30, 31 */
    "iso-emphasize", "iso-center-object", "iso-enter", /* ... 0xfe34 */
  };

#endif /* not HAVE_NTGUI */

static Lisp_Object Vlispy_mouse_stem;

static const char *const lispy_wheel_names[] =
{
  "wheel-up", "wheel-down", "wheel-left", "wheel-right"
};

/* drag-n-drop events are generated when a set of selected files are
   dragged from another application and dropped onto an Emacs window.  */
static const char *const lispy_drag_n_drop_names[] =
{
  "drag-n-drop"
};

/* An array of symbol indexes of scroll bar parts, indexed by an enum
   scroll_bar_part value.  Note that Qnil corresponds to
   scroll_bar_nowhere and should not appear in Lisp events.  */
static short const scroll_bar_parts[] = {
  SYMBOL_INDEX (Qnil), SYMBOL_INDEX (Qabove_handle), SYMBOL_INDEX (Qhandle),
  SYMBOL_INDEX (Qbelow_handle), SYMBOL_INDEX (Qup), SYMBOL_INDEX (Qdown),
  SYMBOL_INDEX (Qtop), SYMBOL_INDEX (Qbottom), SYMBOL_INDEX (Qend_scroll),
  SYMBOL_INDEX (Qratio), SYMBOL_INDEX (Qbefore_handle),
  SYMBOL_INDEX (Qhorizontal_handle), SYMBOL_INDEX (Qafter_handle),
  SYMBOL_INDEX (Qleft), SYMBOL_INDEX (Qright), SYMBOL_INDEX (Qleftmost),
  SYMBOL_INDEX (Qrightmost), SYMBOL_INDEX (Qend_scroll), SYMBOL_INDEX (Qratio)
};

#ifdef HAVE_WINDOW_SYSTEM
/* An array of symbol indexes of internal border parts, indexed by an enum
   internal_border_part value.  Note that Qnil corresponds to
   internal_border_part_none and should not appear in Lisp events.  */
static short const internal_border_parts[] = {
  SYMBOL_INDEX (Qnil), SYMBOL_INDEX (Qleft_edge),
  SYMBOL_INDEX (Qtop_left_corner), SYMBOL_INDEX (Qtop_edge),
  SYMBOL_INDEX (Qtop_right_corner), SYMBOL_INDEX (Qright_edge),
  SYMBOL_INDEX (Qbottom_right_corner), SYMBOL_INDEX (Qbottom_edge),
  SYMBOL_INDEX (Qbottom_left_corner)
};
#endif

/* A vector, indexed by button number, giving the down-going location
   of currently depressed buttons, both scroll bar and non-scroll bar.

   The elements have the form
     (BUTTON-NUMBER MODIFIER-MASK . REST)
   where REST is the cdr of a position as it would be reported in the event.

   The make_lispy_event function stores positions here to tell the
   difference between click and drag events, and to store the starting
   location to be included in drag events.  */

static Lisp_Object button_down_location;

/* Information about the most recent up-going button event:  Which
   button, what location, and what time.  */

static int last_mouse_button;
static int last_mouse_x;
static int last_mouse_y;
static Time button_down_time;

/* The number of clicks in this multiple-click.  */

static int double_click_count;

/* X and Y are frame-relative coordinates for a click or wheel event.
   Return a Lisp-style event list.  */

Lisp_Object
make_lispy_position (struct frame *f, Lisp_Object x, Lisp_Object y,
		     Time t)
{
  enum window_part part;
  Lisp_Object posn = Qnil;
  Lisp_Object extra_info = Qnil;
  /* Coordinate pixel positions to return.  */
  int xret = 0, yret = 0;
  /* The window or frame under frame pixel coordinates (x,y)  */
  Lisp_Object window_or_frame = f
    ? window_from_coordinates (f, XINT (x), XINT (y), &part, 0)
    : Qnil;

  if (WINDOWP (window_or_frame))
    {
      /* It's a click in window WINDOW at frame coordinates (X,Y)  */
      struct window *w = XWINDOW (window_or_frame);
      Lisp_Object string_info = Qnil;
      ptrdiff_t textpos = 0;
      int col = -1, row = -1;
      int dx  = -1, dy  = -1;
      int width = -1, height = -1;
      Lisp_Object object = Qnil;

      /* Pixel coordinates relative to the window corner.  */
      int wx = XINT (x) - WINDOW_LEFT_EDGE_X (w);
      int wy = XINT (y) - WINDOW_TOP_EDGE_Y (w);

      /* For text area clicks, return X, Y relative to the corner of
	 this text area.  Note that dX, dY etc are set below, by
	 buffer_posn_from_coords.  */
      if (part == ON_TEXT)
	{
	  xret = XINT (x) - window_box_left (w, TEXT_AREA);
	  yret = wy - WINDOW_HEADER_LINE_HEIGHT (w);
	}
      /* For mode line and header line clicks, return X, Y relative to
	 the left window edge.  Use mode_line_string to look for a
	 string on the click position.  */
      else if (part == ON_MODE_LINE || part == ON_HEADER_LINE)
	{
	  Lisp_Object string;
	  ptrdiff_t charpos;

	  posn = (part == ON_MODE_LINE) ? Qmode_line : Qheader_line;
	  /* Note that mode_line_string takes COL, ROW as pixels and
	     converts them to characters.  */
	  col = wx;
	  row = wy;
	  string = mode_line_string (w, part, &col, &row, &charpos,
				     &object, &dx, &dy, &width, &height);
	  if (STRINGP (string))
	    string_info = Fcons (string, make_number (charpos));
	  textpos = -1;

	  xret = wx;
	  yret = wy;
	}
      /* For fringes and margins, Y is relative to the area's (and the
	 window's) top edge, while X is meaningless.  */
      else if (part == ON_LEFT_MARGIN || part == ON_RIGHT_MARGIN)
	{
	  Lisp_Object string;
	  ptrdiff_t charpos;

	  posn = (part == ON_LEFT_MARGIN) ? Qleft_margin : Qright_margin;
	  col = wx;
	  row = wy;
	  string = marginal_area_string (w, part, &col, &row, &charpos,
					 &object, &dx, &dy, &width, &height);
	  if (STRINGP (string))
	    string_info = Fcons (string, make_number (charpos));
	  xret = wx;
	  yret = wy - WINDOW_HEADER_LINE_HEIGHT (w);
	}
      else if (part == ON_LEFT_FRINGE)
	{
	  posn = Qleft_fringe;
	  col = 0;
	  xret = wx;
	  dx = wx
	    - (WINDOW_HAS_FRINGES_OUTSIDE_MARGINS (w)
	       ? 0 : window_box_width (w, LEFT_MARGIN_AREA));
	  dy = yret = wy - WINDOW_HEADER_LINE_HEIGHT (w);
	}
      else if (part == ON_RIGHT_FRINGE)
	{
	  posn = Qright_fringe;
	  col = 0;
	  xret = wx;
	  dx = wx
	    - window_box_width (w, LEFT_MARGIN_AREA)
	    - window_box_width (w, TEXT_AREA)
	    - (WINDOW_HAS_FRINGES_OUTSIDE_MARGINS (w)
	       ? window_box_width (w, RIGHT_MARGIN_AREA)
	       : 0);
	  dy = yret = wy - WINDOW_HEADER_LINE_HEIGHT (w);
	}
      else if (part == ON_VERTICAL_BORDER)
	{
	  posn = Qvertical_line;
	  width = 1;
	  dx = 0;
	  xret = wx;
	  dy = yret = wy;
	}
      else if (part == ON_VERTICAL_SCROLL_BAR)
	{
	  posn = Qvertical_scroll_bar;
	  width = WINDOW_SCROLL_BAR_AREA_WIDTH (w);
	  dx = xret = wx;
	  dy = yret = wy;
	}
      else if (part == ON_HORIZONTAL_SCROLL_BAR)
	{
	  posn = Qhorizontal_scroll_bar;
	  width = WINDOW_SCROLL_BAR_AREA_HEIGHT (w);
	  dx = xret = wx;
	  dy = yret = wy;
	}
      else if (part == ON_RIGHT_DIVIDER)
	{
	  posn = Qright_divider;
	  width = WINDOW_RIGHT_DIVIDER_WIDTH (w);
	  dx = xret = wx;
	  dy = yret = wy;
	}
      else if (part == ON_BOTTOM_DIVIDER)
	{
	  posn = Qbottom_divider;
	  width = WINDOW_BOTTOM_DIVIDER_WIDTH (w);
	  dx = xret = wx;
	  dy = yret = wy;
	}

      /* For clicks in the text area, fringes, margins, or vertical
	 scroll bar, call buffer_posn_from_coords to extract TEXTPOS,
	 the buffer position nearest to the click.  */
      if (!textpos)
	{
	  Lisp_Object string2, object2 = Qnil;
	  struct display_pos p;
	  int dx2, dy2;
	  int width2, height2;
	  /* The pixel X coordinate passed to buffer_posn_from_coords
	     is the X coordinate relative to the text area for clicks
	     in text-area, right-margin/fringe and right-side vertical
	     scroll bar, zero otherwise.  */
	  int x2
	    = (part == ON_TEXT) ? xret
	    : (part == ON_RIGHT_FRINGE || part == ON_RIGHT_MARGIN
	       || (part == ON_VERTICAL_SCROLL_BAR
		   && WINDOW_HAS_VERTICAL_SCROLL_BAR_ON_RIGHT (w)))
	    ? (XINT (x) - window_box_left (w, TEXT_AREA))
	    : 0;
	  int y2 = wy;

	  string2 = buffer_posn_from_coords (w, &x2, &y2, &p,
					     &object2, &dx2, &dy2,
					     &width2, &height2);
	  textpos = CHARPOS (p.pos);
	  if (col < 0) col = x2;
	  if (row < 0) row = y2;
	  if (dx < 0) dx = dx2;
	  if (dy < 0) dy = dy2;
	  if (width < 0) width = width2;
	  if (height < 0) height = height2;

	  if (NILP (posn))
	    {
	      posn = make_number (textpos);
	      if (STRINGP (string2))
		string_info = Fcons (string2,
				     make_number (CHARPOS (p.string_pos)));
	    }
	  if (NILP (object))
	    object = object2;
	}

#ifdef HAVE_WINDOW_SYSTEM
      if (IMAGEP (object))
	{
	  Lisp_Object image_map, hotspot;
	  if ((image_map = Fplist_get (XCDR (object), QCmap),
	       !NILP (image_map))
	      && (hotspot = find_hot_spot (image_map, dx, dy),
		  CONSP (hotspot))
	      && (hotspot = XCDR (hotspot), CONSP (hotspot)))
	    posn = XCAR (hotspot);
	}
#endif

      /* Object info.  */
      extra_info
	= list3 (object,
		 Fcons (make_number (dx), make_number (dy)),
		 Fcons (make_number (width), make_number (height)));

      /* String info.  */
      extra_info = Fcons (string_info,
			  Fcons (textpos < 0 ? Qnil : make_number (textpos),
				 Fcons (Fcons (make_number (col),
					       make_number (row)),
					extra_info)));
    }

#ifdef HAVE_WINDOW_SYSTEM
  else if (f)
    {
      /* Return mouse pixel coordinates here.  */
      XSETFRAME (window_or_frame, f);
      xret = XINT (x);
      yret = XINT (y);

      if (FRAME_LIVE_P (f)
	  && FRAME_INTERNAL_BORDER_WIDTH (f) > 0
	  && !NILP (get_frame_param (f, Qdrag_internal_border)))
	{
	  enum internal_border_part part
	    = frame_internal_border_part (f, xret, yret);

	  posn = builtin_lisp_symbol (internal_border_parts[part]);
	}
    }
#endif

  else
    window_or_frame = Qnil;

  return Fcons (window_or_frame,
		Fcons (posn,
		       Fcons (Fcons (make_number (xret),
				     make_number (yret)),
			      Fcons (make_number (t),
				     extra_info))));
}

/* Return non-zero if F is a GUI frame that uses some toolkit-managed
   menu bar.  This really means that Emacs draws and manages the menu
   bar as part of its normal display, and therefore can compute its
   geometry.  */
static bool
toolkit_menubar_in_use (struct frame *f)
{
#if defined (USE_GTK) || defined (HAVE_NS) || defined (HAVE_NTGUI)
  return !(!FRAME_WINDOW_P (f));
#else
  return false;
#endif
}

/* Build the part of Lisp event which represents scroll bar state from
   EV.  TYPE is one of Qvertical_scroll_bar or Qhorizontal_scroll_bar.  */

static Lisp_Object
make_scroll_bar_position (struct input_event *ev, Lisp_Object type)
{
  return list5 (ev->frame_or_window, type, Fcons (ev->x, ev->y),
		make_number (ev->timestamp),
		builtin_lisp_symbol (scroll_bar_parts[ev->part]));
}

/* Given a struct input_event, build the lisp event which represents
   it.  If EVENT is 0, build a mouse movement event from the mouse
   movement buffer, which should have a movement event in it.

   Note that events must be passed to this function in the order they
   are received; this function stores the location of button presses
   in order to build drag events when the button is released.  */

static Lisp_Object
make_lispy_event (struct input_event *event)
{
  int i;

  switch (event->kind)
    {
#if defined (HAVE_X11) || defined (HAVE_NTGUI) || defined (HAVE_NS)
    case DELETE_WINDOW_EVENT:
      /* Make an event (delete-frame (FRAME)).  */
      return list2 (Qdelete_frame, list1 (event->frame_or_window));

    case ICONIFY_EVENT:
      /* Make an event (iconify-frame (FRAME)).  */
      return list2 (Qiconify_frame, list1 (event->frame_or_window));

    case DEICONIFY_EVENT:
      /* Make an event (make-frame-visible (FRAME)).  */
      return list2 (Qmake_frame_visible, list1 (event->frame_or_window));

    case MOVE_FRAME_EVENT:
      /* Make an event (move-frame (FRAME)).  */
      return list2 (Qmove_frame, list1 (event->frame_or_window));
#endif

    case BUFFER_SWITCH_EVENT:
      {
	/* The value doesn't matter here; only the type is tested.  */
	Lisp_Object obj;
        XSETBUFFER (obj, current_buffer);
        return obj;
      }

    /* Just discard these, by returning nil.
       With MULTI_KBOARD, these events are used as placeholders
       when we need to randomly delete events from the queue.
       (They shouldn't otherwise be found in the buffer,
       but on some machines it appears they do show up
       even without MULTI_KBOARD.)  */
    /* On Windows NT/9X, NO_EVENT is used to delete extraneous
       mouse events during a popup-menu call.  */
    case NO_EVENT:
      return Qnil;

    case HELP_EVENT:
      {
	Lisp_Object frame = event->frame_or_window;
	Lisp_Object object = event->arg;
	Lisp_Object position
          = make_number (Time_to_position (event->timestamp));
	Lisp_Object window = event->x;
	Lisp_Object help = event->y;
	clear_event (event);

	if (!WINDOWP (window))
	  window = Qnil;
	return Fcons (Qhelp_echo,
		      list5 (frame, help, window, object, position));
      }

    case FOCUS_IN_EVENT:
      {
	/* Notification of a FocusIn event.  The frame receiving the
	   focus is in event->frame_or_window.  Generate a
	   switch-frame event if necessary.  */

        Lisp_Object frame = event->frame_or_window;
        Lisp_Object focus = FRAME_FOCUS_FRAME (XFRAME (frame));
        if (FRAMEP (focus))
          frame = focus;
        bool switching
          = (
#ifdef HAVE_X11
            ! NILP (event->arg)
            &&
#endif
            !EQ (frame, internal_last_event_frame)
            && !EQ (frame, selected_frame));
        internal_last_event_frame = frame;

        return (switching ? make_lispy_switch_frame (frame)
                : make_lispy_focus_in (frame));
      }

    case FOCUS_OUT_EVENT:
      {
#ifdef HAVE_WINDOW_SYSTEM

        Display_Info *di;
        Lisp_Object frame = event->frame_or_window;
        bool focused = false;

        for (di = x_display_list; di && ! focused; di = di->next)
          focused = di->x_highlight_frame != 0;

        return focused ? Qnil
               : make_lispy_focus_out (frame);

#endif /* HAVE_WINDOW_SYSTEM */
      }

    /* A simple keystroke.  */
    case ASCII_KEYSTROKE_EVENT:
    case MULTIBYTE_CHAR_KEYSTROKE_EVENT:
      {
	Lisp_Object lispy_c;
	EMACS_INT c = event->code;
	if (event->kind == ASCII_KEYSTROKE_EVENT)
	  {
	    c &= 0377;
	    eassert (c == event->code);
          }

        /* Caps-lock shouldn't affect interpretation of key chords:
           Control+s should produce C-s whether caps-lock is on or
           not.  And Control+Shift+s should produce C-S-s whether
           caps-lock is on or not.  */
        if (event->modifiers & ~shift_modifier)
	  {
            /* This is a key chord: some non-shift modifier is
               depressed.  */

            if (uppercasep (c) &&
                !(event->modifiers & shift_modifier))
	      {
                /* Got a capital letter without a shift.  The caps
                   lock is on.   Un-capitalize the letter.  */
                c = downcase (c);
	      }
            else if (lowercasep (c) &&
                     (event->modifiers & shift_modifier))
	      {
                /* Got a lower-case letter even though shift is
                   depressed.  The caps lock is on.  Capitalize the
                   letter.  */
                c = upcase (c);
	      }
	  }

	if (event->kind == ASCII_KEYSTROKE_EVENT)
	  {
	    /* Turn ASCII characters into control characters
	       when proper.  */
	    if (event->modifiers & ctrl_modifier)
	      {
		c = make_ctrl_char (c);
		event->modifiers &= ~ctrl_modifier;
	      }
	  }

	/* Add in the other modifier bits.  The shift key was taken care
	   of by the X code.  */
	c |= (event->modifiers
	      & (meta_modifier | alt_modifier
		 | hyper_modifier | super_modifier | ctrl_modifier));
	/* Distinguish Shift-SPC from SPC.  */
	if ((event->code) == 040
	    && event->modifiers & shift_modifier)
	  c |= shift_modifier;
	button_down_time = 0;
	XSETFASTINT (lispy_c, c);
	return lispy_c;
      }

#ifdef HAVE_NS
    case NS_TEXT_EVENT:
      return list1 (intern (event->code == KEY_NS_PUT_WORKING_TEXT
                            ? "ns-put-working-text"
                            : "ns-unput-working-text"));

      /* NS_NONKEY_EVENTs are just like NON_ASCII_KEYSTROKE_EVENTs,
	 except that they are non-key events (last-nonmenu-event is nil).  */
    case NS_NONKEY_EVENT:
#endif

      /* A function key.  The symbol may need to have modifier prefixes
	 tacked onto it.  */
    case NON_ASCII_KEYSTROKE_EVENT:
      button_down_time = 0;

      for (i = 0; i < ARRAYELTS (lispy_accent_codes); i++)
	if (event->code == lispy_accent_codes[i])
	  return modify_event_symbol (i,
				      event->modifiers,
				      Qfunction_key, Qnil,
				      lispy_accent_keys, &accent_key_syms,
                                      ARRAYELTS (lispy_accent_keys));

#if 0
#ifdef XK_kana_A
      if (event->code >= 0x400 && event->code < 0x500)
	return modify_event_symbol (event->code - 0x400,
				    event->modifiers & ~shift_modifier,
				    Qfunction_key, Qnil,
				    lispy_kana_keys, &func_key_syms,
                                    ARRAYELTS (lispy_kana_keys));
#endif /* XK_kana_A */
#endif /* 0 */

#ifdef ISO_FUNCTION_KEY_OFFSET
      if (event->code < FUNCTION_KEY_OFFSET
	  && event->code >= ISO_FUNCTION_KEY_OFFSET)
	return modify_event_symbol (event->code - ISO_FUNCTION_KEY_OFFSET,
				    event->modifiers,
				    Qfunction_key, Qnil,
				    iso_lispy_function_keys, &func_key_syms,
                                    ARRAYELTS (iso_lispy_function_keys));
#endif

      if ((FUNCTION_KEY_OFFSET <= event->code
	   && (event->code
	       < FUNCTION_KEY_OFFSET + ARRAYELTS (lispy_function_keys)))
	  && lispy_function_keys[event->code - FUNCTION_KEY_OFFSET])
	return modify_event_symbol (event->code - FUNCTION_KEY_OFFSET,
				    event->modifiers,
				    Qfunction_key, Qnil,
				    lispy_function_keys, &func_key_syms,
				    ARRAYELTS (lispy_function_keys));

      /* Handle system-specific or unknown keysyms.
	 We need to use an alist rather than a vector as the cache
	 since we can't make a vector long enough.  */
      if (NILP (KVAR (current_kboard, system_key_syms)))
	kset_system_key_syms (current_kboard, Fcons (Qnil, Qnil));
      return modify_event_symbol (event->code,
				  event->modifiers,
				  Qfunction_key,
				  KVAR (current_kboard, Vsystem_key_alist),
				  0, &KVAR (current_kboard, system_key_syms),
				  PTRDIFF_MAX);

#ifdef HAVE_NTGUI
    case END_SESSION_EVENT:
      /* Make an event (end-session).  */
      return list1 (Qend_session);

    case LANGUAGE_CHANGE_EVENT:
      /* Make an event (language-change FRAME CODEPAGE LANGUAGE-ID).  */
      return list4 (Qlanguage_change,
		    event->frame_or_window,
		    make_number (event->code),
		    make_number (event->modifiers));

    case MULTIMEDIA_KEY_EVENT:
      if (event->code < ARRAYELTS (lispy_multimedia_keys)
          && event->code > 0 && lispy_multimedia_keys[event->code])
        {
          return modify_event_symbol (event->code, event->modifiers,
                                      Qfunction_key, Qnil,
                                      lispy_multimedia_keys, &func_key_syms,
                                      ARRAYELTS (lispy_multimedia_keys));
        }
      return Qnil;
#endif

      /* A mouse click.  Figure out where it is, decide whether it's
         a press, click or drag, and build the appropriate structure.  */
    case MOUSE_CLICK_EVENT:
#ifdef HAVE_GPM
    case GPM_CLICK_EVENT:
#endif
      {
	int button = event->code;
	bool is_double;
	Lisp_Object position;
	Lisp_Object *start_pos_ptr;
	Lisp_Object start_pos;

	position = Qnil;

	/* Build the position as appropriate for this mouse click.  */
	if (event->kind == MOUSE_CLICK_EVENT
#ifdef HAVE_GPM
	    || event->kind == GPM_CLICK_EVENT
#endif
	    )
	  {
	    struct frame *f = XFRAME (event->frame_or_window);
	    int row, column;

	    /* Ignore mouse events that were made on frame that
	       have been deleted.  */
	    if (! FRAME_LIVE_P (f))
	      return Qnil;

	    /* EVENT->x and EVENT->y are frame-relative pixel
	       coordinates at this place.  Under old redisplay, COLUMN
	       and ROW are set to frame relative glyph coordinates
	       which are then used to determine whether this click is
	       in a menu (non-toolkit version).  */
	    if (!toolkit_menubar_in_use (f))
	      {
		pixel_to_glyph_coords (f, XINT (event->x), XINT (event->y),
				       &column, &row, NULL, 1);

		/* In the non-toolkit version, clicks on the menu bar
		   are ordinary button events in the event buffer.
		   Distinguish them, and invoke the menu.

		   (In the toolkit version, the toolkit handles the
		   menu bar and Emacs doesn't know about it until
		   after the user makes a selection.)  */
		if (row >= 0 && row < FRAME_MENU_BAR_LINES (f)
		  && (event->modifiers & down_modifier))
		  {
		    Lisp_Object items, item;

		    /* Find the menu bar item under `column'.  */
		    item = Qnil;
		    items = FRAME_MENU_BAR_ITEMS (f);
		    for (i = 0; i < ASIZE (items); i += 4)
		      {
			Lisp_Object pos, string;
			string = AREF (items, i + 1);
			pos = AREF (items, i + 3);
			if (NILP (string))
			  break;
			if (column >= XINT (pos)
			    && column < XINT (pos) + SCHARS (string))
			  {
			    item = AREF (items, i);
			    break;
			  }
		      }

		    /* ELisp manual 2.4b says (x y) are window
		       relative but code says they are
		       frame-relative.  */
		    position = list4 (event->frame_or_window,
				      Qmenu_bar,
				      Fcons (event->x, event->y),
				      make_number (event->timestamp));

		    return list2 (item, position);
		  }
	      }

	    position = make_lispy_position (f, event->x, event->y,
					    event->timestamp);
	  }

	if (button >= ASIZE (button_down_location))
	  {
	    ptrdiff_t incr = button - ASIZE (button_down_location) + 1;
	    button_down_location = larger_vector (button_down_location,
						  incr, -1);
	    mouse_syms = larger_vector (mouse_syms, incr, -1);
	  }

	start_pos_ptr = aref_addr (button_down_location, button);
	start_pos = *start_pos_ptr;
	*start_pos_ptr = Qnil;

	{
	  /* On window-system frames, use the value of
	     double-click-fuzz as is.  On other frames, interpret it
	     as a multiple of 1/8 characters.  */
	  struct frame *f;
	  int fuzz;

	  if (WINDOWP (event->frame_or_window))
	    f = XFRAME (XWINDOW (event->frame_or_window)->frame);
	  else if (FRAMEP (event->frame_or_window))
	    f = XFRAME (event->frame_or_window);
	  else
	    emacs_abort ();

	  if (FRAME_WINDOW_P (f))
	    fuzz = double_click_fuzz;
	  else
	    fuzz = double_click_fuzz / 8;

	  is_double = (button == last_mouse_button
		       && (eabs (XINT (event->x) - last_mouse_x) <= fuzz)
		       && (eabs (XINT (event->y) - last_mouse_y) <= fuzz)
		       && button_down_time != 0
		       && (EQ (Vdouble_click_time, Qt)
			   || (NATNUMP (Vdouble_click_time)
			       && (event->timestamp - button_down_time
				   < XFASTINT (Vdouble_click_time)))));
	}

	last_mouse_button = button;
	last_mouse_x = XINT (event->x);
	last_mouse_y = XINT (event->y);

	/* If this is a button press, squirrel away the location, so
           we can decide later whether it was a click or a drag.  */
	if (event->modifiers & down_modifier)
	  {
	    if (is_double)
	      {
		double_click_count++;
		event->modifiers |= ((double_click_count > 2)
				     ? triple_modifier
				     : double_modifier);
	      }
	    else
	      double_click_count = 1;
	    button_down_time = event->timestamp;
	    *start_pos_ptr = Fcopy_alist (position);
	    ignore_mouse_drag_p = 0;
	  }

	/* Now we're releasing a button - check the co-ordinates to
           see if this was a click or a drag.  */
	else if (event->modifiers & up_modifier)
	  {
	    /* If we did not see a down before this up, ignore the up.
	       Probably this happened because the down event chose a
	       menu item.  It would be an annoyance to treat the
	       release of the button that chose the menu item as a
	       separate event.  */

	    if (!CONSP (start_pos))
	      return Qnil;

	    event->modifiers &= ~up_modifier;

	      {
		Lisp_Object new_down, down;
		EMACS_INT xdiff = double_click_fuzz, ydiff = double_click_fuzz;

		/* The third element of every position
		   should be the (x,y) pair.  */
		down = Fcar (Fcdr (Fcdr (start_pos)));
		new_down = Fcar (Fcdr (Fcdr (position)));

		if (CONSP (down)
		    && INTEGERP (XCAR (down)) && INTEGERP (XCDR (down)))
		  {
		    xdiff = XINT (XCAR (new_down)) - XINT (XCAR (down));
		    ydiff = XINT (XCDR (new_down)) - XINT (XCDR (down));
		  }

		if (ignore_mouse_drag_p)
		  {
		    event->modifiers |= click_modifier;
		    ignore_mouse_drag_p = 0;
		  }
		else if (xdiff < double_click_fuzz && xdiff > - double_click_fuzz
			 && ydiff < double_click_fuzz && ydiff > - double_click_fuzz
		  /* Maybe the mouse has moved a lot, caused scrolling, and
		     eventually ended up at the same screen position (but
		     not buffer position) in which case it is a drag, not
		     a click.  */
		    /* FIXME: OTOH if the buffer position has changed
		       because of a timer or process filter rather than
		       because of mouse movement, it should be considered as
		       a click.  But mouse-drag-region completely ignores
		       this case and it hasn't caused any real problem, so
		       it's probably OK to ignore it as well.  */
		    && EQ (Fcar (Fcdr (start_pos)), Fcar (Fcdr (position))))
		  /* Mouse hasn't moved (much).  */
		  event->modifiers |= click_modifier;
		else
		  {
		    button_down_time = 0;
		    event->modifiers |= drag_modifier;
		  }

		/* Don't check is_double; treat this as multiple
		   if the down-event was multiple.  */
		if (double_click_count > 1)
		  event->modifiers |= ((double_click_count > 2)
				       ? triple_modifier
				       : double_modifier);
	      }
	  }
	else
	  /* Every mouse event should either have the down_modifier or
             the up_modifier set.  */
	  emacs_abort ();

	{
	  /* Get the symbol we should use for the mouse click.  */
	  Lisp_Object head;

	  head = modify_event_symbol (button,
				      event->modifiers,
				      Qmouse_click, Vlispy_mouse_stem,
				      NULL,
				      &mouse_syms,
				      ASIZE (mouse_syms));
	  if (event->modifiers & drag_modifier)
	    return list3 (head, start_pos, position);
	  else if (event->modifiers & (double_modifier | triple_modifier))
	    return list3 (head, position, make_number (double_click_count));
	  else
	    return list2 (head, position);
	}
      }

    case WHEEL_EVENT:
    case HORIZ_WHEEL_EVENT:
      {
	Lisp_Object position;
	Lisp_Object head;

	/* Build the position as appropriate for this mouse click.  */
	struct frame *f = XFRAME (event->frame_or_window);

	/* Ignore wheel events that were made on frame that have been
	   deleted.  */
	if (! FRAME_LIVE_P (f))
	  return Qnil;

	position = make_lispy_position (f, event->x, event->y,
					event->timestamp);

	/* Set double or triple modifiers to indicate the wheel speed.  */
	{
	  /* On window-system frames, use the value of
	     double-click-fuzz as is.  On other frames, interpret it
	     as a multiple of 1/8 characters.  */
	  struct frame *fr;
	  int fuzz;
	  int symbol_num;
	  bool is_double;

	  if (WINDOWP (event->frame_or_window))
	    fr = XFRAME (XWINDOW (event->frame_or_window)->frame);
	  else if (FRAMEP (event->frame_or_window))
	    fr = XFRAME (event->frame_or_window);
	  else
	    emacs_abort ();

	  fuzz = FRAME_WINDOW_P (fr)
	    ? double_click_fuzz : double_click_fuzz / 8;

	  if (event->modifiers & up_modifier)
	    {
	      /* Emit a wheel-up event.  */
	      event->modifiers &= ~up_modifier;
	      symbol_num = 0;
	    }
	  else if (event->modifiers & down_modifier)
	    {
	      /* Emit a wheel-down event.  */
	      event->modifiers &= ~down_modifier;
	      symbol_num = 1;
	    }
	  else
	    /* Every wheel event should either have the down_modifier or
	       the up_modifier set.  */
	    emacs_abort ();

          if (event->kind == HORIZ_WHEEL_EVENT)
            symbol_num += 2;

	  is_double = (last_mouse_button == - (1 + symbol_num)
		       && (eabs (XINT (event->x) - last_mouse_x) <= fuzz)
		       && (eabs (XINT (event->y) - last_mouse_y) <= fuzz)
		       && button_down_time != 0
		       && (EQ (Vdouble_click_time, Qt)
			   || (NATNUMP (Vdouble_click_time)
			       && (event->timestamp - button_down_time
				   < XFASTINT (Vdouble_click_time)))));
	  if (is_double)
	    {
	      double_click_count++;
	      event->modifiers |= ((double_click_count > 2)
				   ? triple_modifier
				   : double_modifier);
	    }
	  else
	    {
	      double_click_count = 1;
	      event->modifiers |= click_modifier;
	    }

	  button_down_time = event->timestamp;
	  /* Use a negative value to distinguish wheel from mouse button.  */
	  last_mouse_button = - (1 + symbol_num);
	  last_mouse_x = XINT (event->x);
	  last_mouse_y = XINT (event->y);

	  /* Get the symbol we should use for the wheel event.  */
	  head = modify_event_symbol (symbol_num,
				      event->modifiers,
				      Qmouse_click,
				      Qnil,
				      lispy_wheel_names,
				      &wheel_syms,
				      ASIZE (wheel_syms));
	}

        if (NUMBERP (event->arg))
          return list4 (head, position, make_number (double_click_count),
                        event->arg);
	else if (event->modifiers & (double_modifier | triple_modifier))
	  return list3 (head, position, make_number (double_click_count));
	else
	  return list2 (head, position);
      }



      /* We don't have down and up events if using toolkit scroll bars,
	 so make this always a click event.  Store in the `part' of
	 the Lisp event a symbol which maps to the following actions:

	 `above_handle'		page up
	 `below_handle'		page down
	 `up'			line up
	 `down'			line down
	 `top'			top of buffer
	 `bottom'		bottom of buffer
	 `handle'		thumb has been dragged.
	 `end-scroll'		end of interaction with scroll bar

	 The incoming input_event contains in its `part' member an
	 index of type `enum scroll_bar_part' which we can use as an
	 index in scroll_bar_parts to get the appropriate symbol.  */

    case SCROLL_BAR_CLICK_EVENT:
      {
	Lisp_Object position, head;

	position = make_scroll_bar_position (event, Qvertical_scroll_bar);

	/* Always treat scroll bar events as clicks.  */
	event->modifiers |= click_modifier;
	event->modifiers &= ~up_modifier;

	if (event->code >= ASIZE (mouse_syms))
          mouse_syms = larger_vector (mouse_syms,
				      event->code - ASIZE (mouse_syms) + 1,
				      -1);

	/* Get the symbol we should use for the mouse click.  */
	head = modify_event_symbol (event->code,
				    event->modifiers,
				    Qmouse_click,
				    Vlispy_mouse_stem,
				    NULL, &mouse_syms,
				    ASIZE (mouse_syms));
	return list2 (head, position);
      }

    case HORIZONTAL_SCROLL_BAR_CLICK_EVENT:
      {
	Lisp_Object position, head;

	position = make_scroll_bar_position (event, Qhorizontal_scroll_bar);

	/* Always treat scroll bar events as clicks.  */
	event->modifiers |= click_modifier;
	event->modifiers &= ~up_modifier;

	if (event->code >= ASIZE (mouse_syms))
          mouse_syms = larger_vector (mouse_syms,
				      event->code - ASIZE (mouse_syms) + 1,
				      -1);

	/* Get the symbol we should use for the mouse click.  */
	head = modify_event_symbol (event->code,
				    event->modifiers,
				    Qmouse_click,
				    Vlispy_mouse_stem,
				    NULL, &mouse_syms,
				    ASIZE (mouse_syms));
	return list2 (head, position);
      }


    case DRAG_N_DROP_EVENT:
      {
	struct frame *f;
	Lisp_Object head, position;
	Lisp_Object files;

	f = XFRAME (event->frame_or_window);
	files = event->arg;

	/* Ignore mouse events that were made on frames that
	   have been deleted.  */
	if (! FRAME_LIVE_P (f))
	  return Qnil;

	position = make_lispy_position (f, event->x, event->y,
					event->timestamp);

	head = modify_event_symbol (0, event->modifiers,
				    Qdrag_n_drop, Qnil,
				    lispy_drag_n_drop_names,
				    &drag_n_drop_syms, 1);
	return list3 (head, position, files);
      }

#if defined (HAVE_NTGUI) \
    || defined (HAVE_NS) || defined (USE_GTK)
    case MENU_BAR_EVENT:
      if (EQ (event->arg, event->frame_or_window))
	/* This is the prefix key.  We translate this to
	   `(menu_bar)' because the code in keyboard.c for menu
	   events, which we use, relies on this.  */
	return list1 (Qmenu_bar);
      return event->arg;
#endif

    case SELECT_WINDOW_EVENT:
      /* Make an event (select-window (WINDOW)).  */
      return list2 (Qselect_window, list1 (event->frame_or_window));

    case TOOL_BAR_EVENT:
      if (EQ (event->arg, event->frame_or_window))
	/* This is the prefix key.  We translate this to
	   `(tool_bar)' because the code in keyboard.c for tool bar
	   events, which we use, relies on this.  */
	return list1 (Qtool_bar);
      else if (SYMBOLP (event->arg))
	return apply_modifiers (event->modifiers, event->arg);
      return event->arg;

    case USER_SIGNAL_EVENT:
      /* A user signal.  */
      {
	char *name = find_user_signal_name (event->code);
	if (!name)
	  emacs_abort ();
	return intern (name);
      }

    case SAVE_SESSION_EVENT:
      return list2 (Qsave_session, event->arg);

#ifdef HAVE_DBUS
    case DBUS_EVENT:
      {
	return Fcons (Qdbus_event, event->arg);
      }
#endif /* HAVE_DBUS */

#ifdef HAVE_XWIDGETS
    case XWIDGET_EVENT:
      {
        return Fcons (Qxwidget_event, event->arg);
      }
#endif

#ifdef USE_FILE_NOTIFY
    case FILE_NOTIFY_EVENT:
#ifdef HAVE_W32NOTIFY
      /* Make an event (file-notify (DESCRIPTOR ACTION FILE) CALLBACK).  */
      return list3 (Qfile_notify, event->arg, event->frame_or_window);
#else
      return Fcons (Qfile_notify, event->arg);
#endif
#endif /* USE_FILE_NOTIFY */

    case CONFIG_CHANGED_EVENT:
	return list3 (Qconfig_changed_event,
		      event->arg, event->frame_or_window);

      /* The 'kind' field of the event is something we don't recognize.  */
    default:
      emacs_abort ();
    }
}

static Lisp_Object
make_lispy_movement (struct frame *frame, Lisp_Object bar_window, enum scroll_bar_part part,
		     Lisp_Object x, Lisp_Object y, Time t)
{
  /* Is it a scroll bar movement?  */
  if (frame && ! NILP (bar_window))
    {
      Lisp_Object part_sym;

      part_sym = builtin_lisp_symbol (scroll_bar_parts[part]);
      return list2 (Qscroll_bar_movement,
		    list5 (bar_window,
			   Qvertical_scroll_bar,
			   Fcons (x, y),
			   make_number (t),
			   part_sym));
    }
  /* Or is it an ordinary mouse movement?  */
  else
    {
      Lisp_Object position;
      position = make_lispy_position (frame, x, y, t);
      return list2 (Qmouse_movement, position);
    }
}

/* Construct a switch frame event.  */
static Lisp_Object
make_lispy_switch_frame (Lisp_Object frame)
{
  return list2 (Qswitch_frame, frame);
}

static Lisp_Object
make_lispy_focus_in (Lisp_Object frame)
{
  return list2 (Qfocus_in, frame);
}

#ifdef HAVE_WINDOW_SYSTEM

static Lisp_Object
make_lispy_focus_out (Lisp_Object frame)
{
  return list2 (Qfocus_out, frame);
}

#endif /* HAVE_WINDOW_SYSTEM */

/* Manipulating modifiers.  */

/* Parse the name of SYMBOL, and return the set of modifiers it contains.

   If MODIFIER_END is non-zero, set *MODIFIER_END to the position in
   SYMBOL's name of the end of the modifiers; the string from this
   position is the unmodified symbol name.

   This doesn't use any caches.  */

static int
parse_modifiers_uncached (Lisp_Object symbol, ptrdiff_t *modifier_end)
{
  Lisp_Object name;
  ptrdiff_t i;
  int modifiers;

  CHECK_SYMBOL (symbol);

  modifiers = 0;
  name = SYMBOL_NAME (symbol);

  for (i = 0; i < SBYTES (name) - 1; )
    {
      ptrdiff_t this_mod_end = 0;
      int this_mod = 0;

      /* See if the name continues with a modifier word.
	 Check that the word appears, but don't check what follows it.
	 Set this_mod and this_mod_end to record what we find.  */

      switch (SREF (name, i))
	{
#define SINGLE_LETTER_MOD(BIT)				\
	  (this_mod_end = i + 1, this_mod = BIT)

	case 'A':
	  SINGLE_LETTER_MOD (alt_modifier);
	  break;

	case 'C':
	  SINGLE_LETTER_MOD (ctrl_modifier);
	  break;

	case 'H':
	  SINGLE_LETTER_MOD (hyper_modifier);
	  break;

	case 'M':
	  SINGLE_LETTER_MOD (meta_modifier);
	  break;

	case 'S':
	  SINGLE_LETTER_MOD (shift_modifier);
	  break;

	case 's':
	  SINGLE_LETTER_MOD (super_modifier);
	  break;

#undef SINGLE_LETTER_MOD

#define MULTI_LETTER_MOD(BIT, NAME, LEN)			\
	  if (i + LEN + 1 <= SBYTES (name)			\
	      && ! memcmp (SDATA (name) + i, NAME, LEN))	\
	    {							\
	      this_mod_end = i + LEN;				\
	      this_mod = BIT;					\
	    }

	case 'd':
	  MULTI_LETTER_MOD (drag_modifier, "drag", 4);
	  MULTI_LETTER_MOD (down_modifier, "down", 4);
	  MULTI_LETTER_MOD (double_modifier, "double", 6);
	  break;

	case 't':
	  MULTI_LETTER_MOD (triple_modifier, "triple", 6);
	  break;

	case 'u':
	  MULTI_LETTER_MOD (up_modifier, "up", 2);
	  break;
#undef MULTI_LETTER_MOD

	}

      /* If we found no modifier, stop looking for them.  */
      if (this_mod_end == 0)
	break;

      /* Check there is a dash after the modifier, so that it
	 really is a modifier.  */
      if (this_mod_end >= SBYTES (name)
	  || SREF (name, this_mod_end) != '-')
	break;

      /* This modifier is real; look for another.  */
      modifiers |= this_mod;
      i = this_mod_end + 1;
    }

  /* Should we include the `click' modifier?  */
  if (! (modifiers & (down_modifier | drag_modifier
		      | double_modifier | triple_modifier))
      && i + 7 == SBYTES (name)
      && memcmp (SDATA (name) + i, "mouse-", 6) == 0
      && ('0' <= SREF (name, i + 6) && SREF (name, i + 6) <= '9'))
    modifiers |= click_modifier;

  if (! (modifiers & (double_modifier | triple_modifier))
      && i + 6 < SBYTES (name)
      && memcmp (SDATA (name) + i, "wheel-", 6) == 0)
    modifiers |= click_modifier;

  if (modifier_end)
    *modifier_end = i;

  return modifiers;
}

/* Return a symbol whose name is the modifier prefixes for MODIFIERS
   prepended to the string BASE[0..BASE_LEN-1].
   This doesn't use any caches.  */
static Lisp_Object
apply_modifiers_uncached (int modifiers, char *base, int base_len, int base_len_byte)
{
  /* Since BASE could contain nulls, we can't use intern here; we have
     to use Fintern, which expects a genuine Lisp_String, and keeps a
     reference to it.  */
  char new_mods[sizeof "A-C-H-M-S-s-up-down-drag-double-triple-"];
  int mod_len;

  {
    char *p = new_mods;

    /* Mouse events should not exhibit the `up' modifier once they
       leave the event queue only accessible to C code; `up' will
       always be turned into a click or drag event before being
       presented to lisp code.  But since lisp events can be
       synthesized bypassing the event queue and pushed into
       `unread-command-events' or its companions, it's better to just
       deal with unexpected modifier combinations. */

    if (modifiers & alt_modifier)   { *p++ = 'A'; *p++ = '-'; }
    if (modifiers & ctrl_modifier)  { *p++ = 'C'; *p++ = '-'; }
    if (modifiers & hyper_modifier) { *p++ = 'H'; *p++ = '-'; }
    if (modifiers & meta_modifier)  { *p++ = 'M'; *p++ = '-'; }
    if (modifiers & shift_modifier) { *p++ = 'S'; *p++ = '-'; }
    if (modifiers & super_modifier) { *p++ = 's'; *p++ = '-'; }
    if (modifiers & double_modifier) p = stpcpy (p, "double-");
    if (modifiers & triple_modifier) p = stpcpy (p, "triple-");
    if (modifiers & up_modifier) p = stpcpy (p, "up-");
    if (modifiers & down_modifier) p = stpcpy (p, "down-");
    if (modifiers & drag_modifier) p = stpcpy (p, "drag-");
    /* The click modifier is denoted by the absence of other modifiers.  */

    *p = '\0';

    mod_len = p - new_mods;
  }

  {
    Lisp_Object new_name;

    new_name = make_uninit_multibyte_string (mod_len + base_len,
					     mod_len + base_len_byte);
    memcpy (SDATA (new_name), new_mods, mod_len);
    memcpy (SDATA (new_name) + mod_len, base, base_len_byte);

    return Fintern (new_name, Qnil);
  }
}


static const char *const modifier_names[] =
{
  "up", "down", "drag", "click", "double", "triple", 0, 0,
  0, 0, 0, 0, 0, 0, 0, 0, 0, 0, 0, 0,
  0, 0, "alt", "super", "hyper", "shift", "control", "meta"
};
#define NUM_MOD_NAMES ARRAYELTS (modifier_names)

static Lisp_Object modifier_symbols;

/* Return the list of modifier symbols corresponding to the mask MODIFIERS.  */
static Lisp_Object
lispy_modifier_list (int modifiers)
{
  Lisp_Object modifier_list;
  int i;

  modifier_list = Qnil;
  for (i = 0; (1<<i) <= modifiers && i < NUM_MOD_NAMES; i++)
    if (modifiers & (1<<i))
      modifier_list = Fcons (AREF (modifier_symbols, i),
			     modifier_list);

  return modifier_list;
}


/* Parse the modifiers on SYMBOL, and return a list like (UNMODIFIED MASK),
   where UNMODIFIED is the unmodified form of SYMBOL,
   MASK is the set of modifiers present in SYMBOL's name.
   This is similar to parse_modifiers_uncached, but uses the cache in
   SYMBOL's Qevent_symbol_element_mask property, and maintains the
   Qevent_symbol_elements property.  */

#define KEY_TO_CHAR(k) (XINT (k) & ((1 << CHARACTERBITS) - 1))

Lisp_Object
parse_modifiers (Lisp_Object symbol)
{
  Lisp_Object elements;

  if (INTEGERP (symbol))
    return list2i (KEY_TO_CHAR (symbol), XINT (symbol) & CHAR_MODIFIER_MASK);
  else if (!SYMBOLP (symbol))
    return Qnil;

  elements = Fget (symbol, Qevent_symbol_element_mask);
  if (CONSP (elements))
    return elements;
  else
    {
      ptrdiff_t end;
      int modifiers = parse_modifiers_uncached (symbol, &end);
      Lisp_Object unmodified;
      Lisp_Object mask;

      unmodified = Fintern (make_string (SSDATA (SYMBOL_NAME (symbol)) + end,
					 SBYTES (SYMBOL_NAME (symbol)) - end),
			    Qnil);

      if (modifiers & ~INTMASK)
	emacs_abort ();
      XSETFASTINT (mask, modifiers);
      elements = list2 (unmodified, mask);

      /* Cache the parsing results on SYMBOL.  */
      Fput (symbol, Qevent_symbol_element_mask,
	    elements);
      Fput (symbol, Qevent_symbol_elements,
	    Fcons (unmodified, lispy_modifier_list (modifiers)));

      /* Since we know that SYMBOL is modifiers applied to unmodified,
	 it would be nice to put that in unmodified's cache.
	 But we can't, since we're not sure that parse_modifiers is
	 canonical.  */

      return elements;
    }
}

DEFUN ("internal-event-symbol-parse-modifiers", Fevent_symbol_parse_modifiers,
       Sevent_symbol_parse_modifiers, 1, 1, 0,
       doc: /* Parse the event symbol.  For internal use.  */)
  (Lisp_Object symbol)
{
  /* Fill the cache if needed.  */
  parse_modifiers (symbol);
  /* Ignore the result (which is stored on Qevent_symbol_element_mask)
     and use the Lispier representation stored on Qevent_symbol_elements
     instead.  */
  return Fget (symbol, Qevent_symbol_elements);
}

/* Apply the modifiers MODIFIERS to the symbol BASE.
   BASE must be unmodified.

   This is like apply_modifiers_uncached, but uses BASE's
   Qmodifier_cache property, if present.

   apply_modifiers copies the value of BASE's Qevent_kind property to
   the modified symbol.  */
static Lisp_Object
apply_modifiers (int modifiers, Lisp_Object base)
{
  Lisp_Object cache, idx, entry, new_symbol;

  /* Mask out upper bits.  We don't know where this value's been.  */
  modifiers &= INTMASK;

  if (INTEGERP (base))
    return make_number (XINT (base) | modifiers);

  /* The click modifier never figures into cache indices.  */
  cache = Fget (base, Qmodifier_cache);
  XSETFASTINT (idx, (modifiers & ~click_modifier));
  entry = assq_no_quit (idx, cache);

  if (CONSP (entry))
    new_symbol = XCDR (entry);
  else
    {
      /* We have to create the symbol ourselves.  */
      new_symbol = apply_modifiers_uncached (modifiers,
					     SSDATA (SYMBOL_NAME (base)),
					     SCHARS (SYMBOL_NAME (base)),
					     SBYTES (SYMBOL_NAME (base)));

      /* Add the new symbol to the base's cache.  */
      entry = Fcons (idx, new_symbol);
      Fput (base, Qmodifier_cache, Fcons (entry, cache));

      /* We have the parsing info now for free, so we could add it to
	 the caches:
         XSETFASTINT (idx, modifiers);
         Fput (new_symbol, Qevent_symbol_element_mask,
               list2 (base, idx));
         Fput (new_symbol, Qevent_symbol_elements,
               Fcons (base, lispy_modifier_list (modifiers)));
	 Sadly, this is only correct if `base' is indeed a base event,
	 which is not necessarily the case.  -stef  */
    }

  /* Make sure this symbol is of the same kind as BASE.

     You'd think we could just set this once and for all when we
     intern the symbol above, but reorder_modifiers may call us when
     BASE's property isn't set right; we can't assume that just
     because it has a Qmodifier_cache property it must have its
     Qevent_kind set right as well.  */
  if (NILP (Fget (new_symbol, Qevent_kind)))
    {
      Lisp_Object kind;

      kind = Fget (base, Qevent_kind);
      if (! NILP (kind))
	Fput (new_symbol, Qevent_kind, kind);
    }

  return new_symbol;
}


/* Given a symbol whose name begins with modifiers ("C-", "M-", etc),
   return a symbol with the modifiers placed in the canonical order.
   Canonical order is alphabetical, except for down and drag, which
   always come last.  The 'click' modifier is never written out.

   Fdefine_key calls this to make sure that (for example) C-M-foo
   and M-C-foo end up being equivalent in the keymap.  */

Lisp_Object
reorder_modifiers (Lisp_Object symbol)
{
  /* It's hopefully okay to write the code this way, since everything
     will soon be in caches, and no consing will be done at all.  */
  Lisp_Object parsed;

  parsed = parse_modifiers (symbol);
  return apply_modifiers (XFASTINT (XCAR (XCDR (parsed))),
			  XCAR (parsed));
}


/* For handling events, we often want to produce a symbol whose name
   is a series of modifier key prefixes ("M-", "C-", etcetera) attached
   to some base, like the name of a function key or mouse button.
   modify_event_symbol produces symbols of this sort.

   NAME_TABLE should point to an array of strings, such that NAME_TABLE[i]
   is the name of the i'th symbol.  TABLE_SIZE is the number of elements
   in the table.

   Alternatively, NAME_ALIST_OR_STEM is either an alist mapping codes
   into symbol names, or a string specifying a name stem used to
   construct a symbol name or the form `STEM-N', where N is the decimal
   representation of SYMBOL_NUM.  NAME_ALIST_OR_STEM is used if it is
   non-nil; otherwise NAME_TABLE is used.

   SYMBOL_TABLE should be a pointer to a Lisp_Object whose value will
   persist between calls to modify_event_symbol that it can use to
   store a cache of the symbols it's generated for this NAME_TABLE
   before.  The object stored there may be a vector or an alist.

   SYMBOL_NUM is the number of the base name we want from NAME_TABLE.

   MODIFIERS is a set of modifier bits (as given in struct input_events)
   whose prefixes should be applied to the symbol name.

   SYMBOL_KIND is the value to be placed in the event_kind property of
   the returned symbol.

   The symbols we create are supposed to have an
   `event-symbol-elements' property, which lists the modifiers present
   in the symbol's name.  */

static Lisp_Object
modify_event_symbol (ptrdiff_t symbol_num, int modifiers, Lisp_Object symbol_kind,
		     Lisp_Object name_alist_or_stem, const char *const *name_table,
		     Lisp_Object *symbol_table, ptrdiff_t table_size)
{
  Lisp_Object value;
  Lisp_Object symbol_int;

  /* Get rid of the "vendor-specific" bit here.  */
  XSETINT (symbol_int, symbol_num & 0xffffff);

  /* Is this a request for a valid symbol?  */
  if (symbol_num < 0 || symbol_num >= table_size)
    return Qnil;

  if (CONSP (*symbol_table))
    value = Fcdr (assq_no_quit (symbol_int, *symbol_table));

  /* If *symbol_table doesn't seem to be initialized properly, fix that.
     *symbol_table should be a lisp vector TABLE_SIZE elements long,
     where the Nth element is the symbol for NAME_TABLE[N], or nil if
     we've never used that symbol before.  */
  else
    {
      if (! VECTORP (*symbol_table)
	  || ASIZE (*symbol_table) != table_size)
	{
	  Lisp_Object size;

	  XSETFASTINT (size, table_size);
	  *symbol_table = Fmake_vector (size, Qnil);
	}

      value = AREF (*symbol_table, symbol_num);
    }

  /* Have we already used this symbol before?  */
  if (NILP (value))
    {
      /* No; let's create it.  */
      if (CONSP (name_alist_or_stem))
	value = Fcdr_safe (Fassq (symbol_int, name_alist_or_stem));
      else if (STRINGP (name_alist_or_stem))
	{
	  char *buf;
	  ptrdiff_t len = (SBYTES (name_alist_or_stem)
			   + sizeof "-" + INT_STRLEN_BOUND (EMACS_INT));
	  USE_SAFE_ALLOCA;
	  buf = SAFE_ALLOCA (len);
	  esprintf (buf, "%s-%"pI"d", SDATA (name_alist_or_stem),
		    XINT (symbol_int) + 1);
	  value = intern (buf);
	  SAFE_FREE ();
	}
      else if (name_table != 0 && name_table[symbol_num])
	value = intern (name_table[symbol_num]);

#ifdef HAVE_WINDOW_SYSTEM
      if (NILP (value))
	{
	  char *name = x_get_keysym_name (symbol_num);
	  if (name)
	    value = intern (name);
	}
#endif

      if (NILP (value))
	{
	  char buf[sizeof "key-" + INT_STRLEN_BOUND (EMACS_INT)];
	  sprintf (buf, "key-%"pD"d", symbol_num);
	  value = intern (buf);
	}

      if (CONSP (*symbol_table))
        *symbol_table = Fcons (Fcons (symbol_int, value), *symbol_table);
      else
	ASET (*symbol_table, symbol_num, value);

      /* Fill in the cache entries for this symbol; this also
	 builds the Qevent_symbol_elements property, which the user
	 cares about.  */
      apply_modifiers (modifiers & click_modifier, value);
      Fput (value, Qevent_kind, symbol_kind);
    }

  /* Apply modifiers to that symbol.  */
  return apply_modifiers (modifiers, value);
}

/* Convert a list that represents an event type,
   such as (ctrl meta backspace), into the usual representation of that
   event type as a number or a symbol.  */

DEFUN ("event-convert-list", Fevent_convert_list, Sevent_convert_list, 1, 1, 0,
       doc: /* Convert the event description list EVENT-DESC to an event type.
EVENT-DESC should contain one base event type (a character or symbol)
and zero or more modifier names (control, meta, hyper, super, shift, alt,
drag, down, double or triple).  The base must be last.
The return value is an event type (a character or symbol) which
has the same base event type and all the specified modifiers.  */)
  (Lisp_Object event_desc)
{
  Lisp_Object base;
  int modifiers = 0;
  Lisp_Object rest;

  base = Qnil;
  rest = event_desc;
  while (CONSP (rest))
    {
      Lisp_Object elt;
      int this = 0;

      elt = XCAR (rest);
      rest = XCDR (rest);

      /* Given a symbol, see if it is a modifier name.  */
      if (SYMBOLP (elt) && CONSP (rest))
	this = parse_solitary_modifier (elt);

      if (this != 0)
	modifiers |= this;
      else if (!NILP (base))
	error ("Two bases given in one event");
      else
	base = elt;

    }

  /* Let the symbol A refer to the character A.  */
  if (SYMBOLP (base) && SCHARS (SYMBOL_NAME (base)) == 1)
    XSETINT (base, SREF (SYMBOL_NAME (base), 0));

  if (INTEGERP (base))
    {
      /* Turn (shift a) into A.  */
      if ((modifiers & shift_modifier) != 0
	  && (XINT (base) >= 'a' && XINT (base) <= 'z'))
	{
	  XSETINT (base, XINT (base) - ('a' - 'A'));
	  modifiers &= ~shift_modifier;
	}

      /* Turn (control a) into C-a.  */
      if (modifiers & ctrl_modifier)
	return make_number ((modifiers & ~ctrl_modifier)
			    | make_ctrl_char (XINT (base)));
      else
	return make_number (modifiers | XINT (base));
    }
  else if (SYMBOLP (base))
    return apply_modifiers (modifiers, base);
  else
    error ("Invalid base event");
}

/* Try to recognize SYMBOL as a modifier name.
   Return the modifier flag bit, or 0 if not recognized.  */

int
parse_solitary_modifier (Lisp_Object symbol)
{
  Lisp_Object name;

  if (!SYMBOLP (symbol))
    return 0;

  name = SYMBOL_NAME (symbol);

  switch (SREF (name, 0))
    {
#define SINGLE_LETTER_MOD(BIT)				\
      if (SBYTES (name) == 1)				\
	return BIT;

#define MULTI_LETTER_MOD(BIT, NAME, LEN)		\
      if (LEN == SBYTES (name)				\
	  && ! memcmp (SDATA (name), NAME, LEN))	\
	return BIT;

    case 'A':
      SINGLE_LETTER_MOD (alt_modifier);
      break;

    case 'a':
      MULTI_LETTER_MOD (alt_modifier, "alt", 3);
      break;

    case 'C':
      SINGLE_LETTER_MOD (ctrl_modifier);
      break;

    case 'c':
      MULTI_LETTER_MOD (ctrl_modifier, "ctrl", 4);
      MULTI_LETTER_MOD (ctrl_modifier, "control", 7);
      break;

    case 'H':
      SINGLE_LETTER_MOD (hyper_modifier);
      break;

    case 'h':
      MULTI_LETTER_MOD (hyper_modifier, "hyper", 5);
      break;

    case 'M':
      SINGLE_LETTER_MOD (meta_modifier);
      break;

    case 'm':
      MULTI_LETTER_MOD (meta_modifier, "meta", 4);
      break;

    case 'S':
      SINGLE_LETTER_MOD (shift_modifier);
      break;

    case 's':
      MULTI_LETTER_MOD (shift_modifier, "shift", 5);
      MULTI_LETTER_MOD (super_modifier, "super", 5);
      SINGLE_LETTER_MOD (super_modifier);
      break;

    case 'd':
      MULTI_LETTER_MOD (drag_modifier, "drag", 4);
      MULTI_LETTER_MOD (down_modifier, "down", 4);
      MULTI_LETTER_MOD (double_modifier, "double", 6);
      break;

    case 't':
      MULTI_LETTER_MOD (triple_modifier, "triple", 6);
      break;

    case 'u':
      MULTI_LETTER_MOD (up_modifier, "up", 2);
      break;

#undef SINGLE_LETTER_MOD
#undef MULTI_LETTER_MOD
    }

  return 0;
}


/* Return true if terminal input chars are available.
   Also, store the return value into INPUT_PENDING.

   Serves the purpose of ioctl (0, FIONREAD, ...)
   but works even if FIONREAD does not exist.
   (In fact, this may actually read some input.)

   If READABLE_EVENTS_DO_TIMERS_NOW is set in FLAGS, actually run
   timer events that are ripe.
   If READABLE_EVENTS_FILTER_EVENTS is set in FLAGS, ignore internal
   events (FOCUS_IN_EVENT).
   If READABLE_EVENTS_IGNORE_SQUEEZABLES is set in FLAGS, ignore mouse
   movements and toolkit scroll bar thumb drags.  */

static bool
get_input_pending (int flags)
{
  /* First of all, have we already counted some input?  */
  input_pending = (!NILP (Vquit_flag) || readable_events (flags));

  /* If input is being read as it arrives, and we have none, there is none.  */
  if (!input_pending && (!interrupt_input || interrupts_deferred))
    {
      /* Try to read some input and see how much we get.  */
      gobble_input ();
      input_pending = (!NILP (Vquit_flag) || readable_events (flags));
    }

  return input_pending;
}

/* Put a BUFFER_SWITCH_EVENT in the buffer
   so that read_key_sequence will notice the new current buffer.  */

void
record_asynch_buffer_change (void)
{
  /* We don't need a buffer-switch event unless Emacs is waiting for input.
     The purpose of the event is to make read_key_sequence look up the
     keymaps again.  If we aren't in read_key_sequence, we don't need one,
     and the event could cause trouble by messing up (input-pending-p).  */
  if (!NILP (Fwaiting_for_user_input_p ()))
    {
      struct input_event event;

      EVENT_INIT (event);
      event.kind = BUFFER_SWITCH_EVENT;
      event.frame_or_window = Qnil;
      event.arg = Qnil;

      /* Make sure no interrupt happens while storing the event.  */
#ifdef USABLE_SIGIO
      if (interrupt_input)
	kbd_buffer_store_event (&event);
      else
#endif
	{
	  stop_polling ();
	  kbd_buffer_store_event (&event);
	  start_polling ();
	}
    }
}

/* Read any terminal input already buffered up by the system
   into the kbd_buffer, but do not wait.

   Return the number of keyboard chars read, or -1 meaning
   this is a bad time to try to read input.  */

int
gobble_input (void)
{
  int nread = 0;
  bool err = false;
  struct terminal *t;

  /* Store pending user signal events, if any.  */
  store_user_signal_events ();

  /* Loop through the available terminals, and call their input hooks.  */
  t = terminal_list;
  while (t)
    {
      struct terminal *next = t->next_terminal;

      if (t->read_socket_hook)
        {
          int nr;
          struct input_event hold_quit;

	  if (input_blocked_p ())
	    {
	      pending_signals = true;
	      break;
	    }

          EVENT_INIT (hold_quit);
          hold_quit.kind = NO_EVENT;

          /* No need for FIONREAD or fcntl; just say don't wait.  */
	  while ((nr = (*t->read_socket_hook) (t, &hold_quit)) > 0)
	    nread += nr;

          if (nr == -1)          /* Not OK to read input now.  */
            {
              err = true;
            }
          else if (nr == -2)          /* Non-transient error.  */
            {
              /* The terminal device terminated; it should be closed.  */

              /* Kill Emacs if this was our last terminal.  */
              if (!terminal_list->next_terminal)
                /* Formerly simply reported no input, but that
                   sometimes led to a failure of Emacs to terminate.
                   SIGHUP seems appropriate if we can't reach the
                   terminal.  */
                /* ??? Is it really right to send the signal just to
                   this process rather than to the whole process
                   group?  Perhaps on systems with FIONREAD Emacs is
                   alone in its group.  */
		terminate_due_to_signal (SIGHUP, 10);

              /* XXX Is calling delete_terminal safe here?  It calls delete_frame.  */
	      {
		Lisp_Object tmp;
		XSETTERMINAL (tmp, t);
		Fdelete_terminal (tmp, Qnoelisp);
	      }
            }

	  /* If there was no error, make sure the pointer
	     is visible for all frames on this terminal.  */
	  if (nr >= 0)
	    {
	      Lisp_Object tail, frame;

	      FOR_EACH_FRAME (tail, frame)
		{
		  struct frame *f = XFRAME (frame);
		  if (FRAME_TERMINAL (f) == t)
		    frame_make_pointer_visible (f);
		}
	    }

          if (hold_quit.kind != NO_EVENT)
            kbd_buffer_store_event (&hold_quit);
        }

      t = next;
    }

  if (err && !nread)
    nread = -1;

  return nread;
}

/* This is the tty way of reading available input.

   Note that each terminal device has its own `struct terminal' object,
   and so this function is called once for each individual termcap
   terminal.  The first parameter indicates which terminal to read from.  */

int
tty_read_avail_input (struct terminal *terminal,
                      struct input_event *hold_quit)
{
  /* Using KBD_BUFFER_SIZE - 1 here avoids reading more than
     the kbd_buffer can really hold.  That may prevent loss
     of characters on some systems when input is stuffed at us.  */
  unsigned char cbuf[KBD_BUFFER_SIZE - 1];
#ifndef WINDOWSNT
  int n_to_read;
#endif
  int i;
  struct tty_display_info *tty = terminal->display_info.tty;
  int nread = 0;
  int buffer_free = KBD_BUFFER_SIZE - kbd_buffer_nr_stored () - 1;

  if (kbd_on_hold_p () || buffer_free <= 0)
    return 0;

  if (!terminal->name)		/* Don't read from a dead terminal.  */
    return 0;

  if (terminal->type != output_termcap
      && terminal->type != output_msdos_raw)
    emacs_abort ();

  /* XXX I think the following code should be moved to separate hook
     functions in system-dependent files.  */
#ifdef WINDOWSNT
  /* FIXME: AFAIK, tty_read_avail_input is not used under w32 since the non-GUI
     code sets read_socket_hook to w32_console_read_socket instead!  */
  return 0;
#else /* not WINDOWSNT */
  if (! tty->term_initted)      /* In case we get called during bootstrap.  */
    return 0;

  if (! tty->input)
    return 0;                   /* The terminal is suspended.  */

#ifdef HAVE_GPM
  if (gpm_tty == tty)
  {
      Gpm_Event event;
      struct input_event gpm_hold_quit;
      int gpm, fd = gpm_fd;

      EVENT_INIT (gpm_hold_quit);
      gpm_hold_quit.kind = NO_EVENT;

      /* gpm==1 if event received.
         gpm==0 if the GPM daemon has closed the connection, in which case
                Gpm_GetEvent closes gpm_fd and clears it to -1, which is why
		we save it in `fd' so close_gpm can remove it from the
		select masks.
         gpm==-1 if a protocol error or EWOULDBLOCK; the latter is normal.  */
      while (gpm = Gpm_GetEvent (&event), gpm == 1) {
	  nread += handle_one_term_event (tty, &event, &gpm_hold_quit);
      }
      if (gpm == 0)
	/* Presumably the GPM daemon has closed the connection.  */
	close_gpm (fd);
      if (gpm_hold_quit.kind != NO_EVENT)
	  kbd_buffer_store_event (&gpm_hold_quit);
      if (nread)
	  return nread;
  }
#endif /* HAVE_GPM */

/* Determine how many characters we should *try* to read.  */
#ifdef USABLE_FIONREAD
  /* Find out how much input is available.  */
  if (ioctl (fileno (tty->input), FIONREAD, &n_to_read) < 0)
    {
      if (! noninteractive)
        return -2;          /* Close this terminal.  */
      else
        n_to_read = 0;
    }
  if (n_to_read == 0)
    return 0;
  if (n_to_read > sizeof cbuf)
    n_to_read = sizeof cbuf;
#elif defined USG || defined CYGWIN
  /* Read some input if available, but don't wait.  */
  n_to_read = sizeof cbuf;
  fcntl (fileno (tty->input), F_SETFL, O_NONBLOCK);
#else
# error "Cannot read without possibly delaying"
#endif

  /* Don't read more than we can store.  */
  if (n_to_read > buffer_free)
    n_to_read = buffer_free;

  /* Now read; for one reason or another, this will not block.
     NREAD is set to the number of chars read.  */
  nread = emacs_read (fileno (tty->input), (char *) cbuf, n_to_read);
  /* POSIX infers that processes which are not in the session leader's
     process group won't get SIGHUPs at logout time.  BSDI adheres to
     this part standard and returns -1 from read (0) with errno==EIO
     when the control tty is taken away.
     Jeffrey Honig <jch@bsdi.com> says this is generally safe.  */
  if (nread == -1 && errno == EIO)
    return -2;          /* Close this terminal.  */
#if defined AIX && defined _BSD
  /* The kernel sometimes fails to deliver SIGHUP for ptys.
     This looks incorrect, but it isn't, because _BSD causes
     O_NDELAY to be defined in fcntl.h as O_NONBLOCK,
     and that causes a value other than 0 when there is no input.  */
  if (nread == 0)
    return -2;          /* Close this terminal.  */
#endif

#ifndef USABLE_FIONREAD
#if defined (USG) || defined (CYGWIN)
  fcntl (fileno (tty->input), F_SETFL, 0);
#endif /* USG or CYGWIN */
#endif /* no FIONREAD */

  if (nread <= 0)
    return nread;

#endif /* not WINDOWSNT */

  for (i = 0; i < nread; i++)
    {
      struct input_event buf;
      EVENT_INIT (buf);
      buf.kind = ASCII_KEYSTROKE_EVENT;
      buf.modifiers = 0;
      if (tty->meta_key == 1 && (cbuf[i] & 0x80))
        buf.modifiers = meta_modifier;
      if (tty->meta_key != 2)
        cbuf[i] &= ~0x80;

      buf.code = cbuf[i];
      /* Set the frame corresponding to the active tty.  Note that the
         value of selected_frame is not reliable here, redisplay tends
         to temporarily change it.  */
      buf.frame_or_window = tty->top_frame;
      buf.arg = Qnil;

      kbd_buffer_store_event (&buf);
      /* Don't look at input that follows a C-g too closely.
         This reduces lossage due to autorepeat on C-g.  */
      if (buf.kind == ASCII_KEYSTROKE_EVENT
          && buf.code == quit_char)
        break;
    }

  return nread;
}

static void
handle_async_input (void)
{
#ifdef USABLE_SIGIO
  while (1)
    {
      int nread = gobble_input ();
      /* -1 means it's not ok to read the input now.
	 UNBLOCK_INPUT will read it later; now, avoid infinite loop.
	 0 means there was no keyboard input available.  */
      if (nread <= 0)
	break;
    }
#endif
}

void
process_pending_signals (void)
{
  pending_signals = false;
  handle_async_input ();
  do_pending_atimers ();
}

/* Undo any number of BLOCK_INPUT calls down to level LEVEL,
   and reinvoke any pending signal if the level is now 0 and
   a fatal error is not already in progress.  */

void
unblock_input_to (int level)
{
  interrupt_input_blocked = level;
  if (level == 0)
    {
      if (pending_signals && !fatal_error_in_progress)
	process_pending_signals ();
    }
  else if (level < 0)
    emacs_abort ();
}

/* End critical section.

   If doing signal-driven input, and a signal came in when input was
   blocked, reinvoke the signal handler now to deal with it.

   It will also process queued input, if it was not read before.
   When a longer code sequence does not use block/unblock input
   at all, the whole input gathered up to the next call to
   unblock_input will be processed inside that call. */

void
unblock_input (void)
{
  unblock_input_to (interrupt_input_blocked - 1);
}

/* Undo any number of BLOCK_INPUT calls,
   and also reinvoke any pending signal.  */

void
totally_unblock_input (void)
{
  unblock_input_to (0);
}

#ifdef USABLE_SIGIO

void
handle_input_available_signal (int sig)
{
  pending_signals = true;

  if (input_available_clear_time)
    *input_available_clear_time = make_timespec (0, 0);
}

static void
deliver_input_available_signal (int sig)
{
  deliver_process_signal (sig, handle_input_available_signal);
}
#endif /* USABLE_SIGIO */


/* User signal events.  */

struct user_signal_info
{
  /* Signal number.  */
  int sig;

  /* Name of the signal.  */
  char *name;

  /* Number of pending signals.  */
  int npending;

  struct user_signal_info *next;
};

/* List of user signals.  */
static struct user_signal_info *user_signals = NULL;

void
add_user_signal (int sig, const char *name)
{
  struct sigaction action;
  struct user_signal_info *p;

  for (p = user_signals; p; p = p->next)
    if (p->sig == sig)
      /* Already added.  */
      return;

  p = xmalloc (sizeof *p);
  p->sig = sig;
  p->name = xstrdup (name);
  p->npending = 0;
  p->next = user_signals;
  user_signals = p;

  emacs_sigaction_init (&action, deliver_user_signal);
  sigaction (sig, &action, 0);
}

static void
handle_user_signal (int sig)
{
  struct user_signal_info *p;
  const char *special_event_name = NULL;

  if (SYMBOLP (Vdebug_on_event))
    special_event_name = SSDATA (SYMBOL_NAME (Vdebug_on_event));

  for (p = user_signals; p; p = p->next)
    if (p->sig == sig)
      {
        if (special_event_name
	    && strcmp (special_event_name, p->name) == 0)
          {
            /* Enter the debugger in many ways.  */
            debug_on_next_call = true;
            debug_on_quit = true;
            Vquit_flag = Qt;
            Vinhibit_quit = Qnil;

            /* Eat the event.  */
            break;
          }

	p->npending++;
#ifdef USABLE_SIGIO
	if (interrupt_input)
	  handle_input_available_signal (sig);
	else
#endif
	  {
	    /* Tell wait_reading_process_output that it needs to wake
	       up and look around.  */
	    if (input_available_clear_time)
	      *input_available_clear_time = make_timespec (0, 0);
	  }
	break;
      }
}

static void
deliver_user_signal (int sig)
{
  deliver_process_signal (sig, handle_user_signal);
}

static char *
find_user_signal_name (int sig)
{
  struct user_signal_info *p;

  for (p = user_signals; p; p = p->next)
    if (p->sig == sig)
      return p->name;

  return NULL;
}

static void
store_user_signal_events (void)
{
  struct user_signal_info *p;
  struct input_event buf;
  bool buf_initialized = false;

  for (p = user_signals; p; p = p->next)
    if (p->npending > 0)
      {
	if (! buf_initialized)
	  {
	    memset (&buf, 0, sizeof buf);
	    buf.kind = USER_SIGNAL_EVENT;
	    buf.frame_or_window = selected_frame;
	    buf_initialized = true;
	  }

	do
	  {
	    buf.code = p->sig;
	    kbd_buffer_store_event (&buf);
	    p->npending--;
	  }
	while (p->npending > 0);
      }
}


static void menu_bar_item (Lisp_Object, Lisp_Object, Lisp_Object, void *);
static Lisp_Object menu_bar_one_keymap_changed_items;

/* These variables hold the vector under construction within
   menu_bar_items and its subroutines, and the current index
   for storing into that vector.  */
static Lisp_Object menu_bar_items_vector;
static int menu_bar_items_index;


static const char *separator_names[] = {
  "space",
  "no-line",
  "single-line",
  "double-line",
  "single-dashed-line",
  "double-dashed-line",
  "shadow-etched-in",
  "shadow-etched-out",
  "shadow-etched-in-dash",
  "shadow-etched-out-dash",
  "shadow-double-etched-in",
  "shadow-double-etched-out",
  "shadow-double-etched-in-dash",
  "shadow-double-etched-out-dash",
  0,
};

/* Return true if LABEL specifies a separator.  */

bool
menu_separator_name_p (const char *label)
{
  if (!label)
    return 0;
  else if (strlen (label) > 3
	   && memcmp (label, "--", 2) == 0
	   && label[2] != '-')
    {
      int i;
      label += 2;
      for (i = 0; separator_names[i]; ++i)
	if (strcmp (label, separator_names[i]) == 0)
          return 1;
    }
  else
    {
      /* It's a separator if it contains only dashes.  */
      while (*label == '-')
	++label;
      return (*label == 0);
    }

  return 0;
}


/* Return a vector of menu items for a menu bar, appropriate
   to the current buffer.  Each item has three elements in the vector:
   KEY STRING MAPLIST.

   OLD is an old vector we can optionally reuse, or nil.  */

Lisp_Object
menu_bar_items (Lisp_Object old)
{
  /* The number of keymaps we're scanning right now, and the number of
     keymaps we have allocated space for.  */
  ptrdiff_t nmaps;

  /* maps[0..nmaps-1] are the prefix definitions of KEYBUF[0..t-1]
     in the current keymaps, or nil where it is not a prefix.  */
  Lisp_Object *maps;

  Lisp_Object mapsbuf[3];
  Lisp_Object def, tail;

  ptrdiff_t mapno;
  Lisp_Object oquit;

  USE_SAFE_ALLOCA;

  /* In order to build the menus, we need to call the keymap
     accessors.  They all call maybe_quit.  But this function is called
     during redisplay, during which a quit is fatal.  So inhibit
     quitting while building the menus.
     We do this instead of specbind because (1) errors will clear it anyway
     and (2) this avoids risk of specpdl overflow.  */
  oquit = Vinhibit_quit;
  Vinhibit_quit = Qt;

  if (!NILP (old))
    menu_bar_items_vector = old;
  else
    menu_bar_items_vector = Fmake_vector (make_number (24), Qnil);
  menu_bar_items_index = 0;

  /* Build our list of keymaps.
     If we recognize a function key and replace its escape sequence in
     keybuf with its symbol, or if the sequence starts with a mouse
     click and we need to switch buffers, we jump back here to rebuild
     the initial keymaps from the current buffer.  */
  {
    Lisp_Object *tmaps;

    /* Should overriding-terminal-local-map and overriding-local-map apply?  */
    if (!NILP (Voverriding_local_map_menu_flag)
	&& !NILP (Voverriding_local_map))
      {
	/* Yes, use them (if non-nil) as well as the global map.  */
	maps = mapsbuf;
	nmaps = 0;
	if (!NILP (KVAR (current_kboard, Voverriding_terminal_local_map)))
	  maps[nmaps++] = KVAR (current_kboard, Voverriding_terminal_local_map);
	if (!NILP (Voverriding_local_map))
	  maps[nmaps++] = Voverriding_local_map;
      }
    else
      {
	/* No, so use major and minor mode keymaps and keymap property.
	   Note that menu-bar bindings in the local-map and keymap
	   properties may not work reliable, as they are only
	   recognized when the menu-bar (or mode-line) is updated,
	   which does not normally happen after every command.  */
	ptrdiff_t nminor = current_minor_maps (NULL, &tmaps);
	SAFE_NALLOCA (maps, 1, nminor + 4);
	nmaps = 0;
	Lisp_Object tem = KVAR (current_kboard, Voverriding_terminal_local_map);
	if (!NILP (tem) && !NILP (Voverriding_local_map_menu_flag))
	  maps[nmaps++] = tem;
	if (tem = get_local_map (PT, current_buffer, Qkeymap), !NILP (tem))
	  maps[nmaps++] = tem;
	if (nminor != 0)
	  {
	    memcpy (maps + nmaps, tmaps, nminor * sizeof (maps[0]));
	    nmaps += nminor;
	  }
	maps[nmaps++] = get_local_map (PT, current_buffer, Qlocal_map);
      }
    maps[nmaps++] = current_global_map;
  }

  /* Look up in each map the dummy prefix key `menu-bar'.  */

  for (mapno = nmaps - 1; mapno >= 0; mapno--)
    if (!NILP (maps[mapno]))
      {
	def = get_keymap (access_keymap (maps[mapno], Qmenu_bar, 1, 0, 1),
			  0, 1);
	if (CONSP (def))
	  {
	    menu_bar_one_keymap_changed_items = Qnil;
	    map_keymap_canonical (def, menu_bar_item, Qnil, NULL);
	  }
      }

  /* Move to the end those items that should be at the end.  */

  for (tail = Vmenu_bar_final_items; CONSP (tail); tail = XCDR (tail))
    {
      int i;
      int end = menu_bar_items_index;

      for (i = 0; i < end; i += 4)
	if (EQ (XCAR (tail), AREF (menu_bar_items_vector, i)))
	  {
	    Lisp_Object tem0, tem1, tem2, tem3;
	    /* Move the item at index I to the end,
	       shifting all the others forward.  */
	    tem0 = AREF (menu_bar_items_vector, i + 0);
	    tem1 = AREF (menu_bar_items_vector, i + 1);
	    tem2 = AREF (menu_bar_items_vector, i + 2);
	    tem3 = AREF (menu_bar_items_vector, i + 3);
	    if (end > i + 4)
	      memmove (aref_addr (menu_bar_items_vector, i),
		       aref_addr (menu_bar_items_vector, i + 4),
		       (end - i - 4) * word_size);
	    ASET (menu_bar_items_vector, end - 4, tem0);
	    ASET (menu_bar_items_vector, end - 3, tem1);
	    ASET (menu_bar_items_vector, end - 2, tem2);
	    ASET (menu_bar_items_vector, end - 1, tem3);
	    break;
	  }
    }

  /* Add nil, nil, nil, nil at the end.  */
  {
    int i = menu_bar_items_index;
    if (i + 4 > ASIZE (menu_bar_items_vector))
      menu_bar_items_vector
	= larger_vector (menu_bar_items_vector, 4, -1);
    /* Add this item.  */
    ASET (menu_bar_items_vector, i, Qnil); i++;
    ASET (menu_bar_items_vector, i, Qnil); i++;
    ASET (menu_bar_items_vector, i, Qnil); i++;
    ASET (menu_bar_items_vector, i, Qnil); i++;
    menu_bar_items_index = i;
  }

  Vinhibit_quit = oquit;
  SAFE_FREE ();
  return menu_bar_items_vector;
}

/* Add one item to menu_bar_items_vector, for KEY, ITEM_STRING and DEF.
   If there's already an item for KEY, add this DEF to it.  */

Lisp_Object item_properties;

static void
menu_bar_item (Lisp_Object key, Lisp_Object item, Lisp_Object dummy1, void *dummy2)
{
  int i;
  bool parsed;
  Lisp_Object tem;

  if (EQ (item, Qundefined))
    {
      /* If a map has an explicit `undefined' as definition,
	 discard any previously made menu bar item.  */

      for (i = 0; i < menu_bar_items_index; i += 4)
	if (EQ (key, AREF (menu_bar_items_vector, i)))
	  {
	    if (menu_bar_items_index > i + 4)
	      memmove (aref_addr (menu_bar_items_vector, i),
		       aref_addr (menu_bar_items_vector, i + 4),
		       (menu_bar_items_index - i - 4) * word_size);
	    menu_bar_items_index -= 4;
	  }
    }

  /* If this keymap has already contributed to this KEY,
     don't contribute to it a second time.  */
  tem = Fmemq (key, menu_bar_one_keymap_changed_items);
  if (!NILP (tem) || NILP (item))
    return;

  menu_bar_one_keymap_changed_items
    = Fcons (key, menu_bar_one_keymap_changed_items);

  /* We add to menu_bar_one_keymap_changed_items before doing the
     parse_menu_item, so that if it turns out it wasn't a menu item,
     it still correctly hides any further menu item.  */
  parsed = parse_menu_item (item, 1);
  if (!parsed)
    return;

  item = AREF (item_properties, ITEM_PROPERTY_DEF);

  /* Find any existing item for this KEY.  */
  for (i = 0; i < menu_bar_items_index; i += 4)
    if (EQ (key, AREF (menu_bar_items_vector, i)))
      break;

  /* If we did not find this KEY, add it at the end.  */
  if (i == menu_bar_items_index)
    {
      /* If vector is too small, get a bigger one.  */
      if (i + 4 > ASIZE (menu_bar_items_vector))
	menu_bar_items_vector = larger_vector (menu_bar_items_vector, 4, -1);
      /* Add this item.  */
      ASET (menu_bar_items_vector, i, key); i++;
      ASET (menu_bar_items_vector, i,
	    AREF (item_properties, ITEM_PROPERTY_NAME)); i++;
      ASET (menu_bar_items_vector, i, list1 (item)); i++;
      ASET (menu_bar_items_vector, i, make_number (0)); i++;
      menu_bar_items_index = i;
    }
  /* We did find an item for this KEY.  Add ITEM to its list of maps.  */
  else
    {
      Lisp_Object old;
      old = AREF (menu_bar_items_vector, i + 2);
      /* If the new and the old items are not both keymaps,
	 the lookup will only find `item'.  */
      item = Fcons (item, KEYMAPP (item) && KEYMAPP (XCAR (old)) ? old : Qnil);
      ASET (menu_bar_items_vector, i + 2, item);
    }
}

 /* This is used as the handler when calling menu_item_eval_property.  */
static Lisp_Object
menu_item_eval_property_1 (Lisp_Object arg)
{
  /* If we got a quit from within the menu computation,
     quit all the way out of it.  This takes care of C-] in the debugger.  */
  if (CONSP (arg) && EQ (XCAR (arg), Qquit))
    quit ();

  return Qnil;
}

static Lisp_Object
eval_dyn (Lisp_Object form)
{
  return Feval (form, Qnil);
}

/* Evaluate an expression and return the result (or nil if something
   went wrong).  Used to evaluate dynamic parts of menu items.  */
Lisp_Object
menu_item_eval_property (Lisp_Object sexpr)
{
  ptrdiff_t count = SPECPDL_INDEX ();
  Lisp_Object val;
  specbind (Qinhibit_redisplay, Qt);
  val = internal_condition_case_1 (eval_dyn, sexpr, Qerror,
				   menu_item_eval_property_1);
  return unbind_to (count, val);
}

/* This function parses a menu item and leaves the result in the
   vector item_properties.
   ITEM is a key binding, a possible menu item.
   INMENUBAR is > 0 when this is considered for an entry in a menu bar
   top level.
   INMENUBAR is < 0 when this is considered for an entry in a keyboard menu.
   parse_menu_item returns true if the item is a menu item and false
   otherwise.  */

bool
parse_menu_item (Lisp_Object item, int inmenubar)
{
  Lisp_Object def, tem, item_string, start;
  Lisp_Object filter;
  Lisp_Object keyhint;
  int i;

  filter = Qnil;
  keyhint = Qnil;

  if (!CONSP (item))
    return 0;

  /* Create item_properties vector if necessary.  */
  if (NILP (item_properties))
    item_properties
      = Fmake_vector (make_number (ITEM_PROPERTY_ENABLE + 1), Qnil);

  /* Initialize optional entries.  */
  for (i = ITEM_PROPERTY_DEF; i < ITEM_PROPERTY_ENABLE; i++)
    ASET (item_properties, i, Qnil);
  ASET (item_properties, ITEM_PROPERTY_ENABLE, Qt);

  /* Save the item here to protect it from GC.  */
  ASET (item_properties, ITEM_PROPERTY_ITEM, item);

  item_string = XCAR (item);

  start = item;
  item = XCDR (item);
  if (STRINGP (item_string))
    {
      /* Old format menu item.  */
      ASET (item_properties, ITEM_PROPERTY_NAME, item_string);

      /* Maybe help string.  */
      if (CONSP (item) && STRINGP (XCAR (item)))
	{
	  ASET (item_properties, ITEM_PROPERTY_HELP,
		Fsubstitute_command_keys (XCAR (item)));
	  start = item;
	  item = XCDR (item);
	}

      /* Maybe an obsolete key binding cache.  */
      if (CONSP (item) && CONSP (XCAR (item))
	  && (NILP (XCAR (XCAR (item)))
	      || VECTORP (XCAR (XCAR (item)))))
	item = XCDR (item);

      /* This is the real definition--the function to run.  */
      ASET (item_properties, ITEM_PROPERTY_DEF, item);

      /* Get enable property, if any.  */
      if (SYMBOLP (item))
	{
	  tem = Fget (item, Qmenu_enable);
	  if (!NILP (Venable_disabled_menus_and_buttons))
	    ASET (item_properties, ITEM_PROPERTY_ENABLE, Qt);
	  else if (!NILP (tem))
	    ASET (item_properties, ITEM_PROPERTY_ENABLE, tem);
	}
    }
  else if (EQ (item_string, Qmenu_item) && CONSP (item))
    {
      /* New format menu item.  */
      ASET (item_properties, ITEM_PROPERTY_NAME, XCAR (item));
      start = XCDR (item);
      if (CONSP (start))
	{
	  /* We have a real binding.  */
	  ASET (item_properties, ITEM_PROPERTY_DEF, XCAR (start));

	  item = XCDR (start);
	  /* Is there an obsolete cache list with key equivalences.  */
	  if (CONSP (item) && CONSP (XCAR (item)))
	    item = XCDR (item);

	  /* Parse properties.  */
	  while (CONSP (item) && CONSP (XCDR (item)))
	    {
	      tem = XCAR (item);
	      item = XCDR (item);

	      if (EQ (tem, QCenable))
		{
		  if (!NILP (Venable_disabled_menus_and_buttons))
		    ASET (item_properties, ITEM_PROPERTY_ENABLE, Qt);
		  else
		    ASET (item_properties, ITEM_PROPERTY_ENABLE, XCAR (item));
		}
	      else if (EQ (tem, QCvisible))
		{
		  /* If got a visible property and that evaluates to nil
		     then ignore this item.  */
		  tem = menu_item_eval_property (XCAR (item));
		  if (NILP (tem))
		    return 0;
	 	}
	      else if (EQ (tem, QChelp))
		{
		  Lisp_Object help = XCAR (item);
		  if (STRINGP (help))
		    help = Fsubstitute_command_keys (help);
		  ASET (item_properties, ITEM_PROPERTY_HELP, help);
		}
	      else if (EQ (tem, QCfilter))
		filter = item;
	      else if (EQ (tem, QCkey_sequence))
		{
		  tem = XCAR (item);
		  if (SYMBOLP (tem) || STRINGP (tem) || VECTORP (tem))
		    /* Be GC protected. Set keyhint to item instead of tem.  */
		    keyhint = item;
		}
	      else if (EQ (tem, QCkeys))
		{
		  tem = XCAR (item);
		  if (CONSP (tem) || STRINGP (tem))
		    ASET (item_properties, ITEM_PROPERTY_KEYEQ, tem);
		}
	      else if (EQ (tem, QCbutton) && CONSP (XCAR (item)))
		{
		  Lisp_Object type;
		  tem = XCAR (item);
		  type = XCAR (tem);
		  if (EQ (type, QCtoggle) || EQ (type, QCradio))
		    {
		      ASET (item_properties, ITEM_PROPERTY_SELECTED,
			    XCDR (tem));
		      ASET (item_properties, ITEM_PROPERTY_TYPE, type);
		    }
		}
	      item = XCDR (item);
	    }
	}
      else if (inmenubar || !NILP (start))
	return 0;
    }
  else
    return 0;			/* not a menu item */

  /* If item string is not a string, evaluate it to get string.
     If we don't get a string, skip this item.  */
  item_string = AREF (item_properties, ITEM_PROPERTY_NAME);
  if (!(STRINGP (item_string)))
    {
      item_string = menu_item_eval_property (item_string);
      if (!STRINGP (item_string))
	return 0;
      ASET (item_properties, ITEM_PROPERTY_NAME, item_string);
    }

  /* If got a filter apply it on definition.  */
  def = AREF (item_properties, ITEM_PROPERTY_DEF);
  if (!NILP (filter))
    {
      def = menu_item_eval_property (list2 (XCAR (filter),
					    list2 (Qquote, def)));

      ASET (item_properties, ITEM_PROPERTY_DEF, def);
    }

  /* Enable or disable selection of item.  */
  tem = AREF (item_properties, ITEM_PROPERTY_ENABLE);
  if (!EQ (tem, Qt))
    {
      tem = menu_item_eval_property (tem);
      if (inmenubar && NILP (tem))
	return 0;		/* Ignore disabled items in menu bar.  */
      ASET (item_properties, ITEM_PROPERTY_ENABLE, tem);
    }

  /* If we got no definition, this item is just unselectable text which
     is OK in a submenu but not in the menubar.  */
  if (NILP (def))
    return (!inmenubar);

  /* See if this is a separate pane or a submenu.  */
  def = AREF (item_properties, ITEM_PROPERTY_DEF);
  tem = get_keymap (def, 0, 1);
  /* For a subkeymap, just record its details and exit.  */
  if (CONSP (tem))
    {
      ASET (item_properties, ITEM_PROPERTY_MAP, tem);
      ASET (item_properties, ITEM_PROPERTY_DEF, tem);
      return 1;
    }

  /* At the top level in the menu bar, do likewise for commands also.
     The menu bar does not display equivalent key bindings anyway.
     ITEM_PROPERTY_DEF is already set up properly.  */
  if (inmenubar > 0)
    return 1;

  { /* This is a command.  See if there is an equivalent key binding.  */
    Lisp_Object keyeq = AREF (item_properties, ITEM_PROPERTY_KEYEQ);
    AUTO_STRING (space_space, "  ");

    /* The previous code preferred :key-sequence to :keys, so we
       preserve this behavior.  */
    if (STRINGP (keyeq) && !CONSP (keyhint))
      keyeq = concat2 (space_space, Fsubstitute_command_keys (keyeq));
    else
      {
	Lisp_Object prefix = keyeq;
	Lisp_Object keys = Qnil;

	if (CONSP (prefix))
	  {
	    def = XCAR (prefix);
	    prefix = XCDR (prefix);
	  }
	else
	  def = AREF (item_properties, ITEM_PROPERTY_DEF);

	if (CONSP (keyhint) && !NILP (XCAR (keyhint)))
	  {
	    keys = XCAR (keyhint);
	    tem = Fkey_binding (keys, Qnil, Qnil, Qnil);

	    /* We have a suggested key.  Is it bound to the command?  */
	    if (NILP (tem)
		|| (!EQ (tem, def)
		    /* If the command is an alias for another
		       (such as lmenu.el set it up), check if the
		       original command matches the cached command.  */
		    && !(SYMBOLP (def)
			 && EQ (tem, XSYMBOL (def)->u.s.function))))
	      keys = Qnil;
	  }

	if (NILP (keys))
	  keys = Fwhere_is_internal (def, Qnil, Qt, Qnil, Qnil);

	if (!NILP (keys))
	  {
	    tem = Fkey_description (keys, Qnil);
	    if (CONSP (prefix))
	      {
		if (STRINGP (XCAR (prefix)))
		  tem = concat2 (XCAR (prefix), tem);
		if (STRINGP (XCDR (prefix)))
		  tem = concat2 (tem, XCDR (prefix));
	      }
	    keyeq = concat2 (space_space, tem);
	  }
	else
	  keyeq = Qnil;
      }

    /* If we have an equivalent key binding, use that.  */
    ASET (item_properties, ITEM_PROPERTY_KEYEQ, keyeq);
  }

  /* Include this when menu help is implemented.
  tem = XVECTOR (item_properties)->contents[ITEM_PROPERTY_HELP];
  if (!(NILP (tem) || STRINGP (tem)))
    {
      tem = menu_item_eval_property (tem);
      if (!STRINGP (tem))
	tem = Qnil;
      XVECTOR (item_properties)->contents[ITEM_PROPERTY_HELP] = tem;
    }
  */

  /* Handle radio buttons or toggle boxes.  */
  tem = AREF (item_properties, ITEM_PROPERTY_SELECTED);
  if (!NILP (tem))
    ASET (item_properties, ITEM_PROPERTY_SELECTED,
	  menu_item_eval_property (tem));

  return 1;
}



/***********************************************************************
			       Tool-bars
 ***********************************************************************/

/* A vector holding tool bar items while they are parsed in function
   tool_bar_items. Each item occupies TOOL_BAR_ITEM_NSCLOTS elements
   in the vector.  */

static Lisp_Object tool_bar_items_vector;

/* A vector holding the result of parse_tool_bar_item.  Layout is like
   the one for a single item in tool_bar_items_vector.  */

static Lisp_Object tool_bar_item_properties;

/* Next free index in tool_bar_items_vector.  */

static int ntool_bar_items;

/* Function prototypes.  */

static void init_tool_bar_items (Lisp_Object);
static void process_tool_bar_item (Lisp_Object, Lisp_Object, Lisp_Object,
				   void *);
static bool parse_tool_bar_item (Lisp_Object, Lisp_Object);
static void append_tool_bar_item (void);


/* Return a vector of tool bar items for keymaps currently in effect.
   Reuse vector REUSE if non-nil.  Return in *NITEMS the number of
   tool bar items found.  */

Lisp_Object
tool_bar_items (Lisp_Object reuse, int *nitems)
{
  Lisp_Object *maps;
  Lisp_Object mapsbuf[3];
  ptrdiff_t nmaps, i;
  Lisp_Object oquit;
  Lisp_Object *tmaps;
  USE_SAFE_ALLOCA;

  *nitems = 0;

  /* In order to build the menus, we need to call the keymap
     accessors.  They all call maybe_quit.  But this function is called
     during redisplay, during which a quit is fatal.  So inhibit
     quitting while building the menus.  We do this instead of
     specbind because (1) errors will clear it anyway and (2) this
     avoids risk of specpdl overflow.  */
  oquit = Vinhibit_quit;
  Vinhibit_quit = Qt;

  /* Initialize tool_bar_items_vector and protect it from GC.  */
  init_tool_bar_items (reuse);

  /* Build list of keymaps in maps.  Set nmaps to the number of maps
     to process.  */

  /* Should overriding-terminal-local-map and overriding-local-map apply?  */
  if (!NILP (Voverriding_local_map_menu_flag)
      && !NILP (Voverriding_local_map))
    {
      /* Yes, use them (if non-nil) as well as the global map.  */
      maps = mapsbuf;
      nmaps = 0;
      if (!NILP (KVAR (current_kboard, Voverriding_terminal_local_map)))
	maps[nmaps++] = KVAR (current_kboard, Voverriding_terminal_local_map);
      if (!NILP (Voverriding_local_map))
	maps[nmaps++] = Voverriding_local_map;
    }
  else
    {
      /* No, so use major and minor mode keymaps and keymap property.
	 Note that tool-bar bindings in the local-map and keymap
	 properties may not work reliable, as they are only
	 recognized when the tool-bar (or mode-line) is updated,
	 which does not normally happen after every command.  */
      ptrdiff_t nminor = current_minor_maps (NULL, &tmaps);
      SAFE_NALLOCA (maps, 1, nminor + 4);
      nmaps = 0;
      Lisp_Object tem = KVAR (current_kboard, Voverriding_terminal_local_map);
      if (!NILP (tem) && !NILP (Voverriding_local_map_menu_flag))
	maps[nmaps++] = tem;
      if (tem = get_local_map (PT, current_buffer, Qkeymap), !NILP (tem))
	maps[nmaps++] = tem;
      if (nminor != 0)
	{
	  memcpy (maps + nmaps, tmaps, nminor * sizeof (maps[0]));
	  nmaps += nminor;
	}
      maps[nmaps++] = get_local_map (PT, current_buffer, Qlocal_map);
    }

  /* Add global keymap at the end.  */
  maps[nmaps++] = current_global_map;

  /* Process maps in reverse order and look up in each map the prefix
     key `tool-bar'.  */
  for (i = nmaps - 1; i >= 0; --i)
    if (!NILP (maps[i]))
      {
	Lisp_Object keymap;

	keymap = get_keymap (access_keymap (maps[i], Qtool_bar, 1, 0, 1), 0, 1);
	if (CONSP (keymap))
	  map_keymap (keymap, process_tool_bar_item, Qnil, NULL, 1);
      }

  Vinhibit_quit = oquit;
  *nitems = ntool_bar_items / TOOL_BAR_ITEM_NSLOTS;
  SAFE_FREE ();
  return tool_bar_items_vector;
}


/* Process the definition of KEY which is DEF.  */

static void
process_tool_bar_item (Lisp_Object key, Lisp_Object def, Lisp_Object data, void *args)
{
  int i;

  if (EQ (def, Qundefined))
    {
      /* If a map has an explicit `undefined' as definition,
	 discard any previously made item.  */
      for (i = 0; i < ntool_bar_items; i += TOOL_BAR_ITEM_NSLOTS)
	{
	  Lisp_Object *v = XVECTOR (tool_bar_items_vector)->contents + i;

	  if (EQ (key, v[TOOL_BAR_ITEM_KEY]))
	    {
	      if (ntool_bar_items > i + TOOL_BAR_ITEM_NSLOTS)
		memmove (v, v + TOOL_BAR_ITEM_NSLOTS,
			 ((ntool_bar_items - i - TOOL_BAR_ITEM_NSLOTS)
			  * word_size));
	      ntool_bar_items -= TOOL_BAR_ITEM_NSLOTS;
	      break;
	    }
	}
    }
  else if (parse_tool_bar_item (key, def))
    /* Append a new tool bar item to tool_bar_items_vector.  Accept
       more than one definition for the same key.  */
    append_tool_bar_item ();
}

/* Access slot with index IDX of vector tool_bar_item_properties.  */
#define PROP(IDX) AREF (tool_bar_item_properties, (IDX))
static void
set_prop (ptrdiff_t idx, Lisp_Object val)
{
  ASET (tool_bar_item_properties, idx, val);
}


/* Parse a tool bar item specification ITEM for key KEY and return the
   result in tool_bar_item_properties.  Value is false if ITEM is
   invalid.

   ITEM is a list `(menu-item CAPTION BINDING PROPS...)'.

   CAPTION is the caption of the item,  If it's not a string, it is
   evaluated to get a string.

   BINDING is the tool bar item's binding.  Tool-bar items with keymaps
   as binding are currently ignored.

   The following properties are recognized:

   - `:enable FORM'.

   FORM is evaluated and specifies whether the tool bar item is
   enabled or disabled.

   - `:visible FORM'

   FORM is evaluated and specifies whether the tool bar item is visible.

   - `:filter FUNCTION'

   FUNCTION is invoked with one parameter `(quote BINDING)'.  Its
   result is stored as the new binding.

   - `:button (TYPE SELECTED)'

   TYPE must be one of `:radio' or `:toggle'.  SELECTED is evaluated
   and specifies whether the button is selected (pressed) or not.

   - `:image IMAGES'

   IMAGES is either a single image specification or a vector of four
   image specifications.  See enum tool_bar_item_images.

   - `:help HELP-STRING'.

   Gives a help string to display for the tool bar item.

   - `:label LABEL-STRING'.

   A text label to show with the tool bar button if labels are enabled.  */

static bool
parse_tool_bar_item (Lisp_Object key, Lisp_Object item)
{
  Lisp_Object filter = Qnil;
  Lisp_Object caption;
  int i;
  bool have_label = false;

  /* Definition looks like `(menu-item CAPTION BINDING PROPS...)'.
     Rule out items that aren't lists, don't start with
     `menu-item' or whose rest following `tool-bar-item' is not a
     list.  */
  if (!CONSP (item))
    return 0;

  /* As an exception, allow old-style menu separators.  */
  if (STRINGP (XCAR (item)))
    item = list1 (XCAR (item));
  else if (!EQ (XCAR (item), Qmenu_item)
	   || (item = XCDR (item), !CONSP (item)))
    return 0;

  /* Create tool_bar_item_properties vector if necessary.  Reset it to
     defaults.  */
  if (VECTORP (tool_bar_item_properties))
    {
      for (i = 0; i < TOOL_BAR_ITEM_NSLOTS; ++i)
	set_prop (i, Qnil);
    }
  else
    tool_bar_item_properties
      = Fmake_vector (make_number (TOOL_BAR_ITEM_NSLOTS), Qnil);

  /* Set defaults.  */
  set_prop (TOOL_BAR_ITEM_KEY, key);
  set_prop (TOOL_BAR_ITEM_ENABLED_P, Qt);

  /* Get the caption of the item.  If the caption is not a string,
     evaluate it to get a string.  If we don't get a string, skip this
     item.  */
  caption = XCAR (item);
  if (!STRINGP (caption))
    {
      caption = menu_item_eval_property (caption);
      if (!STRINGP (caption))
	return 0;
    }
  set_prop (TOOL_BAR_ITEM_CAPTION, caption);

  /* If the rest following the caption is not a list, the menu item is
     either a separator, or invalid.  */
  item = XCDR (item);
  if (!CONSP (item))
    {
      if (menu_separator_name_p (SSDATA (caption)))
	{
	  set_prop (TOOL_BAR_ITEM_TYPE, Qt);
#if !defined (USE_GTK) && !defined (HAVE_NS)
	  /* If we use build_desired_tool_bar_string to render the
	     tool bar, the separator is rendered as an image.  */
	  set_prop (TOOL_BAR_ITEM_IMAGES,
		    (menu_item_eval_property
		     (Vtool_bar_separator_image_expression)));
	  set_prop (TOOL_BAR_ITEM_ENABLED_P, Qnil);
	  set_prop (TOOL_BAR_ITEM_SELECTED_P, Qnil);
	  set_prop (TOOL_BAR_ITEM_CAPTION, Qnil);
#endif
	  return 1;
	}
      return 0;
    }

  /* Store the binding.  */
  set_prop (TOOL_BAR_ITEM_BINDING, XCAR (item));
  item = XCDR (item);

  /* Ignore cached key binding, if any.  */
  if (CONSP (item) && CONSP (XCAR (item)))
    item = XCDR (item);

  /* Process the rest of the properties.  */
  for (; CONSP (item) && CONSP (XCDR (item)); item = XCDR (XCDR (item)))
    {
      Lisp_Object ikey, value;

      ikey = XCAR (item);
      value = XCAR (XCDR (item));

      if (EQ (ikey, QCenable))
	{
	  /* `:enable FORM'.  */
	  if (!NILP (Venable_disabled_menus_and_buttons))
	    set_prop (TOOL_BAR_ITEM_ENABLED_P, Qt);
	  else
	    set_prop (TOOL_BAR_ITEM_ENABLED_P, value);
	}
      else if (EQ (ikey, QCvisible))
	{
	  /* `:visible FORM'.  If got a visible property and that
	     evaluates to nil then ignore this item.  */
	  if (NILP (menu_item_eval_property (value)))
	    return 0;
	}
      else if (EQ (ikey, QChelp))
        /* `:help HELP-STRING'.  */
        set_prop (TOOL_BAR_ITEM_HELP, value);
      else if (EQ (ikey, QCvert_only))
        /* `:vert-only t/nil'.  */
        set_prop (TOOL_BAR_ITEM_VERT_ONLY, value);
      else if (EQ (ikey, QClabel))
        {
          const char *bad_label = "!!?GARBLED ITEM?!!";
          /* `:label LABEL-STRING'.  */
          set_prop (TOOL_BAR_ITEM_LABEL,
		    STRINGP (value) ? value : build_string (bad_label));
          have_label = true;
        }
      else if (EQ (ikey, QCfilter))
	/* ':filter FORM'.  */
	filter = value;
      else if (EQ (ikey, QCbutton) && CONSP (value))
	{
	  /* `:button (TYPE . SELECTED)'.  */
	  Lisp_Object type, selected;

	  type = XCAR (value);
	  selected = XCDR (value);
	  if (EQ (type, QCtoggle) || EQ (type, QCradio))
	    {
	      set_prop (TOOL_BAR_ITEM_SELECTED_P, selected);
	      set_prop (TOOL_BAR_ITEM_TYPE, type);
	    }
	}
      else if (EQ (ikey, QCimage)
	       && (CONSP (value)
		   || (VECTORP (value) && ASIZE (value) == 4)))
	/* Value is either a single image specification or a vector
	   of 4 such specifications for the different button states.  */
	set_prop (TOOL_BAR_ITEM_IMAGES, value);
      else if (EQ (ikey, QCrtl))
        /* ':rtl STRING' */
	set_prop (TOOL_BAR_ITEM_RTL_IMAGE, value);
    }


  if (!have_label)
    {
      /* Try to make one from caption and key.  */
      Lisp_Object tkey = PROP (TOOL_BAR_ITEM_KEY);
      Lisp_Object tcapt = PROP (TOOL_BAR_ITEM_CAPTION);
      const char *label = SYMBOLP (tkey) ? SSDATA (SYMBOL_NAME (tkey)) : "";
      const char *capt = STRINGP (tcapt) ? SSDATA (tcapt) : "";
      ptrdiff_t max_lbl =
	2 * max (0, min (tool_bar_max_label_size, STRING_BYTES_BOUND / 2));
      char *buf = xmalloc (max_lbl + 1);
      Lisp_Object new_lbl;
      ptrdiff_t caption_len = strlen (capt);

      if (caption_len <= max_lbl && capt[0] != '\0')
        {
          strcpy (buf, capt);
          while (caption_len > 0 && buf[caption_len - 1] == '.')
            caption_len--;
	  buf[caption_len] = '\0';
	  label = capt = buf;
        }

      if (strlen (label) <= max_lbl && label[0] != '\0')
        {
          ptrdiff_t j;
          if (label != buf)
	    strcpy (buf, label);

          for (j = 0; buf[j] != '\0'; ++j)
	    if (buf[j] == '-')
	      buf[j] = ' ';
          label = buf;
        }
      else
	label = "";

      new_lbl = Fupcase_initials (build_string (label));
      if (SCHARS (new_lbl) <= tool_bar_max_label_size)
        set_prop (TOOL_BAR_ITEM_LABEL, new_lbl);
      else
        set_prop (TOOL_BAR_ITEM_LABEL, empty_unibyte_string);
      xfree (buf);
    }

  /* If got a filter apply it on binding.  */
  if (!NILP (filter))
    set_prop (TOOL_BAR_ITEM_BINDING,
	      (menu_item_eval_property
	       (list2 (filter,
		       list2 (Qquote,
			      PROP (TOOL_BAR_ITEM_BINDING))))));

  /* See if the binding is a keymap.  Give up if it is.  */
  if (CONSP (get_keymap (PROP (TOOL_BAR_ITEM_BINDING), 0, 1)))
    return 0;

  /* Enable or disable selection of item.  */
  if (!EQ (PROP (TOOL_BAR_ITEM_ENABLED_P), Qt))
    set_prop (TOOL_BAR_ITEM_ENABLED_P,
	      menu_item_eval_property (PROP (TOOL_BAR_ITEM_ENABLED_P)));

  /* Handle radio buttons or toggle boxes.  */
  if (!NILP (PROP (TOOL_BAR_ITEM_SELECTED_P)))
    set_prop (TOOL_BAR_ITEM_SELECTED_P,
	      menu_item_eval_property (PROP (TOOL_BAR_ITEM_SELECTED_P)));

  return 1;

#undef PROP
}


/* Initialize tool_bar_items_vector.  REUSE, if non-nil, is a vector
   that can be reused.  */

static void
init_tool_bar_items (Lisp_Object reuse)
{
  if (VECTORP (reuse))
    tool_bar_items_vector = reuse;
  else
    tool_bar_items_vector = Fmake_vector (make_number (64), Qnil);
  ntool_bar_items = 0;
}


/* Append parsed tool bar item properties from
   tool_bar_item_properties */

static void
append_tool_bar_item (void)
{
  ptrdiff_t incr
    = (ntool_bar_items
       - (ASIZE (tool_bar_items_vector) - TOOL_BAR_ITEM_NSLOTS));

  /* Enlarge tool_bar_items_vector if necessary.  */
  if (incr > 0)
    tool_bar_items_vector = larger_vector (tool_bar_items_vector, incr, -1);

  /* Append entries from tool_bar_item_properties to the end of
     tool_bar_items_vector.  */
  vcopy (tool_bar_items_vector, ntool_bar_items,
	 XVECTOR (tool_bar_item_properties)->contents, TOOL_BAR_ITEM_NSLOTS);
  ntool_bar_items += TOOL_BAR_ITEM_NSLOTS;
}





/* Read a character using menus based on the keymap MAP.
   Return nil if there are no menus in the maps.
   Return t if we displayed a menu but the user rejected it.

   PREV_EVENT is the previous input event, or nil if we are reading
   the first event of a key sequence.

   If USED_MOUSE_MENU is non-null, set *USED_MOUSE_MENU to true
   if we used a mouse menu to read the input, or false otherwise.  If
   USED_MOUSE_MENU is null, don't dereference it.

   The prompting is done based on the prompt-string of the map
   and the strings associated with various map elements.

   This can be done with X menus or with menus put in the minibuf.
   These are done in different ways, depending on how the input will be read.
   Menus using X are done after auto-saving in read-char, getting the input
   event from Fx_popup_menu; menus using the minibuf use read_char recursively
   and do auto-saving in the inner call of read_char.  */

static Lisp_Object
read_char_x_menu_prompt (Lisp_Object map,
			 Lisp_Object prev_event, bool *used_mouse_menu)
{
  if (used_mouse_menu)
    *used_mouse_menu = false;

  /* Use local over global Menu maps.  */

  if (! menu_prompting)
    return Qnil;

  /* If we got to this point via a mouse click,
     use a real menu for mouse selection.  */
  if (EVENT_HAS_PARAMETERS (prev_event)
      && !EQ (XCAR (prev_event), Qmenu_bar)
      && !EQ (XCAR (prev_event), Qtool_bar))
    {
      /* Display the menu and get the selection.  */
      Lisp_Object value;

      value = x_popup_menu_1 (prev_event, get_keymap (map, 0, 1));
      if (CONSP (value))
	{
	  Lisp_Object tem;

	  record_menu_key (XCAR (value));

	  /* If we got multiple events, unread all but
	     the first.
	     There is no way to prevent those unread events
	     from showing up later in last_nonmenu_event.
	     So turn symbol and integer events into lists,
	     to indicate that they came from a mouse menu,
	     so that when present in last_nonmenu_event
	     they won't confuse things.  */
	  for (tem = XCDR (value); CONSP (tem); tem = XCDR (tem))
	    {
	      record_menu_key (XCAR (tem));
	      if (SYMBOLP (XCAR (tem))
		  || INTEGERP (XCAR (tem)))
		XSETCAR (tem, Fcons (XCAR (tem), Qdisabled));
	    }

	  /* If we got more than one event, put all but the first
	     onto this list to be read later.
	     Return just the first event now.  */
	  Vunread_command_events
	    = nconc2 (XCDR (value), Vunread_command_events);
	  value = XCAR (value);
	}
      else if (NILP (value))
	value = Qt;
      if (used_mouse_menu)
	*used_mouse_menu = true;
      return value;
    }
  return Qnil ;
}

static Lisp_Object
read_char_minibuf_menu_prompt (int commandflag,
			       Lisp_Object map)
{
  Lisp_Object name;
  ptrdiff_t nlength;
  /* FIXME: Use the minibuffer's frame width.  */
  ptrdiff_t width = FRAME_COLS (SELECTED_FRAME ()) - 4;
  ptrdiff_t idx = -1;
  bool nobindings = true;
  Lisp_Object rest, vector;
  Lisp_Object prompt_strings = Qnil;

  vector = Qnil;

  if (! menu_prompting)
    return Qnil;

  map = get_keymap (map, 0, 1);
  name = Fkeymap_prompt (map);

  /* If we don't have any menus, just read a character normally.  */
  if (!STRINGP (name))
    return Qnil;

#define PUSH_C_STR(str, listvar) \
  listvar = Fcons (build_unibyte_string (str), listvar)

  /* Prompt string always starts with map's prompt, and a space.  */
  prompt_strings = Fcons (name, prompt_strings);
  PUSH_C_STR (": ", prompt_strings);
  nlength = SCHARS (name) + 2;

  rest = map;

  /* Present the documented bindings, a line at a time.  */
  while (1)
    {
      bool notfirst = false;
      Lisp_Object menu_strings = prompt_strings;
      ptrdiff_t i = nlength;
      Lisp_Object obj;
      Lisp_Object orig_defn_macro;

      /* Loop over elements of map.  */
      while (i < width)
	{
	  Lisp_Object elt;

	  /* FIXME: Use map_keymap to handle new keymap formats.  */

	  /* At end of map, wrap around if just starting,
	     or end this line if already have something on it.  */
	  if (NILP (rest))
	    {
	      if (notfirst || nobindings)
		break;
	      else
		rest = map;
	    }

	  /* Look at the next element of the map.  */
	  if (idx >= 0)
	    elt = AREF (vector, idx);
	  else
	    elt = Fcar_safe (rest);

	  if (idx < 0 && VECTORP (elt))
	    {
	      /* If we found a dense table in the keymap,
		 advanced past it, but start scanning its contents.  */
	      rest = Fcdr_safe (rest);
	      vector = elt;
	      idx = 0;
	    }
	  else
	    {
	      /* An ordinary element.  */
	      Lisp_Object event, tem;

	      if (idx < 0)
		{
		  event = Fcar_safe (elt); /* alist */
		  elt = Fcdr_safe (elt);
		}
	      else
		{
		  XSETINT (event, idx); /* vector */
		}

	      /* Ignore the element if it has no prompt string.  */
	      if (INTEGERP (event) && parse_menu_item (elt, -1))
		{
		  /* True if the char to type matches the string.  */
		  bool char_matches;
		  Lisp_Object upcased_event, downcased_event;
		  Lisp_Object desc = Qnil;
		  Lisp_Object s
		    = AREF (item_properties, ITEM_PROPERTY_NAME);

		  upcased_event = Fupcase (event);
		  downcased_event = Fdowncase (event);
		  char_matches = (XINT (upcased_event) == SREF (s, 0)
				  || XINT (downcased_event) == SREF (s, 0));
		  if (! char_matches)
		    desc = Fsingle_key_description (event, Qnil);

#if 0  /* It is redundant to list the equivalent key bindings because
	  the prefix is what the user has already typed.  */
		  tem
		    = XVECTOR (item_properties)->contents[ITEM_PROPERTY_KEYEQ];
		  if (!NILP (tem))
		    /* Insert equivalent keybinding.  */
		    s = concat2 (s, tem);
#endif
		  tem
		    = AREF (item_properties, ITEM_PROPERTY_TYPE);
		  if (EQ (tem, QCradio) || EQ (tem, QCtoggle))
		    {
		      /* Insert button prefix.  */
		      Lisp_Object selected
			= AREF (item_properties, ITEM_PROPERTY_SELECTED);
		      AUTO_STRING (radio_yes, "(*) ");
		      AUTO_STRING (radio_no , "( ) ");
		      AUTO_STRING (check_yes, "[X] ");
		      AUTO_STRING (check_no , "[ ] ");
		      if (EQ (tem, QCradio))
			tem = NILP (selected) ? radio_yes : radio_no;
		      else
			tem = NILP (selected) ? check_yes : check_no;
		      s = concat2 (tem, s);
		    }


		  /* If we have room for the prompt string, add it to this line.
		     If this is the first on the line, always add it.  */
		  if ((SCHARS (s) + i + 2
		       + (char_matches ? 0 : SCHARS (desc) + 3))
		      < width
		      || !notfirst)
		    {
		      ptrdiff_t thiswidth;

		      /* Punctuate between strings.  */
		      if (notfirst)
			{
			  PUSH_C_STR (", ", menu_strings);
			  i += 2;
			}
		      notfirst = true;
		      nobindings = false;

		      /* If the char to type doesn't match the string's
			 first char, explicitly show what char to type.  */
		      if (! char_matches)
			{
			  /* Add as much of string as fits.  */
			  thiswidth = min (SCHARS (desc), width - i);
			  menu_strings
			    = Fcons (Fsubstring (desc, make_number (0),
						 make_number (thiswidth)),
				     menu_strings);
			  i += thiswidth;
			  PUSH_C_STR (" = ", menu_strings);
			  i += 3;
			}

		      /* Add as much of string as fits.  */
		      thiswidth = min (SCHARS (s), width - i);
		      menu_strings
			= Fcons (Fsubstring (s, make_number (0),
					     make_number (thiswidth)),
				 menu_strings);
		      i += thiswidth;
		    }
		  else
		    {
		      /* If this element does not fit, end the line now,
			 and save the element for the next line.  */
		      PUSH_C_STR ("...", menu_strings);
		      break;
		    }
		}

	      /* Move past this element.  */
	      if (idx >= 0 && idx + 1 >= ASIZE (vector))
		/* Handle reaching end of dense table.  */
		idx = -1;
	      if (idx >= 0)
		idx++;
	      else
		rest = Fcdr_safe (rest);
	    }
	}

      /* Prompt with that and read response.  */
      message3_nolog (apply1 (intern ("concat"), Fnreverse (menu_strings)));

      /* Make believe it's not a keyboard macro in case the help char
	 is pressed.  Help characters are not recorded because menu prompting
	 is not used on replay.  */
      orig_defn_macro = KVAR (current_kboard, defining_kbd_macro);
      kset_defining_kbd_macro (current_kboard, Qnil);
      do
	obj = read_char (commandflag, Qnil, Qt, 0, NULL);
      while (BUFFERP (obj));
      kset_defining_kbd_macro (current_kboard, orig_defn_macro);

      if (!INTEGERP (obj) || XINT (obj) == -2
	  || (! EQ (obj, menu_prompt_more_char)
	      && (!INTEGERP (menu_prompt_more_char)
		  || ! EQ (obj, make_number (Ctl (XINT (menu_prompt_more_char)))))))
	{
	  if (!NILP (KVAR (current_kboard, defining_kbd_macro)))
	    store_kbd_macro_char (obj);
	  return obj;
	}
      /* Help char - go round again.  */
    }
}

/* Reading key sequences.  */

static Lisp_Object
follow_key (Lisp_Object keymap, Lisp_Object key)
{
  return access_keymap (get_keymap (keymap, 0, 1),
			key, 1, 0, 1);
}

static Lisp_Object
active_maps (Lisp_Object first_event)
{
  Lisp_Object position
    = CONSP (first_event) ? CAR_SAFE (XCDR (first_event)) : Qnil;
  return Fcons (Qkeymap, Fcurrent_active_maps (Qt, position));
}

/* Structure used to keep track of partial application of key remapping
   such as Vfunction_key_map and Vkey_translation_map.  */
typedef struct keyremap
{
  /* This is the map originally specified for this use.  */
  Lisp_Object parent;
  /* This is a submap reached by looking up, in PARENT,
     the events from START to END.  */
  Lisp_Object map;
  /* Positions [START, END) in the key sequence buffer
     are the key that we have scanned so far.
     Those events are the ones that we will replace
     if PARENT maps them into a key sequence.  */
  int start, end;
} keyremap;

/* Lookup KEY in MAP.
   MAP is a keymap mapping keys to key vectors or functions.
   If the mapping is a function and DO_FUNCALL is true,
   the function is called with PROMPT as parameter and its return
   value is used as the return value of this function (after checking
   that it is indeed a vector).  */

static Lisp_Object
access_keymap_keyremap (Lisp_Object map, Lisp_Object key, Lisp_Object prompt,
			bool do_funcall)
{
  Lisp_Object next;

  next = access_keymap (map, key, 1, 0, 1);

  /* Handle a symbol whose function definition is a keymap
     or an array.  */
  if (SYMBOLP (next) && !NILP (Ffboundp (next))
      && (ARRAYP (XSYMBOL (next)->u.s.function)
	  || KEYMAPP (XSYMBOL (next)->u.s.function)))
    next = Fautoload_do_load (XSYMBOL (next)->u.s.function, next, Qnil);

  /* If the keymap gives a function, not an
     array, then call the function with one arg and use
     its value instead.  */
  if (do_funcall && FUNCTIONP (next))
    {
      Lisp_Object tem;
      tem = next;

      next = call1 (next, prompt);
      /* If the function returned something invalid,
	 barf--don't ignore it.  */
      if (! (NILP (next) || VECTORP (next) || STRINGP (next)))
	error ("Function %s returns invalid key sequence",
	       SSDATA (SYMBOL_NAME (tem)));
    }
  return next;
}

/* Do one step of the key remapping used for function-key-map and
   key-translation-map:
   KEYBUF is the buffer holding the input events.
   BUFSIZE is its maximum size.
   FKEY is a pointer to the keyremap structure to use.
   INPUT is the index of the last element in KEYBUF.
   DOIT if true says that the remapping can actually take place.
   DIFF is used to return the number of keys added/removed by the remapping.
   PARENT is the root of the keymap.
   PROMPT is the prompt to use if the remapping happens through a function.
   Return true if the remapping actually took place.  */

static bool
keyremap_step (Lisp_Object *keybuf, int bufsize, volatile keyremap *fkey,
	       int input, bool doit, int *diff, Lisp_Object prompt)
{
  Lisp_Object next, key;

  key = keybuf[fkey->end++];

  if (KEYMAPP (fkey->parent))
    next = access_keymap_keyremap (fkey->map, key, prompt, doit);
  else
    next = Qnil;

  /* If keybuf[fkey->start..fkey->end] is bound in the
     map and we're in a position to do the key remapping, replace it with
     the binding and restart with fkey->start at the end.  */
  if ((VECTORP (next) || STRINGP (next)) && doit)
    {
      int len = XFASTINT (Flength (next));
      int i;

      *diff = len - (fkey->end - fkey->start);

      if (bufsize - input <= *diff)
	error ("Key sequence too long");

      /* Shift the keys that follow fkey->end.  */
      if (*diff < 0)
	for (i = fkey->end; i < input; i++)
	  keybuf[i + *diff] = keybuf[i];
      else if (*diff > 0)
	for (i = input - 1; i >= fkey->end; i--)
	  keybuf[i + *diff] = keybuf[i];
      /* Overwrite the old keys with the new ones.  */
      for (i = 0; i < len; i++)
	keybuf[fkey->start + i]
	  = Faref (next, make_number (i));

      fkey->start = fkey->end += *diff;
      fkey->map = fkey->parent;

      return 1;
    }

  fkey->map = get_keymap (next, 0, 1);

  /* If we no longer have a bound suffix, try a new position for
     fkey->start.  */
  if (!CONSP (fkey->map))
    {
      fkey->end = ++fkey->start;
      fkey->map = fkey->parent;
    }
  return 0;
}

static bool
test_undefined (Lisp_Object binding)
{
  return (NILP (binding)
	  || EQ (binding, Qundefined)
	  || (SYMBOLP (binding)
	      && EQ (Fcommand_remapping (binding, Qnil, Qnil), Qundefined)));
}

void init_raw_keybuf_count (void)
{
  raw_keybuf_count = 0;
}

/* Read a sequence of keys that ends with a non prefix character,
   storing it in KEYBUF, a buffer of size BUFSIZE.
   Prompt with PROMPT.
   Return the length of the key sequence stored.
   Return -1 if the user rejected a command menu.

   Echo starting immediately unless `prompt' is 0.

   If PREVENT_REDISPLAY is non-zero, avoid redisplay by calling
   read_char with a suitable COMMANDFLAG argument.

   Where a key sequence ends depends on the currently active keymaps.
   These include any minor mode keymaps active in the current buffer,
   the current buffer's local map, and the global map.

   If a key sequence has no other bindings, we check Vfunction_key_map
   to see if some trailing subsequence might be the beginning of a
   function key's sequence.  If so, we try to read the whole function
   key, and substitute its symbolic name into the key sequence.

   We ignore unbound `down-' mouse clicks.  We turn unbound `drag-' and
   `double-' events into similar click events, if that would make them
   bound.  We try to turn `triple-' events first into `double-' events,
   then into clicks.

   If we get a mouse click in a mode line, vertical divider, or other
   non-text area, we treat the click as if it were prefixed by the
   symbol denoting that area - `mode-line', `vertical-line', or
   whatever.

   If the sequence starts with a mouse click, we read the key sequence
   with respect to the buffer clicked on, not the current buffer.

   If the user switches frames in the midst of a key sequence, we put
   off the switch-frame event until later; the next call to
   read_char will return it.

   If FIX_CURRENT_BUFFER, we restore current_buffer
   from the selected window's buffer.  */

static int
read_key_sequence (Lisp_Object *keybuf, int bufsize, Lisp_Object prompt,
		   bool dont_downcase_last, bool can_return_switch_frame,
		   bool fix_current_buffer, bool prevent_redisplay)
{
  ptrdiff_t count = SPECPDL_INDEX ();

  /* How many keys there are in the current key sequence.  */
  int t;

  /* The length of the echo buffer when we started reading, and
     the length of this_command_keys when we started reading.  */
  ptrdiff_t echo_start UNINIT;
  ptrdiff_t keys_start;

  Lisp_Object current_binding = Qnil;

  /* Index of the first key that has no binding.
     It is useless to try fkey.start larger than that.  */
  int first_unbound;

  /* If t < mock_input, then KEYBUF[t] should be read as the next
     input key.

     We use this to recover after recognizing a function key.  Once we
     realize that a suffix of the current key sequence is actually a
     function key's escape sequence, we replace the suffix with the
     function key's binding from Vfunction_key_map.  Now keybuf
     contains a new and different key sequence, so the echo area,
     this_command_keys, and the submaps and defs arrays are wrong.  In
     this situation, we set mock_input to t, set t to 0, and jump to
     restart_sequence; the loop will read keys from keybuf up until
     mock_input, thus rebuilding the state; and then it will resume
     reading characters from the keyboard.  */
  int mock_input = 0;

  /* If the sequence is unbound in submaps[], then
     keybuf[fkey.start..fkey.end-1] is a prefix in Vfunction_key_map,
     and fkey.map is its binding.

     These might be > t, indicating that all function key scanning
     should hold off until t reaches them.  We do this when we've just
     recognized a function key, to avoid searching for the function
     key's again in Vfunction_key_map.  */
  keyremap fkey;

  /* Likewise, for key_translation_map and input-decode-map.  */
  keyremap keytran, indec;

  /* True if we are trying to map a key by changing an upper-case
     letter to lower case, or a shifted function key to an unshifted
     one.  */
  bool shift_translated = false;

  /* If we receive a `switch-frame' or `select-window' event in the middle of
     a key sequence, we put it off for later.
     While we're reading, we keep the event here.  */
  Lisp_Object delayed_switch_frame;

  Lisp_Object original_uppercase UNINIT;
  int original_uppercase_position = -1;

  /* Gets around Microsoft compiler limitations.  */
  bool dummyflag = false;

  struct buffer *starting_buffer;

  /* List of events for which a fake prefix key has been generated.  */
  Lisp_Object fake_prefixed_keys = Qnil;

  /* raw_keybuf_count is now initialized in (most of) the callers of
     read_key_sequence.  This is so that in a recursive call (for
     mouse menus) a spurious initialization doesn't erase the contents
     of raw_keybuf created by the outer call.  */
  /* raw_keybuf_count = 0; */

  last_nonmenu_event = Qnil;

  delayed_switch_frame = Qnil;

  if (INTERACTIVE)
    {
      if (!NILP (prompt))
	{
	  /* Install the string PROMPT as the beginning of the string
	     of echoing, so that it serves as a prompt for the next
	     character.  */
	  kset_echo_prompt (current_kboard, prompt);
          /* FIXME: This use of echo_now doesn't look quite right and is ugly
             since it forces us to fiddle with current_kboard->immediate_echo
             before and after.  */
	  current_kboard->immediate_echo = false;
	  echo_now ();
          if (!echo_keystrokes_p ())
	    current_kboard->immediate_echo = false;
	}
      else if (cursor_in_echo_area /* FIXME: Not sure why we test this here,
                                      maybe we should just drop this test.  */
	       && echo_keystrokes_p ())
	/* This doesn't put in a dash if the echo buffer is empty, so
	   you don't always see a dash hanging out in the minibuffer.  */
	echo_dash ();
    }

  /* Record the initial state of the echo area and this_command_keys;
     we will need to restore them if we replay a key sequence.  */
  if (INTERACTIVE)
    echo_start = echo_length ();
  keys_start = this_command_key_count;
  this_single_command_key_start = keys_start;

  /* We jump here when we need to reinitialize fkey and keytran; this
     happens if we switch keyboards between rescans.  */
 replay_entire_sequence:

  indec.map = indec.parent = KVAR (current_kboard, Vinput_decode_map);
  fkey.map = fkey.parent = KVAR (current_kboard, Vlocal_function_key_map);
  keytran.map = keytran.parent = Vkey_translation_map;
  indec.start = indec.end = 0;
  fkey.start = fkey.end = 0;
  keytran.start = keytran.end = 0;

  /* We jump here when the key sequence has been thoroughly changed, and
     we need to rescan it starting from the beginning.  When we jump here,
     keybuf[0..mock_input] holds the sequence we should reread.  */
 replay_sequence:

  starting_buffer = current_buffer;
  first_unbound = bufsize + 1;
  Lisp_Object first_event = mock_input > 0 ? keybuf[0] : Qnil;

  /* Build our list of keymaps.
     If we recognize a function key and replace its escape sequence in
     keybuf with its symbol, or if the sequence starts with a mouse
     click and we need to switch buffers, we jump back here to rebuild
     the initial keymaps from the current buffer.  */
  current_binding = active_maps (first_event);

  /* Start from the beginning in keybuf.  */
  t = 0;

  /* These are no-ops the first time through, but if we restart, they
     revert the echo area and this_command_keys to their original state.  */
  this_command_key_count = keys_start;
  if (INTERACTIVE && t < mock_input)
    echo_truncate (echo_start);

  /* If the best binding for the current key sequence is a keymap, or
     we may be looking at a function key's escape sequence, keep on
     reading.  */
  while (!NILP (current_binding)
	 /* Keep reading as long as there's a prefix binding.  */
	 ? KEYMAPP (current_binding)
	 /* Don't return in the middle of a possible function key sequence,
	    if the only bindings we found were via case conversion.
	    Thus, if ESC O a has a function-key-map translation
	    and ESC o has a binding, don't return after ESC O,
	    so that we can translate ESC O plus the next character.  */
	 : (/* indec.start < t || fkey.start < t || */ keytran.start < t))
    {
      Lisp_Object key;
      bool used_mouse_menu = false;

      /* Where the last real key started.  If we need to throw away a
         key that has expanded into more than one element of keybuf
         (say, a mouse click on the mode line which is being treated
         as [mode-line (mouse-...)], then we backtrack to this point
         of keybuf.  */
      int last_real_key_start;

      /* These variables are analogous to echo_start and keys_start;
	 while those allow us to restart the entire key sequence,
	 echo_local_start and keys_local_start allow us to throw away
	 just one key.  */
      ptrdiff_t echo_local_start UNINIT;
      int keys_local_start;
      Lisp_Object new_binding;

      eassert (indec.end == t || (indec.end > t && indec.end <= mock_input));
      eassert (indec.start <= indec.end);
      eassert (fkey.start <= fkey.end);
      eassert (keytran.start <= keytran.end);
      /* key-translation-map is applied *after* function-key-map
	 which is itself applied *after* input-decode-map.  */
      eassert (fkey.end <= indec.start);
      eassert (keytran.end <= fkey.start);

      if (/* first_unbound < indec.start && first_unbound < fkey.start && */
	  first_unbound < keytran.start)
	{ /* The prefix upto first_unbound has no binding and has
	     no translation left to do either, so we know it's unbound.
	     If we don't stop now, we risk staying here indefinitely
	     (if the user keeps entering fkey or keytran prefixes
	     like C-c ESC ESC ESC ESC ...)  */
	  int i;
	  for (i = first_unbound + 1; i < t; i++)
	    keybuf[i - first_unbound - 1] = keybuf[i];
	  mock_input = t - first_unbound - 1;
	  indec.end = indec.start -= first_unbound + 1;
	  indec.map = indec.parent;
	  fkey.end = fkey.start -= first_unbound + 1;
	  fkey.map = fkey.parent;
	  keytran.end = keytran.start -= first_unbound + 1;
	  keytran.map = keytran.parent;
	  goto replay_sequence;
	}

      if (t >= bufsize)
	error ("Key sequence too long");

      if (INTERACTIVE)
	echo_local_start = echo_length ();
      keys_local_start = this_command_key_count;

    replay_key:
      /* These are no-ops, unless we throw away a keystroke below and
	 jumped back up to replay_key; in that case, these restore the
	 variables to their original state, allowing us to replay the
	 loop.  */
      if (INTERACTIVE && t < mock_input)
	echo_truncate (echo_local_start);
      this_command_key_count = keys_local_start;

      /* By default, assume each event is "real".  */
      last_real_key_start = t;

      /* Does mock_input indicate that we are re-reading a key sequence?  */
      if (t < mock_input)
	{
	  key = keybuf[t];
	  add_command_key (key);
	  if (current_kboard->immediate_echo)
	    {
	      /* Set immediate_echo to false so as to force echo_now to
		 redisplay (it will set immediate_echo right back to true).  */
	      current_kboard->immediate_echo = false;
	      echo_now ();
	    }
	}

      /* If not, we should actually read a character.  */
      else
	{
	  {
	    KBOARD *interrupted_kboard = current_kboard;
	    struct frame *interrupted_frame = SELECTED_FRAME ();
	    /* Calling read_char with COMMANDFLAG = -2 avoids
	       redisplay in read_char and its subroutines.  */
	    key = read_char (prevent_redisplay ? -2 : NILP (prompt),
		             current_binding, last_nonmenu_event,
                             &used_mouse_menu, NULL);
	    if ((INTEGERP (key) && XINT (key) == -2) /* wrong_kboard_jmpbuf */
		/* When switching to a new tty (with a new keyboard),
		   read_char returns the new buffer, rather than -2
		   (Bug#5095).  This is because `terminal-init-xterm'
		   calls read-char, which eats the wrong_kboard_jmpbuf
		   return.  Any better way to fix this? -- cyd  */
		|| (interrupted_kboard != current_kboard))
	      {
		bool found = false;
		struct kboard *k;

		for (k = all_kboards; k; k = k->next_kboard)
		  if (k == interrupted_kboard)
		    found = true;

		if (!found)
		  {
		    /* Don't touch interrupted_kboard when it's been
		       deleted.  */
		    delayed_switch_frame = Qnil;
		    goto replay_entire_sequence;
		  }

		if (!NILP (delayed_switch_frame))
		  {
		    kset_kbd_queue
		      (interrupted_kboard,
		       Fcons (delayed_switch_frame,
			      KVAR (interrupted_kboard, kbd_queue)));
		    delayed_switch_frame = Qnil;
		  }

		while (t > 0)
		  kset_kbd_queue
		    (interrupted_kboard,
		     Fcons (keybuf[--t], KVAR (interrupted_kboard, kbd_queue)));

		/* If the side queue is non-empty, ensure it begins with a
		   switch-frame, so we'll replay it in the right context.  */
		if (CONSP (KVAR (interrupted_kboard, kbd_queue))
		    && (key = XCAR (KVAR (interrupted_kboard, kbd_queue)),
			!(EVENT_HAS_PARAMETERS (key)
			  && EQ (EVENT_HEAD_KIND (EVENT_HEAD (key)),
				 Qswitch_frame))))
		  {
		    Lisp_Object frame;
		    XSETFRAME (frame, interrupted_frame);
		    kset_kbd_queue
		      (interrupted_kboard,
		       Fcons (make_lispy_switch_frame (frame),
			      KVAR (interrupted_kboard, kbd_queue)));
		  }
		mock_input = 0;
		goto replay_entire_sequence;
	      }
	  }

	  /* read_char returns t when it shows a menu and the user rejects it.
	     Just return -1.  */
	  if (EQ (key, Qt))
	    {
	      unbind_to (count, Qnil);
	      return -1;
	    }

	  /* read_char returns -1 at the end of a macro.
	     Emacs 18 handles this by returning immediately with a
	     zero, so that's what we'll do.  */
	  if (INTEGERP (key) && XINT (key) == -1)
	    {
	      t = 0;
	      /* The Microsoft C compiler can't handle the goto that
		 would go here.  */
	      dummyflag = true;
	      break;
	    }

	  /* If the current buffer has been changed from under us, the
	     keymap may have changed, so replay the sequence.  */
	  if (BUFFERP (key))
	    {
	      timer_resume_idle ();

	      mock_input = t;
	      /* Reset the current buffer from the selected window
		 in case something changed the former and not the latter.
		 This is to be more consistent with the behavior
		 of the command_loop_1.  */
	      if (fix_current_buffer)
		{
		  if (! FRAME_LIVE_P (XFRAME (selected_frame)))
		    Fkill_emacs (Qnil);
		  if (XBUFFER (XWINDOW (selected_window)->contents)
		      != current_buffer)
		    Fset_buffer (XWINDOW (selected_window)->contents);
		}

	      goto replay_sequence;
	    }

	  /* If we have a quit that was typed in another frame, and
	     quit_throw_to_read_char switched buffers,
	     replay to get the right keymap.  */
	  if (INTEGERP (key)
	      && XINT (key) == quit_char
	      && current_buffer != starting_buffer)
	    {
	      GROW_RAW_KEYBUF;
	      ASET (raw_keybuf, raw_keybuf_count, key);
	      raw_keybuf_count++;
	      keybuf[t++] = key;
	      mock_input = t;
	      Vquit_flag = Qnil;
	      goto replay_sequence;
	    }

	  Vquit_flag = Qnil;

	  if (EVENT_HAS_PARAMETERS (key)
	      /* Either a `switch-frame' or a `select-window' event.  */
	      && EQ (EVENT_HEAD_KIND (EVENT_HEAD (key)), Qswitch_frame))
	    {
	      /* If we're at the beginning of a key sequence, and the caller
		 says it's okay, go ahead and return this event.  If we're
		 in the midst of a key sequence, delay it until the end.  */
	      if (t > 0 || !can_return_switch_frame)
		{
		  delayed_switch_frame = key;
		  goto replay_key;
		}
	    }

	  if (NILP (first_event))
	    {
	      first_event = key;
	      /* Even if first_event does not specify a particular
		 window/position, it's important to recompute the maps here
		 since a long time might have passed since we entered
		 read_key_sequence, and a timer (or process-filter or
		 special-event-map, ...) might have switched the current buffer
		 or the selected window from under us in the mean time.  */
	      if (fix_current_buffer
		  && (XBUFFER (XWINDOW (selected_window)->contents)
		      != current_buffer))
		Fset_buffer (XWINDOW (selected_window)->contents);
	      current_binding = active_maps (first_event);
	    }

	  GROW_RAW_KEYBUF;
	  ASET (raw_keybuf, raw_keybuf_count, key);
	  raw_keybuf_count++;
	}

      /* Clicks in non-text areas get prefixed by the symbol
	 in their CHAR-ADDRESS field.  For example, a click on
	 the mode line is prefixed by the symbol `mode-line'.

	 Furthermore, key sequences beginning with mouse clicks
	 are read using the keymaps of the buffer clicked on, not
	 the current buffer.  So we may have to switch the buffer
	 here.

	 When we turn one event into two events, we must make sure
	 that neither of the two looks like the original--so that,
	 if we replay the events, they won't be expanded again.
	 If not for this, such reexpansion could happen either here
	 or when user programs play with this-command-keys.  */
      if (EVENT_HAS_PARAMETERS (key))
	{
	  Lisp_Object kind = EVENT_HEAD_KIND (EVENT_HEAD (key));
	  if (EQ (kind, Qmouse_click))
	    {
	      Lisp_Object window = POSN_WINDOW (EVENT_START (key));
	      Lisp_Object posn = POSN_POSN (EVENT_START (key));

	      if (CONSP (posn)
		  || (!NILP (fake_prefixed_keys)
		      && !NILP (Fmemq (key, fake_prefixed_keys))))
		{
		  /* We're looking a second time at an event for which
		     we generated a fake prefix key.  Set
		     last_real_key_start appropriately.  */
		  if (t > 0)
		    last_real_key_start = t - 1;
		}

	      if (last_real_key_start == 0)
		{
		  /* Key sequences beginning with mouse clicks are
		     read using the keymaps in the buffer clicked on,
		     not the current buffer.  If we're at the
		     beginning of a key sequence, switch buffers.  */
		  if (WINDOWP (window)
		      && BUFFERP (XWINDOW (window)->contents)
		      && XBUFFER (XWINDOW (window)->contents) != current_buffer)
		    {
		      GROW_RAW_KEYBUF;
		      ASET (raw_keybuf, raw_keybuf_count, key);
		      raw_keybuf_count++;
		      keybuf[t] = key;
		      mock_input = t + 1;

		      /* Arrange to go back to the original buffer once we're
			 done reading the key sequence.  Note that we can't
			 use save_excursion_{save,restore} here, because they
			 save point as well as the current buffer; we don't
			 want to save point, because redisplay may change it,
			 to accommodate a Fset_window_start or something.  We
			 don't want to do this at the top of the function,
			 because we may get input from a subprocess which
			 wants to change the selected window and stuff (say,
			 emacsclient).  */
		      record_unwind_current_buffer ();

		      if (! FRAME_LIVE_P (XFRAME (selected_frame)))
			Fkill_emacs (Qnil);
		      set_buffer_internal (XBUFFER (XWINDOW (window)->contents));
		      goto replay_sequence;
		    }
		}

	      /* Expand mode-line and scroll-bar events into two events:
		 use posn as a fake prefix key.  */
	      if (SYMBOLP (posn)
		  && (NILP (fake_prefixed_keys)
		      || NILP (Fmemq (key, fake_prefixed_keys))))
		{
		  if (bufsize - t <= 1)
		    error ("Key sequence too long");

		  keybuf[t]     = posn;
		  keybuf[t + 1] = key;
		  mock_input    = t + 2;

		  /* Record that a fake prefix key has been generated
		     for KEY.  Don't modify the event; this would
		     prevent proper action when the event is pushed
		     back into unread-command-events.  */
		  fake_prefixed_keys = Fcons (key, fake_prefixed_keys);
		  goto replay_key;
		}
	    }
	  else if (CONSP (XCDR (key))
		   && CONSP (EVENT_START (key))
		   && CONSP (XCDR (EVENT_START (key))))
	    {
	      Lisp_Object posn;

	      posn = POSN_POSN (EVENT_START (key));
	      /* Handle menu-bar events:
		 insert the dummy prefix event `menu-bar'.  */
	      if (EQ (posn, Qmenu_bar) || EQ (posn, Qtool_bar))
		{
		  if (bufsize - t <= 1)
		    error ("Key sequence too long");
		  keybuf[t] = posn;
		  keybuf[t + 1] = key;

		  /* Zap the position in key, so we know that we've
		     expanded it, and don't try to do so again.  */
		  POSN_SET_POSN (EVENT_START (key), list1 (posn));

		  mock_input = t + 2;
		  goto replay_sequence;
		}
	      else if (CONSP (posn))
		{
		  /* We're looking at the second event of a
		     sequence which we expanded before.  Set
		     last_real_key_start appropriately.  */
		  if (last_real_key_start == t && t > 0)
		    last_real_key_start = t - 1;
		}
	    }
	}

      /* We have finally decided that KEY is something we might want
	 to look up.  */
      new_binding = follow_key (current_binding, key);

      /* If KEY wasn't bound, we'll try some fallbacks.  */
      if (!NILP (new_binding))
	/* This is needed for the following scenario:
	   event 0: a down-event that gets dropped by calling replay_key.
	   event 1: some normal prefix like C-h.
	   After event 0, first_unbound is 0, after event 1 indec.start,
	   fkey.start, and keytran.start are all 1, so when we see that
	   C-h is bound, we need to update first_unbound.  */
	first_unbound = max (t + 1, first_unbound);
      else
	{
	  Lisp_Object head;

	  /* Remember the position to put an upper bound on indec.start.  */
	  first_unbound = min (t, first_unbound);

	  head = EVENT_HEAD (key);

	  if (SYMBOLP (head))
	    {
	      Lisp_Object breakdown;
	      int modifiers;

	      breakdown = parse_modifiers (head);
	      modifiers = XINT (XCAR (XCDR (breakdown)));
	      /* Attempt to reduce an unbound mouse event to a simpler
		 event that is bound:
		   Drags reduce to clicks.
		   Double-clicks reduce to clicks.
		   Triple-clicks reduce to double-clicks, then to clicks.
		   Up/Down-clicks are eliminated.
		   Double-downs reduce to downs, then are eliminated.
		   Triple-downs reduce to double-downs, then to downs,
		     then are eliminated.  */
	      if (modifiers & (up_modifier | down_modifier
			       | drag_modifier
			       | double_modifier | triple_modifier))
		{
		  while (modifiers & (up_modifier | down_modifier
				      | drag_modifier
				      | double_modifier | triple_modifier))
		    {
		      Lisp_Object new_head, new_click;
		      if (modifiers & triple_modifier)
			modifiers ^= (double_modifier | triple_modifier);
		      else if (modifiers & double_modifier)
			modifiers &= ~double_modifier;
		      else if (modifiers & drag_modifier)
			modifiers &= ~drag_modifier;
		      else
			{
			  /* Dispose of this `up/down' event by simply jumping
			     back to replay_key, to get another event.

			     Note that if this event came from mock input,
			     then just jumping back to replay_key will just
			     hand it to us again.  So we have to wipe out any
			     mock input.

			     We could delete keybuf[t] and shift everything
			     after that to the left by one spot, but we'd also
			     have to fix up any variable that points into
			     keybuf, and shifting isn't really necessary
			     anyway.

			     Adding prefixes for non-textual mouse clicks
			     creates two characters of mock input, and both
			     must be thrown away.  If we're only looking at
			     the prefix now, we can just jump back to
			     replay_key.  On the other hand, if we've already
			     processed the prefix, and now the actual click
			     itself is giving us trouble, then we've lost the
			     state of the keymaps we want to backtrack to, and
			     we need to replay the whole sequence to rebuild
			     it.

			     Beyond that, only function key expansion could
			     create more than two keys, but that should never
			     generate mouse events, so it's okay to zero
			     mock_input in that case too.

			     FIXME: The above paragraph seems just plain
			     wrong, if you consider things like
			     xterm-mouse-mode.  -stef

			     Isn't this just the most wonderful code ever?  */

			  /* If mock_input > t + 1, the above simplification
			     will actually end up dropping keys on the floor.
			     This is probably OK for now, but even
			     if mock_input <= t + 1, we need to adjust indec,
			     fkey, and keytran.
			     Typical case [header-line down-mouse-N]:
			     mock_input = 2, t = 1, fkey.end = 1,
			     last_real_key_start = 0.  */
			  if (indec.end > last_real_key_start)
			    {
			      indec.end = indec.start
				= min (last_real_key_start, indec.start);
			      indec.map = indec.parent;
			      if (fkey.end > last_real_key_start)
				{
				  fkey.end = fkey.start
				    = min (last_real_key_start, fkey.start);
				  fkey.map = fkey.parent;
				  if (keytran.end > last_real_key_start)
				    {
				      keytran.end = keytran.start
					= min (last_real_key_start, keytran.start);
				      keytran.map = keytran.parent;
				    }
				}
			    }
			  if (t == last_real_key_start)
			    {
			      mock_input = 0;
			      goto replay_key;
			    }
			  else
			    {
			      mock_input = last_real_key_start;
			      goto replay_sequence;
			    }
			}

		      new_head
			= apply_modifiers (modifiers, XCAR (breakdown));
		      new_click = list2 (new_head, EVENT_START (key));

		      /* Look for a binding for this new key.  */
		      new_binding = follow_key (current_binding, new_click);

		      /* If that click is bound, go for it.  */
		      if (!NILP (new_binding))
			{
			  current_binding = new_binding;
			  key = new_click;
			  break;
			}
		      /* Otherwise, we'll leave key set to the drag event.  */
		    }
		}
	    }
	}
      current_binding = new_binding;

      keybuf[t++] = key;
      /* Normally, last_nonmenu_event gets the previous key we read.
	 But when a mouse popup menu is being used,
	 we don't update last_nonmenu_event; it continues to hold the mouse
	 event that preceded the first level of menu.  */
      if (!used_mouse_menu)
	last_nonmenu_event = key;

      /* Record what part of this_command_keys is the current key sequence.  */
      this_single_command_key_start = this_command_key_count - t;
      /* When 'input-method-function' called above causes events to be
	 put on 'unread-post-input-method-events', and as result
	 'reread' is set to 'true', the value of 't' can become larger
	 than 'this_command_key_count', because 'add_command_key' is
	 not called to update 'this_command_key_count'.  If this
	 happens, 'this_single_command_key_start' will become negative
	 above, and any call to 'this-single-command-keys' will return
	 a garbled vector.  See bug #20223 for one such situation.
	 Here we force 'this_single_command_key_start' to never become
	 negative, to avoid that.  */
      if (this_single_command_key_start < 0)
	this_single_command_key_start = 0;

      /* Look for this sequence in input-decode-map.
	 Scan from indec.end until we find a bound suffix.  */
      while (indec.end < t)
	{
	  bool done;
	  int diff;

	  done = keyremap_step (keybuf, bufsize, &indec, max (t, mock_input),
				1, &diff, prompt);
	  if (done)
	    {
	      mock_input = diff + max (t, mock_input);
	      goto replay_sequence;
	    }
	}

      if (!KEYMAPP (current_binding)
	  && !test_undefined (current_binding)
	  && indec.start >= t)
	/* There is a binding and it's not a prefix.
	   (and it doesn't have any input-decode-map translation pending).
	   There is thus no function-key in this sequence.
	   Moving fkey.start is important in this case to allow keytran.start
	   to go over the sequence before we return (since we keep the
	   invariant that keytran.end <= fkey.start).  */
	{
	  if (fkey.start < t)
	    (fkey.start = fkey.end = t, fkey.map = fkey.parent);
	}
      else
	/* If the sequence is unbound, see if we can hang a function key
	   off the end of it.  */
	/* Continue scan from fkey.end until we find a bound suffix.  */
	while (fkey.end < indec.start)
	  {
	    bool done;
	    int diff;

	    done = keyremap_step (keybuf, bufsize, &fkey,
				  max (t, mock_input),
				  /* If there's a binding (i.e.
				     first_binding >= nmaps) we don't want
				     to apply this function-key-mapping.  */
				  fkey.end + 1 == t
				  && (test_undefined (current_binding)),
				  &diff, prompt);
	    if (done)
	      {
		mock_input = diff + max (t, mock_input);
		/* Adjust the input-decode-map counters.  */
		indec.end += diff;
		indec.start += diff;

		goto replay_sequence;
	      }
	  }

      /* Look for this sequence in key-translation-map.
	 Scan from keytran.end until we find a bound suffix.  */
      while (keytran.end < fkey.start)
	{
	  bool done;
	  int diff;

	  done = keyremap_step (keybuf, bufsize, &keytran, max (t, mock_input),
				1, &diff, prompt);
	  if (done)
	    {
	      mock_input = diff + max (t, mock_input);
	      /* Adjust the function-key-map and input-decode-map counters.  */
	      indec.end += diff;
	      indec.start += diff;
	      fkey.end += diff;
	      fkey.start += diff;

	      goto replay_sequence;
	    }
	}

      /* If KEY is not defined in any of the keymaps,
	 and cannot be part of a function key or translation,
	 and is an upper case letter
	 use the corresponding lower-case letter instead.  */
      if (NILP (current_binding)
	  && /* indec.start >= t && fkey.start >= t && */ keytran.start >= t
	  && INTEGERP (key))
	{
	  Lisp_Object new_key;
	  EMACS_INT k = XINT (key);

	  if (k & shift_modifier)
	    XSETINT (new_key, k & ~shift_modifier);
	  else if (CHARACTERP (make_number (k & ~CHAR_MODIFIER_MASK)))
	    {
	      int dc = downcase (k & ~CHAR_MODIFIER_MASK);
	      if (dc == (k & ~CHAR_MODIFIER_MASK))
		goto not_upcase;
	      XSETINT (new_key, dc | (k & CHAR_MODIFIER_MASK));
	    }
	  else
	    goto not_upcase;

	  original_uppercase = key;
	  original_uppercase_position = t - 1;

	  /* We have to do this unconditionally, regardless of whether
	     the lower-case char is defined in the keymaps, because they
	     might get translated through function-key-map.  */
	  keybuf[t - 1] = new_key;
	  mock_input = max (t, mock_input);
	  shift_translated = true;

	  goto replay_sequence;
	}

    not_upcase:
      if (NILP (current_binding)
	  && help_char_p (EVENT_HEAD (key)) && t > 1)
	    {
	      read_key_sequence_cmd = Vprefix_help_command;
	      /* The Microsoft C compiler can't handle the goto that
		 would go here.  */
	      dummyflag = true;
	      break;
	    }

      /* If KEY is not defined in any of the keymaps,
	 and cannot be part of a function key or translation,
	 and is a shifted function key,
	 use the corresponding unshifted function key instead.  */
      if (NILP (current_binding)
	  && /* indec.start >= t && fkey.start >= t && */ keytran.start >= t)
	{
	  Lisp_Object breakdown = parse_modifiers (key);
	  int modifiers
	    = CONSP (breakdown) ? (XINT (XCAR (XCDR (breakdown)))) : 0;

	  if (modifiers & shift_modifier
	      /* Treat uppercase keys as shifted.  */
	      || (INTEGERP (key)
		  && (KEY_TO_CHAR (key)
		      < XCHAR_TABLE (BVAR (current_buffer, downcase_table))->header.size)
		  && uppercasep (KEY_TO_CHAR (key))))
	    {
	      Lisp_Object new_key
		= (modifiers & shift_modifier
		   ? apply_modifiers (modifiers & ~shift_modifier,
				      XCAR (breakdown))
		   : make_number (downcase (KEY_TO_CHAR (key)) | modifiers));

	      original_uppercase = key;
	      original_uppercase_position = t - 1;

	      /* We have to do this unconditionally, regardless of whether
		 the lower-case char is defined in the keymaps, because they
		 might get translated through function-key-map.  */
	      keybuf[t - 1] = new_key;
	      mock_input = max (t, mock_input);
	      /* Reset fkey (and consequently keytran) to apply
		 function-key-map on the result, so that S-backspace is
		 correctly mapped to DEL (via backspace).  OTOH,
		 input-decode-map doesn't need to go through it again.  */
	      fkey.start = fkey.end = 0;
	      keytran.start = keytran.end = 0;
	      shift_translated = true;

	      goto replay_sequence;
	    }
	}
    }
  if (!dummyflag)
    read_key_sequence_cmd = current_binding;
  read_key_sequence_remapped
    /* Remap command through active keymaps.
       Do the remapping here, before the unbind_to so it uses the keymaps
       of the appropriate buffer.  */
    = SYMBOLP (read_key_sequence_cmd)
    ? Fcommand_remapping (read_key_sequence_cmd, Qnil, Qnil)
    : Qnil;

  unread_switch_frame = delayed_switch_frame;
  unbind_to (count, Qnil);

  /* Don't downcase the last character if the caller says don't.
     Don't downcase it if the result is undefined, either.  */
  if ((dont_downcase_last || NILP (current_binding))
      && t > 0
      && t - 1 == original_uppercase_position)
    {
      keybuf[t - 1] = original_uppercase;
      shift_translated = false;
    }

  if (shift_translated)
    Vthis_command_keys_shift_translated = Qt;

  /* Occasionally we fabricate events, perhaps by expanding something
     according to function-key-map, or by adding a prefix symbol to a
     mouse click in the scroll bar or modeline.  In this cases, return
     the entire generated key sequence, even if we hit an unbound
     prefix or a definition before the end.  This means that you will
     be able to push back the event properly, and also means that
     read-key-sequence will always return a logical unit.

     Better ideas?  */
  for (; t < mock_input; t++)
    add_command_key (keybuf[t]);
  echo_update ();

  return t;
}

static Lisp_Object
read_key_sequence_vs (Lisp_Object prompt, Lisp_Object continue_echo,
		      Lisp_Object dont_downcase_last,
		      Lisp_Object can_return_switch_frame,
		      Lisp_Object cmd_loop, bool allow_string)
{
  Lisp_Object keybuf[30];
  int i;
  ptrdiff_t count = SPECPDL_INDEX ();

  if (!NILP (prompt))
    CHECK_STRING (prompt);
  maybe_quit ();

  specbind (Qinput_method_exit_on_first_char,
	    (NILP (cmd_loop) ? Qt : Qnil));
  specbind (Qinput_method_use_echo_area,
	    (NILP (cmd_loop) ? Qt : Qnil));

  if (NILP (continue_echo))
    {
      this_command_key_count = 0;
      this_single_command_key_start = 0;
    }

#ifdef HAVE_WINDOW_SYSTEM
  if (display_hourglass_p)
    cancel_hourglass ();
#endif

  raw_keybuf_count = 0;
  i = read_key_sequence (keybuf, ARRAYELTS (keybuf),
			 prompt, ! NILP (dont_downcase_last),
			 ! NILP (can_return_switch_frame), 0, 0);

#if 0  /* The following is fine for code reading a key sequence and
	  then proceeding with a lengthy computation, but it's not good
	  for code reading keys in a loop, like an input method.  */
#ifdef HAVE_WINDOW_SYSTEM
  if (display_hourglass_p)
    start_hourglass ();
#endif
#endif

  if (i == -1)
    {
      Vquit_flag = Qt;
      maybe_quit ();
    }

  return unbind_to (count,
		    ((allow_string ? make_event_array : Fvector)
		     (i, keybuf)));
}

DEFUN ("read-key-sequence", Fread_key_sequence, Sread_key_sequence, 1, 5, 0,
       doc: /* Read a sequence of keystrokes and return as a string or vector.
The sequence is sufficient to specify a non-prefix command in the
current local and global maps.

First arg PROMPT is a prompt string.  If nil, do not prompt specially.
Second (optional) arg CONTINUE-ECHO, if non-nil, means this key echos
as a continuation of the previous key.

The third (optional) arg DONT-DOWNCASE-LAST, if non-nil, means do not
convert the last event to lower case.  (Normally any upper case event
is converted to lower case if the original event is undefined and the lower
case equivalent is defined.)  A non-nil value is appropriate for reading
a key sequence to be defined.

A C-g typed while in this function is treated like any other character,
and `quit-flag' is not set.

If the key sequence starts with a mouse click, then the sequence is read
using the keymaps of the buffer of the window clicked in, not the buffer
of the selected window as normal.

`read-key-sequence' drops unbound button-down events, since you normally
only care about the click or drag events which follow them.  If a drag
or multi-click event is unbound, but the corresponding click event would
be bound, `read-key-sequence' turns the event into a click event at the
drag's starting position.  This means that you don't have to distinguish
between click and drag, double, or triple events unless you want to.

`read-key-sequence' prefixes mouse events on mode lines, the vertical
lines separating windows, and scroll bars with imaginary keys
`mode-line', `vertical-line', and `vertical-scroll-bar'.

Optional fourth argument CAN-RETURN-SWITCH-FRAME non-nil means that this
function will process a switch-frame event if the user switches frames
before typing anything.  If the user switches frames in the middle of a
key sequence, or at the start of the sequence but CAN-RETURN-SWITCH-FRAME
is nil, then the event will be put off until after the current key sequence.

`read-key-sequence' checks `function-key-map' for function key
sequences, where they wouldn't conflict with ordinary bindings.  See
`function-key-map' for more details.

The optional fifth argument CMD-LOOP, if non-nil, means
that this key sequence is being read by something that will
read commands one after another.  It should be nil if the caller
will read just one key sequence.  */)
  (Lisp_Object prompt, Lisp_Object continue_echo, Lisp_Object dont_downcase_last, Lisp_Object can_return_switch_frame, Lisp_Object cmd_loop)
{
  return read_key_sequence_vs (prompt, continue_echo, dont_downcase_last,
			       can_return_switch_frame, cmd_loop, true);
}

DEFUN ("read-key-sequence-vector", Fread_key_sequence_vector,
       Sread_key_sequence_vector, 1, 5, 0,
       doc: /* Like `read-key-sequence' but always return a vector.  */)
  (Lisp_Object prompt, Lisp_Object continue_echo, Lisp_Object dont_downcase_last, Lisp_Object can_return_switch_frame, Lisp_Object cmd_loop)
{
  return read_key_sequence_vs (prompt, continue_echo, dont_downcase_last,
			       can_return_switch_frame, cmd_loop, false);
}

/* Return true if input events are pending.  */

bool
detect_input_pending (void)
{
  return input_pending || get_input_pending (0);
}

/* Return true if input events other than mouse movements are
   pending.  */

bool
detect_input_pending_ignore_squeezables (void)
{
  return input_pending || get_input_pending (READABLE_EVENTS_IGNORE_SQUEEZABLES);
}

/* Return true if input events are pending, and run any pending timers.  */

bool
detect_input_pending_run_timers (bool do_display)
{
  unsigned old_timers_run = timers_run;

  if (!input_pending)
    get_input_pending (READABLE_EVENTS_DO_TIMERS_NOW);

  if (old_timers_run != timers_run && do_display)
    redisplay_preserve_echo_area (8);

  return input_pending;
}

/* This is called in some cases before a possible quit.
   It cases the next call to detect_input_pending to recompute input_pending.
   So calling this function unnecessarily can't do any harm.  */

void
clear_input_pending (void)
{
  input_pending = false;
}

/* Return true if there are pending requeued events.
   This isn't used yet.  The hope is to make wait_reading_process_output
   call it, and return if it runs Lisp code that unreads something.
   The problem is, kbd_buffer_get_event needs to be fixed to know what
   to do in that case.  It isn't trivial.  */

bool
requeued_events_pending_p (void)
{
  return (CONSP (Vunread_command_events));
}

DEFUN ("input-pending-p", Finput_pending_p, Sinput_pending_p, 0, 1, 0,
       doc: /* Return t if command input is currently available with no wait.
Actually, the value is nil only if we can be sure that no input is available;
if there is a doubt, the value is t.

If CHECK-TIMERS is non-nil, timers that are ready to run will do so.  */)
  (Lisp_Object check_timers)
{
  if (CONSP (Vunread_command_events)
      || !NILP (Vunread_post_input_method_events)
      || !NILP (Vunread_input_method_events))
    return (Qt);

  /* Process non-user-visible events (Bug#10195).  */
  process_special_events ();

  return (get_input_pending ((NILP (check_timers)
                              ? 0 : READABLE_EVENTS_DO_TIMERS_NOW)
			     | READABLE_EVENTS_FILTER_EVENTS)
	  ? Qt : Qnil);
}

DEFUN ("recent-keys", Frecent_keys, Srecent_keys, 0, 1, 0,
       doc: /* Return vector of last few events, not counting those from keyboard macros.
If INCLUDE-CMDS is non-nil, include the commands that were run,
represented as events of the form (nil . COMMAND).  */)
  (Lisp_Object include_cmds)
{
  bool cmds = !NILP (include_cmds);

  if (!total_keys
      || (cmds && total_keys < NUM_RECENT_KEYS))
    return Fvector (total_keys,
		    XVECTOR (recent_keys)->contents);
  else
    {
      Lisp_Object es = Qnil;
      int i = (total_keys < NUM_RECENT_KEYS
	       ? 0 : recent_keys_index);
      eassert (recent_keys_index < NUM_RECENT_KEYS);
      do
	{
	  Lisp_Object e = AREF (recent_keys, i);
	  if (cmds || !CONSP (e) || !NILP (XCAR (e)))
	    es = Fcons (e, es);
	  if (++i >= NUM_RECENT_KEYS)
	    i = 0;
	} while (i != recent_keys_index);
      es = Fnreverse (es);
      return Fvconcat (1, &es);
    }
}

DEFUN ("this-command-keys", Fthis_command_keys, Sthis_command_keys, 0, 0, 0,
       doc: /* Return the key sequence that invoked this command.
However, if the command has called `read-key-sequence', it returns
the last key sequence that has been read.
The value is a string or a vector.

See also `this-command-keys-vector'.  */)
  (void)
{
  return make_event_array (this_command_key_count,
			   XVECTOR (this_command_keys)->contents);
}

DEFUN ("set--this-command-keys", Fset__this_command_keys,
       Sset__this_command_keys, 1, 1, 0,
       doc: /* Set the vector to be returned by `this-command-keys'.
The argument KEYS must be a string.
Internal use only.  */)
  (Lisp_Object keys)
{
  CHECK_STRING (keys);

  this_command_key_count = 0;
  this_single_command_key_start = 0;

  int charidx = 0, byteidx = 0;
  int key0;
  FETCH_STRING_CHAR_ADVANCE (key0, keys, charidx, byteidx);
  if (CHAR_BYTE8_P (key0))
    key0 = CHAR_TO_BYTE8 (key0);

  /* Kludge alert: this makes M-x be in the form expected by
     novice.el.  (248 is \370, a.k.a. "Meta-x".)  Any better ideas?  */
  if (key0 == 248)
    add_command_key (make_number ('x' | meta_modifier));
  else
    add_command_key (make_number (key0));
  for (ptrdiff_t i = 1; i < SCHARS (keys); i++)
    {
      int key_i;
      FETCH_STRING_CHAR_ADVANCE (key_i, keys, charidx, byteidx);
      if (CHAR_BYTE8_P (key_i))
	key_i = CHAR_TO_BYTE8 (key_i);
      add_command_key (make_number (key_i));
    }
  return Qnil;
}

DEFUN ("this-command-keys-vector", Fthis_command_keys_vector, Sthis_command_keys_vector, 0, 0, 0,
       doc: /* Return the key sequence that invoked this command, as a vector.
However, if the command has called `read-key-sequence', it returns
the last key sequence that has been read.

See also `this-command-keys'.  */)
  (void)
{
  return Fvector (this_command_key_count,
		  XVECTOR (this_command_keys)->contents);
}

DEFUN ("this-single-command-keys", Fthis_single_command_keys,
       Sthis_single_command_keys, 0, 0, 0,
       doc: /* Return the key sequence that invoked this command.
More generally, it returns the last key sequence read, either by
the command loop or by `read-key-sequence'.
Unlike `this-command-keys', this function's value
does not include prefix arguments.
The value is always a vector.  */)
  (void)
{
  return Fvector (this_command_key_count
		  - this_single_command_key_start,
		  (XVECTOR (this_command_keys)->contents
		   + this_single_command_key_start));
}

DEFUN ("this-single-command-raw-keys", Fthis_single_command_raw_keys,
       Sthis_single_command_raw_keys, 0, 0, 0,
       doc: /* Return the raw events that were read for this command.
More generally, it returns the last key sequence read, either by
the command loop or by `read-key-sequence'.
Unlike `this-single-command-keys', this function's value
shows the events before all translations (except for input methods).
The value is always a vector.  */)
  (void)
{
  return Fvector (raw_keybuf_count, XVECTOR (raw_keybuf)->contents);
}

DEFUN ("clear-this-command-keys", Fclear_this_command_keys,
       Sclear_this_command_keys, 0, 1, 0,
       doc: /* Clear out the vector that `this-command-keys' returns.
Also clear the record of the last 100 events, unless optional arg
KEEP-RECORD is non-nil.  */)
  (Lisp_Object keep_record)
{
  int i;

  this_command_key_count = 0;

  if (NILP (keep_record))
    {
      for (i = 0; i < ASIZE (recent_keys); ++i)
	ASET (recent_keys, i, Qnil);
      total_keys = 0;
      recent_keys_index = 0;
    }
  return Qnil;
}

DEFUN ("recursion-depth", Frecursion_depth, Srecursion_depth, 0, 0, 0,
       doc: /* Return the current depth in recursive edits.  */)
  (void)
{
  EMACS_INT sum;
  INT_ADD_WRAPV (command_loop_level, minibuf_level, &sum);
  return make_number (sum);
}

DEFUN ("open-dribble-file", Fopen_dribble_file, Sopen_dribble_file, 1, 1,
       "FOpen dribble file: ",
       doc: /* Start writing all keyboard characters to a dribble file called FILE.
If FILE is nil, close any open dribble file.
The file will be closed when Emacs exits.

Be aware that this records ALL characters you type!
This may include sensitive information such as passwords.  */)
  (Lisp_Object file)
{
  if (dribble)
    {
      block_input ();
      fclose (dribble);
      unblock_input ();
      dribble = 0;
    }
  if (!NILP (file))
    {
      int fd;
      Lisp_Object encfile;

      file = Fexpand_file_name (file, Qnil);
      encfile = ENCODE_FILE (file);
      fd = emacs_open (SSDATA (encfile), O_WRONLY | O_CREAT | O_EXCL, 0600);
      if (fd < 0 && errno == EEXIST
	  && (unlink (SSDATA (encfile)) == 0 || errno == ENOENT))
	fd = emacs_open (SSDATA (encfile), O_WRONLY | O_CREAT | O_EXCL, 0600);
      dribble = fd < 0 ? 0 : fdopen (fd, "w");
      if (dribble == 0)
	report_file_error ("Opening dribble", file);
    }
  return Qnil;
}

DEFUN ("discard-input", Fdiscard_input, Sdiscard_input, 0, 0, 0,
       doc: /* Discard the contents of the terminal input buffer.
Also end any kbd macro being defined.  */)
  (void)
{
  if (!NILP (KVAR (current_kboard, defining_kbd_macro)))
    {
      /* Discard the last command from the macro.  */
      Fcancel_kbd_macro_events ();
      end_kbd_macro ();
    }

  Vunread_command_events = Qnil;

  discard_tty_input ();

  kbd_fetch_ptr =  kbd_store_ptr;
  input_pending = false;

  return Qnil;
}

DEFUN ("suspend-emacs", Fsuspend_emacs, Ssuspend_emacs, 0, 1, "",
       doc: /* Stop Emacs and return to superior process.  You can resume later.
If `cannot-suspend' is non-nil, or if the system doesn't support job
control, run a subshell instead.

If optional arg STUFFSTRING is non-nil, its characters are stuffed
to be read as terminal input by Emacs's parent, after suspension.

Before suspending, run the normal hook `suspend-hook'.
After resumption run the normal hook `suspend-resume-hook'.

Some operating systems cannot stop the Emacs process and resume it later.
On such systems, Emacs starts a subshell instead of suspending.  */)
  (Lisp_Object stuffstring)
{
  ptrdiff_t count = SPECPDL_INDEX ();
  int old_height, old_width;
  int width, height;

  if (tty_list && tty_list->next)
    error ("There are other tty frames open; close them before suspending Emacs");

  if (!NILP (stuffstring))
    CHECK_STRING (stuffstring);

  run_hook (intern ("suspend-hook"));

  get_tty_size (fileno (CURTTY ()->input), &old_width, &old_height);
  reset_all_sys_modes ();
  /* sys_suspend can get an error if it tries to fork a subshell
     and the system resources aren't available for that.  */
  record_unwind_protect_void (init_all_sys_modes);
  stuff_buffered_input (stuffstring);
  if (cannot_suspend)
    sys_subshell ();
  else
    sys_suspend ();
  unbind_to (count, Qnil);

  /* Check if terminal/window size has changed.
     Note that this is not useful when we are running directly
     with a window system; but suspend should be disabled in that case.  */
  get_tty_size (fileno (CURTTY ()->input), &width, &height);
  if (width != old_width || height != old_height)
    change_frame_size (SELECTED_FRAME (), width,
		       height - FRAME_MENU_BAR_LINES (SELECTED_FRAME ()),
		       0, 0, 0, 0);

  run_hook (intern ("suspend-resume-hook"));

  return Qnil;
}

/* If STUFFSTRING is a string, stuff its contents as pending terminal input.
   Then in any case stuff anything Emacs has read ahead and not used.  */

void
stuff_buffered_input (Lisp_Object stuffstring)
{
#ifdef SIGTSTP  /* stuff_char is defined if SIGTSTP.  */
  register unsigned char *p;

  if (STRINGP (stuffstring))
    {
      register ptrdiff_t count;

      p = SDATA (stuffstring);
      count = SBYTES (stuffstring);
      while (count-- > 0)
	stuff_char (*p++);
      stuff_char ('\n');
    }

  /* Anything we have read ahead, put back for the shell to read.  */
  /* ?? What should this do when we have multiple keyboards??
     Should we ignore anything that was typed in at the "wrong" kboard?

     rms: we should stuff everything back into the kboard
     it came from.  */
  for (; kbd_fetch_ptr != kbd_store_ptr; kbd_fetch_ptr++)
    {

      if (kbd_fetch_ptr == kbd_buffer + KBD_BUFFER_SIZE)
	kbd_fetch_ptr = kbd_buffer;
      if (kbd_fetch_ptr->kind == ASCII_KEYSTROKE_EVENT)
	stuff_char (kbd_fetch_ptr->ie.code);

      clear_event (&kbd_fetch_ptr->ie);
    }

  input_pending = false;
#endif /* SIGTSTP */
}

void
set_waiting_for_input (struct timespec *time_to_clear)
{
  input_available_clear_time = time_to_clear;

  /* Tell handle_interrupt to throw back to read_char,  */
  waiting_for_input = true;

  /* If handle_interrupt was called before and buffered a C-g,
     make it run again now, to avoid timing error.  */
  if (!NILP (Vquit_flag))
    quit_throw_to_read_char (0);
}

void
clear_waiting_for_input (void)
{
  /* Tell handle_interrupt not to throw back to read_char,  */
  waiting_for_input = false;
  input_available_clear_time = 0;
}

/* The SIGINT handler.

   If we have a frame on the controlling tty, we assume that the
   SIGINT was generated by C-g, so we call handle_interrupt.
   Otherwise, tell maybe_quit to kill Emacs.  */

static void
handle_interrupt_signal (int sig)
{
  /* See if we have an active terminal on our controlling tty.  */
  struct terminal *terminal = get_named_terminal (DEV_TTY);
  if (!terminal)
    {
      /* If there are no frames there, let's pretend that we are a
         well-behaving UN*X program and quit.  We must not call Lisp
         in a signal handler, so tell maybe_quit to exit when it is
         safe.  */
      Vquit_flag = Qkill_emacs;
    }
  else
    {
      /* Otherwise, the SIGINT was probably generated by C-g.  */

      /* Set internal_last_event_frame to the top frame of the
         controlling tty, if we have a frame there.  We disable the
         interrupt key on secondary ttys, so the SIGINT must have come
         from the controlling tty.  */
      internal_last_event_frame = terminal->display_info.tty->top_frame;

      handle_interrupt (1);
    }
}

static void
deliver_interrupt_signal (int sig)
{
  deliver_process_signal (sig, handle_interrupt_signal);
}

/* Output MSG directly to standard output, without buffering.  Ignore
   failures.  This is safe in a signal handler.  */
static void
write_stdout (char const *msg)
{
  ignore_value (write (STDOUT_FILENO, msg, strlen (msg)));
}

/* Read a byte from stdin, without buffering.  Safe in signal handlers.  */
static int
read_stdin (void)
{
  char c;
  return read (STDIN_FILENO, &c, 1) == 1 ? c : EOF;
}

/* If Emacs is stuck because `inhibit-quit' is true, then keep track
   of the number of times C-g has been requested.  If C-g is pressed
   enough times, then quit anyway.  See bug#6585.  */
static int volatile force_quit_count;

/* This routine is called at interrupt level in response to C-g.

   It is called from the SIGINT handler or kbd_buffer_store_event.

   If `waiting_for_input' is non zero, then unless `echoing' is
   nonzero, immediately throw back to read_char.

   Otherwise it sets the Lisp variable quit-flag not-nil.  This causes
   eval to throw, when it gets a chance.  If quit-flag is already
   non-nil, it stops the job right away.  */

static void
handle_interrupt (bool in_signal_handler)
{
  char c;

  cancel_echoing ();

  /* XXX This code needs to be revised for multi-tty support.  */
  if (!NILP (Vquit_flag) && get_named_terminal (DEV_TTY))
    {
      if (! in_signal_handler)
	{
	  /* If SIGINT isn't blocked, don't let us be interrupted by
	     a SIGINT.  It might be harmful due to non-reentrancy
	     in I/O functions.  */
	  sigset_t blocked;
	  sigemptyset (&blocked);
	  sigaddset (&blocked, SIGINT);
	  pthread_sigmask (SIG_BLOCK, &blocked, 0);
	  fflush_unlocked (stdout);
	}

      reset_all_sys_modes ();

#ifdef SIGTSTP
/*
 * On systems which can suspend the current process and return to the original
 * shell, this command causes the user to end up back at the shell.
 * The "Auto-save" and "Abort" questions are not asked until
 * the user elects to return to emacs, at which point he can save the current
 * job and either dump core or continue.
 */
      sys_suspend ();
#else
      /* Perhaps should really fork an inferior shell?
	 But that would not provide any way to get back
	 to the original shell, ever.  */
      write_stdout ("No support for stopping a process"
		    " on this operating system;\n"
		    "you can continue or abort.\n");
#endif /* not SIGTSTP */

      write_stdout ("Emacs is resuming after an emergency escape.\n");

      /* It doesn't work to autosave while GC is in progress;
	 the code used for auto-saving doesn't cope with the mark bit.  */
      if (!gc_in_progress)
	{
	  write_stdout ("Auto-save? (y or n) ");
	  c = read_stdin ();
	  if (c == 'y' || c == 'Y')
	    {
	      Fdo_auto_save (Qt, Qnil);
	      write_stdout ("Auto-save done\n");
	    }
	  while (c != '\n')
	    c = read_stdin ();
	}
      else
	{
	  /* During GC, it must be safe to reenable quitting again.  */
	  Vinhibit_quit = Qnil;
	  write_stdout
	    (
	     "Garbage collection in progress; cannot auto-save now\r\n"
	     "but will instead do a real quit"
	     " after garbage collection ends\r\n");
	}

      write_stdout ("Abort (and dump core)? (y or n) ");
      c = read_stdin ();
      if (c == 'y' || c == 'Y')
	emacs_abort ();
      while (c != '\n')
	c = read_stdin ();
      write_stdout ("Continuing...\n");
      init_all_sys_modes ();
    }
  else
    {
      /* Request quit when it's safe.  */
      int count = NILP (Vquit_flag) ? 1 : force_quit_count + 1;
      force_quit_count = count;
      if (count == 3)
	Vinhibit_quit = Qnil;
      Vquit_flag = Qt;
    }

  pthread_sigmask (SIG_SETMASK, &empty_mask, 0);

/* TODO: The longjmp in this call throws the NS event loop integration off,
         and it seems to do fine without this.  Probably some attention
	 needs to be paid to the setting of waiting_for_input in
         wait_reading_process_output() under HAVE_NS because of the call
         to ns_select there (needed because otherwise events aren't picked up
         outside of polling since we don't get SIGIO like X and we don't have a
         separate event loop thread like W32.  */
#ifndef HAVE_NS
#ifdef THREADS_ENABLED
  /* If we were called from a signal handler, we must be in the main
     thread, see deliver_process_signal.  So we must make sure the
     main thread holds the global lock.  */
  if (in_signal_handler)
    maybe_reacquire_global_lock ();
#endif
  if (waiting_for_input && !echoing)
    quit_throw_to_read_char (in_signal_handler);
#endif
}

/* Handle a C-g by making read_char return C-g.  */

static void
quit_throw_to_read_char (bool from_signal)
{
  /* When not called from a signal handler it is safe to call
     Lisp.  */
  if (!from_signal && EQ (Vquit_flag, Qkill_emacs))
    Fkill_emacs (Qnil);

  /* Prevent another signal from doing this before we finish.  */
  clear_waiting_for_input ();
  input_pending = false;

  Vunread_command_events = Qnil;

  if (FRAMEP (internal_last_event_frame)
      && !EQ (internal_last_event_frame, selected_frame))
    do_switch_frame (make_lispy_switch_frame (internal_last_event_frame),
		     0, 0, Qnil);

  sys_longjmp (getcjmp, 1);
}

DEFUN ("set-input-interrupt-mode", Fset_input_interrupt_mode,
       Sset_input_interrupt_mode, 1, 1, 0,
       doc: /* Set interrupt mode of reading keyboard input.
If INTERRUPT is non-nil, Emacs will use input interrupts;
otherwise Emacs uses CBREAK mode.

See also `current-input-mode'.  */)
  (Lisp_Object interrupt)
{
  bool new_interrupt_input;
#ifdef USABLE_SIGIO
#ifdef HAVE_X_WINDOWS
  if (x_display_list != NULL)
    {
      /* When using X, don't give the user a real choice,
	 because we haven't implemented the mechanisms to support it.  */
      new_interrupt_input = true;
    }
  else
#endif /* HAVE_X_WINDOWS */
    new_interrupt_input = !NILP (interrupt);
#else /* not USABLE_SIGIO */
  new_interrupt_input = false;
#endif /* not USABLE_SIGIO */

  if (new_interrupt_input != interrupt_input)
    {
#ifdef POLL_FOR_INPUT
      stop_polling ();
#endif
#ifndef DOS_NT
      /* this causes startup screen to be restored and messes with the mouse */
      reset_all_sys_modes ();
      interrupt_input = new_interrupt_input;
      init_all_sys_modes ();
#else
      interrupt_input = new_interrupt_input;
#endif

#ifdef POLL_FOR_INPUT
      poll_suppress_count = 1;
      start_polling ();
#endif
    }
  return Qnil;
}

DEFUN ("set-output-flow-control", Fset_output_flow_control, Sset_output_flow_control, 1, 2, 0,
       doc: /* Enable or disable ^S/^Q flow control for output to TERMINAL.
If FLOW is non-nil, flow control is enabled and you cannot use C-s or
C-q in key sequences.

This setting only has an effect on tty terminals and only when
Emacs reads input in CBREAK mode; see `set-input-interrupt-mode'.

See also `current-input-mode'.  */)
  (Lisp_Object flow, Lisp_Object terminal)
{
  struct terminal *t = decode_tty_terminal (terminal);
  struct tty_display_info *tty;

  if (!t)
    return Qnil;
  tty = t->display_info.tty;

  if (tty->flow_control != !NILP (flow))
    {
#ifndef DOS_NT
      /* This causes startup screen to be restored and messes with the mouse.  */
      reset_sys_modes (tty);
#endif

      tty->flow_control = !NILP (flow);

#ifndef DOS_NT
      init_sys_modes (tty);
#endif
    }
  return Qnil;
}

DEFUN ("set-input-meta-mode", Fset_input_meta_mode, Sset_input_meta_mode, 1, 2, 0,
       doc: /* Enable or disable 8-bit input on TERMINAL.
If META is t, Emacs will accept 8-bit input, and interpret the 8th
bit as the Meta modifier.

If META is nil, Emacs will ignore the top bit, on the assumption it is
parity.

Otherwise, Emacs will accept and pass through 8-bit input without
specially interpreting the top bit.

This setting only has an effect on tty terminal devices.

Optional parameter TERMINAL specifies the tty terminal device to use.
It may be a terminal object, a frame, or nil for the terminal used by
the currently selected frame.

See also `current-input-mode'.  */)
  (Lisp_Object meta, Lisp_Object terminal)
{
  struct terminal *t = decode_tty_terminal (terminal);
  struct tty_display_info *tty;
  int new_meta;

  if (!t)
    return Qnil;
  tty = t->display_info.tty;

  if (NILP (meta))
    new_meta = 0;
  else if (EQ (meta, Qt))
    new_meta = 1;
  else
    new_meta = 2;

  if (tty->meta_key != new_meta)
    {
#ifndef DOS_NT
      /* this causes startup screen to be restored and messes with the mouse */
      reset_sys_modes (tty);
#endif

      tty->meta_key = new_meta;

#ifndef DOS_NT
      init_sys_modes (tty);
#endif
    }
  return Qnil;
}

DEFUN ("set-quit-char", Fset_quit_char, Sset_quit_char, 1, 1, 0,
       doc: /* Specify character used for quitting.
QUIT must be an ASCII character.

This function only has an effect on the controlling tty of the Emacs
process.

See also `current-input-mode'.  */)
  (Lisp_Object quit)
{
  struct terminal *t = get_named_terminal (DEV_TTY);
  struct tty_display_info *tty;

  if (!t)
    return Qnil;
  tty = t->display_info.tty;

  if (NILP (quit) || !INTEGERP (quit) || XINT (quit) < 0 || XINT (quit) > 0400)
    error ("QUIT must be an ASCII character");

#ifndef DOS_NT
  /* this causes startup screen to be restored and messes with the mouse */
  reset_sys_modes (tty);
#endif

  /* Don't let this value be out of range.  */
  quit_char = XINT (quit) & (tty->meta_key == 0 ? 0177 : 0377);

#ifndef DOS_NT
  init_sys_modes (tty);
#endif

  return Qnil;
}

DEFUN ("set-input-mode", Fset_input_mode, Sset_input_mode, 3, 4, 0,
       doc: /* Set mode of reading keyboard input.
First arg INTERRUPT non-nil means use input interrupts;
 nil means use CBREAK mode.
Second arg FLOW non-nil means use ^S/^Q flow control for output to terminal
 (no effect except in CBREAK mode).
Third arg META t means accept 8-bit input (for a Meta key).
 META nil means ignore the top bit, on the assumption it is parity.
 Otherwise, accept 8-bit input and don't use the top bit for Meta.
Optional fourth arg QUIT if non-nil specifies character to use for quitting.
See also `current-input-mode'.  */)
  (Lisp_Object interrupt, Lisp_Object flow, Lisp_Object meta, Lisp_Object quit)
{
  Fset_input_interrupt_mode (interrupt);
  Fset_output_flow_control (flow, Qnil);
  Fset_input_meta_mode (meta, Qnil);
  if (!NILP (quit))
    Fset_quit_char (quit);
  return Qnil;
}

DEFUN ("current-input-mode", Fcurrent_input_mode, Scurrent_input_mode, 0, 0, 0,
       doc: /* Return information about the way Emacs currently reads keyboard input.
The value is a list of the form (INTERRUPT FLOW META QUIT), where
  INTERRUPT is non-nil if Emacs is using interrupt-driven input; if
    nil, Emacs is using CBREAK mode.
  FLOW is non-nil if Emacs uses ^S/^Q flow control for output to the
    terminal; this does not apply if Emacs uses interrupt-driven input.
  META is t if accepting 8-bit input with 8th bit as Meta flag.
    META nil means ignoring the top bit, on the assumption it is parity.
    META is neither t nor nil if accepting 8-bit input and using
    all 8 bits as the character code.
  QUIT is the character Emacs currently uses to quit.
The elements of this list correspond to the arguments of
`set-input-mode'.  */)
  (void)
{
  struct frame *sf = XFRAME (selected_frame);

  Lisp_Object interrupt = interrupt_input ? Qt : Qnil;
  Lisp_Object flow, meta;
  if (FRAME_TERMCAP_P (sf))
    {
      flow = FRAME_TTY (sf)->flow_control ? Qt : Qnil;
      meta = (FRAME_TTY (sf)->meta_key == 2
	      ? make_number (0)
	      : (CURTTY ()->meta_key == 1 ? Qt : Qnil));
    }
  else
    {
      flow = Qnil;
      meta = Qt;
    }
  Lisp_Object quit = make_number (quit_char);

  return list4 (interrupt, flow, meta, quit);
}

/* Set up a new kboard object with reasonable initial values.
   TYPE is a window system for which this keyboard is used.  */

static void
init_kboard (KBOARD *kb, Lisp_Object type)
{
  kset_overriding_terminal_local_map (kb, Qnil);
  kset_last_command (kb, Qnil);
  kset_real_last_command (kb, Qnil);
  kset_keyboard_translate_table (kb, Qnil);
  kset_last_repeatable_command (kb, Qnil);
  kset_prefix_arg (kb, Qnil);
  kset_last_prefix_arg (kb, Qnil);
  kset_kbd_queue (kb, Qnil);
  kb->kbd_queue_has_data = false;
  kb->immediate_echo = false;
  kset_echo_string (kb, Qnil);
  kset_echo_prompt (kb, Qnil);
  kb->kbd_macro_buffer = 0;
  kb->kbd_macro_bufsize = 0;
  kset_defining_kbd_macro (kb, Qnil);
  kset_last_kbd_macro (kb, Qnil);
  kb->reference_count = 0;
  kset_system_key_alist (kb, Qnil);
  kset_system_key_syms (kb, Qnil);
  kset_window_system (kb, type);
  kset_input_decode_map (kb, Fmake_sparse_keymap (Qnil));
  kset_local_function_key_map (kb, Fmake_sparse_keymap (Qnil));
  Fset_keymap_parent (KVAR (kb, Vlocal_function_key_map), Vfunction_key_map);
  kset_default_minibuffer_frame (kb, Qnil);
}

/* Allocate and basically initialize keyboard
   object to use with window system TYPE.  */

KBOARD *
allocate_kboard (Lisp_Object type)
{
  KBOARD *kb = xmalloc (sizeof *kb);

  init_kboard (kb, type);
  kb->next_kboard = all_kboards;
  all_kboards = kb;
  return kb;
}

/*
 * Destroy the contents of a kboard object, but not the object itself.
 * We use this just before deleting it, or if we're going to initialize
 * it a second time.
 */
static void
wipe_kboard (KBOARD *kb)
{
  xfree (kb->kbd_macro_buffer);
}

/* Free KB and memory referenced from it.  */

void
delete_kboard (KBOARD *kb)
{
  KBOARD **kbp;

  for (kbp = &all_kboards; *kbp != kb; kbp = &(*kbp)->next_kboard)
    if (*kbp == NULL)
      emacs_abort ();
  *kbp = kb->next_kboard;

  /* Prevent a dangling reference to KB.  */
  if (kb == current_kboard
      && FRAMEP (selected_frame)
      && FRAME_LIVE_P (XFRAME (selected_frame)))
    {
      current_kboard = FRAME_KBOARD (XFRAME (selected_frame));
      single_kboard = false;
      if (current_kboard == kb)
	emacs_abort ();
    }

  wipe_kboard (kb);
  xfree (kb);
}

void
init_keyboard (void)
{
  /* This is correct before outermost invocation of the editor loop.  */
  command_loop_level = -1;
  quit_char = Ctl ('g');
  Vunread_command_events = Qnil;
  timer_idleness_start_time = invalid_timespec ();
  total_keys = 0;
  recent_keys_index = 0;
  kbd_fetch_ptr = kbd_buffer;
  kbd_store_ptr = kbd_buffer;
  do_mouse_tracking = Qnil;
  input_pending = false;
  interrupt_input_blocked = 0;
  pending_signals = false;

  /* This means that command_loop_1 won't try to select anything the first
     time through.  */
  internal_last_event_frame = Qnil;
  Vlast_event_frame = internal_last_event_frame;

  current_kboard = initial_kboard;
  /* Re-initialize the keyboard again.  */
  wipe_kboard (current_kboard);
  /* A value of nil for Vwindow_system normally means a tty, but we also use
     it for the initial terminal since there is no window system there.  */
  init_kboard (current_kboard, Qnil);

  if (!noninteractive)
    {
      /* Before multi-tty support, these handlers used to be installed
         only if the current session was a tty session.  Now an Emacs
         session may have multiple display types, so we always handle
         SIGINT.  There is special code in handle_interrupt_signal to exit
         Emacs on SIGINT when there are no termcap frames on the
         controlling terminal.  */
      struct sigaction action;
      emacs_sigaction_init (&action, deliver_interrupt_signal);
      sigaction (SIGINT, &action, 0);
#ifndef DOS_NT
      /* For systems with SysV TERMIO, C-g is set up for both SIGINT and
	 SIGQUIT and we can't tell which one it will give us.  */
      sigaction (SIGQUIT, &action, 0);
#endif /* not DOS_NT */
    }
#ifdef USABLE_SIGIO
  if (!noninteractive)
    {
      struct sigaction action;
      emacs_sigaction_init (&action, deliver_input_available_signal);
      sigaction (SIGIO, &action, 0);
    }
#endif

/* Use interrupt input by default, if it works and noninterrupt input
   has deficiencies.  */

#ifdef INTERRUPT_INPUT
  interrupt_input = 1;
#else
  interrupt_input = 0;
#endif

  pthread_sigmask (SIG_SETMASK, &empty_mask, 0);
  dribble = 0;

  if (keyboard_init_hook)
    (*keyboard_init_hook) ();

#ifdef POLL_FOR_INPUT
  poll_timer = NULL;
  poll_suppress_count = 1;
  start_polling ();
#endif
}

/* This type's only use is in syms_of_keyboard, to put properties on the
   event header symbols.  */
struct event_head
{
  short var;
  short kind;
};

static const struct event_head head_table[] = {
  {SYMBOL_INDEX (Qmouse_movement),      SYMBOL_INDEX (Qmouse_movement)},
  {SYMBOL_INDEX (Qscroll_bar_movement), SYMBOL_INDEX (Qmouse_movement)},

  /* Some of the event heads.  */
  {SYMBOL_INDEX (Qswitch_frame),        SYMBOL_INDEX (Qswitch_frame)},

  {SYMBOL_INDEX (Qfocus_in),            SYMBOL_INDEX (Qfocus_in)},
  {SYMBOL_INDEX (Qfocus_out),           SYMBOL_INDEX (Qfocus_out)},
  {SYMBOL_INDEX (Qmove_frame),          SYMBOL_INDEX (Qmove_frame)},
  {SYMBOL_INDEX (Qdelete_frame),        SYMBOL_INDEX (Qdelete_frame)},
  {SYMBOL_INDEX (Qiconify_frame),       SYMBOL_INDEX (Qiconify_frame)},
  {SYMBOL_INDEX (Qmake_frame_visible),  SYMBOL_INDEX (Qmake_frame_visible)},
  /* `select-window' should be handled just like `switch-frame'
     in read_key_sequence.  */
  {SYMBOL_INDEX (Qselect_window),       SYMBOL_INDEX (Qswitch_frame)}
};

extern void rust_syms_of_keyboard(void);

void
syms_of_keyboard (void)
{
  pending_funcalls = Qnil;
  staticpro (&pending_funcalls);

  Vlispy_mouse_stem = build_pure_c_string ("mouse");
  staticpro (&Vlispy_mouse_stem);

  regular_top_level_message = build_pure_c_string ("Back to top level");
#ifdef HAVE_STACK_OVERFLOW_HANDLING
  recover_top_level_message
    = build_pure_c_string ("Re-entering top level after C stack overflow");
#endif
  DEFVAR_LISP ("internal--top-level-message", Vinternal__top_level_message,
	       doc: /* Message displayed by `normal-top-level'.  */);
  Vinternal__top_level_message = regular_top_level_message;

  /* Tool-bars.  */
  DEFSYM (QCimage, ":image");
  DEFSYM (Qhelp_echo, "help-echo");
  DEFSYM (QCrtl, ":rtl");

  staticpro (&item_properties);
  item_properties = Qnil;

  staticpro (&tool_bar_item_properties);
  tool_bar_item_properties = Qnil;
  staticpro (&tool_bar_items_vector);
  tool_bar_items_vector = Qnil;

  DEFSYM (Qtimer_event_handler, "timer-event-handler");

  /* Non-nil disable property on a command means do not execute it;
     call disabled-command-function's value instead.  */
  DEFSYM (Qdisabled, "disabled");

  DEFSYM (Qundefined, "undefined");

  /* Hooks to run before and after each command.  */
  DEFSYM (Qpre_command_hook, "pre-command-hook");
  DEFSYM (Qpost_command_hook, "post-command-hook");

  DEFSYM (Qundo_auto__add_boundary, "undo-auto--add-boundary");
  DEFSYM (Qundo_auto__undoably_changed_buffers,
          "undo-auto--undoably-changed-buffers");

  DEFSYM (Qdeferred_action_function, "deferred-action-function");
  DEFSYM (Qdelayed_warnings_hook, "delayed-warnings-hook");
  DEFSYM (Qfunction_key, "function-key");

  /* The values of Qevent_kind properties.  */
  DEFSYM (Qmouse_click, "mouse-click");

  DEFSYM (Qdrag_n_drop, "drag-n-drop");
  DEFSYM (Qsave_session, "save-session");
  DEFSYM (Qconfig_changed_event, "config-changed-event");

  /* Menu and tool bar item parts.  */
  DEFSYM (Qmenu_enable, "menu-enable");

#ifdef HAVE_NTGUI
  DEFSYM (Qlanguage_change, "language-change");
  DEFSYM (Qend_session, "end-session");
#endif

#ifdef HAVE_DBUS
  DEFSYM (Qdbus_event, "dbus-event");
#endif

#ifdef HAVE_XWIDGETS
  DEFSYM (Qxwidget_event, "xwidget-event");
#endif

#ifdef USE_FILE_NOTIFY
  DEFSYM (Qfile_notify, "file-notify");
#endif /* USE_FILE_NOTIFY */

  /* Menu and tool bar item parts.  */
  DEFSYM (QCenable, ":enable");
  DEFSYM (QCvisible, ":visible");
  DEFSYM (QChelp, ":help");
  DEFSYM (QCfilter, ":filter");
  DEFSYM (QCbutton, ":button");
  DEFSYM (QCkeys, ":keys");
  DEFSYM (QCkey_sequence, ":key-sequence");

  /* Non-nil disable property on a command means
     do not execute it; call disabled-command-function's value instead.  */
  DEFSYM (QCtoggle, ":toggle");
  DEFSYM (QCradio, ":radio");
  DEFSYM (QClabel, ":label");
  DEFSYM (QCvert_only, ":vert-only");

  /* Symbols to use for parts of windows.  */
  DEFSYM (Qvertical_line, "vertical-line");
  DEFSYM (Qright_divider, "right-divider");
  DEFSYM (Qbottom_divider, "bottom-divider");

  DEFSYM (Qmouse_fixup_help_message, "mouse-fixup-help-message");

  DEFSYM (Qabove_handle, "above-handle");
  DEFSYM (Qhandle, "handle");
  DEFSYM (Qbelow_handle, "below-handle");
  DEFSYM (Qup, "up");
  DEFSYM (Qdown, "down");
  DEFSYM (Qtop, "top");
  DEFSYM (Qbottom, "bottom");
  DEFSYM (Qend_scroll, "end-scroll");
  DEFSYM (Qratio, "ratio");
  DEFSYM (Qbefore_handle, "before-handle");
  DEFSYM (Qhorizontal_handle, "horizontal-handle");
  DEFSYM (Qafter_handle, "after-handle");
  DEFSYM (Qleft, "left");
  DEFSYM (Qright, "right");
  DEFSYM (Qleftmost, "leftmost");
  DEFSYM (Qrightmost, "rightmost");

  /* Properties of event headers.  */
  DEFSYM (Qevent_kind, "event-kind");
  DEFSYM (Qevent_symbol_elements, "event-symbol-elements");

  /* An event header symbol HEAD may have a property named
     Qevent_symbol_element_mask, which is of the form (BASE MODIFIERS);
     BASE is the base, unmodified version of HEAD, and MODIFIERS is the
     mask of modifiers applied to it.  If present, this is used to help
     speed up parse_modifiers.  */
  DEFSYM (Qevent_symbol_element_mask, "event-symbol-element-mask");

  /* An unmodified event header BASE may have a property named
     Qmodifier_cache, which is an alist mapping modifier masks onto
     modified versions of BASE.  If present, this helps speed up
     apply_modifiers.  */
  DEFSYM (Qmodifier_cache, "modifier-cache");

  DEFSYM (Qrecompute_lucid_menubar, "recompute-lucid-menubar");
  DEFSYM (Qactivate_menubar_hook, "activate-menubar-hook");

  DEFSYM (Qpolling_period, "polling-period");

  DEFSYM (Qgui_set_selection, "gui-set-selection");

  /* The primary selection.  */
  DEFSYM (QPRIMARY, "PRIMARY");

  DEFSYM (Qhandle_switch_frame, "handle-switch-frame");
  DEFSYM (Qhandle_select_window, "handle-select-window");

  DEFSYM (Qinput_method_exit_on_first_char, "input-method-exit-on-first-char");
  DEFSYM (Qinput_method_use_echo_area, "input-method-use-echo-area");

  DEFSYM (Qhelp_form_show, "help-form-show");

  DEFSYM (Qecho_keystrokes, "echo-keystrokes");

  Fset (Qinput_method_exit_on_first_char, Qnil);
  Fset (Qinput_method_use_echo_area, Qnil);

  /* Symbols for dragging internal borders.  */
  DEFSYM (Qdrag_internal_border, "drag-internal-border");
  DEFSYM (Qleft_edge, "left-edge");
  DEFSYM (Qtop_left_corner, "top-left-corner");
  DEFSYM (Qtop_edge, "top-edge");
  DEFSYM (Qtop_right_corner, "top-right-corner");
  DEFSYM (Qright_edge, "right-edge");
  DEFSYM (Qbottom_right_corner, "bottom-right-corner");
  DEFSYM (Qbottom_edge, "bottom-edge");
  DEFSYM (Qbottom_left_corner, "bottom-left-corner");

  /* Symbols to head events.  */
  DEFSYM (Qmouse_movement, "mouse-movement");
  DEFSYM (Qscroll_bar_movement, "scroll-bar-movement");
  DEFSYM (Qswitch_frame, "switch-frame");
  DEFSYM (Qfocus_in, "focus-in");
  DEFSYM (Qfocus_out, "focus-out");
  DEFSYM (Qmove_frame, "move-frame");
  DEFSYM (Qdelete_frame, "delete-frame");
  DEFSYM (Qiconify_frame, "iconify-frame");
  DEFSYM (Qmake_frame_visible, "make-frame-visible");
  DEFSYM (Qselect_window, "select-window");
  DEFSYM (Qselection_request, "selection-request");
  {
    int i;

    for (i = 0; i < ARRAYELTS (head_table); i++)
      {
	const struct event_head *p = &head_table[i];
	Lisp_Object var = builtin_lisp_symbol (p->var);
	Lisp_Object kind = builtin_lisp_symbol (p->kind);
	Fput (var, Qevent_kind, kind);
	Fput (var, Qevent_symbol_elements, list1 (var));
      }
  }

  button_down_location = Fmake_vector (make_number (5), Qnil);
  staticpro (&button_down_location);
  mouse_syms = Fmake_vector (make_number (5), Qnil);
  staticpro (&mouse_syms);
  wheel_syms = Fmake_vector (make_number (ARRAYELTS (lispy_wheel_names)),
			     Qnil);
  staticpro (&wheel_syms);

  {
    int i;
    int len = ARRAYELTS (modifier_names);

    modifier_symbols = Fmake_vector (make_number (len), Qnil);
    for (i = 0; i < len; i++)
      if (modifier_names[i])
	ASET (modifier_symbols, i, intern_c_string (modifier_names[i]));
    staticpro (&modifier_symbols);
  }

  recent_keys = Fmake_vector (make_number (NUM_RECENT_KEYS), Qnil);
  staticpro (&recent_keys);

  this_command_keys = Fmake_vector (make_number (40), Qnil);
  staticpro (&this_command_keys);

  raw_keybuf = Fmake_vector (make_number (30), Qnil);
  staticpro (&raw_keybuf);

  DEFSYM (Qcommand_execute, "command-execute");
  DEFSYM (Qinternal_echo_keystrokes_prefix, "internal-echo-keystrokes-prefix");

  accent_key_syms = Qnil;
  staticpro (&accent_key_syms);

  func_key_syms = Qnil;
  staticpro (&func_key_syms);

  drag_n_drop_syms = Qnil;
  staticpro (&drag_n_drop_syms);

  unread_switch_frame = Qnil;
  staticpro (&unread_switch_frame);

  internal_last_event_frame = Qnil;
  staticpro (&internal_last_event_frame);

  read_key_sequence_cmd = Qnil;
  staticpro (&read_key_sequence_cmd);
  read_key_sequence_remapped = Qnil;
  staticpro (&read_key_sequence_remapped);

  menu_bar_one_keymap_changed_items = Qnil;
  staticpro (&menu_bar_one_keymap_changed_items);

  menu_bar_items_vector = Qnil;
  staticpro (&menu_bar_items_vector);

  help_form_saved_window_configs = Qnil;
  staticpro (&help_form_saved_window_configs);

  defsubr (&Scurrent_idle_time);
  defsubr (&Sevent_symbol_parse_modifiers);
  defsubr (&Sevent_convert_list);
  defsubr (&Sread_key_sequence);
  defsubr (&Sread_key_sequence_vector);
  defsubr (&Srecursive_edit);
  defsubr (&Strack_mouse);
  defsubr (&Sinput_pending_p);
  defsubr (&Srecent_keys);
  defsubr (&Sthis_command_keys);
  defsubr (&Sthis_command_keys_vector);
  defsubr (&Sthis_single_command_keys);
  defsubr (&Sthis_single_command_raw_keys);
  defsubr (&Sset__this_command_keys);
  defsubr (&Sclear_this_command_keys);
  defsubr (&Ssuspend_emacs);
  defsubr (&Srecursion_depth);
  defsubr (&Scommand_error_default_function);
  defsubr (&Stop_level);
  defsubr (&Sdiscard_input);
  defsubr (&Sopen_dribble_file);
  defsubr (&Sset_input_interrupt_mode);
  defsubr (&Sset_output_flow_control);
  defsubr (&Sset_input_meta_mode);
  defsubr (&Sset_quit_char);
  defsubr (&Sset_input_mode);
  defsubr (&Scurrent_input_mode);

  DEFVAR_LISP ("last-command-event", last_command_event,
		     doc: /* Last input event that was part of a command.  */);

  DEFVAR_LISP ("last-nonmenu-event", last_nonmenu_event,
	       doc: /* Last input event in a command, except for mouse menu events.
Mouse menus give back keys that don't look like mouse events;
this variable holds the actual mouse event that led to the menu,
so that you can determine whether the command was run by mouse or not.  */);

  DEFVAR_LISP ("last-input-event", last_input_event,
	       doc: /* Last input event.  */);

  DEFVAR_LISP ("unread-command-events", Vunread_command_events,
	       doc: /* List of events to be read as the command input.
These events are processed first, before actual keyboard input.
Events read from this list are not normally added to `this-command-keys',
as they will already have been added once as they were read for the first time.
An element of the form (t . EVENT) forces EVENT to be added to that list.  */);
  Vunread_command_events = Qnil;

  DEFVAR_LISP ("unread-post-input-method-events", Vunread_post_input_method_events,
	       doc: /* List of events to be processed as input by input methods.
These events are processed before `unread-command-events'
and actual keyboard input, but are not given to `input-method-function'.  */);
  Vunread_post_input_method_events = Qnil;

  DEFVAR_LISP ("unread-input-method-events", Vunread_input_method_events,
	       doc: /* List of events to be processed as input by input methods.
These events are processed after `unread-command-events', but
before actual keyboard input.
If there's an active input method, the events are given to
`input-method-function'.  */);
  Vunread_input_method_events = Qnil;

  DEFVAR_LISP ("meta-prefix-char", meta_prefix_char,
	       doc: /* Meta-prefix character code.
Meta-foo as command input turns into this character followed by foo.  */);
  XSETINT (meta_prefix_char, 033);

  rust_syms_of_keyboard();

  DEFVAR_LISP ("this-command", Vthis_command,
	       doc: /* The command now being executed.
The command can set this variable; whatever is put here
will be in `last-command' during the following command.  */);
  Vthis_command = Qnil;

  DEFVAR_LISP ("real-this-command", Vreal_this_command,
	       doc: /* This is like `this-command', except that commands should never modify it.  */);
  Vreal_this_command = Qnil;

  DEFVAR_LISP ("this-command-keys-shift-translated",
	       Vthis_command_keys_shift_translated,
	       doc: /* Non-nil if the key sequence activating this command was shift-translated.
Shift-translation occurs when there is no binding for the key sequence
as entered, but a binding was found by changing an upper-case letter
to lower-case, or a shifted function key to an unshifted one.  */);
  Vthis_command_keys_shift_translated = Qnil;

  DEFVAR_LISP ("this-original-command", Vthis_original_command,
	       doc: /* The command bound to the current key sequence before remapping.
It equals `this-command' if the original command was not remapped through
any of the active keymaps.  Otherwise, the value of `this-command' is the
result of looking up the original command in the active keymaps.  */);
  Vthis_original_command = Qnil;

  DEFVAR_INT ("auto-save-interval", auto_save_interval,
	      doc: /* Number of input events between auto-saves.
Zero means disable autosaving due to number of characters typed.  */);
  auto_save_interval = 300;

  DEFVAR_LISP ("auto-save-timeout", Vauto_save_timeout,
	       doc: /* Number of seconds idle time before auto-save.
Zero or nil means disable auto-saving due to idleness.
After auto-saving due to this many seconds of idle time,
Emacs also does a garbage collection if that seems to be warranted.  */);
  XSETFASTINT (Vauto_save_timeout, 30);

  DEFVAR_LISP ("echo-keystrokes", Vecho_keystrokes,
	       doc: /* Nonzero means echo unfinished commands after this many seconds of pause.
The value may be integer or floating point.
If the value is zero, don't echo at all.  */);
  Vecho_keystrokes = make_number (1);

  DEFVAR_INT ("polling-period", polling_period,
	      doc: /* Interval between polling for input during Lisp execution.
The reason for polling is to make C-g work to stop a running program.
Polling is needed only when using X windows and SIGIO does not work.
Polling is automatically disabled in all other cases.  */);
  polling_period = 2;

  DEFVAR_LISP ("double-click-time", Vdouble_click_time,
	       doc: /* Maximum time between mouse clicks to make a double-click.
Measured in milliseconds.  The value nil means disable double-click
recognition; t means double-clicks have no time limit and are detected
by position only.  */);
  Vdouble_click_time = make_number (500);

  DEFVAR_INT ("double-click-fuzz", double_click_fuzz,
	      doc: /* Maximum mouse movement between clicks to make a double-click.
On window-system frames, value is the number of pixels the mouse may have
moved horizontally or vertically between two clicks to make a double-click.
On non window-system frames, value is interpreted in units of 1/8 characters
instead of pixels.

This variable is also the threshold for motion of the mouse
to count as a drag.  */);
  double_click_fuzz = 3;

  DEFVAR_INT ("num-input-keys", num_input_keys,
	      doc: /* Number of complete key sequences read as input so far.
This includes key sequences read from keyboard macros.
The number is effectively the number of interactive command invocations.  */);
  num_input_keys = 0;

  DEFVAR_INT ("num-nonmacro-input-events", num_nonmacro_input_events,
	      doc: /* Number of input events read from the keyboard so far.
This does not include events generated by keyboard macros.  */);
  num_nonmacro_input_events = 0;

  DEFVAR_LISP ("last-event-frame", Vlast_event_frame,
	       doc: /* The frame in which the most recently read event occurred.
If the last event came from a keyboard macro, this is set to `macro'.  */);
  Vlast_event_frame = Qnil;

  /* This variable is set up in sysdep.c.  */
  DEFVAR_LISP ("tty-erase-char", Vtty_erase_char,
	       doc: /* The ERASE character as set by the user with stty.  */);

  DEFVAR_LISP ("help-char", Vhelp_char,
	       doc: /* Character to recognize as meaning Help.
When it is read, do `(eval help-form)', and display result if it's a string.
If the value of `help-form' is nil, this char can be read normally.  */);
  XSETINT (Vhelp_char, Ctl ('H'));

  DEFVAR_LISP ("help-event-list", Vhelp_event_list,
	       doc: /* List of input events to recognize as meaning Help.
These work just like the value of `help-char' (see that).  */);
  Vhelp_event_list = Qnil;

  DEFVAR_LISP ("help-form", Vhelp_form,
	       doc: /* Form to execute when character `help-char' is read.
If the form returns a string, that string is displayed.
If `help-form' is nil, the help char is not recognized.  */);
  Vhelp_form = Qnil;

  DEFVAR_LISP ("prefix-help-command", Vprefix_help_command,
	       doc: /* Command to run when `help-char' character follows a prefix key.
This command is used only when there is no actual binding
for that character after that prefix key.  */);
  Vprefix_help_command = Qnil;

  DEFVAR_LISP ("top-level", Vtop_level,
	       doc: /* Form to evaluate when Emacs starts up.
Useful to set before you dump a modified Emacs.  */);
  Vtop_level = Qnil;
  XSYMBOL (Qtop_level)->u.s.declared_special = false;

  DEFVAR_KBOARD ("keyboard-translate-table", Vkeyboard_translate_table,
                 doc: /* Translate table for local keyboard input, or nil.
If non-nil, the value should be a char-table.  Each character read
from the keyboard is looked up in this char-table.  If the value found
there is non-nil, then it is used instead of the actual input character.

The value can also be a string or vector, but this is considered obsolete.
If it is a string or vector of length N, character codes N and up are left
untranslated.  In a vector, an element which is nil means "no translation".

This is applied to the characters supplied to input methods, not their
output.  See also `translation-table-for-input'.

This variable has a separate binding for each terminal.
See Info node `(elisp)Multiple Terminals'.  */);

  DEFVAR_BOOL ("cannot-suspend", cannot_suspend,
	       doc: /* Non-nil means to always spawn a subshell instead of suspending.
\(Even if the operating system has support for stopping a process.)  */);
  cannot_suspend = false;

  DEFVAR_BOOL ("menu-prompting", menu_prompting,
	       doc: /* Non-nil means prompt with menus when appropriate.
This is done when reading from a keymap that has a prompt string,
for elements that have prompt strings.
The menu is displayed on the screen
if X menus were enabled at configuration
time and the previous event was a mouse click prefix key.
Otherwise, menu prompting uses the echo area.  */);
  menu_prompting = true;

  DEFVAR_LISP ("menu-prompt-more-char", menu_prompt_more_char,
	       doc: /* Character to see next line of menu prompt.
Type this character while in a menu prompt to rotate around the lines of it.  */);
  XSETINT (menu_prompt_more_char, ' ');

  DEFVAR_INT ("extra-keyboard-modifiers", extra_keyboard_modifiers,
	      doc: /* A mask of additional modifier keys to use with every keyboard character.
Emacs applies the modifiers of the character stored here to each keyboard
character it reads.  For example, after evaluating the expression
    (setq extra-keyboard-modifiers ?\\C-x)
all input characters will have the control modifier applied to them.

Note that the character ?\\C-@, equivalent to the integer zero, does
not count as a control character; rather, it counts as a character
with no modifiers; thus, setting `extra-keyboard-modifiers' to zero
cancels any modification.  */);
  extra_keyboard_modifiers = 0;

  DEFSYM (Qdeactivate_mark, "deactivate-mark");
  DEFVAR_LISP ("deactivate-mark", Vdeactivate_mark,
	       doc: /* If an editing command sets this to t, deactivate the mark afterward.
The command loop sets this to nil before each command,
and tests the value when the command returns.
Buffer modification stores t in this variable.  */);
  Vdeactivate_mark = Qnil;
  Fmake_variable_buffer_local (Qdeactivate_mark);

  DEFVAR_LISP ("pre-command-hook", Vpre_command_hook,
	       doc: /* Normal hook run before each command is executed.
If an unhandled error happens in running this hook,
the function in which the error occurred is unconditionally removed, since
otherwise the error might happen repeatedly and make Emacs nonfunctional.

See also `post-command-hook'.  */);
  Vpre_command_hook = Qnil;

  DEFVAR_LISP ("post-command-hook", Vpost_command_hook,
	       doc: /* Normal hook run after each command is executed.
If an unhandled error happens in running this hook,
the function in which the error occurred is unconditionally removed, since
otherwise the error might happen repeatedly and make Emacs nonfunctional.

It is a bad idea to use this hook for expensive processing.  If
unavoidable, wrap your code in `(while-no-input (redisplay) CODE)' to
avoid making Emacs unresponsive while the user types.

See also `pre-command-hook'.  */);
  Vpost_command_hook = Qnil;

#if 0
  DEFVAR_LISP ("echo-area-clear-hook", ...,
	       doc: /* Normal hook run when clearing the echo area.  */);
#endif
  DEFSYM (Qecho_area_clear_hook, "echo-area-clear-hook");
  Fset (Qecho_area_clear_hook, Qnil);

  DEFVAR_LISP ("lucid-menu-bar-dirty-flag", Vlucid_menu_bar_dirty_flag,
	       doc: /* Non-nil means menu bar, specified Lucid style, needs to be recomputed.  */);
  Vlucid_menu_bar_dirty_flag = Qnil;

  DEFVAR_LISP ("menu-bar-final-items", Vmenu_bar_final_items,
	       doc: /* List of menu bar items to move to the end of the menu bar.
The elements of the list are event types that may have menu bar bindings.  */);
  Vmenu_bar_final_items = Qnil;

  DEFVAR_LISP ("tool-bar-separator-image-expression", Vtool_bar_separator_image_expression,
    doc: /* Expression evaluating to the image spec for a tool-bar separator.
This is used internally by graphical displays that do not render
tool-bar separators natively.  Otherwise it is unused (e.g. on GTK).  */);
  Vtool_bar_separator_image_expression = Qnil;

  DEFVAR_KBOARD ("overriding-terminal-local-map",
		 Voverriding_terminal_local_map,
		 doc: /* Per-terminal keymap that takes precedence over all other keymaps.
This variable is intended to let commands such as `universal-argument'
set up a different keymap for reading the next command.

`overriding-terminal-local-map' has a separate binding for each
terminal device.  See Info node `(elisp)Multiple Terminals'.  */);

  DEFVAR_LISP ("overriding-local-map", Voverriding_local_map,
	       doc: /* Keymap that replaces (overrides) local keymaps.
If this variable is non-nil, Emacs looks up key bindings in this
keymap INSTEAD OF the keymap char property, minor mode maps, and the
buffer's local map.  Hence, the only active keymaps would be
`overriding-terminal-local-map', this keymap, and `global-keymap', in
order of precedence.  */);
  Voverriding_local_map = Qnil;

  DEFVAR_LISP ("overriding-local-map-menu-flag", Voverriding_local_map_menu_flag,
	       doc: /* Non-nil means `overriding-local-map' applies to the menu bar.
Otherwise, the menu bar continues to reflect the buffer's local map
and the minor mode maps regardless of `overriding-local-map'.  */);
  Voverriding_local_map_menu_flag = Qnil;

  DEFVAR_LISP ("special-event-map", Vspecial_event_map,
	       doc: /* Keymap defining bindings for special events to execute at low level.  */);
  Vspecial_event_map = list1 (Qkeymap);

  DEFVAR_LISP ("track-mouse", do_mouse_tracking,
	       doc: /* Non-nil means generate motion events for mouse motion.  */);

  DEFVAR_KBOARD ("system-key-alist", Vsystem_key_alist,
		 doc: /* Alist of system-specific X windows key symbols.
Each element should have the form (N . SYMBOL) where N is the
numeric keysym code (sans the \"system-specific\" bit 1<<28)
and SYMBOL is its name.

`system-key-alist' has a separate binding for each terminal device.
See Info node `(elisp)Multiple Terminals'.  */);

  DEFVAR_KBOARD ("local-function-key-map", Vlocal_function_key_map,
                 doc: /* Keymap that translates key sequences to key sequences during input.
This is used mainly for mapping key sequences into some preferred
key events (symbols).

The `read-key-sequence' function replaces any subsequence bound by
`local-function-key-map' with its binding.  More precisely, when the
active keymaps have no binding for the current key sequence but
`local-function-key-map' binds a suffix of the sequence to a vector or
string, `read-key-sequence' replaces the matching suffix with its
binding, and continues with the new sequence.

If the binding is a function, it is called with one argument (the prompt)
and its return value (a key sequence) is used.

The events that come from bindings in `local-function-key-map' are not
themselves looked up in `local-function-key-map'.

For example, suppose `local-function-key-map' binds `ESC O P' to [f1].
Typing `ESC O P' to `read-key-sequence' would return [f1].  Typing
`C-x ESC O P' would return [?\\C-x f1].  If [f1] were a prefix key,
typing `ESC O P x' would return [f1 x].

`local-function-key-map' has a separate binding for each terminal
device.  See Info node `(elisp)Multiple Terminals'.  If you need to
define a binding on all terminals, change `function-key-map'
instead.  Initially, `local-function-key-map' is an empty keymap that
has `function-key-map' as its parent on all terminal devices.  */);

  DEFVAR_KBOARD ("input-decode-map", Vinput_decode_map,
		 doc: /* Keymap that decodes input escape sequences.
This is used mainly for mapping ASCII function key sequences into
real Emacs function key events (symbols).

The `read-key-sequence' function replaces any subsequence bound by
`input-decode-map' with its binding.  Contrary to `function-key-map',
this map applies its rebinding regardless of the presence of an ordinary
binding.  So it is more like `key-translation-map' except that it applies
before `function-key-map' rather than after.

If the binding is a function, it is called with one argument (the prompt)
and its return value (a key sequence) is used.

The events that come from bindings in `input-decode-map' are not
themselves looked up in `input-decode-map'.  */);

  DEFVAR_LISP ("function-key-map", Vfunction_key_map,
               doc: /* The parent keymap of all `local-function-key-map' instances.
Function key definitions that apply to all terminal devices should go
here.  If a mapping is defined in both the current
`local-function-key-map' binding and this variable, then the local
definition will take precedence.  */);
  Vfunction_key_map = Fmake_sparse_keymap (Qnil);

  DEFVAR_LISP ("key-translation-map", Vkey_translation_map,
               doc: /* Keymap of key translations that can override keymaps.
This keymap works like `input-decode-map', but comes after `function-key-map'.
Another difference is that it is global rather than terminal-local.  */);
  Vkey_translation_map = Fmake_sparse_keymap (Qnil);

  DEFVAR_LISP ("deferred-action-list", Vdeferred_action_list,
	       doc: /* List of deferred actions to be performed at a later time.
The precise format isn't relevant here; we just check whether it is nil.  */);
  Vdeferred_action_list = Qnil;

  DEFVAR_LISP ("deferred-action-function", Vdeferred_action_function,
	       doc: /* Function to call to handle deferred actions, after each command.
This function is called with no arguments after each command
whenever `deferred-action-list' is non-nil.  */);
  Vdeferred_action_function = Qnil;

  DEFVAR_LISP ("delayed-warnings-list", Vdelayed_warnings_list,
               doc: /* List of warnings to be displayed after this command.
Each element must be a list (TYPE MESSAGE [LEVEL [BUFFER-NAME]]),
as per the args of `display-warning' (which see).
If this variable is non-nil, `delayed-warnings-hook' will be run
immediately after running `post-command-hook'.  */);
  Vdelayed_warnings_list = Qnil;

  DEFVAR_LISP ("timer-list", Vtimer_list,
	       doc: /* List of active absolute time timers in order of increasing time.  */);
  Vtimer_list = Qnil;

  DEFVAR_LISP ("timer-idle-list", Vtimer_idle_list,
	       doc: /* List of active idle-time timers in order of increasing time.  */);
  Vtimer_idle_list = Qnil;

  DEFVAR_LISP ("input-method-function", Vinput_method_function,
	       doc: /* If non-nil, the function that implements the current input method.
It's called with one argument, a printing character that was just read.
\(That means a character with code 040...0176.)
Typically this function uses `read-event' to read additional events.
When it does so, it should first bind `input-method-function' to nil
so it will not be called recursively.

The function should return a list of zero or more events
to be used as input.  If it wants to put back some events
to be reconsidered, separately, by the input method,
it can add them to the beginning of `unread-command-events'.

The input method function can find in `input-method-previous-message'
the previous echo area message.

The input method function should refer to the variables
`input-method-use-echo-area' and `input-method-exit-on-first-char'
for guidance on what to do.  */);
  Vinput_method_function = Qlist;

  DEFVAR_LISP ("input-method-previous-message",
	       Vinput_method_previous_message,
	       doc: /* When `input-method-function' is called, hold the previous echo area message.
This variable exists because `read-event' clears the echo area
before running the input method.  It is nil if there was no message.  */);
  Vinput_method_previous_message = Qnil;

  DEFVAR_LISP ("show-help-function", Vshow_help_function,
	       doc: /* If non-nil, the function that implements the display of help.
It's called with one argument, the help string to display.  */);
  Vshow_help_function = Qnil;

  DEFVAR_LISP ("disable-point-adjustment", Vdisable_point_adjustment,
	       doc: /* If non-nil, suppress point adjustment after executing a command.

After a command is executed, if point moved into a region that has
special properties (e.g. composition, display), Emacs adjusts point to
the boundary of the region.  But when a command leaves this variable at
a non-nil value (e.g., with a setq), this point adjustment is suppressed.

This variable is set to nil before reading a command, and is checked
just after executing the command.  */);
  Vdisable_point_adjustment = Qnil;

  DEFVAR_LISP ("global-disable-point-adjustment",
	       Vglobal_disable_point_adjustment,
	       doc: /* If non-nil, always suppress point adjustments.

The default value is nil, in which case point adjustments are
suppressed only after special commands that leave
`disable-point-adjustment' (which see) at a non-nil value.  */);
  Vglobal_disable_point_adjustment = Qnil;

  DEFVAR_LISP ("minibuffer-message-timeout", Vminibuffer_message_timeout,
	       doc: /* How long to display an echo-area message when the minibuffer is active.
If the value is a number, it should be specified in seconds.
If the value is not a number, such messages never time out.  */);
  Vminibuffer_message_timeout = make_number (2);

  DEFVAR_LISP ("throw-on-input", Vthrow_on_input,
	       doc: /* If non-nil, any keyboard input throws to this symbol.
The value of that variable is passed to `quit-flag' and later causes a
peculiar kind of quitting.  */);
  Vthrow_on_input = Qnil;

  DEFVAR_LISP ("command-error-function", Vcommand_error_function,
	       doc: /* Function to output error messages.
Called with three arguments:
- the error data, a list of the form (SIGNALED-CONDITION . SIGNAL-DATA)
  such as what `condition-case' would bind its variable to,
- the context (a string which normally goes at the start of the message),
- the Lisp function within which the error was signaled.  */);
  Vcommand_error_function = intern ("command-error-default-function");

  DEFVAR_LISP ("enable-disabled-menus-and-buttons",
	       Venable_disabled_menus_and_buttons,
	       doc: /* If non-nil, don't ignore events produced by disabled menu items and tool-bar.

Help functions bind this to allow help on disabled menu items
and tool-bar buttons.  */);
  Venable_disabled_menus_and_buttons = Qnil;

  DEFVAR_LISP ("select-active-regions",
	       Vselect_active_regions,
	       doc: /* If non-nil, an active region automatically sets the primary selection.
If the value is `only', only temporarily active regions (usually made
by mouse-dragging or shift-selection) set the window selection.

This takes effect only when Transient Mark mode is enabled.  */);
  Vselect_active_regions = Qt;

  DEFVAR_LISP ("saved-region-selection",
	       Vsaved_region_selection,
	       doc: /* Contents of active region prior to buffer modification.
If `select-active-regions' is non-nil, Emacs sets this to the
text in the region before modifying the buffer.  The next call to
the function `deactivate-mark' uses this to set the window selection.  */);
  Vsaved_region_selection = Qnil;

  DEFVAR_LISP ("selection-inhibit-update-commands",
	       Vselection_inhibit_update_commands,
	       doc: /* List of commands which should not update the selection.
Normally, if `select-active-regions' is non-nil and the mark remains
active after a command (i.e. the mark was not deactivated), the Emacs
command loop sets the selection to the text in the region.  However,
if the command is in this list, the selection is not updated.  */);
  Vselection_inhibit_update_commands
    = list2 (Qhandle_switch_frame, Qhandle_select_window);

  DEFVAR_LISP ("debug-on-event",
               Vdebug_on_event,
               doc: /* Enter debugger on this event.  When Emacs
receives the special event specified by this variable, it will try to
break into the debugger as soon as possible instead of processing the
event normally through `special-event-map'.

Currently, the only supported values for this
variable are `sigusr1' and `sigusr2'.  */);
  Vdebug_on_event = intern_c_string ("sigusr2");

  DEFVAR_BOOL ("attempt-stack-overflow-recovery",
               attempt_stack_overflow_recovery,
               doc: /* If non-nil, attempt to recover from C stack
overflow.  This recovery is unsafe and may lead to deadlocks or data
corruption, but it usually works and may preserve modified buffers
that would otherwise be lost.  If nil, treat stack overflow like any
other kind of crash.  */);
  attempt_stack_overflow_recovery = true;

  DEFVAR_BOOL ("attempt-orderly-shutdown-on-fatal-signal",
               attempt_orderly_shutdown_on_fatal_signal,
               doc: /* If non-nil, attempt to perform an orderly
shutdown when Emacs receives a fatal signal (e.g., a crash).
This cleanup is unsafe and may lead to deadlocks or data corruption,
but it usually works and may preserve modified buffers that would
otherwise be lost.  If nil, crash immediately in response to fatal
signals.  */);
  attempt_orderly_shutdown_on_fatal_signal = true;

  /* Create the initial keyboard.  Qt means 'unset'.  */
  initial_kboard = allocate_kboard (Qt);

  DEFVAR_LISP ("while-no-input-ignore-events",
               Vwhile_no_input_ignore_events,
               doc: /* Ignored events from while-no-input.  */);
  Vwhile_no_input_ignore_events = Qnil;
}

void
keys_of_keyboard (void)
{
  initial_define_key (global_map, Ctl ('Z'), "suspend-emacs");
  initial_define_key (control_x_map, Ctl ('Z'), "suspend-emacs");
  initial_define_key (meta_map, Ctl ('C'), "exit-recursive-edit");
  initial_define_key (global_map, Ctl (']'), "abort-recursive-edit");
  initial_define_key (meta_map, 'x', "execute-extended-command");

  initial_define_lispy_key (Vspecial_event_map, "delete-frame",
			    "handle-delete-frame");
#ifdef HAVE_NTGUI
  initial_define_lispy_key (Vspecial_event_map, "end-session",
			    "kill-emacs");
#endif
  initial_define_lispy_key (Vspecial_event_map, "ns-put-working-text",
			    "ns-put-working-text");
  initial_define_lispy_key (Vspecial_event_map, "ns-unput-working-text",
			    "ns-unput-working-text");
  /* Here we used to use `ignore-event' which would simple set prefix-arg to
     current-prefix-arg, as is done in `handle-switch-frame'.
     But `handle-switch-frame is not run from the special-map.
     Commands from that map are run in a special way that automatically
     preserves the prefix-arg.  Restoring the prefix arg here is not just
     redundant but harmful:
     - C-u C-x v =
     - current-prefix-arg is set to non-nil, prefix-arg is set to nil.
     - after the first prompt, the exit-minibuffer-hook is run which may
       iconify a frame and thus push a `iconify-frame' event.
     - after running exit-minibuffer-hook, current-prefix-arg is
       restored to the non-nil value it had before the prompt.
     - we enter the second prompt.
       current-prefix-arg is non-nil, prefix-arg is nil.
     - before running the first real event, we run the special iconify-frame
       event, but we pass the `special' arg to command-execute so
       current-prefix-arg and prefix-arg are left untouched.
     - here we foolishly copy the non-nil current-prefix-arg to prefix-arg.
     - the next key event will have a spuriously non-nil current-prefix-arg.  */
  initial_define_lispy_key (Vspecial_event_map, "iconify-frame",
			    "ignore");
  initial_define_lispy_key (Vspecial_event_map, "make-frame-visible",
			    "ignore");
  /* Handling it at such a low-level causes read_key_sequence to get
   * confused because it doesn't realize that the current_buffer was
   * changed by read_char.
   *
   * initial_define_lispy_key (Vspecial_event_map, "select-window",
   * 			    "handle-select-window"); */
  initial_define_lispy_key (Vspecial_event_map, "save-session",
			    "handle-save-session");

#ifdef HAVE_DBUS
  /* Define a special event which is raised for dbus callback
     functions.  */
  initial_define_lispy_key (Vspecial_event_map, "dbus-event",
			    "dbus-handle-event");
#endif

#ifdef USE_FILE_NOTIFY
  /* Define a special event which is raised for notification callback
     functions.  */
  initial_define_lispy_key (Vspecial_event_map, "file-notify",
                            "file-notify-handle-event");
#endif /* USE_FILE_NOTIFY */

  initial_define_lispy_key (Vspecial_event_map, "config-changed-event",
			    "ignore");
#if defined (WINDOWSNT)
  initial_define_lispy_key (Vspecial_event_map, "language-change",
			    "ignore");
#endif
  initial_define_lispy_key (Vspecial_event_map, "focus-in",
			    "handle-focus-in");
  initial_define_lispy_key (Vspecial_event_map, "focus-out",
			    "handle-focus-out");
  initial_define_lispy_key (Vspecial_event_map, "move-frame",
			    "handle-move-frame");
}

/* Mark the pointers in the kboard objects.
   Called by Fgarbage_collect.  */
void
mark_kboards (void)
{
  KBOARD *kb;
  Lisp_Object *p;
  for (kb = all_kboards; kb; kb = kb->next_kboard)
    {
      if (kb->kbd_macro_buffer)
	for (p = kb->kbd_macro_buffer; p < kb->kbd_macro_ptr; p++)
	  mark_object (*p);
      mark_object (KVAR (kb, Voverriding_terminal_local_map));
      mark_object (KVAR (kb, Vlast_command));
      mark_object (KVAR (kb, Vreal_last_command));
      mark_object (KVAR (kb, Vkeyboard_translate_table));
      mark_object (KVAR (kb, Vlast_repeatable_command));
      mark_object (KVAR (kb, Vprefix_arg));
      mark_object (KVAR (kb, Vlast_prefix_arg));
      mark_object (KVAR (kb, kbd_queue));
      mark_object (KVAR (kb, defining_kbd_macro));
      mark_object (KVAR (kb, Vlast_kbd_macro));
      mark_object (KVAR (kb, Vsystem_key_alist));
      mark_object (KVAR (kb, system_key_syms));
      mark_object (KVAR (kb, Vwindow_system));
      mark_object (KVAR (kb, Vinput_decode_map));
      mark_object (KVAR (kb, Vlocal_function_key_map));
      mark_object (KVAR (kb, Vdefault_minibuffer_frame));
      mark_object (KVAR (kb, echo_string));
      mark_object (KVAR (kb, echo_prompt));
    }
  {
    union buffered_input_event *event;
    for (event = kbd_fetch_ptr; event != kbd_store_ptr; event++)
      {
	if (event == kbd_buffer + KBD_BUFFER_SIZE)
	  event = kbd_buffer;
	/* These two special event types has no Lisp_Objects to mark.  */
	if (event->kind != SELECTION_REQUEST_EVENT
	    && event->kind != SELECTION_CLEAR_EVENT)
	  {
	    mark_object (event->ie.x);
	    mark_object (event->ie.y);
	    mark_object (event->ie.frame_or_window);
	    mark_object (event->ie.arg);
	  }
      }
  }
}<|MERGE_RESOLUTION|>--- conflicted
+++ resolved
@@ -3865,64 +3865,7 @@
 	}
         break;
 
-<<<<<<< HEAD
-#if defined (HAVE_NS)
-      else if (event->kind == NS_TEXT_EVENT)
-        {
-          if (event->ie.code == KEY_NS_PUT_WORKING_TEXT)
-            obj = list1 (intern ("ns-put-working-text"));
-          else
-            obj = list1 (intern ("ns-unput-working-text"));
-	  kbd_fetch_ptr = event + 1;
-          if (used_mouse_menu)
-            *used_mouse_menu = true;
-        }
-#endif
-
-#if defined (HAVE_X11) || defined (HAVE_NTGUI) \
-    || defined (HAVE_NS)
-      else if (event->kind == DELETE_WINDOW_EVENT)
-	{
-	  /* Make an event (delete-frame (FRAME)).  */
-	  obj = list2 (Qdelete_frame, list1 (event->ie.frame_or_window));
-	  kbd_fetch_ptr = event + 1;
-	}
-#endif
-
-#ifdef HAVE_NTGUI
-      else if (event->kind == END_SESSION_EVENT)
-	{
-	  /* Make an event (end-session).  */
-	  obj = list1 (Qend_session);
-	  kbd_fetch_ptr = event + 1;
-	}
-#endif
-
-#if defined (HAVE_X11) || defined (HAVE_NTGUI) \
-    || defined (HAVE_NS)
-      else if (event->kind == ICONIFY_EVENT)
-	{
-	  /* Make an event (iconify-frame (FRAME)).  */
-	  obj = list2 (Qiconify_frame, list1 (event->ie.frame_or_window));
-	  kbd_fetch_ptr = event + 1;
-	}
-      else if (event->kind == DEICONIFY_EVENT)
-	{
-	  /* Make an event (make-frame-visible (FRAME)).  */
-	  obj = list2 (Qmake_frame_visible, list1 (event->ie.frame_or_window));
-	  kbd_fetch_ptr = event + 1;
-	}
-#endif
-      else if (event->kind == BUFFER_SWITCH_EVENT)
-	{
-	  /* The value doesn't matter here; only the type is tested.  */
-	  XSETBUFFER (obj, current_buffer);
-	  kbd_fetch_ptr = event + 1;
-	}
 #if defined (HAVE_NTGUI) \
-=======
-#if defined (USE_X_TOOLKIT) || defined (HAVE_NTGUI) \
->>>>>>> b2127c63
     || defined (HAVE_NS) || defined (USE_GTK)
       case MENU_BAR_ACTIVATE_EVENT:
 	{
