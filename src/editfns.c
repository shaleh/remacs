/* Lisp functions pertaining to editing.                 -*- coding: utf-8 -*-

Copyright (C) 1985-1987, 1989, 1993-2018 Free Software Foundation, Inc.

This file is part of GNU Emacs.

GNU Emacs is free software: you can redistribute it and/or modify
it under the terms of the GNU General Public License as published by
the Free Software Foundation, either version 3 of the License, or (at
your option) any later version.

GNU Emacs is distributed in the hope that it will be useful,
but WITHOUT ANY WARRANTY; without even the implied warranty of
MERCHANTABILITY or FITNESS FOR A PARTICULAR PURPOSE.  See the
GNU General Public License for more details.

You should have received a copy of the GNU General Public License
along with GNU Emacs.  If not, see <https://www.gnu.org/licenses/>.  */


#include <config.h>
#include <sys/types.h>
#include <stdio.h>

#ifdef HAVE_PWD_H
#include <pwd.h>
#include <grp.h>
#endif

#include <unistd.h>

#ifdef HAVE_SYS_UTSNAME_H
#include <sys/utsname.h>
#endif

#include "lisp.h"

/* systime.h includes <sys/time.h> which, on some systems, is required
   for <sys/resource.h>; thus systime.h must be included before
   <sys/resource.h> */
#include "systime.h"

#if defined HAVE_SYS_RESOURCE_H
#include <sys/resource.h>
#endif

#include <errno.h>
#include <float.h>
#include <limits.h>

#ifdef HAVE_TIMEZONE_T
# include <sys/param.h>
# if defined __NetBSD_Version__ && __NetBSD_Version__ < 700000000
#  define HAVE_TZALLOC_BUG true
# endif
#endif
#ifndef HAVE_TZALLOC_BUG
# define HAVE_TZALLOC_BUG false
#endif

#include <c-ctype.h>
#include <intprops.h>
#include <stdlib.h>
#include <strftime.h>
#include <verify.h>

#include "composite.h"
#include "intervals.h"
#include "ptr-bounds.h"
#include "character.h"
#include "buffer.h"
#include "coding.h"
#include "window.h"
#include "blockinput.h"

#define TM_YEAR_BASE 1900

#ifdef WINDOWSNT
extern Lisp_Object w32_get_internal_run_time (void);
#endif

extern struct lisp_time lisp_time_struct (Lisp_Object, int *);
static Lisp_Object format_time_string (char const *, ptrdiff_t, struct timespec,
				       Lisp_Object, struct tm *);
static long int tm_gmtoff (struct tm *);
static int tm_diff (struct tm *, struct tm *);
void update_buffer_properties (ptrdiff_t, ptrdiff_t);

void find_field (Lisp_Object, Lisp_Object, Lisp_Object, ptrdiff_t *, Lisp_Object, ptrdiff_t *);

#ifndef HAVE_TM_GMTOFF
# define HAVE_TM_GMTOFF false
#endif

enum { tzeqlen = sizeof "TZ=" - 1 };

/* Time zones equivalent to current local time and to UTC, respectively.  */
static timezone_t local_tz;
static timezone_t const utc_tz = 0;

/* The cached value of Vsystem_name.  This is used only to compare it
   to Vsystem_name, so it need not be visible to the GC.  */
static Lisp_Object cached_system_name;

static void
init_and_cache_system_name (void)
{
  init_system_name ();
  cached_system_name = Vsystem_name;
}

static struct tm *
emacs_localtime_rz (timezone_t tz, time_t const *t, struct tm *tm)
{
  tm = localtime_rz (tz, t, tm);
  if (!tm && errno == ENOMEM)
    memory_full (SIZE_MAX);
  return tm;
}

static time_t
emacs_mktime_z (timezone_t tz, struct tm *tm)
{
  errno = 0;
  time_t t = mktime_z (tz, tm);
  if (t == (time_t) -1 && errno == ENOMEM)
    memory_full (SIZE_MAX);
  return t;
}

static _Noreturn void
invalid_time_zone_specification (Lisp_Object zone)
{
  xsignal2 (Qerror, build_string ("Invalid time zone specification"), zone);
}

/* Free a timezone, except do not free the time zone for local time.
   Freeing utc_tz is also a no-op.  */
static void
xtzfree (timezone_t tz)
{
  if (tz != local_tz)
    tzfree (tz);
}

/* Convert the Lisp time zone rule ZONE to a timezone_t object.
   The returned value either is 0, or is LOCAL_TZ, or is newly allocated.
   If SETTZ, set Emacs local time to the time zone rule; otherwise,
   the caller should eventually pass the returned value to xtzfree.  */
static timezone_t
tzlookup (Lisp_Object zone, bool settz)
{
  static char const tzbuf_format[] = "<%+.*"pI"d>%s%"pI"d:%02d:%02d";
  char const *trailing_tzbuf_format = tzbuf_format + sizeof "<%+.*"pI"d" - 1;
  char tzbuf[sizeof tzbuf_format + 2 * INT_STRLEN_BOUND (EMACS_INT)];
  char const *zone_string;
  timezone_t new_tz;

  if (NILP (zone))
    return local_tz;
  else if (EQ (zone, Qt) || EQ (zone, make_number (0)))
    {
      zone_string = "UTC0";
      new_tz = utc_tz;
    }
  else
    {
      bool plain_integer = INTEGERP (zone);

      if (EQ (zone, Qwall))
	zone_string = 0;
      else if (STRINGP (zone))
	zone_string = SSDATA (ENCODE_SYSTEM (zone));
      else if (plain_integer || (CONSP (zone) && INTEGERP (XCAR (zone))
				 && CONSP (XCDR (zone))))
	{
	  Lisp_Object abbr;
	  if (!plain_integer)
	    {
	      abbr = XCAR (XCDR (zone));
	      zone = XCAR (zone);
	    }

	  EMACS_INT abszone = eabs (XINT (zone)), hour = abszone / (60 * 60);
	  int hour_remainder = abszone % (60 * 60);
	  int min = hour_remainder / 60, sec = hour_remainder % 60;

	  if (plain_integer)
	    {
	      int prec = 2;
	      EMACS_INT numzone = hour;
	      if (hour_remainder != 0)
		{
		  prec += 2, numzone = 100 * numzone + min;
		  if (sec != 0)
		    prec += 2, numzone = 100 * numzone + sec;
		}
	      sprintf (tzbuf, tzbuf_format, prec,
		       XINT (zone) < 0 ? -numzone : numzone,
		       &"-"[XINT (zone) < 0], hour, min, sec);
	      zone_string = tzbuf;
	    }
	  else
	    {
	      AUTO_STRING (leading, "<");
	      AUTO_STRING_WITH_LEN (trailing, tzbuf,
				    sprintf (tzbuf, trailing_tzbuf_format,
					     &"-"[XINT (zone) < 0],
					     hour, min, sec));
	      zone_string = SSDATA (concat3 (leading, ENCODE_SYSTEM (abbr),
					     trailing));
	    }
	}
      else
	invalid_time_zone_specification (zone);

      new_tz = tzalloc (zone_string);

<<<<<<< HEAD
#if defined __NetBSD_Version__ && __NetBSD_Version__ < 700000000
      /* NetBSD 6 tzalloc mishandles POSIX TZ strings (Bug#30738).
	 If possible, fall back on tzdb.  */
      if (!new_tz && errno != ENOMEM && plain_integer
	  && XINT (zone) % (60 * 60) == 0)
	{
	  sprintf (tzbuf, "Etc/GMT%+"pI"d", - (XINT (zone) / (60 * 60)));
	  new_tz = tzalloc (zone_string);
	}
#endif
=======
      if (HAVE_TZALLOC_BUG && !new_tz && errno != ENOMEM && plain_integer
	  && XINT (zone) % (60 * 60) == 0)
	{
	  /* tzalloc mishandles POSIX strings; fall back on tzdb if
	     possible (Bug#30738).  */
	  sprintf (tzbuf, "Etc/GMT%+"pI"d", - (XINT (zone) / (60 * 60)));
	  new_tz = tzalloc (zone_string);
	}
>>>>>>> 7bedc881

      if (!new_tz)
	{
	  if (errno == ENOMEM)
	    memory_full (SIZE_MAX);
	  invalid_time_zone_specification (zone);
	}
    }

  if (settz)
    {
      block_input ();
      emacs_setenv_TZ (zone_string);
      tzset ();
      timezone_t old_tz = local_tz;
      local_tz = new_tz;
      tzfree (old_tz);
      unblock_input ();
    }

  return new_tz;
}

void
init_editfns (bool dumping)
{
#if !defined CANNOT_DUMP
  /* A valid but unlikely setting for the TZ environment variable.
     It is OK (though a bit slower) if the user chooses this value.  */
  static char dump_tz_string[] = "TZ=UtC0";
#endif

  const char *user_name;
  register char *p;
  struct passwd *pw;	/* password entry for the current user */
  Lisp_Object tem;

  /* Set up system_name even when dumping.  */
  init_and_cache_system_name ();

#ifndef CANNOT_DUMP
  /* When just dumping out, set the time zone to a known unlikely value
     and skip the rest of this function.  */
  if (dumping)
    {
      xputenv (dump_tz_string);
      tzset ();
      return;
    }
#endif

  char *tz = getenv ("TZ");

#if !defined CANNOT_DUMP
  /* If the execution TZ happens to be the same as the dump TZ,
     change it to some other value and then change it back,
     to force the underlying implementation to reload the TZ info.
     This is needed on implementations that load TZ info from files,
     since the TZ file contents may differ between dump and execution.  */
  if (tz && strcmp (tz, &dump_tz_string[tzeqlen]) == 0)
    {
      ++*tz;
      tzset ();
      --*tz;
    }
#endif

  /* Set the time zone rule now, so that the call to putenv is done
     before multiple threads are active.  */
  tzlookup (tz ? build_string (tz) : Qwall, true);

  pw = getpwuid (getuid ());
  Vuser_real_login_name = build_string (pw ? pw->pw_name : "unknown");

  /* Get the effective user name, by consulting environment variables,
     or the effective uid if those are unset.  */
  user_name = getenv ("LOGNAME");
  if (!user_name)
#ifdef WINDOWSNT
    user_name = getenv ("USERNAME");	/* it's USERNAME on NT */
#else  /* WINDOWSNT */
    user_name = getenv ("USER");
#endif /* WINDOWSNT */
  if (!user_name)
    {
      pw = getpwuid (geteuid ());
      user_name = pw ? pw->pw_name : "unknown";
    }
  Vuser_login_name = build_string (user_name);

  /* If the user name claimed in the environment vars differs from
     the real uid, use the claimed name to find the full name.  */
  tem = Fstring_equal (Vuser_login_name, Vuser_real_login_name);
  if (! NILP (tem))
    tem = Vuser_login_name;
  else
    {
      uid_t euid = geteuid ();
      tem = make_fixnum_or_float (euid);
    }
  Vuser_full_name = Fuser_full_name (tem);

  p = getenv ("NAME");
  if (p)
    Vuser_full_name = build_string (p);
  else if (NILP (Vuser_full_name))
    Vuser_full_name = build_string ("unknown");

#ifdef HAVE_SYS_UTSNAME_H
  {
    struct utsname uts;
    uname (&uts);
    Voperating_system_release = build_string (uts.release);
  }
#else
  Voperating_system_release = Qnil;
#endif
}

/* Find all the overlays in the current buffer that touch position POS.
   Return the number found, and store them in a vector in VEC
   of length LEN.  */

static ptrdiff_t
overlays_around (EMACS_INT pos, Lisp_Object *vec, ptrdiff_t len)
{
  Lisp_Object overlay, start, end;
  struct Lisp_Overlay *tail;
  ptrdiff_t startpos, endpos;
  ptrdiff_t idx = 0;

  for (tail = current_buffer->overlays_before; tail; tail = tail->next)
    {
      XSETMISC (overlay, tail);

      end = OVERLAY_END (overlay);
      endpos = OVERLAY_POSITION (end);
      if (endpos < pos)
	  break;
      start = OVERLAY_START (overlay);
      startpos = OVERLAY_POSITION (start);
      if (startpos <= pos)
	{
	  if (idx < len)
	    vec[idx] = overlay;
	  /* Keep counting overlays even if we can't return them all.  */
	  idx++;
	}
    }

  for (tail = current_buffer->overlays_after; tail; tail = tail->next)
    {
      XSETMISC (overlay, tail);

      start = OVERLAY_START (overlay);
      startpos = OVERLAY_POSITION (start);
      if (pos < startpos)
	break;
      end = OVERLAY_END (overlay);
      endpos = OVERLAY_POSITION (end);
      if (pos <= endpos)
	{
	  if (idx < len)
	    vec[idx] = overlay;
	  idx++;
	}
    }

  return idx;
}

DEFUN ("get-pos-property", Fget_pos_property, Sget_pos_property, 2, 3, 0,
       doc: /* Return the value of POSITION's property PROP, in OBJECT.
Almost identical to `get-char-property' except for the following difference:
Whereas `get-char-property' returns the property of the char at (i.e. right
after) POSITION, this pays attention to properties's stickiness and overlays's
advancement settings, in order to find the property of POSITION itself,
i.e. the property that a char would inherit if it were inserted
at POSITION.  */)
  (Lisp_Object position, register Lisp_Object prop, Lisp_Object object)
{
  CHECK_NUMBER_COERCE_MARKER (position);

  if (NILP (object))
    XSETBUFFER (object, current_buffer);
  else if (WINDOWP (object))
    object = XWINDOW (object)->contents;

  if (!BUFFERP (object))
    /* pos-property only makes sense in buffers right now, since strings
       have no overlays and no notion of insertion for which stickiness
       could be obeyed.  */
    return Fget_text_property (position, prop, object);
  else
    {
      EMACS_INT posn = XINT (position);
      ptrdiff_t noverlays;
      Lisp_Object *overlay_vec, tem;
      struct buffer *obuf = current_buffer;
      USE_SAFE_ALLOCA;

      set_buffer_temp (XBUFFER (object));

      /* First try with room for 40 overlays.  */
      Lisp_Object overlay_vecbuf[40];
      noverlays = ARRAYELTS (overlay_vecbuf);
      overlay_vec = overlay_vecbuf;
      noverlays = overlays_around (posn, overlay_vec, noverlays);

      /* If there are more than 40,
	 make enough space for all, and try again.  */
      if (ARRAYELTS (overlay_vecbuf) < noverlays)
	{
	  SAFE_ALLOCA_LISP (overlay_vec, noverlays);
	  noverlays = overlays_around (posn, overlay_vec, noverlays);
	}
      noverlays = sort_overlays (overlay_vec, noverlays, NULL);

      set_buffer_temp (obuf);

      /* Now check the overlays in order of decreasing priority.  */
      while (--noverlays >= 0)
	{
	  Lisp_Object ol = overlay_vec[noverlays];
	  tem = Foverlay_get (ol, prop);
	  if (!NILP (tem))
	    {
	      /* Check the overlay is indeed active at point.  */
	      Lisp_Object start = OVERLAY_START (ol), finish = OVERLAY_END (ol);
	      if ((OVERLAY_POSITION (start) == posn
		   && XMARKER (start)->insertion_type == 1)
		  || (OVERLAY_POSITION (finish) == posn
		      && XMARKER (finish)->insertion_type == 0))
		; /* The overlay will not cover a char inserted at point.  */
	      else
		{
		  SAFE_FREE ();
		  return tem;
		}
	    }
	}
      SAFE_FREE ();

      { /* Now check the text properties.  */
	int stickiness = text_property_stickiness (prop, position, object);
	if (stickiness > 0)
	  return Fget_text_property (position, prop, object);
	else if (stickiness < 0
		 && XINT (position) > BUF_BEGV (XBUFFER (object)))
	  return Fget_text_property (make_number (XINT (position) - 1),
				     prop, object);
	else
	  return Qnil;
      }
    }
}


/* Restore saved buffer before leaving `save-excursion' special form.  */

void
save_excursion_restore (Lisp_Object info)
{
  Lisp_Object tem, tem1;

  tem = Fmarker_buffer (XSAVE_OBJECT (info, 0));
  /* If we're unwinding to top level, saved buffer may be deleted.  This
     means that all of its markers are unchained and so tem is nil.  */
  if (NILP (tem))
    goto out;

  Fset_buffer (tem);

  /* Point marker.  */
  tem = XSAVE_OBJECT (info, 0);
  Fgoto_char (tem);
  unchain_marker (XMARKER (tem));

  /* If buffer was visible in a window, and a different window was
     selected, and the old selected window is still showing this
     buffer, restore point in that window.  */
  tem = XSAVE_OBJECT (info, 2);
  if (WINDOWP (tem)
      && !EQ (tem, selected_window)
      && (tem1 = XWINDOW (tem)->contents,
	  (/* Window is live...  */
	   BUFFERP (tem1)
	   /* ...and it shows the current buffer.  */
	   && XBUFFER (tem1) == current_buffer)))
    Fset_window_point (tem, make_number (PT));

 out:

  free_misc (info);
}

DEFUN ("user-login-name", Fuser_login_name, Suser_login_name, 0, 1, 0,
       doc: /* Return the name under which the user logged in, as a string.
This is based on the effective uid, not the real uid.
Also, if the environment variables LOGNAME or USER are set,
that determines the value of this function.

If optional argument UID is an integer or a float, return the login name
of the user with that uid, or nil if there is no such user.  */)
  (Lisp_Object uid)
{
  struct passwd *pw;
  uid_t id;

  /* Set up the user name info if we didn't do it before.
     (That can happen if Emacs is dumpable
     but you decide to run `temacs -l loadup' and not dump.  */
  if (NILP (Vuser_login_name))
    init_editfns (false);

  if (NILP (uid))
    return Vuser_login_name;

  CONS_TO_INTEGER (uid, uid_t, id);
  block_input ();
  pw = getpwuid (id);
  unblock_input ();
  return (pw ? build_string (pw->pw_name) : Qnil);
}

DEFUN ("user-real-login-name", Fuser_real_login_name, Suser_real_login_name,
       0, 0, 0,
       doc: /* Return the name of the user's real uid, as a string.
This ignores the environment variables LOGNAME and USER, so it differs from
`user-login-name' when running under `su'.  */)
  (void)
{
  /* Set up the user name info if we didn't do it before.
     (That can happen if Emacs is dumpable
     but you decide to run `temacs -l loadup' and not dump.  */
  if (NILP (Vuser_login_name))
    init_editfns (false);
  return Vuser_real_login_name;
}

DEFUN ("user-full-name", Fuser_full_name, Suser_full_name, 0, 1, 0,
       doc: /* Return the full name of the user logged in, as a string.
If the full name corresponding to Emacs's userid is not known,
return "unknown".

If optional argument UID is an integer or float, return the full name
of the user with that uid, or nil if there is no such user.
If UID is a string, return the full name of the user with that login
name, or nil if there is no such user.  */)
  (Lisp_Object uid)
{
  struct passwd *pw;
  register char *p, *q;
  Lisp_Object full;

  if (NILP (uid))
    return Vuser_full_name;
  else if (NUMBERP (uid))
    {
      uid_t u;
      CONS_TO_INTEGER (uid, uid_t, u);
      block_input ();
      pw = getpwuid (u);
      unblock_input ();
    }
  else if (STRINGP (uid))
    {
      block_input ();
      pw = getpwnam (SSDATA (uid));
      unblock_input ();
    }
  else
    error ("Invalid UID specification");

  if (!pw)
    return Qnil;

  p = USER_FULL_NAME;
  /* Chop off everything after the first comma. */
  q = strchr (p, ',');
  full = make_string (p, q ? q - p : strlen (p));

#ifdef AMPERSAND_FULL_NAME
  p = SSDATA (full);
  q = strchr (p, '&');
  /* Substitute the login name for the &, upcasing the first character.  */
  if (q)
    {
      Lisp_Object login = Fuser_login_name (make_number (pw->pw_uid));
      USE_SAFE_ALLOCA;
      char *r = SAFE_ALLOCA (strlen (p) + SBYTES (login) + 1);
      memcpy (r, p, q - p);
      char *s = lispstpcpy (&r[q - p], login);
      r[q - p] = upcase ((unsigned char) r[q - p]);
      strcpy (s, q + 1);
      full = build_string (r);
      SAFE_FREE ();
    }
#endif /* AMPERSAND_FULL_NAME */

  return full;
}

DEFUN ("system-name", Fsystem_name, Ssystem_name, 0, 0, 0,
       doc: /* Return the host name of the machine you are running on, as a string.  */)
  (void)
{
  if (EQ (Vsystem_name, cached_system_name))
    init_and_cache_system_name ();
  return Vsystem_name;
}


// SPERRY

#ifndef TIME_T_MIN
# define TIME_T_MIN TYPE_MINIMUM (time_t)
#endif
#ifndef TIME_T_MAX
# define TIME_T_MAX TYPE_MAXIMUM (time_t)
#endif

/* Report that a time value is out of range for Emacs.  */
void
time_overflow (void)
{
  error ("Specified time is not representable");
}

static _Noreturn void
invalid_time (void)
{
  error ("Invalid time specification");
}

/* Check a return value compatible with that of decode_time_components.  */
static void
check_time_validity (int validity)
{
  if (validity <= 0)
    {
      if (validity < 0)
	time_overflow ();
      else
	invalid_time ();
    }
}

extern EMACS_INT
hi_time (time_t t);
extern EMACS_INT
lo_time (time_t t);

DEFUN ("get-internal-run-time", Fget_internal_run_time, Sget_internal_run_time,
       0, 0, 0,
       doc: /* Return the current run time used by Emacs.
The time is returned as a list (HIGH LOW USEC PSEC), using the same
style as (current-time).

On systems that can't determine the run time, `get-internal-run-time'
does the same thing as `current-time'.  */)
  (void)
{
#ifdef HAVE_GETRUSAGE
  struct rusage usage;
  time_t secs;
  int usecs;

  if (getrusage (RUSAGE_SELF, &usage) < 0)
    /* This shouldn't happen.  What action is appropriate?  */
    xsignal0 (Qerror);

  /* Sum up user time and system time.  */
  secs = usage.ru_utime.tv_sec + usage.ru_stime.tv_sec;
  usecs = usage.ru_utime.tv_usec + usage.ru_stime.tv_usec;
  if (usecs >= 1000000)
    {
      usecs -= 1000000;
      secs++;
    }
  return make_lisp_time (make_timespec (secs, usecs * 1000));
#else /* ! HAVE_GETRUSAGE  */
#ifdef WINDOWSNT
  return w32_get_internal_run_time ();
#else /* ! WINDOWSNT  */
  return Fcurrent_time ();
#endif /* WINDOWSNT  */
#endif /* HAVE_GETRUSAGE  */
}

extern int
disassemble_lisp_time (Lisp_Object specified_time, Lisp_Object *phigh,
		       Lisp_Object *plow, Lisp_Object *pusec,
		       Lisp_Object *ppsec);

/* Like lisp_time_struct, except return a struct timespec.
   Discard any low-order digits.  */
struct timespec
lisp_time_argument (Lisp_Object specified_time)
{
  int len;
  struct lisp_time lt = lisp_time_struct (specified_time, &len);
  struct timespec t = lisp_to_timespec (lt);
  if (! timespec_valid_p (t))
    time_overflow ();
  return t;
}

/* Like lisp_time_argument, except decode only the seconds part,
   and do not check the subseconds part.  */
static time_t
lisp_seconds_argument (Lisp_Object specified_time)
{
  Lisp_Object high, low, usec, psec;
  struct lisp_time t;

  int val = disassemble_lisp_time (specified_time, &high, &low, &usec, &psec);
  if (val != 0)
    {
      val = decode_time_components (high, low, make_number (0),
				    make_number (0), &t, 0);
      if (0 < val
	  && ! ((TYPE_SIGNED (time_t)
		 ? TIME_T_MIN >> LO_TIME_BITS <= t.hi
		 : 0 <= t.hi)
		&& t.hi <= TIME_T_MAX >> LO_TIME_BITS))
	val = -1;
    }
  check_time_validity (val);
  return (t.hi << LO_TIME_BITS) + t.lo;
}

/* Write information into buffer S of size MAXSIZE, according to the
   FORMAT of length FORMAT_LEN, using time information taken from *TP.
   Use the time zone specified by TZ.
   Use NS as the number of nanoseconds in the %N directive.
   Return the number of bytes written, not including the terminating
   '\0'.  If S is NULL, nothing will be written anywhere; so to
   determine how many bytes would be written, use NULL for S and
   ((size_t) -1) for MAXSIZE.

   This function behaves like nstrftime, except it allows null
   bytes in FORMAT and it does not support nanoseconds.  */
static size_t
emacs_nmemftime (char *s, size_t maxsize, const char *format,
		 size_t format_len, const struct tm *tp, timezone_t tz, int ns)
{
  size_t total = 0;

  /* Loop through all the null-terminated strings in the format
     argument.  Normally there's just one null-terminated string, but
     there can be arbitrarily many, concatenated together, if the
     format contains '\0' bytes.  nstrftime stops at the first
     '\0' byte so we must invoke it separately for each such string.  */
  for (;;)
    {
      size_t len;
      size_t result;

      if (s)
	s[0] = '\1';

      result = nstrftime (s, maxsize, format, tp, tz, ns);

      if (s)
	{
	  if (result == 0 && s[0] != '\0')
	    return 0;
	  s += result + 1;
	}

      maxsize -= result + 1;
      total += result;
      len = strlen (format);
      if (len == format_len)
	return total;
      total++;
      format += len + 1;
      format_len -= len + 1;
    }
}

DEFUN ("format-time-string", Fformat_time_string, Sformat_time_string, 1, 3, 0,
       doc: /* Use FORMAT-STRING to format the time TIME, or now if omitted or nil.
TIME is specified as (HIGH LOW USEC PSEC), as returned by
`current-time' or `file-attributes'.  It can also be a single integer
number of seconds since the epoch.  The obsolete form (HIGH . LOW) is
also still accepted.

The optional ZONE is omitted or nil for Emacs local time, t for
Universal Time, `wall' for system wall clock time, or a string as in
the TZ environment variable.  It can also be a list (as from
`current-time-zone') or an integer (as from `decode-time') applied
without consideration for daylight saving time.

The value is a copy of FORMAT-STRING, but with certain constructs replaced
by text that describes the specified date and time in TIME:

%Y is the year, %y within the century, %C the century.
%G is the year corresponding to the ISO week, %g within the century.
%m is the numeric month.
%b and %h are the locale's abbreviated month name, %B the full name.
 (%h is not supported on MS-Windows.)
%d is the day of the month, zero-padded, %e is blank-padded.
%u is the numeric day of week from 1 (Monday) to 7, %w from 0 (Sunday) to 6.
%a is the locale's abbreviated name of the day of week, %A the full name.
%U is the week number starting on Sunday, %W starting on Monday,
 %V according to ISO 8601.
%j is the day of the year.

%H is the hour on a 24-hour clock, %I is on a 12-hour clock, %k is like %H
 only blank-padded, %l is like %I blank-padded.
%p is the locale's equivalent of either AM or PM.
%q is the calendar quarter (1–4).
%M is the minute (00-59).
%S is the second (00-59; 00-60 on platforms with leap seconds)
%s is the number of seconds since 1970-01-01 00:00:00 +0000.
%N is the nanosecond, %6N the microsecond, %3N the millisecond, etc.
%Z is the time zone abbreviation, %z is the numeric form.

%c is the locale's date and time format.
%x is the locale's "preferred" date format.
%D is like "%m/%d/%y".
%F is the ISO 8601 date format (like "%Y-%m-%d").

%R is like "%H:%M", %T is like "%H:%M:%S", %r is like "%I:%M:%S %p".
%X is the locale's "preferred" time format.

Finally, %n is a newline, %t is a tab, %% is a literal %, and
unrecognized %-sequences stand for themselves.

Certain flags and modifiers are available with some format controls.
The flags are `_', `-', `^' and `#'.  For certain characters X,
%_X is like %X, but padded with blanks; %-X is like %X,
but without padding.  %^X is like %X, but with all textual
characters up-cased; %#X is like %X, but with letter-case of
all textual characters reversed.
%NX (where N stands for an integer) is like %X,
but takes up at least N (a number) positions.
The modifiers are `E' and `O'.  For certain characters X,
%EX is a locale's alternative version of %X;
%OX is like %X, but uses the locale's number symbols.

For example, to produce full ISO 8601 format, use "%FT%T%z".

usage: (format-time-string FORMAT-STRING &optional TIME ZONE)  */)
  (Lisp_Object format_string, Lisp_Object timeval, Lisp_Object zone)
{
  struct timespec t = lisp_time_argument (timeval);
  struct tm tm;

  CHECK_STRING (format_string);
  format_string = code_convert_string_norecord (format_string,
						Vlocale_coding_system, 1);
  return format_time_string (SSDATA (format_string), SBYTES (format_string),
			     t, zone, &tm);
}

static Lisp_Object
format_time_string (char const *format, ptrdiff_t formatlen,
		    struct timespec t, Lisp_Object zone, struct tm *tmp)
{
  char buffer[4000];
  char *buf = buffer;
  ptrdiff_t size = sizeof buffer;
  size_t len;
  int ns = t.tv_nsec;
  USE_SAFE_ALLOCA;

  timezone_t tz = tzlookup (zone, false);
  /* On some systems, like 32-bit MinGW, tv_sec of struct timespec is
     a 64-bit type, but time_t is a 32-bit type.  emacs_localtime_rz
     expects a pointer to time_t value.  */
  time_t tsec = t.tv_sec;
  tmp = emacs_localtime_rz (tz, &tsec, tmp);
  if (! tmp)
    {
      xtzfree (tz);
      time_overflow ();
    }
  synchronize_system_time_locale ();

  while (true)
    {
      buf[0] = '\1';
      len = emacs_nmemftime (buf, size, format, formatlen, tmp, tz, ns);
      if ((0 < len && len < size) || (len == 0 && buf[0] == '\0'))
	break;

      /* Buffer was too small, so make it bigger and try again.  */
      len = emacs_nmemftime (NULL, SIZE_MAX, format, formatlen, tmp, tz, ns);
      if (STRING_BYTES_BOUND <= len)
	{
	  xtzfree (tz);
	  string_overflow ();
	}
      size = len + 1;
      buf = SAFE_ALLOCA (size);
    }

  xtzfree (tz);
  AUTO_STRING_WITH_LEN (bufstring, buf, len);
  Lisp_Object result = code_convert_string_norecord (bufstring,
						     Vlocale_coding_system, 0);
  SAFE_FREE ();
  return result;
}

DEFUN ("decode-time", Fdecode_time, Sdecode_time, 0, 2, 0,
       doc: /* Decode a time value as (SEC MINUTE HOUR DAY MONTH YEAR DOW DST UTCOFF).
The optional TIME should be a list of (HIGH LOW . IGNORED),
as from `current-time' and `file-attributes', or nil to use the
current time.  It can also be a single integer number of seconds since
the epoch.  The obsolete form (HIGH . LOW) is also still accepted.

The optional ZONE is omitted or nil for Emacs local time, t for
Universal Time, `wall' for system wall clock time, or a string as in
the TZ environment variable.  It can also be a list (as from
`current-time-zone') or an integer (the UTC offset in seconds) applied
without consideration for daylight saving time.

The list has the following nine members: SEC is an integer between 0
and 60; SEC is 60 for a leap second, which only some operating systems
support.  MINUTE is an integer between 0 and 59.  HOUR is an integer
between 0 and 23.  DAY is an integer between 1 and 31.  MONTH is an
integer between 1 and 12.  YEAR is an integer indicating the
four-digit year.  DOW is the day of week, an integer between 0 and 6,
where 0 is Sunday.  DST is t if daylight saving time is in effect,
otherwise nil.  UTCOFF is an integer indicating the UTC offset in
seconds, i.e., the number of seconds east of Greenwich.  (Note that
Common Lisp has different meanings for DOW and UTCOFF.)

usage: (decode-time &optional TIME ZONE)  */)
  (Lisp_Object specified_time, Lisp_Object zone)
{
  time_t time_spec = lisp_seconds_argument (specified_time);
  struct tm local_tm, gmt_tm;
  timezone_t tz = tzlookup (zone, false);
  struct tm *tm = emacs_localtime_rz (tz, &time_spec, &local_tm);
  xtzfree (tz);

  if (! (tm
	 && MOST_NEGATIVE_FIXNUM - TM_YEAR_BASE <= local_tm.tm_year
	 && local_tm.tm_year <= MOST_POSITIVE_FIXNUM - TM_YEAR_BASE))
    time_overflow ();

  /* Avoid overflow when INT_MAX < EMACS_INT_MAX.  */
  EMACS_INT tm_year_base = TM_YEAR_BASE;

  return CALLN (Flist,
		make_number (local_tm.tm_sec),
		make_number (local_tm.tm_min),
		make_number (local_tm.tm_hour),
		make_number (local_tm.tm_mday),
		make_number (local_tm.tm_mon + 1),
		make_number (local_tm.tm_year + tm_year_base),
		make_number (local_tm.tm_wday),
		local_tm.tm_isdst ? Qt : Qnil,
		(HAVE_TM_GMTOFF
		 ? make_number (tm_gmtoff (&local_tm))
		 : gmtime_r (&time_spec, &gmt_tm)
		 ? make_number (tm_diff (&local_tm, &gmt_tm))
		 : Qnil));
}

/* Return OBJ - OFFSET, checking that OBJ is a valid fixnum and that
   the result is representable as an int.  */
static int
check_tm_member (Lisp_Object obj, int offset)
{
  CHECK_NUMBER (obj);
  EMACS_INT n = XINT (obj);
  int result;
  if (INT_SUBTRACT_WRAPV (n, offset, &result))
    time_overflow ();
  return result;
}

DEFUN ("encode-time", Fencode_time, Sencode_time, 6, MANY, 0,
       doc: /* Convert SECOND, MINUTE, HOUR, DAY, MONTH, YEAR and ZONE to internal time.
This is the reverse operation of `decode-time', which see.

The optional ZONE is omitted or nil for Emacs local time, t for
Universal Time, `wall' for system wall clock time, or a string as in
the TZ environment variable.  It can also be a list (as from
`current-time-zone') or an integer (as from `decode-time') applied
without consideration for daylight saving time.

You can pass more than 7 arguments; then the first six arguments
are used as SECOND through YEAR, and the *last* argument is used as ZONE.
The intervening arguments are ignored.
This feature lets (apply \\='encode-time (decode-time ...)) work.

Out-of-range values for SECOND, MINUTE, HOUR, DAY, or MONTH are allowed;
for example, a DAY of 0 means the day preceding the given month.
Year numbers less than 100 are treated just like other year numbers.
If you want them to stand for years in this century, you must do that yourself.

Years before 1970 are not guaranteed to work.  On some systems,
year values as low as 1901 do work.

usage: (encode-time SECOND MINUTE HOUR DAY MONTH YEAR &optional ZONE)  */)
  (ptrdiff_t nargs, Lisp_Object *args)
{
  time_t value;
  struct tm tm;
  Lisp_Object zone = (nargs > 6 ? args[nargs - 1] : Qnil);

  tm.tm_sec  = check_tm_member (args[0], 0);
  tm.tm_min  = check_tm_member (args[1], 0);
  tm.tm_hour = check_tm_member (args[2], 0);
  tm.tm_mday = check_tm_member (args[3], 0);
  tm.tm_mon  = check_tm_member (args[4], 1);
  tm.tm_year = check_tm_member (args[5], TM_YEAR_BASE);
  tm.tm_isdst = -1;

  timezone_t tz = tzlookup (zone, false);
  value = emacs_mktime_z (tz, &tm);
  xtzfree (tz);

  if (value == (time_t) -1)
    time_overflow ();

  return list2i (hi_time (value), lo_time (value));
}

DEFUN ("current-time-string", Fcurrent_time_string, Scurrent_time_string,
       0, 2, 0,
       doc: /* Return the current local time, as a human-readable string.
Programs can use this function to decode a time,
since the number of columns in each field is fixed
if the year is in the range 1000-9999.
The format is `Sun Sep 16 01:03:52 1973'.
However, see also the functions `decode-time' and `format-time-string'
which provide a much more powerful and general facility.

If SPECIFIED-TIME is given, it is a time to format instead of the
current time.  The argument should have the form (HIGH LOW . IGNORED).
Thus, you can use times obtained from `current-time' and from
`file-attributes'.  SPECIFIED-TIME can also be a single integer number
of seconds since the epoch.  The obsolete form (HIGH . LOW) is also
still accepted.

The optional ZONE is omitted or nil for Emacs local time, t for
Universal Time, `wall' for system wall clock time, or a string as in
the TZ environment variable.  It can also be a list (as from
`current-time-zone') or an integer (as from `decode-time') applied
without consideration for daylight saving time.  */)
  (Lisp_Object specified_time, Lisp_Object zone)
{
  time_t value = lisp_seconds_argument (specified_time);
  timezone_t tz = tzlookup (zone, false);

  /* Convert to a string in ctime format, except without the trailing
     newline, and without the 4-digit year limit.  Don't use asctime
     or ctime, as they might dump core if the year is outside the
     range -999 .. 9999.  */
  struct tm tm;
  struct tm *tmp = emacs_localtime_rz (tz, &value, &tm);
  xtzfree (tz);
  if (! tmp)
    time_overflow ();

  static char const wday_name[][4] =
    { "Sun", "Mon", "Tue", "Wed", "Thu", "Fri", "Sat" };
  static char const mon_name[][4] =
    { "Jan", "Feb", "Mar", "Apr", "May", "Jun",
      "Jul", "Aug", "Sep", "Oct", "Nov", "Dec" };
  printmax_t year_base = TM_YEAR_BASE;
  char buf[sizeof "Mon Apr 30 12:49:17 " + INT_STRLEN_BOUND (int) + 1];
  int len = sprintf (buf, "%s %s%3d %02d:%02d:%02d %"pMd,
		     wday_name[tm.tm_wday], mon_name[tm.tm_mon], tm.tm_mday,
		     tm.tm_hour, tm.tm_min, tm.tm_sec,
		     tm.tm_year + year_base);

  return make_unibyte_string (buf, len);
}

/* Yield A - B, measured in seconds.
   This function is copied from the GNU C Library.  */
static int
tm_diff (struct tm *a, struct tm *b)
{
  /* Compute intervening leap days correctly even if year is negative.
     Take care to avoid int overflow in leap day calculations,
     but it's OK to assume that A and B are close to each other.  */
  int a4 = (a->tm_year >> 2) + (TM_YEAR_BASE >> 2) - ! (a->tm_year & 3);
  int b4 = (b->tm_year >> 2) + (TM_YEAR_BASE >> 2) - ! (b->tm_year & 3);
  int a100 = a4 / 25 - (a4 % 25 < 0);
  int b100 = b4 / 25 - (b4 % 25 < 0);
  int a400 = a100 >> 2;
  int b400 = b100 >> 2;
  int intervening_leap_days = (a4 - b4) - (a100 - b100) + (a400 - b400);
  int years = a->tm_year - b->tm_year;
  int days = (365 * years + intervening_leap_days
	      + (a->tm_yday - b->tm_yday));
  return (60 * (60 * (24 * days + (a->tm_hour - b->tm_hour))
		+ (a->tm_min - b->tm_min))
	  + (a->tm_sec - b->tm_sec));
}

/* Yield A's UTC offset, or an unspecified value if unknown.  */
static long int
tm_gmtoff (struct tm *a)
{
#if HAVE_TM_GMTOFF
  return a->tm_gmtoff;
#else
  return 0;
#endif
}

DEFUN ("current-time-zone", Fcurrent_time_zone, Scurrent_time_zone, 0, 2, 0,
       doc: /* Return the offset and name for the local time zone.
This returns a list of the form (OFFSET NAME).
OFFSET is an integer number of seconds ahead of UTC (east of Greenwich).
    A negative value means west of Greenwich.
NAME is a string giving the name of the time zone.
If SPECIFIED-TIME is given, the time zone offset is determined from it
instead of using the current time.  The argument should have the form
\(HIGH LOW . IGNORED).  Thus, you can use times obtained from
`current-time' and from `file-attributes'.  SPECIFIED-TIME can also be
a single integer number of seconds since the epoch.  The obsolete form
(HIGH . LOW) is also still accepted.

The optional ZONE is omitted or nil for Emacs local time, t for
Universal Time, `wall' for system wall clock time, or a string as in
the TZ environment variable.  It can also be a list (as from
`current-time-zone') or an integer (as from `decode-time') applied
without consideration for daylight saving time.

Some operating systems cannot provide all this information to Emacs;
in this case, `current-time-zone' returns a list containing nil for
the data it can't find.  */)
  (Lisp_Object specified_time, Lisp_Object zone)
{
  struct timespec value;
  struct tm local_tm, gmt_tm;
  Lisp_Object zone_offset, zone_name;

  zone_offset = Qnil;
  value = make_timespec (lisp_seconds_argument (specified_time), 0);
  zone_name = format_time_string ("%Z", sizeof "%Z" - 1, value,
				  zone, &local_tm);

  /* gmtime_r expects a pointer to time_t, but tv_sec of struct
     timespec on some systems (MinGW) is a 64-bit field.  */
  time_t tsec = value.tv_sec;
  if (HAVE_TM_GMTOFF || gmtime_r (&tsec, &gmt_tm))
    {
      long int offset = (HAVE_TM_GMTOFF
			 ? tm_gmtoff (&local_tm)
			 : tm_diff (&local_tm, &gmt_tm));
      zone_offset = make_number (offset);
      if (SCHARS (zone_name) == 0)
	{
	  /* No local time zone name is available; use numeric zone instead.  */
	  long int hour = offset / 3600;
	  int min_sec = offset % 3600;
	  int amin_sec = min_sec < 0 ? - min_sec : min_sec;
	  int min = amin_sec / 60;
	  int sec = amin_sec % 60;
	  int min_prec = min_sec ? 2 : 0;
	  int sec_prec = sec ? 2 : 0;
	  char buf[sizeof "+0000" + INT_STRLEN_BOUND (long int)];
	  zone_name = make_formatted_string (buf, "%c%.2ld%.*d%.*d",
					     (offset < 0 ? '-' : '+'),
					     hour, min_prec, min, sec_prec, sec);
	}
    }

  return list2 (zone_offset, zone_name);
}

DEFUN ("set-time-zone-rule", Fset_time_zone_rule, Sset_time_zone_rule, 1, 1, 0,
       doc: /* Set the Emacs local time zone using TZ, a string specifying a time zone rule.
If TZ is nil or `wall', use system wall clock time; this differs from
the usual Emacs convention where nil means current local time.  If TZ
is t, use Universal Time.  If TZ is a list (as from
`current-time-zone') or an integer (as from `decode-time'), use the
specified time zone without consideration for daylight saving time.

Instead of calling this function, you typically want something else.
To temporarily use a different time zone rule for just one invocation
of `decode-time', `encode-time', or `format-time-string', pass the
function a ZONE argument.  To change local time consistently
throughout Emacs, call (setenv "TZ" TZ): this changes both the
environment of the Emacs process and the variable
`process-environment', whereas `set-time-zone-rule' affects only the
former.  */)
  (Lisp_Object tz)
{
  tzlookup (NILP (tz) ? Qwall : tz, true);
  return Qnil;
}

/* A buffer holding a string of the form "TZ=value", intended
   to be part of the environment.  If TZ is supposed to be unset,
   the buffer string is "tZ=".  */
 static char *tzvalbuf;

/* Get the local time zone rule.  */
char *
emacs_getenv_TZ (void)
{
  return tzvalbuf[0] == 'T' ? tzvalbuf + tzeqlen : 0;
}

/* Set the local time zone rule to TZSTRING, which can be null to
   denote wall clock time.  Do not record the setting in LOCAL_TZ.

   This function is not thread-safe, in theory because putenv is not,
   but mostly because of the static storage it updates.  Other threads
   that invoke localtime etc. may be adversely affected while this
   function is executing.  */

int
emacs_setenv_TZ (const char *tzstring)
{
  static ptrdiff_t tzvalbufsize;
  ptrdiff_t tzstringlen = tzstring ? strlen (tzstring) : 0;
  char *tzval = tzvalbuf;
  bool new_tzvalbuf = tzvalbufsize <= tzeqlen + tzstringlen;

  if (new_tzvalbuf)
    {
      /* Do not attempt to free the old tzvalbuf, since another thread
	 may be using it.  In practice, the first allocation is large
	 enough and memory does not leak.  */
      tzval = xpalloc (NULL, &tzvalbufsize,
		       tzeqlen + tzstringlen - tzvalbufsize + 1, -1, 1);
      tzvalbuf = tzval;
      tzval[1] = 'Z';
      tzval[2] = '=';
    }

  if (tzstring)
    {
      /* Modify TZVAL in place.  Although this is dicey in a
	 multithreaded environment, we know of no portable alternative.
	 Calling putenv or setenv could crash some other thread.  */
      tzval[0] = 'T';
      strcpy (tzval + tzeqlen, tzstring);
    }
  else
    {
      /* Turn 'TZ=whatever' into an empty environment variable 'tZ='.
	 Although this is also dicey, calling unsetenv here can crash Emacs.
	 See Bug#8705.  */
      tzval[0] = 't';
      tzval[tzeqlen] = 0;
    }


#ifndef WINDOWSNT
  /* Modifying *TZVAL merely requires calling tzset (which is the
     caller's responsibility).  However, modifying TZVAL requires
     calling putenv; although this is not thread-safe, in practice this
     runs only on startup when there is only one thread.  */
  bool need_putenv = new_tzvalbuf;
#else
  /* MS-Windows 'putenv' copies the argument string into a block it
     allocates, so modifying *TZVAL will not change the environment.
     However, the other threads run by Emacs on MS-Windows never call
     'xputenv' or 'putenv' or 'unsetenv', so the original cause for the
     dicey in-place modification technique doesn't exist there in the
     first place.  */
  bool need_putenv = true;
#endif
  if (need_putenv)
    xputenv (tzval);

  return 0;
}

/* Insert NARGS Lisp objects in the array ARGS by calling INSERT_FUNC
   (if a type of object is Lisp_Int) or INSERT_FROM_STRING_FUNC (if a
   type of object is Lisp_String).  INHERIT is passed to
   INSERT_FROM_STRING_FUNC as the last argument.  */

void
general_insert_function (void (*insert_func)
			      (const char *, ptrdiff_t),
			 void (*insert_from_string_func)
			      (Lisp_Object, ptrdiff_t, ptrdiff_t,
			       ptrdiff_t, ptrdiff_t, bool),
			 bool inherit, ptrdiff_t nargs, Lisp_Object *args)
{
  ptrdiff_t argnum;
  Lisp_Object val;

  for (argnum = 0; argnum < nargs; argnum++)
    {
      val = args[argnum];
      if (CHARACTERP (val))
	{
	  int c = XFASTINT (val);
	  unsigned char str[MAX_MULTIBYTE_LENGTH];
	  int len;

	  if (!NILP (BVAR (current_buffer, enable_multibyte_characters)))
	    len = CHAR_STRING (c, str);
	  else
	    {
	      str[0] = CHAR_TO_BYTE8 (c);
	      len = 1;
	    }
	  (*insert_func) ((char *) str, len);
	}
      else if (STRINGP (val))
	{
	  (*insert_from_string_func) (val, 0, 0,
				      SCHARS (val),
				      SBYTES (val),
				      inherit);
	}
      else
	wrong_type_argument (Qchar_or_string_p, val);
    }
}

void
insert1 (Lisp_Object arg)
{
  Finsert (1, &arg);
}


DEFUN ("insert", Finsert, Sinsert, 0, MANY, 0,
       doc: /* Insert the arguments, either strings or characters, at point.
Point and after-insertion markers move forward to end up
 after the inserted text.
Any other markers at the point of insertion remain before the text.

If the current buffer is multibyte, unibyte strings are converted
to multibyte for insertion (see `string-make-multibyte').
If the current buffer is unibyte, multibyte strings are converted
to unibyte for insertion (see `string-make-unibyte').

When operating on binary data, it may be necessary to preserve the
original bytes of a unibyte string when inserting it into a multibyte
buffer; to accomplish this, apply `string-as-multibyte' to the string
and insert the result.

usage: (insert &rest ARGS)  */)
  (ptrdiff_t nargs, Lisp_Object *args)
{
  general_insert_function (insert, insert_from_string, 0, nargs, args);
  return Qnil;
}

DEFUN ("insert-and-inherit", Finsert_and_inherit, Sinsert_and_inherit,
   0, MANY, 0,
       doc: /* Insert the arguments at point, inheriting properties from adjoining text.
Point and after-insertion markers move forward to end up
 after the inserted text.
Any other markers at the point of insertion remain before the text.

If the current buffer is multibyte, unibyte strings are converted
to multibyte for insertion (see `unibyte-char-to-multibyte').
If the current buffer is unibyte, multibyte strings are converted
to unibyte for insertion.

usage: (insert-and-inherit &rest ARGS)  */)
  (ptrdiff_t nargs, Lisp_Object *args)
{
  general_insert_function (insert_and_inherit, insert_from_string, 1,
			   nargs, args);
  return Qnil;
}

DEFUN ("insert-before-markers", Finsert_before_markers, Sinsert_before_markers, 0, MANY, 0,
       doc: /* Insert strings or characters at point, relocating markers after the text.
Point and markers move forward to end up after the inserted text.

If the current buffer is multibyte, unibyte strings are converted
to multibyte for insertion (see `unibyte-char-to-multibyte').
If the current buffer is unibyte, multibyte strings are converted
to unibyte for insertion.

If an overlay begins at the insertion point, the inserted text falls
outside the overlay; if a nonempty overlay ends at the insertion
point, the inserted text falls inside that overlay.

usage: (insert-before-markers &rest ARGS)  */)
  (ptrdiff_t nargs, Lisp_Object *args)
{
  general_insert_function (insert_before_markers,
			   insert_from_string_before_markers, 0,
			   nargs, args);
  return Qnil;
}

DEFUN ("insert-before-markers-and-inherit", Finsert_and_inherit_before_markers,
  Sinsert_and_inherit_before_markers, 0, MANY, 0,
       doc: /* Insert text at point, relocating markers and inheriting properties.
Point and markers move forward to end up after the inserted text.

If the current buffer is multibyte, unibyte strings are converted
to multibyte for insertion (see `unibyte-char-to-multibyte').
If the current buffer is unibyte, multibyte strings are converted
to unibyte for insertion.

usage: (insert-before-markers-and-inherit &rest ARGS)  */)
  (ptrdiff_t nargs, Lisp_Object *args)
{
  general_insert_function (insert_before_markers_and_inherit,
			   insert_from_string_before_markers, 1,
			   nargs, args);
  return Qnil;
}

/* Making strings from buffer contents.  */

/* Return a Lisp_String containing the text of the current buffer from
   START to END.  If text properties are in use and the current buffer
   has properties in the range specified, the resulting string will also
   have them, if PROPS is true.

   We don't want to use plain old make_string here, because it calls
   make_uninit_string, which can cause the buffer arena to be
   compacted.  make_string has no way of knowing that the data has
   been moved, and thus copies the wrong data into the string.  This
   doesn't effect most of the other users of make_string, so it should
   be left as is.  But we should use this function when conjuring
   buffer substrings.  */

Lisp_Object
make_buffer_string (ptrdiff_t start, ptrdiff_t end, bool props)
{
  ptrdiff_t start_byte = CHAR_TO_BYTE (start);
  ptrdiff_t end_byte = CHAR_TO_BYTE (end);

  return make_buffer_string_both (start, start_byte, end, end_byte, props);
}

/* Return a Lisp_String containing the text of the current buffer from
   START / START_BYTE to END / END_BYTE.

   If text properties are in use and the current buffer
   has properties in the range specified, the resulting string will also
   have them, if PROPS is true.

   We don't want to use plain old make_string here, because it calls
   make_uninit_string, which can cause the buffer arena to be
   compacted.  make_string has no way of knowing that the data has
   been moved, and thus copies the wrong data into the string.  This
   doesn't effect most of the other users of make_string, so it should
   be left as is.  But we should use this function when conjuring
   buffer substrings.  */

Lisp_Object
make_buffer_string_both (ptrdiff_t start, ptrdiff_t start_byte,
			 ptrdiff_t end, ptrdiff_t end_byte, bool props)
{
  Lisp_Object result, tem, tem1;
  ptrdiff_t beg0, end0, beg1, end1, size;

  if (start_byte < GPT_BYTE && GPT_BYTE < end_byte)
    {
      /* Two regions, before and after the gap.  */
      beg0 = start_byte;
      end0 = GPT_BYTE;
      beg1 = GPT_BYTE + GAP_SIZE - BEG_BYTE;
      end1 = end_byte + GAP_SIZE - BEG_BYTE;
    }
  else
    {
      /* The only region.  */
      beg0 = start_byte;
      end0 = end_byte;
      beg1 = -1;
      end1 = -1;
    }

  if (! NILP (BVAR (current_buffer, enable_multibyte_characters)))
    result = make_uninit_multibyte_string (end - start, end_byte - start_byte);
  else
    result = make_uninit_string (end - start);

  size = end0 - beg0;
  memcpy (SDATA (result), BYTE_POS_ADDR (beg0), size);
  if (beg1 != -1)
    memcpy (SDATA (result) + size, BEG_ADDR + beg1, end1 - beg1);

  /* If desired, update and copy the text properties.  */
  if (props)
    {
      update_buffer_properties (start, end);

      tem = Fnext_property_change (make_number (start), Qnil, make_number (end));
      tem1 = Ftext_properties_at (make_number (start), Qnil);

      if (XINT (tem) != end || !NILP (tem1))
	copy_intervals_to_string (result, current_buffer, start,
				  end - start);
    }

  return result;
}

/* Call Vbuffer_access_fontify_functions for the range START ... END
   in the current buffer, if necessary.  */

void
update_buffer_properties (ptrdiff_t start, ptrdiff_t end)
{
  /* If this buffer has some access functions,
     call them, specifying the range of the buffer being accessed.  */
  if (!NILP (Vbuffer_access_fontify_functions))
    {
      /* But don't call them if we can tell that the work
	 has already been done.  */
      if (!NILP (Vbuffer_access_fontified_property))
	{
	  Lisp_Object tem
	    = Ftext_property_any (make_number (start), make_number (end),
				  Vbuffer_access_fontified_property,
				  Qnil, Qnil);
	  if (NILP (tem))
	    return;
	}

      CALLN (Frun_hook_with_args, Qbuffer_access_fontify_functions,
	     make_number (start), make_number (end));
    }
}

DEFUN ("compare-buffer-substrings", Fcompare_buffer_substrings, Scompare_buffer_substrings,
       6, 6, 0,
       doc: /* Compare two substrings of two buffers; return result as number.
Return -N if first string is less after N-1 chars, +N if first string is
greater after N-1 chars, or 0 if strings match.
The first substring is in BUFFER1 from START1 to END1 and the second
is in BUFFER2 from START2 to END2.
All arguments may be nil.  If BUFFER1 or BUFFER2 is nil, the current
buffer is used.  If START1 or START2 is nil, the value of `point-min'
in the respective buffers is used.  If END1 or END2 is nil, the value
of `point-max' in the respective buffers is used.
The value of `case-fold-search' in the current buffer
determines whether case is significant or ignored.  */)
  (Lisp_Object buffer1, Lisp_Object start1, Lisp_Object end1, Lisp_Object buffer2, Lisp_Object start2, Lisp_Object end2)
{
  register EMACS_INT begp1, endp1, begp2, endp2, temp;
  register struct buffer *bp1, *bp2;
  register Lisp_Object trt
    = (!NILP (BVAR (current_buffer, case_fold_search))
       ? BVAR (current_buffer, case_canon_table) : Qnil);
  ptrdiff_t chars = 0;
  ptrdiff_t i1, i2, i1_byte, i2_byte;

  /* Find the first buffer and its substring.  */

  if (NILP (buffer1))
    bp1 = current_buffer;
  else
    {
      Lisp_Object buf1;
      buf1 = Fget_buffer (buffer1);
      if (NILP (buf1))
	nsberror (buffer1);
      bp1 = XBUFFER (buf1);
      if (!BUFFER_LIVE_P (bp1))
	error ("Selecting deleted buffer");
    }

  if (NILP (start1))
    begp1 = BUF_BEGV (bp1);
  else
    {
      CHECK_NUMBER_COERCE_MARKER (start1);
      begp1 = XINT (start1);
    }
  if (NILP (end1))
    endp1 = BUF_ZV (bp1);
  else
    {
      CHECK_NUMBER_COERCE_MARKER (end1);
      endp1 = XINT (end1);
    }

  if (begp1 > endp1)
    temp = begp1, begp1 = endp1, endp1 = temp;

  if (!(BUF_BEGV (bp1) <= begp1
	&& begp1 <= endp1
        && endp1 <= BUF_ZV (bp1)))
    args_out_of_range (start1, end1);

  /* Likewise for second substring.  */

  if (NILP (buffer2))
    bp2 = current_buffer;
  else
    {
      Lisp_Object buf2;
      buf2 = Fget_buffer (buffer2);
      if (NILP (buf2))
	nsberror (buffer2);
      bp2 = XBUFFER (buf2);
      if (!BUFFER_LIVE_P (bp2))
	error ("Selecting deleted buffer");
    }

  if (NILP (start2))
    begp2 = BUF_BEGV (bp2);
  else
    {
      CHECK_NUMBER_COERCE_MARKER (start2);
      begp2 = XINT (start2);
    }
  if (NILP (end2))
    endp2 = BUF_ZV (bp2);
  else
    {
      CHECK_NUMBER_COERCE_MARKER (end2);
      endp2 = XINT (end2);
    }

  if (begp2 > endp2)
    temp = begp2, begp2 = endp2, endp2 = temp;

  if (!(BUF_BEGV (bp2) <= begp2
	&& begp2 <= endp2
        && endp2 <= BUF_ZV (bp2)))
    args_out_of_range (start2, end2);

  i1 = begp1;
  i2 = begp2;
  i1_byte = buf_charpos_to_bytepos (bp1, i1);
  i2_byte = buf_charpos_to_bytepos (bp2, i2);

  while (i1 < endp1 && i2 < endp2)
    {
      /* When we find a mismatch, we must compare the
	 characters, not just the bytes.  */
      int c1, c2;

      if (! NILP (BVAR (bp1, enable_multibyte_characters)))
	{
	  c1 = BUF_FETCH_MULTIBYTE_CHAR (bp1, i1_byte);
	  BUF_INC_POS (bp1, i1_byte);
	  i1++;
	}
      else
	{
	  c1 = BUF_FETCH_BYTE (bp1, i1);
	  MAKE_CHAR_MULTIBYTE (c1);
	  i1++;
	}

      if (! NILP (BVAR (bp2, enable_multibyte_characters)))
	{
	  c2 = BUF_FETCH_MULTIBYTE_CHAR (bp2, i2_byte);
	  BUF_INC_POS (bp2, i2_byte);
	  i2++;
	}
      else
	{
	  c2 = BUF_FETCH_BYTE (bp2, i2);
	  MAKE_CHAR_MULTIBYTE (c2);
	  i2++;
	}

      if (!NILP (trt))
	{
	  c1 = char_table_translate (trt, c1);
	  c2 = char_table_translate (trt, c2);
	}

      if (c1 != c2)
	return make_number (c1 < c2 ? -1 - chars : chars + 1);

      chars++;
      rarely_quit (chars);
    }

  /* The strings match as far as they go.
     If one is shorter, that one is less.  */
  if (chars < endp1 - begp1)
    return make_number (chars + 1);
  else if (chars < endp2 - begp2)
    return make_number (- chars - 1);

  /* Same length too => they are equal.  */
  return make_number (0);
}


/* Set up necessary definitions for diffseq.h; see comments in
   diffseq.h for explanation.  */

#undef ELEMENT
#undef EQUAL

#define XVECREF_YVECREF_EQUAL(ctx, xoff, yoff)  \
  buffer_chars_equal ((ctx), (xoff), (yoff))

#define OFFSET ptrdiff_t

#define EXTRA_CONTEXT_FIELDS                    \
  /* Buffers to compare.  */                    \
  struct buffer *buffer_a;                      \
  struct buffer *buffer_b;                      \
  /* Bit vectors recording for each character whether it was deleted
     or inserted.  */                           \
  unsigned char *deletions;                     \
  unsigned char *insertions;

#define NOTE_DELETE(ctx, xoff) set_bit ((ctx)->deletions, (xoff))
#define NOTE_INSERT(ctx, yoff) set_bit ((ctx)->insertions, (yoff))

struct context;
static void set_bit (unsigned char *, OFFSET);
static bool bit_is_set (const unsigned char *, OFFSET);
static bool buffer_chars_equal (struct context *, OFFSET, OFFSET);

#include "minmax.h"
#include "diffseq.h"

DEFUN ("replace-buffer-contents", Freplace_buffer_contents,
       Sreplace_buffer_contents, 1, 1, "bSource buffer: ",
       doc: /* Replace accessible portion of current buffer with that of SOURCE.
SOURCE can be a buffer or a string that names a buffer.
Interactively, prompt for SOURCE.
As far as possible the replacement is non-destructive, i.e. existing
buffer contents, markers, properties, and overlays in the current
buffer stay intact.  */)
  (Lisp_Object source)
{
  struct buffer *a = current_buffer;
  Lisp_Object source_buffer = Fget_buffer (source);
  if (NILP (source_buffer))
    nsberror (source);
  struct buffer *b = XBUFFER (source_buffer);
  if (! BUFFER_LIVE_P (b))
    error ("Selecting deleted buffer");
  if (a == b)
    error ("Cannot replace a buffer with itself");

  ptrdiff_t min_a = BEGV;
  ptrdiff_t min_b = BUF_BEGV (b);
  ptrdiff_t size_a = ZV - min_a;
  ptrdiff_t size_b = BUF_ZV (b) - min_b;
  eassume (size_a >= 0);
  eassume (size_b >= 0);
  bool a_empty = size_a == 0;
  bool b_empty = size_b == 0;

  /* Handle trivial cases where at least one accessible portion is
     empty.  */

  if (a_empty && b_empty)
    return Qnil;

  if (a_empty)
    return Finsert_buffer_substring (source, Qnil, Qnil);

  if (b_empty)
    {
      del_range_both (BEGV, BEGV_BYTE, ZV, ZV_BYTE, true);
      return Qnil;
    }

  /* FIXME: It is not documented how to initialize the contents of the
     context structure.  This code cargo-cults from the existing
     caller in src/analyze.c of GNU Diffutils, which appears to
     work.  */

  ptrdiff_t diags = size_a + size_b + 3;
  ptrdiff_t *buffer;
  USE_SAFE_ALLOCA;
  SAFE_NALLOCA (buffer, 2, diags);
  /* Micro-optimization: Casting to size_t generates much better
     code.  */
  ptrdiff_t del_bytes = (size_t) size_a / CHAR_BIT + 1;
  ptrdiff_t ins_bytes = (size_t) size_b / CHAR_BIT + 1;
  struct context ctx = {
    .buffer_a = a,
    .buffer_b = b,
    .deletions = SAFE_ALLOCA (del_bytes),
    .insertions = SAFE_ALLOCA (ins_bytes),
    .fdiag = buffer + size_b + 1,
    .bdiag = buffer + diags + size_b + 1,
    /* FIXME: Find a good number for .too_expensive.  */
    .too_expensive = 1000000,
  };
  memclear (ctx.deletions, del_bytes);
  memclear (ctx.insertions, ins_bytes);
  /* compareseq requires indices to be zero-based.  We add BEGV back
     later.  */
  bool early_abort = compareseq (0, size_a, 0, size_b, false, &ctx);
  /* Since we didn’t define EARLY_ABORT, we should never abort
     early.  */
  eassert (! early_abort);
  SAFE_FREE ();

  Fundo_boundary ();
  ptrdiff_t count = SPECPDL_INDEX ();
  record_unwind_protect (save_excursion_restore, save_excursion_save ());

  ptrdiff_t i = size_a;
  ptrdiff_t j = size_b;
  /* Walk backwards through the lists of changes.  This was also
     cargo-culted from src/analyze.c in GNU Diffutils.  Because we
     walk backwards, we don’t have to keep the positions in sync.  */
  while (i >= 0 || j >= 0)
    {
      /* Check whether there is a change (insertion or deletion)
         before the current position.  */
      if ((i > 0 && bit_is_set (ctx.deletions, i - 1)) ||
          (j > 0 && bit_is_set (ctx.insertions, j - 1)))
	{
          ptrdiff_t end_a = min_a + i;
          ptrdiff_t end_b = min_b + j;
          /* Find the beginning of the current change run.  */
	  while (i > 0 && bit_is_set (ctx.deletions, i - 1))
            --i;
	  while (j > 0 && bit_is_set (ctx.insertions, j - 1))
            --j;
          ptrdiff_t beg_a = min_a + i;
          ptrdiff_t beg_b = min_b + j;
          eassert (beg_a >= BEGV);
          eassert (beg_b >= BUF_BEGV (b));
          eassert (beg_a <= end_a);
          eassert (beg_b <= end_b);
          eassert (end_a <= ZV);
          eassert (end_b <= BUF_ZV (b));
          eassert (beg_a < end_a || beg_b < end_b);
          if (beg_a < end_a)
            del_range (beg_a, end_a);
          if (beg_b < end_b)
            {
              SET_PT (beg_a);
              Finsert_buffer_substring (source, make_natnum (beg_b),
                                        make_natnum (end_b));
            }
	}
      --i;
      --j;
    }

  return unbind_to (count, Qnil);
}

static void
set_bit (unsigned char *a, ptrdiff_t i)
{
  eassert (i >= 0);
  /* Micro-optimization: Casting to size_t generates much better
     code.  */
  size_t j = i;
  a[j / CHAR_BIT] |= (1 << (j % CHAR_BIT));
}

static bool
bit_is_set (const unsigned char *a, ptrdiff_t i)
{
  eassert (i >= 0);
  /* Micro-optimization: Casting to size_t generates much better
     code.  */
  size_t j = i;
  return a[j / CHAR_BIT] & (1 << (j % CHAR_BIT));
}

/* Return true if the characters at position POS_A of buffer
   CTX->buffer_a and at position POS_B of buffer CTX->buffer_b are
   equal.  POS_A and POS_B are zero-based.  Text properties are
   ignored.  */

static bool
buffer_chars_equal (struct context *ctx,
                    ptrdiff_t pos_a, ptrdiff_t pos_b)
{
  eassert (pos_a >= 0);
  pos_a += BUF_BEGV (ctx->buffer_a);
  eassert (pos_a >= BUF_BEGV (ctx->buffer_a));
  eassert (pos_a < BUF_ZV (ctx->buffer_a));

  eassert (pos_b >= 0);
  pos_b += BUF_BEGV (ctx->buffer_b);
  eassert (pos_b >= BUF_BEGV (ctx->buffer_b));
  eassert (pos_b < BUF_ZV (ctx->buffer_b));

  return BUF_FETCH_CHAR_AS_MULTIBYTE (ctx->buffer_a, pos_a)
    == BUF_FETCH_CHAR_AS_MULTIBYTE (ctx->buffer_b, pos_b);
}


static void
subst_char_in_region_unwind (Lisp_Object arg)
{
  bset_undo_list (current_buffer, arg);
}

static void
subst_char_in_region_unwind_1 (Lisp_Object arg)
{
  bset_filename (current_buffer, arg);
}

DEFUN ("subst-char-in-region", Fsubst_char_in_region,
       Ssubst_char_in_region, 4, 5, 0,
       doc: /* From START to END, replace FROMCHAR with TOCHAR each time it occurs.
If optional arg NOUNDO is non-nil, don't record this change for undo
and don't mark the buffer as really changed.
Both characters must have the same length of multi-byte form.  */)
  (Lisp_Object start, Lisp_Object end, Lisp_Object fromchar, Lisp_Object tochar, Lisp_Object noundo)
{
  register ptrdiff_t pos, pos_byte, stop, i, len, end_byte;
  /* Keep track of the first change in the buffer:
     if 0 we haven't found it yet.
     if < 0 we've found it and we've run the before-change-function.
     if > 0 we've actually performed it and the value is its position.  */
  ptrdiff_t changed = 0;
  unsigned char fromstr[MAX_MULTIBYTE_LENGTH], tostr[MAX_MULTIBYTE_LENGTH];
  unsigned char *p;
  ptrdiff_t count = SPECPDL_INDEX ();
#define COMBINING_NO	 0
#define COMBINING_BEFORE 1
#define COMBINING_AFTER  2
#define COMBINING_BOTH (COMBINING_BEFORE | COMBINING_AFTER)
  int maybe_byte_combining = COMBINING_NO;
  ptrdiff_t last_changed = 0;
  bool multibyte_p
    = !NILP (BVAR (current_buffer, enable_multibyte_characters));
  int fromc, toc;

 restart:

  validate_region (&start, &end);
  CHECK_CHARACTER (fromchar);
  CHECK_CHARACTER (tochar);
  fromc = XFASTINT (fromchar);
  toc = XFASTINT (tochar);

  if (multibyte_p)
    {
      len = CHAR_STRING (fromc, fromstr);
      if (CHAR_STRING (toc, tostr) != len)
	error ("Characters in `subst-char-in-region' have different byte-lengths");
      if (!ASCII_CHAR_P (*tostr))
	{
	  /* If *TOSTR is in the range 0x80..0x9F and TOCHAR is not a
	     complete multibyte character, it may be combined with the
	     after bytes.  If it is in the range 0xA0..0xFF, it may be
	     combined with the before and after bytes.  */
	  if (!CHAR_HEAD_P (*tostr))
	    maybe_byte_combining = COMBINING_BOTH;
	  else if (BYTES_BY_CHAR_HEAD (*tostr) > len)
	    maybe_byte_combining = COMBINING_AFTER;
	}
    }
  else
    {
      len = 1;
      fromstr[0] = fromc;
      tostr[0] = toc;
    }

  pos = XINT (start);
  pos_byte = CHAR_TO_BYTE (pos);
  stop = CHAR_TO_BYTE (XINT (end));
  end_byte = stop;

  /* If we don't want undo, turn off putting stuff on the list.
     That's faster than getting rid of things,
     and it prevents even the entry for a first change.
     Also inhibit locking the file.  */
  if (!changed && !NILP (noundo))
    {
      record_unwind_protect (subst_char_in_region_unwind,
			     BVAR (current_buffer, undo_list));
      bset_undo_list (current_buffer, Qt);
      /* Don't do file-locking.  */
      record_unwind_protect (subst_char_in_region_unwind_1,
			     BVAR (current_buffer, filename));
      bset_filename (current_buffer, Qnil);
    }

  if (pos_byte < GPT_BYTE)
    stop = min (stop, GPT_BYTE);
  while (1)
    {
      ptrdiff_t pos_byte_next = pos_byte;

      if (pos_byte >= stop)
	{
	  if (pos_byte >= end_byte) break;
	  stop = end_byte;
	}
      p = BYTE_POS_ADDR (pos_byte);
      if (multibyte_p)
	INC_POS (pos_byte_next);
      else
	++pos_byte_next;
      if (pos_byte_next - pos_byte == len
	  && p[0] == fromstr[0]
	  && (len == 1
	      || (p[1] == fromstr[1]
		  && (len == 2 || (p[2] == fromstr[2]
				 && (len == 3 || p[3] == fromstr[3]))))))
	{
	  if (changed < 0)
	    /* We've already seen this and run the before-change-function;
	       this time we only need to record the actual position. */
	    changed = pos;
	  else if (!changed)
	    {
	      changed = -1;
	      modify_text (pos, XINT (end));

	      if (! NILP (noundo))
		{
		  if (MODIFF - 1 == SAVE_MODIFF)
		    SAVE_MODIFF++;
		  if (MODIFF - 1 == BUF_AUTOSAVE_MODIFF (current_buffer))
		    BUF_AUTOSAVE_MODIFF (current_buffer)++;
		}

	      /* The before-change-function may have moved the gap
		 or even modified the buffer so we should start over. */
	      goto restart;
	    }

	  /* Take care of the case where the new character
	     combines with neighboring bytes.  */
	  if (maybe_byte_combining
	      && (maybe_byte_combining == COMBINING_AFTER
		  ? (pos_byte_next < Z_BYTE
		     && ! CHAR_HEAD_P (FETCH_BYTE (pos_byte_next)))
		  : ((pos_byte_next < Z_BYTE
		      && ! CHAR_HEAD_P (FETCH_BYTE (pos_byte_next)))
		     || (pos_byte > BEG_BYTE
			 && ! ASCII_CHAR_P (FETCH_BYTE (pos_byte - 1))))))
	    {
	      Lisp_Object tem, string;

	      tem = BVAR (current_buffer, undo_list);

	      /* Make a multibyte string containing this single character.  */
	      string = make_multibyte_string ((char *) tostr, 1, len);
	      /* replace_range is less efficient, because it moves the gap,
		 but it handles combining correctly.  */
	      replace_range (pos, pos + 1, string,
			     0, 0, 1, 0);
	      pos_byte_next = CHAR_TO_BYTE (pos);
	      if (pos_byte_next > pos_byte)
		/* Before combining happened.  We should not increment
		   POS.  So, to cancel the later increment of POS,
		   decrease it now.  */
		pos--;
	      else
		INC_POS (pos_byte_next);

	      if (! NILP (noundo))
		bset_undo_list (current_buffer, tem);
	    }
	  else
	    {
	      if (NILP (noundo))
		record_change (pos, 1);
	      for (i = 0; i < len; i++) *p++ = tostr[i];
	    }
	  last_changed =  pos + 1;
	}
      pos_byte = pos_byte_next;
      pos++;
    }

  if (changed > 0)
    {
      signal_after_change (changed,
			   last_changed - changed, last_changed - changed);
      update_compositions (changed, last_changed, CHECK_ALL);
    }

  unbind_to (count, Qnil);
  return Qnil;
}


static Lisp_Object check_translation (ptrdiff_t, ptrdiff_t, ptrdiff_t,
				      Lisp_Object);

/* Helper function for Ftranslate_region_internal.

   Check if a character sequence at POS (POS_BYTE) matches an element
   of VAL.  VAL is a list (([FROM-CHAR ...] . TO) ...).  If a matching
   element is found, return it.  Otherwise return Qnil.  */

static Lisp_Object
check_translation (ptrdiff_t pos, ptrdiff_t pos_byte, ptrdiff_t end,
		   Lisp_Object val)
{
  int initial_buf[16];
  int *buf = initial_buf;
  ptrdiff_t buf_size = ARRAYELTS (initial_buf);
  int *bufalloc = 0;
  ptrdiff_t buf_used = 0;
  Lisp_Object result = Qnil;

  for (; CONSP (val); val = XCDR (val))
    {
      Lisp_Object elt;
      ptrdiff_t len, i;

      elt = XCAR (val);
      if (! CONSP (elt))
	continue;
      elt = XCAR (elt);
      if (! VECTORP (elt))
	continue;
      len = ASIZE (elt);
      if (len <= end - pos)
	{
	  for (i = 0; i < len; i++)
	    {
	      if (buf_used <= i)
		{
		  unsigned char *p = BYTE_POS_ADDR (pos_byte);
		  int len1;

		  if (buf_used == buf_size)
		    {
		      bufalloc = xpalloc (bufalloc, &buf_size, 1, -1,
					  sizeof *bufalloc);
		      if (buf == initial_buf)
			memcpy (bufalloc, buf, sizeof initial_buf);
		      buf = bufalloc;
		    }
		  buf[buf_used++] = STRING_CHAR_AND_LENGTH (p, len1);
		  pos_byte += len1;
		}
	      if (XINT (AREF (elt, i)) != buf[i])
		break;
	    }
	  if (i == len)
	    {
	      result = XCAR (val);
	      break;
	    }
	}
    }

  xfree (bufalloc);
  return result;
}


DEFUN ("translate-region-internal", Ftranslate_region_internal,
       Stranslate_region_internal, 3, 3, 0,
       doc: /* Internal use only.
From START to END, translate characters according to TABLE.
TABLE is a string or a char-table; the Nth character in it is the
mapping for the character with code N.
It returns the number of characters changed.  */)
  (Lisp_Object start, Lisp_Object end, register Lisp_Object table)
{
  register unsigned char *tt;	/* Trans table. */
  register int nc;		/* New character. */
  int cnt;			/* Number of changes made. */
  ptrdiff_t size;		/* Size of translate table. */
  ptrdiff_t pos, pos_byte, end_pos;
  bool multibyte = !NILP (BVAR (current_buffer, enable_multibyte_characters));
  bool string_multibyte UNINIT;

  validate_region (&start, &end);
  if (CHAR_TABLE_P (table))
    {
      if (! EQ (XCHAR_TABLE (table)->purpose, Qtranslation_table))
	error ("Not a translation table");
      size = MAX_CHAR;
      tt = NULL;
    }
  else
    {
      CHECK_STRING (table);

      if (! multibyte && (SCHARS (table) < SBYTES (table)))
	table = string_make_unibyte (table);
      string_multibyte = SCHARS (table) < SBYTES (table);
      size = SBYTES (table);
      tt = SDATA (table);
    }

  pos = XINT (start);
  pos_byte = CHAR_TO_BYTE (pos);
  end_pos = XINT (end);
  modify_text (pos, end_pos);

  cnt = 0;
  for (; pos < end_pos; )
    {
      unsigned char *p = BYTE_POS_ADDR (pos_byte);
      unsigned char *str UNINIT;
      unsigned char buf[MAX_MULTIBYTE_LENGTH];
      int len, str_len;
      int oc;
      Lisp_Object val;

      if (multibyte)
	oc = STRING_CHAR_AND_LENGTH (p, len);
      else
	oc = *p, len = 1;
      if (oc < size)
	{
	  if (tt)
	    {
	      /* Reload as signal_after_change in last iteration may GC.  */
	      tt = SDATA (table);
	      if (string_multibyte)
		{
		  str = tt + string_char_to_byte (table, oc);
		  nc = STRING_CHAR_AND_LENGTH (str, str_len);
		}
	      else
		{
		  nc = tt[oc];
		  if (! ASCII_CHAR_P (nc) && multibyte)
		    {
		      str_len = BYTE8_STRING (nc, buf);
		      str = buf;
		    }
		  else
		    {
		      str_len = 1;
		      str = tt + oc;
		    }
		}
	    }
	  else
	    {
	      nc = oc;
	      val = CHAR_TABLE_REF (table, oc);
	      if (CHARACTERP (val))
		{
		  nc = XFASTINT (val);
		  str_len = CHAR_STRING (nc, buf);
		  str = buf;
		}
	      else if (VECTORP (val) || (CONSP (val)))
		{
		  /* VAL is [TO_CHAR ...] or (([FROM-CHAR ...] .  TO) ...)
		     where TO is TO-CHAR or [TO-CHAR ...].  */
		  nc = -1;
		}
	    }

	  if (nc != oc && nc >= 0)
	    {
	      /* Simple one char to one char translation.  */
	      if (len != str_len)
		{
		  Lisp_Object string;

		  /* This is less efficient, because it moves the gap,
		     but it should handle multibyte characters correctly.  */
		  string = make_multibyte_string ((char *) str, 1, str_len);
		  replace_range (pos, pos + 1, string, 1, 0, 1, 0);
		  len = str_len;
		}
	      else
		{
		  record_change (pos, 1);
		  while (str_len-- > 0)
		    *p++ = *str++;
		  signal_after_change (pos, 1, 1);
		  update_compositions (pos, pos + 1, CHECK_BORDER);
		}
	      ++cnt;
	    }
	  else if (nc < 0)
	    {
	      Lisp_Object string;

	      if (CONSP (val))
		{
		  val = check_translation (pos, pos_byte, end_pos, val);
		  if (NILP (val))
		    {
		      pos_byte += len;
		      pos++;
		      continue;
		    }
		  /* VAL is ([FROM-CHAR ...] . TO).  */
		  len = ASIZE (XCAR (val));
		  val = XCDR (val);
		}
	      else
		len = 1;

	      if (VECTORP (val))
		{
		  string = Fconcat (1, &val);
		}
	      else
		{
		  string = Fmake_string (make_number (1), val, Qnil);
		}
	      replace_range (pos, pos + len, string, 1, 0, 1, 0);
	      pos_byte += SBYTES (string);
	      pos += SCHARS (string);
	      cnt += SCHARS (string);
	      end_pos += SCHARS (string) - len;
	      continue;
	    }
	}
      pos_byte += len;
      pos++;
    }

  return make_number (cnt);
}


DEFUN ("narrow-to-region", Fnarrow_to_region, Snarrow_to_region, 2, 2, "r",
       doc: /* Restrict editing in this buffer to the current region.
The rest of the text becomes temporarily invisible and untouchable
but is not deleted; if you save the buffer in a file, the invisible
text is included in the file.  \\[widen] makes all visible again.
See also `save-restriction'.

When calling from a program, pass two arguments; positions (integers
or markers) bounding the text that should remain visible.  */)
  (register Lisp_Object start, Lisp_Object end)
{
  CHECK_NUMBER_COERCE_MARKER (start);
  CHECK_NUMBER_COERCE_MARKER (end);

  if (XINT (start) > XINT (end))
    {
      Lisp_Object tem;
      tem = start; start = end; end = tem;
    }

  if (!(BEG <= XINT (start) && XINT (start) <= XINT (end) && XINT (end) <= Z))
    args_out_of_range (start, end);

  if (BEGV != XFASTINT (start) || ZV != XFASTINT (end))
    current_buffer->clip_changed = 1;

  SET_BUF_BEGV (current_buffer, XFASTINT (start));
  SET_BUF_ZV (current_buffer, XFASTINT (end));
  if (PT < XFASTINT (start))
    SET_PT (XFASTINT (start));
  if (PT > XFASTINT (end))
    SET_PT (XFASTINT (end));
  /* Changing the buffer bounds invalidates any recorded current column.  */
  invalidate_current_column ();
  return Qnil;
}

Lisp_Object
save_restriction_save (void)
{
  if (BEGV == BEG && ZV == Z)
    /* The common case that the buffer isn't narrowed.
       We return just the buffer object, which save_restriction_restore
       recognizes as meaning `no restriction'.  */
    return Fcurrent_buffer ();
  else
    /* We have to save a restriction, so return a pair of markers, one
       for the beginning and one for the end.  */
    {
      Lisp_Object beg, end;

      beg = build_marker (current_buffer, BEGV, BEGV_BYTE);
      end = build_marker (current_buffer, ZV, ZV_BYTE);

      /* END must move forward if text is inserted at its exact location.  */
      XMARKER (end)->insertion_type = 1;

      return Fcons (beg, end);
    }
}

void
save_restriction_restore (Lisp_Object data)
{
  struct buffer *cur = NULL;
  struct buffer *buf = (CONSP (data)
			? XMARKER (XCAR (data))->buffer
			: XBUFFER (data));

  if (buf && buf != current_buffer && !NILP (BVAR (buf, pt_marker)))
    { /* If `buf' uses markers to keep track of PT, BEGV, and ZV (as
	 is the case if it is or has an indirect buffer), then make
	 sure it is current before we update BEGV, so
	 set_buffer_internal takes care of managing those markers.  */
      cur = current_buffer;
      set_buffer_internal (buf);
    }

  if (CONSP (data))
    /* A pair of marks bounding a saved restriction.  */
    {
      struct Lisp_Marker *beg = XMARKER (XCAR (data));
      struct Lisp_Marker *end = XMARKER (XCDR (data));
      eassert (buf == end->buffer);

      if (buf /* Verify marker still points to a buffer.  */
	  && (beg->charpos != BUF_BEGV (buf) || end->charpos != BUF_ZV (buf)))
	/* The restriction has changed from the saved one, so restore
	   the saved restriction.  */
	{
	  ptrdiff_t pt = BUF_PT (buf);

	  SET_BUF_BEGV_BOTH (buf, beg->charpos, beg->bytepos);
	  SET_BUF_ZV_BOTH (buf, end->charpos, end->bytepos);

	  if (pt < beg->charpos || pt > end->charpos)
	    /* The point is outside the new visible range, move it inside. */
	    SET_BUF_PT_BOTH (buf,
			     clip_to_bounds (beg->charpos, pt, end->charpos),
			     clip_to_bounds (beg->bytepos, BUF_PT_BYTE (buf),
					     end->bytepos));

	  buf->clip_changed = 1; /* Remember that the narrowing changed. */
	}
      /* Detach the markers, and free the cons instead of waiting for GC.  */
      detach_marker (XCAR (data));
      detach_marker (XCDR (data));
      free_cons (XCONS (data));
    }
  else
    /* A buffer, which means that there was no old restriction.  */
    {
      if (buf /* Verify marker still points to a buffer.  */
	  && (BUF_BEGV (buf) != BUF_BEG (buf) || BUF_ZV (buf) != BUF_Z (buf)))
	/* The buffer has been narrowed, get rid of the narrowing.  */
	{
	  SET_BUF_BEGV_BOTH (buf, BUF_BEG (buf), BUF_BEG_BYTE (buf));
	  SET_BUF_ZV_BOTH (buf, BUF_Z (buf), BUF_Z_BYTE (buf));

	  buf->clip_changed = 1; /* Remember that the narrowing changed. */
	}
    }

  /* Changing the buffer bounds invalidates any recorded current column.  */
  invalidate_current_column ();

  if (cur)
    set_buffer_internal (cur);
}


/* Convert the prefix of STR from ASCII decimal digits to a number.
   Set *STR_END to the address of the first non-digit.  Return the
   number, or PTRDIFF_MAX on overflow.  Return 0 if there is no number.
   This is like strtol for ptrdiff_t and base 10 and C locale,
   except without negative numbers or errno.  */

static ptrdiff_t
str2num (char *str, char **str_end)
{
  ptrdiff_t n = 0;
  for (; c_isdigit (*str); str++)
    if (INT_MULTIPLY_WRAPV (n, 10, &n) || INT_ADD_WRAPV (n, *str - '0', &n))
      n = PTRDIFF_MAX;
  *str_end = str;
  return n;
}

/* Implement ‘format-message’ if MESSAGE is true, ‘format’ otherwise.  */

Lisp_Object
styled_format (ptrdiff_t nargs, Lisp_Object *args, bool message)
{
  ptrdiff_t n;		/* The number of the next arg to substitute.  */
  char initial_buffer[4000];
  char *buf = initial_buffer;
  ptrdiff_t bufsize = sizeof initial_buffer;
  ptrdiff_t max_bufsize = STRING_BYTES_BOUND + 1;
  char *p;
  ptrdiff_t buf_save_value_index UNINIT;
  char *format, *end;
  ptrdiff_t nchars;
  /* When we make a multibyte string, we must pay attention to the
     byte combining problem, i.e., a byte may be combined with a
     multibyte character of the previous string.  This flag tells if we
     must consider such a situation or not.  */
  bool maybe_combine_byte;
  Lisp_Object val;
  bool arg_intervals = false;
  USE_SAFE_ALLOCA;
  sa_avail -= sizeof initial_buffer;

  /* Information recorded for each format spec.  */
  struct info
  {
    /* The corresponding argument, converted to string if conversion
       was needed.  */
    Lisp_Object argument;

    /* The start and end bytepos in the output string.  */
    ptrdiff_t start, end;

    /* Whether the argument is a string with intervals.  */
    bool_bf intervals : 1;
  } *info;

  CHECK_STRING (args[0]);
  char *format_start = SSDATA (args[0]);
  bool multibyte_format = STRING_MULTIBYTE (args[0]);
  ptrdiff_t formatlen = SBYTES (args[0]);

  /* Upper bound on number of format specs.  Each uses at least 2 chars.  */
  ptrdiff_t nspec_bound = SCHARS (args[0]) >> 1;

  /* Allocate the info and discarded tables.  */
  ptrdiff_t info_size, alloca_size;
  if (INT_MULTIPLY_WRAPV (nspec_bound, sizeof *info, &info_size)
      || INT_ADD_WRAPV (formatlen, info_size, &alloca_size)
      || SIZE_MAX < alloca_size)
    memory_full (SIZE_MAX);
  info = SAFE_ALLOCA (alloca_size);
  /* discarded[I] is 1 if byte I of the format
     string was not copied into the output.
     It is 2 if byte I was not the first byte of its character.  */
  char *discarded = (char *) &info[nspec_bound];
  info = ptr_bounds_clip (info, info_size);
  discarded = ptr_bounds_clip (discarded, formatlen);
  memset (discarded, 0, formatlen);

  /* Try to determine whether the result should be multibyte.
     This is not always right; sometimes the result needs to be multibyte
     because of an object that we will pass through prin1.
     or because a grave accent or apostrophe is requoted,
     and in that case, we won't know it here.  */

  /* True if the output should be a multibyte string,
     which is true if any of the inputs is one.  */
  bool multibyte = multibyte_format;
  for (ptrdiff_t i = 1; !multibyte && i < nargs; i++)
    if (STRINGP (args[i]) && STRING_MULTIBYTE (args[i]))
      multibyte = true;

  int quoting_style = message ? text_quoting_style () : -1;

  ptrdiff_t ispec;
  ptrdiff_t nspec = 0;

  /* True if a string needs to be allocated to hold the result.  */
  bool new_result = false;

  /* If we start out planning a unibyte result,
     then discover it has to be multibyte, we jump back to retry.  */
 retry:

  p = buf;
  nchars = 0;

  /* N is the argument index, ISPEC is the specification index.  */
  n = 0;
  ispec = 0;

  /* Scan the format and store result in BUF.  */
  format = format_start;
  end = format + formatlen;
  maybe_combine_byte = false;

  while (format != end)
    {
      /* The values of N, ISPEC, and FORMAT when the loop body is
         entered.  */
      ptrdiff_t n0 = n;
      ptrdiff_t ispec0 = ispec;
      char *format0 = format;
      char const *convsrc = format;
      unsigned char format_char = *format++;

      /* Bytes needed to represent the output of this conversion.  */
      ptrdiff_t convbytes = 1;

      if (format_char == '%')
	{
	  /* General format specifications look like

	     '%' [field-number] [flags] [field-width] [precision] format

	     where

             field-number ::= [0-9]+ '$'
	     flags ::= [-+0# ]+
	     field-width ::= [0-9]+
	     precision ::= '.' [0-9]*

	     If present, a field-number specifies the argument number
	     to substitute.  Otherwise, the next argument is taken.

	     If a field-width is specified, it specifies to which width
	     the output should be padded with blanks, if the output
	     string is shorter than field-width.

	     If precision is specified, it specifies the number of
	     digits to print after the '.' for floats, or the max.
	     number of chars to print from a string.  */

	  ptrdiff_t num;
	  char *num_end;
	  if (c_isdigit (*format))
	    {
	      num = str2num (format, &num_end);
	      if (*num_end == '$')
		{
		  n = num - 1;
		  format = num_end + 1;
		}
	    }

	  bool minus_flag = false;
	  bool  plus_flag = false;
	  bool space_flag = false;
	  bool sharp_flag = false;
	  bool  zero_flag = false;

	  for (; ; format++)
	    {
	      switch (*format)
		{
		case '-': minus_flag = true; continue;
		case '+':  plus_flag = true; continue;
		case ' ': space_flag = true; continue;
		case '#': sharp_flag = true; continue;
		case '0':  zero_flag = true; continue;
		}
	      break;
	    }

	  /* Ignore flags when sprintf ignores them.  */
	  space_flag &= ! plus_flag;
	  zero_flag &= ! minus_flag;

	  num = str2num (format, &num_end);
	  if (max_bufsize <= num)
	    string_overflow ();
	  ptrdiff_t field_width = num;

	  bool precision_given = *num_end == '.';
	  ptrdiff_t precision = (precision_given
				 ? str2num (num_end + 1, &num_end)
				 : PTRDIFF_MAX);
	  format = num_end;

	  if (format == end)
	    error ("Format string ends in middle of format specifier");

	  char conversion = *format++;
	  memset (&discarded[format0 - format_start], 1,
		  format - format0 - (conversion == '%'));
	  if (conversion == '%')
	    {
	      new_result = true;
	      goto copy_char;
	    }

	  ++n;
	  if (! (n < nargs))
	    error ("Not enough arguments for format string");

	  struct info *spec = &info[ispec++];
	  if (nspec < ispec)
	    {
	      spec->argument = args[n];
	      spec->intervals = false;
	      nspec = ispec;
	    }
	  Lisp_Object arg = spec->argument;

	  /* For 'S', prin1 the argument, and then treat like 's'.
	     For 's', princ any argument that is not a string or
	     symbol.  But don't do this conversion twice, which might
	     happen after retrying.  */
	  if ((conversion == 'S'
	       || (conversion == 's'
		   && ! STRINGP (arg) && ! SYMBOLP (arg))))
	    {
	      if (EQ (arg, args[n]))
		{
		  Lisp_Object noescape = conversion == 'S' ? Qnil : Qt;
		  spec->argument = arg = Fprin1_to_string (arg, noescape);
		  if (STRING_MULTIBYTE (arg) && ! multibyte)
		    {
		      multibyte = true;
		      goto retry;
		    }
		}
	      conversion = 's';
	    }
	  else if (conversion == 'c')
	    {
	      if (INTEGERP (arg) && ! ASCII_CHAR_P (XINT (arg)))
		{
		  if (!multibyte)
		    {
		      multibyte = true;
		      goto retry;
		    }
		  spec->argument = arg = Fchar_to_string (arg);
		}

	      if (!EQ (arg, args[n]))
		conversion = 's';
	      zero_flag = false;
	    }

	  if (SYMBOLP (arg))
	    {
	      spec->argument = arg = SYMBOL_NAME (arg);
	      if (STRING_MULTIBYTE (arg) && ! multibyte)
		{
		  multibyte = true;
		  goto retry;
		}
	    }

	  bool float_conversion
	    = conversion == 'e' || conversion == 'f' || conversion == 'g';

	  if (conversion == 's')
	    {
	      if (format == end && format - format_start == 2
		  && ! string_intervals (args[0]))
		{
		  val = arg;
		  goto return_val;
		}

	      /* handle case (precision[n] >= 0) */

	      ptrdiff_t prec = -1;
	      if (precision_given)
		prec = precision;

	      /* lisp_string_width ignores a precision of 0, but GNU
		 libc functions print 0 characters when the precision
		 is 0.  Imitate libc behavior here.  Changing
		 lisp_string_width is the right thing, and will be
		 done, but meanwhile we work with it. */

	      ptrdiff_t width, nbytes;
	      ptrdiff_t nchars_string;
	      if (prec == 0)
		width = nchars_string = nbytes = 0;
	      else
		{
		  ptrdiff_t nch, nby;
		  width = lisp_string_width (arg, prec, &nch, &nby);
		  if (prec < 0)
		    {
		      nchars_string = SCHARS (arg);
		      nbytes = SBYTES (arg);
		    }
		  else
		    {
		      nchars_string = nch;
		      nbytes = nby;
		    }
		}

	      convbytes = nbytes;
	      if (convbytes && multibyte && ! STRING_MULTIBYTE (arg))
		convbytes = count_size_as_multibyte (SDATA (arg), nbytes);

	      ptrdiff_t padding
		= width < field_width ? field_width - width : 0;

	      if (max_bufsize - padding <= convbytes)
		string_overflow ();
	      convbytes += padding;
	      if (convbytes <= buf + bufsize - p)
		{
		  if (! minus_flag)
		    {
		      memset (p, ' ', padding);
		      p += padding;
		      nchars += padding;
		    }
		  spec->start = nchars;

		  if (p > buf
		      && multibyte
		      && !ASCII_CHAR_P (*((unsigned char *) p - 1))
		      && STRING_MULTIBYTE (arg)
		      && !CHAR_HEAD_P (SREF (arg, 0)))
		    maybe_combine_byte = true;

		  p += copy_text (SDATA (arg), (unsigned char *) p,
				  nbytes,
				  STRING_MULTIBYTE (arg), multibyte);

		  nchars += nchars_string;

		  if (minus_flag)
		    {
		      memset (p, ' ', padding);
		      p += padding;
		      nchars += padding;
		    }
		  spec->end = nchars;

		  /* If this argument has text properties, record where
		     in the result string it appears.  */
		  if (string_intervals (arg))
		    spec->intervals = arg_intervals = true;

		  new_result = true;
		  continue;
		}
	    }
	  else if (! (conversion == 'c' || conversion == 'd'
		      || float_conversion || conversion == 'i'
		      || conversion == 'o' || conversion == 'x'
		      || conversion == 'X'))
	    error ("Invalid format operation %%%c",
		   STRING_CHAR ((unsigned char *) format - 1));
	  else if (! (INTEGERP (arg) || (FLOATP (arg) && conversion != 'c')))
	    error ("Format specifier doesn't match argument type");
	  else
	    {
	      enum
	      {
		/* Lower bound on the number of bits per
		   base-FLT_RADIX digit.  */
		DIG_BITS_LBOUND = FLT_RADIX < 16 ? 1 : 4,

		/* 1 if integers should be formatted as long doubles,
		   because they may be so large that there is a rounding
		   error when converting them to double, and long doubles
		   are wider than doubles.  */
		INT_AS_LDBL = (DIG_BITS_LBOUND * DBL_MANT_DIG < FIXNUM_BITS - 1
			       && DBL_MANT_DIG < LDBL_MANT_DIG),

		/* Maximum precision for a %f conversion such that the
		   trailing output digit might be nonzero.  Any precision
		   larger than this will not yield useful information.  */
		USEFUL_PRECISION_MAX =
		  ((1 - LDBL_MIN_EXP)
		   * (FLT_RADIX == 2 || FLT_RADIX == 10 ? 1
		      : FLT_RADIX == 16 ? 4
		      : -1)),

		/* Maximum number of bytes generated by any format, if
		   precision is no more than USEFUL_PRECISION_MAX.
		   On all practical hosts, %f is the worst case.  */
		SPRINTF_BUFSIZE =
		  sizeof "-." + (LDBL_MAX_10_EXP + 1) + USEFUL_PRECISION_MAX,

		/* Length of pM (that is, of pMd without the
		   trailing "d").  */
		pMlen = sizeof pMd - 2
	      };
	      verify (USEFUL_PRECISION_MAX > 0);

	      /* Avoid undefined behavior in underlying sprintf.  */
	      if (conversion == 'd' || conversion == 'i')
		sharp_flag = false;

	      /* Create the copy of the conversion specification, with
		 any width and precision removed, with ".*" inserted,
		 with "L" possibly inserted for floating-point formats,
		 and with pM inserted for integer formats.
		 At most two flags F can be specified at once.  */
	      char convspec[sizeof "%FF.*d" + max (INT_AS_LDBL, pMlen)];
	      char *f = convspec;
	      *f++ = '%';
	      /* MINUS_FLAG and ZERO_FLAG are dealt with later.  */
	      *f = '+'; f +=  plus_flag;
	      *f = ' '; f += space_flag;
	      *f = '#'; f += sharp_flag;
	      *f++ = '.';
	      *f++ = '*';
	      if (float_conversion)
		{
		  if (INT_AS_LDBL)
		    {
		      *f = 'L';
		      f += INTEGERP (arg);
		    }
		}
	      else if (conversion != 'c')
		{
		  memcpy (f, pMd, pMlen);
		  f += pMlen;
		  zero_flag &= ! precision_given;
		}
	      *f++ = conversion;
	      *f = '\0';

	      int prec = -1;
	      if (precision_given)
		prec = min (precision, USEFUL_PRECISION_MAX);

	      /* Use sprintf to format this number into sprintf_buf.  Omit
		 padding and excess precision, though, because sprintf limits
		 output length to INT_MAX.

		 There are four types of conversion: double, unsigned
		 char (passed as int), wide signed int, and wide
		 unsigned int.  Treat them separately because the
		 sprintf ABI is sensitive to which type is passed.  Be
		 careful about integer overflow, NaNs, infinities, and
		 conversions; for example, the min and max macros are
		 not suitable here.  */
	      char sprintf_buf[SPRINTF_BUFSIZE];
	      ptrdiff_t sprintf_bytes;
	      if (float_conversion)
		{
		  if (INT_AS_LDBL && INTEGERP (arg))
		    {
		      /* Although long double may have a rounding error if
			 DIG_BITS_LBOUND * LDBL_MANT_DIG < FIXNUM_BITS - 1,
			 it is more accurate than plain 'double'.  */
		      long double x = XINT (arg);
		      sprintf_bytes = sprintf (sprintf_buf, convspec, prec, x);
		    }
		  else
		    sprintf_bytes = sprintf (sprintf_buf, convspec, prec,
					     XFLOATINT (arg));
		}
	      else if (conversion == 'c')
		{
		  /* Don't use sprintf here, as it might mishandle prec.  */
		  sprintf_buf[0] = XINT (arg);
		  sprintf_bytes = prec != 0;
		  sprintf_buf[sprintf_bytes] = '\0';
		}
	      else if (conversion == 'd' || conversion == 'i')
		{
		  if (INTEGERP (arg))
		    {
		      printmax_t x = XINT (arg);
		      sprintf_bytes = sprintf (sprintf_buf, convspec, prec, x);
		    }
		  else
		    {
		      strcpy (f - pMlen - 1, "f");
		      double x = XFLOAT_DATA (arg);
		      sprintf_bytes = sprintf (sprintf_buf, convspec, 0, x);
		      char c0 = sprintf_buf[0];
		      bool signedp = ! ('0' <= c0 && c0 <= '9');
		      prec = min (precision, sprintf_bytes - signedp);
		    }
		}
	      else
		{
		  /* Don't sign-extend for octal or hex printing.  */
		  uprintmax_t x;
		  if (INTEGERP (arg))
		    x = XUINT (arg);
		  else
		    {
		      double d = XFLOAT_DATA (arg);
		      double uprintmax = TYPE_MAXIMUM (uprintmax_t);
		      if (! (0 <= d && d < uprintmax + 1))
			xsignal1 (Qoverflow_error, arg);
		      x = d;
		    }
		  sprintf_bytes = sprintf (sprintf_buf, convspec, prec, x);
		}

	      /* Now the length of the formatted item is known, except it omits
		 padding and excess precision.  Deal with excess precision
		 first.  This happens when the format specifies ridiculously
		 large precision, or when %d or %i formats a float that would
		 ordinarily need fewer digits than a specified precision.  */
	      ptrdiff_t excess_precision
		= precision_given ? precision - prec : 0;
	      ptrdiff_t leading_zeros = 0, trailing_zeros = 0;
	      if (excess_precision)
		{
		  if (float_conversion)
		    {
		      if ((conversion == 'g' && ! sharp_flag)
			  || ! ('0' <= sprintf_buf[sprintf_bytes - 1]
				&& sprintf_buf[sprintf_bytes - 1] <= '9'))
			excess_precision = 0;
		      else
			{
			  if (conversion == 'g')
			    {
			      char *dot = strchr (sprintf_buf, '.');
			      if (!dot)
				excess_precision = 0;
			    }
			}
		      trailing_zeros = excess_precision;
		    }
		  else
		    leading_zeros = excess_precision;
		}

	      /* Compute the total bytes needed for this item, including
		 excess precision and padding.  */
	      ptrdiff_t numwidth;
	      if (INT_ADD_WRAPV (sprintf_bytes, excess_precision, &numwidth))
		numwidth = PTRDIFF_MAX;
	      ptrdiff_t padding
		= numwidth < field_width ? field_width - numwidth : 0;
	      if (max_bufsize - sprintf_bytes <= excess_precision
		  || max_bufsize - padding <= numwidth)
		string_overflow ();
	      convbytes = numwidth + padding;

	      if (convbytes <= buf + bufsize - p)
		{
		  /* Copy the formatted item from sprintf_buf into buf,
		     inserting padding and excess-precision zeros.  */

                  char *src = sprintf_buf;
		  char src0 = src[0];
		  int exponent_bytes = 0;
		  bool signedp = src0 == '-' || src0 == '+' || src0 == ' ';
		  int prefix_bytes = (signedp
				      + ((src[signedp] == '0'
					  && (src[signedp + 1] == 'x'
					      || src[signedp + 1] == 'X'))
					 ? 2 : 0));
		  if (zero_flag)
		    {
		      unsigned char after_prefix = src[prefix_bytes];
		      if (0 <= char_hexdigit (after_prefix))
			{
			  leading_zeros += padding;
			  padding = 0;
			}
		    }

		  if (excess_precision
		      && (conversion == 'e' || conversion == 'g'))
		    {
		      char *e = strchr (src, 'e');
		      if (e)
			exponent_bytes = src + sprintf_bytes - e;
		    }

		  spec->start = nchars;
		  if (! minus_flag)
		    {
		      memset (p, ' ', padding);
		      p += padding;
		      nchars += padding;
		    }

		  memcpy (p, src, prefix_bytes);
		  p += prefix_bytes;
		  src += prefix_bytes;
		  memset (p, '0', leading_zeros);
		  p += leading_zeros;
		  int significand_bytes
		    = sprintf_bytes - prefix_bytes - exponent_bytes;
		  memcpy (p, src, significand_bytes);
                  p += significand_bytes;
		  src += significand_bytes;
		  memset (p, '0', trailing_zeros);
		  p += trailing_zeros;
		  memcpy (p, src, exponent_bytes);
		  p += exponent_bytes;

		  nchars += leading_zeros + sprintf_bytes + trailing_zeros;

		  if (minus_flag)
		    {
		      memset (p, ' ', padding);
		      p += padding;
		      nchars += padding;
		    }
		  spec->end = nchars;

		  new_result = true;
		  continue;
		}
	    }
	}
      else
	{
	  unsigned char str[MAX_MULTIBYTE_LENGTH];

	  if ((format_char == '`' || format_char == '\'')
	      && quoting_style == CURVE_QUOTING_STYLE)
	    {
	      if (! multibyte)
		{
		  multibyte = true;
		  goto retry;
		}
	      convsrc = format_char == '`' ? uLSQM : uRSQM;
	      convbytes = 3;
	      new_result = true;
	    }
	  else if (format_char == '`' && quoting_style == STRAIGHT_QUOTING_STYLE)
	    {
	      convsrc = "'";
	      new_result = true;
	    }
	  else
	    {
	      /* Copy a single character from format to buf.  */
	      if (multibyte_format)
		{
		  /* Copy a whole multibyte character.  */
		  if (p > buf
		      && !ASCII_CHAR_P (*((unsigned char *) p - 1))
		      && !CHAR_HEAD_P (format_char))
		    maybe_combine_byte = true;

		  while (! CHAR_HEAD_P (*format))
		    format++;

		  convbytes = format - format0;
		  memset (&discarded[format0 + 1 - format_start], 2,
			  convbytes - 1);
		}
	      else if (multibyte && !ASCII_CHAR_P (format_char))
		{
		  int c = BYTE8_TO_CHAR (format_char);
		  convbytes = CHAR_STRING (c, str);
		  convsrc = (char *) str;
		  new_result = true;
		}
	    }

	copy_char:
	  if (convbytes <= buf + bufsize - p)
	    {
	      memcpy (p, convsrc, convbytes);
	      p += convbytes;
	      nchars++;
	      continue;
	    }
	}

      /* There wasn't enough room to store this conversion or single
	 character.  CONVBYTES says how much room is needed.  Allocate
	 enough room (and then some) and do it again.  */

      ptrdiff_t used = p - buf;
      if (max_bufsize - used < convbytes)
	string_overflow ();
      bufsize = used + convbytes;
      bufsize = bufsize < max_bufsize / 2 ? bufsize * 2 : max_bufsize;

      if (buf == initial_buffer)
	{
	  buf = xmalloc (bufsize);
	  sa_must_free = true;
	  buf_save_value_index = SPECPDL_INDEX ();
	  record_unwind_protect_ptr (xfree, buf);
	  memcpy (buf, initial_buffer, used);
	}
      else
	{
	  buf = xrealloc (buf, bufsize);
	  set_unwind_protect_ptr (buf_save_value_index, xfree, buf);
	}

      p = buf + used;
      format = format0;
      n = n0;
      ispec = ispec0;
    }

  if (bufsize < p - buf)
    emacs_abort ();

  if (! new_result)
    {
      val = args[0];
      goto return_val;
    }

  if (maybe_combine_byte)
    nchars = multibyte_chars_in_text ((unsigned char *) buf, p - buf);
  val = make_specified_string (buf, nchars, p - buf, multibyte);

  /* If the format string has text properties, or any of the string
     arguments has text properties, set up text properties of the
     result string.  */

  if (string_intervals (args[0]) || arg_intervals)
    {
      /* Add text properties from the format string.  */
      Lisp_Object len = make_number (SCHARS (args[0]));
      Lisp_Object props = text_property_list (args[0], make_number (0),
					      len, Qnil);
      if (CONSP (props))
	{
	  ptrdiff_t bytepos = 0, position = 0, translated = 0;
	  ptrdiff_t fieldn = 0;

	  /* Adjust the bounds of each text property
	     to the proper start and end in the output string.  */

	  /* Put the positions in PROPS in increasing order, so that
	     we can do (effectively) one scan through the position
	     space of the format string.  */
	  props = Fnreverse (props);

	  /* BYTEPOS is the byte position in the format string,
	     POSITION is the untranslated char position in it,
	     TRANSLATED is the translated char position in BUF,
	     and ARGN is the number of the next arg we will come to.  */
	  for (Lisp_Object list = props; CONSP (list); list = XCDR (list))
	    {
	      Lisp_Object item = XCAR (list);

	      /* First adjust the property start position.  */
	      ptrdiff_t pos = XINT (XCAR (item));

	      /* Advance BYTEPOS, POSITION, TRANSLATED and ARGN
		 up to this position.  */
	      for (; position < pos; bytepos++)
		{
		  if (! discarded[bytepos])
		    position++, translated++;
		  else if (discarded[bytepos] == 1)
		    {
		      position++;
		      if (fieldn < nspec && translated == info[fieldn].start)
			{
			  translated += info[fieldn].end - info[fieldn].start;
			  fieldn++;
			}
		    }
		}

	      XSETCAR (item, make_number (translated));

	      /* Likewise adjust the property end position.  */
	      pos = XINT (XCAR (XCDR (item)));

	      for (; position < pos; bytepos++)
		{
		  if (! discarded[bytepos])
		    position++, translated++;
		  else if (discarded[bytepos] == 1)
		    {
		      position++;
		      if (fieldn < nspec && translated == info[fieldn].start)
			{
			  translated += info[fieldn].end - info[fieldn].start;
			  fieldn++;
			}
		    }
		}

	      XSETCAR (XCDR (item), make_number (translated));
	    }

	  add_text_properties_from_list (val, props, make_number (0));
	}

      /* Add text properties from arguments.  */
      if (arg_intervals)
	for (ptrdiff_t i = 0; i < nspec; i++)
	  if (info[i].intervals)
	    {
	      len = make_number (SCHARS (info[i].argument));
	      Lisp_Object new_len = make_number (info[i].end - info[i].start);
	      props = text_property_list (info[i].argument,
                                          make_number (0), len, Qnil);
	      props = extend_property_ranges (props, len, new_len);
	      /* If successive arguments have properties, be sure that
		 the value of `composition' property be the copy.  */
	      if (1 < i && info[i - 1].end)
		make_composition_value_copy (props);
	      add_text_properties_from_list (val, props,
					     make_number (info[i].start));
	    }
    }

 return_val:
  /* If we allocated BUF or INFO with malloc, free it too.  */
  SAFE_FREE ();

  return val;
}

/* Transpose the markers in two regions of the current buffer, and
   adjust the ones between them if necessary (i.e.: if the regions
   differ in size).

   START1, END1 are the character positions of the first region.
   START1_BYTE, END1_BYTE are the byte positions.
   START2, END2 are the character positions of the second region.
   START2_BYTE, END2_BYTE are the byte positions.

   Traverses the entire marker list of the buffer to do so, adding an
   appropriate amount to some, subtracting from some, and leaving the
   rest untouched.  Most of this is copied from adjust_markers in insdel.c.

   It's the caller's job to ensure that START1 <= END1 <= START2 <= END2.  */

static void
transpose_markers (ptrdiff_t start1, ptrdiff_t end1,
		   ptrdiff_t start2, ptrdiff_t end2,
		   ptrdiff_t start1_byte, ptrdiff_t end1_byte,
		   ptrdiff_t start2_byte, ptrdiff_t end2_byte)
{
  register ptrdiff_t amt1, amt1_byte, amt2, amt2_byte, diff, diff_byte, mpos;
  register struct Lisp_Marker *marker;

  /* Update point as if it were a marker.  */
  if (PT < start1)
    ;
  else if (PT < end1)
    TEMP_SET_PT_BOTH (PT + (end2 - end1),
		      PT_BYTE + (end2_byte - end1_byte));
  else if (PT < start2)
    TEMP_SET_PT_BOTH (PT + (end2 - start2) - (end1 - start1),
		      (PT_BYTE + (end2_byte - start2_byte)
		       - (end1_byte - start1_byte)));
  else if (PT < end2)
    TEMP_SET_PT_BOTH (PT - (start2 - start1),
		      PT_BYTE - (start2_byte - start1_byte));

  /* We used to adjust the endpoints here to account for the gap, but that
     isn't good enough.  Even if we assume the caller has tried to move the
     gap out of our way, it might still be at start1 exactly, for example;
     and that places it `inside' the interval, for our purposes.  The amount
     of adjustment is nontrivial if there's a `denormalized' marker whose
     position is between GPT and GPT + GAP_SIZE, so it's simpler to leave
     the dirty work to Fmarker_position, below.  */

  /* The difference between the region's lengths */
  diff = (end2 - start2) - (end1 - start1);
  diff_byte = (end2_byte - start2_byte) - (end1_byte - start1_byte);

  /* For shifting each marker in a region by the length of the other
     region plus the distance between the regions.  */
  amt1 = (end2 - start2) + (start2 - end1);
  amt2 = (end1 - start1) + (start2 - end1);
  amt1_byte = (end2_byte - start2_byte) + (start2_byte - end1_byte);
  amt2_byte = (end1_byte - start1_byte) + (start2_byte - end1_byte);

  for (marker = BUF_MARKERS (current_buffer); marker; marker = marker->next)
    {
      mpos = marker->bytepos;
      if (mpos >= start1_byte && mpos < end2_byte)
	{
	  if (mpos < end1_byte)
	    mpos += amt1_byte;
	  else if (mpos < start2_byte)
	    mpos += diff_byte;
	  else
	    mpos -= amt2_byte;
	  marker->bytepos = mpos;
	}
      mpos = marker->charpos;
      if (mpos >= start1 && mpos < end2)
	{
	  if (mpos < end1)
	    mpos += amt1;
	  else if (mpos < start2)
	    mpos += diff;
	  else
	    mpos -= amt2;
	}
      marker->charpos = mpos;
    }
}

DEFUN ("transpose-regions", Ftranspose_regions, Stranspose_regions, 4, 5,
       "(if (< (length mark-ring) 2)\
	    (error \"Other region must be marked before transposing two regions\")\
	  (let* ((num (if current-prefix-arg\
			 (prefix-numeric-value current-prefix-arg)\
			0))\
		 (ring-length (length mark-ring))\
		 (eltnum (mod num ring-length))\
		 (eltnum2 (mod (1+ num) ring-length)))\
	    (list (point) (mark) (elt mark-ring eltnum) (elt mark-ring eltnum2))))",
       doc: /* Transpose region STARTR1 to ENDR1 with STARTR2 to ENDR2.
The regions should not be overlapping, because the size of the buffer is
never changed in a transposition.

Optional fifth arg LEAVE-MARKERS, if non-nil, means don't update
any markers that happen to be located in the regions.

Transposing beyond buffer boundaries is an error.

Interactively, STARTR1 and ENDR1 are point and mark; STARTR2 and ENDR2
are the last two marks pushed to the mark ring; LEAVE-MARKERS is nil.
If a prefix argument N is given, STARTR2 and ENDR2 are the two
successive marks N entries back in the mark ring.  A negative prefix
argument instead counts forward from the oldest mark in the mark
ring.  */)
  (Lisp_Object startr1, Lisp_Object endr1, Lisp_Object startr2, Lisp_Object endr2, Lisp_Object leave_markers)
{
  register ptrdiff_t start1, end1, start2, end2;
  ptrdiff_t start1_byte, start2_byte, len1_byte, len2_byte, end2_byte;
  ptrdiff_t gap, len1, len_mid, len2;
  unsigned char *start1_addr, *start2_addr, *temp;

  INTERVAL cur_intv, tmp_interval1, tmp_interval_mid, tmp_interval2, tmp_interval3;
  Lisp_Object buf;

  XSETBUFFER (buf, current_buffer);
  cur_intv = buffer_intervals (current_buffer);

  validate_region (&startr1, &endr1);
  validate_region (&startr2, &endr2);

  start1 = XFASTINT (startr1);
  end1 = XFASTINT (endr1);
  start2 = XFASTINT (startr2);
  end2 = XFASTINT (endr2);
  gap = GPT;

  /* Swap the regions if they're reversed.  */
  if (start2 < end1)
    {
      register ptrdiff_t glumph = start1;
      start1 = start2;
      start2 = glumph;
      glumph = end1;
      end1 = end2;
      end2 = glumph;
    }

  len1 = end1 - start1;
  len2 = end2 - start2;

  if (start2 < end1)
    error ("Transposed regions overlap");
  /* Nothing to change for adjacent regions with one being empty */
  else if ((start1 == end1 || start2 == end2) && end1 == start2)
    return Qnil;

  /* The possibilities are:
     1. Adjacent (contiguous) regions, or separate but equal regions
     (no, really equal, in this case!), or
     2. Separate regions of unequal size.

     The worst case is usually No. 2.  It means that (aside from
     potential need for getting the gap out of the way), there also
     needs to be a shifting of the text between the two regions.  So
     if they are spread far apart, we are that much slower... sigh.  */

  /* It must be pointed out that the really studly thing to do would
     be not to move the gap at all, but to leave it in place and work
     around it if necessary.  This would be extremely efficient,
     especially considering that people are likely to do
     transpositions near where they are working interactively, which
     is exactly where the gap would be found.  However, such code
     would be much harder to write and to read.  So, if you are
     reading this comment and are feeling squirrely, by all means have
     a go!  I just didn't feel like doing it, so I will simply move
     the gap the minimum distance to get it out of the way, and then
     deal with an unbroken array.  */

  start1_byte = CHAR_TO_BYTE (start1);
  end2_byte = CHAR_TO_BYTE (end2);

  /* Make sure the gap won't interfere, by moving it out of the text
     we will operate on.  */
  if (start1 < gap && gap < end2)
    {
      if (gap - start1 < end2 - gap)
	move_gap_both (start1, start1_byte);
      else
	move_gap_both (end2, end2_byte);
    }

  start2_byte = CHAR_TO_BYTE (start2);
  len1_byte = CHAR_TO_BYTE (end1) - start1_byte;
  len2_byte = end2_byte - start2_byte;

#ifdef BYTE_COMBINING_DEBUG
  if (end1 == start2)
    {
      if (count_combining_before (BYTE_POS_ADDR (start2_byte),
				  len2_byte, start1, start1_byte)
	  || count_combining_before (BYTE_POS_ADDR (start1_byte),
				     len1_byte, end2, start2_byte + len2_byte)
	  || count_combining_after (BYTE_POS_ADDR (start1_byte),
				    len1_byte, end2, start2_byte + len2_byte))
	emacs_abort ();
    }
  else
    {
      if (count_combining_before (BYTE_POS_ADDR (start2_byte),
				  len2_byte, start1, start1_byte)
	  || count_combining_before (BYTE_POS_ADDR (start1_byte),
				     len1_byte, start2, start2_byte)
	  || count_combining_after (BYTE_POS_ADDR (start2_byte),
				    len2_byte, end1, start1_byte + len1_byte)
	  || count_combining_after (BYTE_POS_ADDR (start1_byte),
				    len1_byte, end2, start2_byte + len2_byte))
	emacs_abort ();
    }
#endif

  /* Hmmm... how about checking to see if the gap is large
     enough to use as the temporary storage?  That would avoid an
     allocation... interesting.  Later, don't fool with it now.  */

  /* Working without memmove, for portability (sigh), so must be
     careful of overlapping subsections of the array...  */

  if (end1 == start2)		/* adjacent regions */
    {
      modify_text (start1, end2);
      record_change (start1, len1 + len2);

      tmp_interval1 = copy_intervals (cur_intv, start1, len1);
      tmp_interval2 = copy_intervals (cur_intv, start2, len2);
      /* Don't use Fset_text_properties: that can cause GC, which can
	 clobber objects stored in the tmp_intervals.  */
      tmp_interval3 = validate_interval_range (buf, &startr1, &endr2, 0);
      if (tmp_interval3)
	set_text_properties_1 (startr1, endr2, Qnil, buf, tmp_interval3);

      USE_SAFE_ALLOCA;

      /* First region smaller than second.  */
      if (len1_byte < len2_byte)
        {
	  temp = SAFE_ALLOCA (len2_byte);

	  /* Don't precompute these addresses.  We have to compute them
	     at the last minute, because the relocating allocator might
	     have moved the buffer around during the xmalloc.  */
	  start1_addr = BYTE_POS_ADDR (start1_byte);
	  start2_addr = BYTE_POS_ADDR (start2_byte);

          memcpy (temp, start2_addr, len2_byte);
          memcpy (start1_addr + len2_byte, start1_addr, len1_byte);
          memcpy (start1_addr, temp, len2_byte);
        }
      else
	/* First region not smaller than second.  */
        {
	  temp = SAFE_ALLOCA (len1_byte);
	  start1_addr = BYTE_POS_ADDR (start1_byte);
	  start2_addr = BYTE_POS_ADDR (start2_byte);
          memcpy (temp, start1_addr, len1_byte);
          memcpy (start1_addr, start2_addr, len2_byte);
          memcpy (start1_addr + len2_byte, temp, len1_byte);
        }

      SAFE_FREE ();
      graft_intervals_into_buffer (tmp_interval1, start1 + len2,
                                   len1, current_buffer, 0);
      graft_intervals_into_buffer (tmp_interval2, start1,
                                   len2, current_buffer, 0);
      update_compositions (start1, start1 + len2, CHECK_BORDER);
      update_compositions (start1 + len2, end2, CHECK_TAIL);
    }
  /* Non-adjacent regions, because end1 != start2, bleagh...  */
  else
    {
      len_mid = start2_byte - (start1_byte + len1_byte);

      if (len1_byte == len2_byte)
	/* Regions are same size, though, how nice.  */
        {
	  USE_SAFE_ALLOCA;

          modify_text (start1, end2);
          record_change (start1, len1);
          record_change (start2, len2);
          tmp_interval1 = copy_intervals (cur_intv, start1, len1);
          tmp_interval2 = copy_intervals (cur_intv, start2, len2);

	  tmp_interval3 = validate_interval_range (buf, &startr1, &endr1, 0);
	  if (tmp_interval3)
	    set_text_properties_1 (startr1, endr1, Qnil, buf, tmp_interval3);

	  tmp_interval3 = validate_interval_range (buf, &startr2, &endr2, 0);
	  if (tmp_interval3)
	    set_text_properties_1 (startr2, endr2, Qnil, buf, tmp_interval3);

	  temp = SAFE_ALLOCA (len1_byte);
	  start1_addr = BYTE_POS_ADDR (start1_byte);
	  start2_addr = BYTE_POS_ADDR (start2_byte);
          memcpy (temp, start1_addr, len1_byte);
          memcpy (start1_addr, start2_addr, len2_byte);
          memcpy (start2_addr, temp, len1_byte);
	  SAFE_FREE ();

          graft_intervals_into_buffer (tmp_interval1, start2,
                                       len1, current_buffer, 0);
          graft_intervals_into_buffer (tmp_interval2, start1,
                                       len2, current_buffer, 0);
        }

      else if (len1_byte < len2_byte)	/* Second region larger than first */
        /* Non-adjacent & unequal size, area between must also be shifted.  */
        {
	  USE_SAFE_ALLOCA;

          modify_text (start1, end2);
          record_change (start1, (end2 - start1));
          tmp_interval1 = copy_intervals (cur_intv, start1, len1);
          tmp_interval_mid = copy_intervals (cur_intv, end1, len_mid);
          tmp_interval2 = copy_intervals (cur_intv, start2, len2);

	  tmp_interval3 = validate_interval_range (buf, &startr1, &endr2, 0);
	  if (tmp_interval3)
	    set_text_properties_1 (startr1, endr2, Qnil, buf, tmp_interval3);

	  /* holds region 2 */
	  temp = SAFE_ALLOCA (len2_byte);
	  start1_addr = BYTE_POS_ADDR (start1_byte);
	  start2_addr = BYTE_POS_ADDR (start2_byte);
          memcpy (temp, start2_addr, len2_byte);
          memcpy (start1_addr + len_mid + len2_byte, start1_addr, len1_byte);
          memmove (start1_addr + len2_byte, start1_addr + len1_byte, len_mid);
          memcpy (start1_addr, temp, len2_byte);
	  SAFE_FREE ();

          graft_intervals_into_buffer (tmp_interval1, end2 - len1,
                                       len1, current_buffer, 0);
          graft_intervals_into_buffer (tmp_interval_mid, start1 + len2,
                                       len_mid, current_buffer, 0);
          graft_intervals_into_buffer (tmp_interval2, start1,
                                       len2, current_buffer, 0);
        }
      else
	/* Second region smaller than first.  */
        {
	  USE_SAFE_ALLOCA;

          record_change (start1, (end2 - start1));
          modify_text (start1, end2);

          tmp_interval1 = copy_intervals (cur_intv, start1, len1);
          tmp_interval_mid = copy_intervals (cur_intv, end1, len_mid);
          tmp_interval2 = copy_intervals (cur_intv, start2, len2);

	  tmp_interval3 = validate_interval_range (buf, &startr1, &endr2, 0);
	  if (tmp_interval3)
	    set_text_properties_1 (startr1, endr2, Qnil, buf, tmp_interval3);

	  /* holds region 1 */
	  temp = SAFE_ALLOCA (len1_byte);
	  start1_addr = BYTE_POS_ADDR (start1_byte);
	  start2_addr = BYTE_POS_ADDR (start2_byte);
          memcpy (temp, start1_addr, len1_byte);
          memcpy (start1_addr, start2_addr, len2_byte);
          memmove (start1_addr + len2_byte, start1_addr + len1_byte, len_mid);
          memcpy (start1_addr + len2_byte + len_mid, temp, len1_byte);
	  SAFE_FREE ();

          graft_intervals_into_buffer (tmp_interval1, end2 - len1,
                                       len1, current_buffer, 0);
          graft_intervals_into_buffer (tmp_interval_mid, start1 + len2,
                                       len_mid, current_buffer, 0);
          graft_intervals_into_buffer (tmp_interval2, start1,
                                       len2, current_buffer, 0);
        }

      update_compositions (start1, start1 + len2, CHECK_BORDER);
      update_compositions (end2 - len1, end2, CHECK_BORDER);
    }

  /* When doing multiple transpositions, it might be nice
     to optimize this.  Perhaps the markers in any one buffer
     should be organized in some sorted data tree.  */
  if (NILP (leave_markers))
    {
      transpose_markers (start1, end1, start2, end2,
			 start1_byte, start1_byte + len1_byte,
			 start2_byte, start2_byte + len2_byte);
      fix_start_end_in_overlays (start1, end2);
    }
  else
    {
      /* The character positions of the markers remain intact, but we
	 still need to update their byte positions, because the
	 transposed regions might include multibyte sequences which
	 make some original byte positions of the markers invalid.  */
      adjust_markers_bytepos (start1, start1_byte, end2, end2_byte, 0);
    }

  signal_after_change (start1, end2 - start1, end2 - start1);
  return Qnil;
}


void
syms_of_editfns (void)
{
  DEFSYM (Qbuffer_access_fontify_functions, "buffer-access-fontify-functions");
  DEFSYM (Qwall, "wall");

  DEFVAR_LISP ("inhibit-field-text-motion", Vinhibit_field_text_motion,
	       doc: /* Non-nil means text motion commands don't notice fields.  */);
  Vinhibit_field_text_motion = Qnil;

  DEFVAR_LISP ("buffer-access-fontify-functions",
	       Vbuffer_access_fontify_functions,
	       doc: /* List of functions called by `buffer-substring' to fontify if necessary.
Each function is called with two arguments which specify the range
of the buffer being accessed.  */);
  Vbuffer_access_fontify_functions = Qnil;

  {
    Lisp_Object obuf;
    obuf = Fcurrent_buffer ();
    /* Do this here, because init_buffer_once is too early--it won't work.  */
    Fset_buffer (Vprin1_to_string_buffer);
    /* Make sure buffer-access-fontify-functions is nil in this buffer.  */
    Fset (Fmake_local_variable (Qbuffer_access_fontify_functions), Qnil);
    Fset_buffer (obuf);
  }

  DEFVAR_LISP ("buffer-access-fontified-property",
	       Vbuffer_access_fontified_property,
	       doc: /* Property which (if non-nil) indicates text has been fontified.
`buffer-substring' need not call the `buffer-access-fontify-functions'
functions if all the text being accessed has this property.  */);
  Vbuffer_access_fontified_property = Qnil;

  DEFVAR_LISP ("system-name", Vsystem_name,
	       doc: /* The host name of the machine Emacs is running on.  */);
  Vsystem_name = cached_system_name = Qnil;

  DEFVAR_LISP ("user-full-name", Vuser_full_name,
	       doc: /* The full name of the user logged in.  */);

  DEFVAR_LISP ("user-login-name", Vuser_login_name,
	       doc: /* The user's name, taken from environment variables if possible.  */);
  Vuser_login_name = Qnil;

  DEFVAR_LISP ("user-real-login-name", Vuser_real_login_name,
	       doc: /* The user's name, based upon the real uid only.  */);

  DEFVAR_LISP ("operating-system-release", Voperating_system_release,
	       doc: /* The release of the operating system Emacs is running on.  */);

  defsubr (&Sget_pos_property);

  /* Symbol for the text property used to mark fields.  */
  DEFSYM (Qfield, "field");

  /* A special value for Qfield properties.  */
  DEFSYM (Qboundary, "boundary");

  defsubr (&Sinsert);
  defsubr (&Sinsert_before_markers);
  defsubr (&Sinsert_and_inherit);
  defsubr (&Sinsert_and_inherit_before_markers);

  defsubr (&Suser_login_name);
  defsubr (&Suser_real_login_name);
  defsubr (&Suser_full_name);
  defsubr (&Sget_internal_run_time);
  defsubr (&Sformat_time_string);
  defsubr (&Sdecode_time);
  defsubr (&Sencode_time);
  defsubr (&Scurrent_time_string);
  defsubr (&Scurrent_time_zone);
  defsubr (&Sset_time_zone_rule);
  defsubr (&Ssystem_name);

  defsubr (&Scompare_buffer_substrings);
  defsubr (&Sreplace_buffer_contents);
  defsubr (&Ssubst_char_in_region);
  defsubr (&Stranslate_region_internal);
  defsubr (&Snarrow_to_region);
  defsubr (&Stranspose_regions);
}<|MERGE_RESOLUTION|>--- conflicted
+++ resolved
@@ -216,18 +216,6 @@
 
       new_tz = tzalloc (zone_string);
 
-<<<<<<< HEAD
-#if defined __NetBSD_Version__ && __NetBSD_Version__ < 700000000
-      /* NetBSD 6 tzalloc mishandles POSIX TZ strings (Bug#30738).
-	 If possible, fall back on tzdb.  */
-      if (!new_tz && errno != ENOMEM && plain_integer
-	  && XINT (zone) % (60 * 60) == 0)
-	{
-	  sprintf (tzbuf, "Etc/GMT%+"pI"d", - (XINT (zone) / (60 * 60)));
-	  new_tz = tzalloc (zone_string);
-	}
-#endif
-=======
       if (HAVE_TZALLOC_BUG && !new_tz && errno != ENOMEM && plain_integer
 	  && XINT (zone) % (60 * 60) == 0)
 	{
@@ -236,7 +224,6 @@
 	  sprintf (tzbuf, "Etc/GMT%+"pI"d", - (XINT (zone) / (60 * 60)));
 	  new_tz = tzalloc (zone_string);
 	}
->>>>>>> 7bedc881
 
       if (!new_tz)
 	{
