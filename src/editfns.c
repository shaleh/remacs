/* Lisp functions pertaining to editing.                 -*- coding: utf-8 -*-

Copyright (C) 1985-1987, 1989, 1993-2018 Free Software Foundation, Inc.

This file is part of GNU Emacs.

GNU Emacs is free software: you can redistribute it and/or modify
it under the terms of the GNU General Public License as published by
the Free Software Foundation, either version 3 of the License, or (at
your option) any later version.

GNU Emacs is distributed in the hope that it will be useful,
but WITHOUT ANY WARRANTY; without even the implied warranty of
MERCHANTABILITY or FITNESS FOR A PARTICULAR PURPOSE.  See the
GNU General Public License for more details.

You should have received a copy of the GNU General Public License
along with GNU Emacs.  If not, see <https://www.gnu.org/licenses/>.  */


#include <config.h>
#include <sys/types.h>
#include <stdio.h>

#ifdef HAVE_PWD_H
#include <pwd.h>
#include <grp.h>
#endif

#include <unistd.h>

#ifdef HAVE_SYS_UTSNAME_H
#include <sys/utsname.h>
#endif

#include "lisp.h"

/* systime.h includes <sys/time.h> which, on some systems, is required
   for <sys/resource.h>; thus systime.h must be included before
   <sys/resource.h> */
#include "systime.h"

#if defined HAVE_SYS_RESOURCE_H
#include <sys/resource.h>
#endif

#include <errno.h>
#include <float.h>
#include <limits.h>

#ifdef HAVE_TIMEZONE_T
# include <sys/param.h>
# if defined __NetBSD_Version__ && __NetBSD_Version__ < 700000000
#  define HAVE_TZALLOC_BUG true
# endif
#endif
#ifndef HAVE_TZALLOC_BUG
# define HAVE_TZALLOC_BUG false
#endif

#include <c-ctype.h>
#include <intprops.h>
#include <stdlib.h>
#include <strftime.h>
#include <verify.h>

#include "composite.h"
#include "intervals.h"
#include "ptr-bounds.h"
#include "character.h"
#include "buffer.h"
#include "coding.h"
#include "window.h"
#include "blockinput.h"

#define TM_YEAR_BASE 1900

#ifdef WINDOWSNT
extern Lisp_Object w32_get_internal_run_time (void);
#endif

extern struct lisp_time lisp_time_struct (Lisp_Object, int *);
static Lisp_Object format_time_string (char const *, ptrdiff_t, struct timespec,
				       Lisp_Object, struct tm *);
static long int tm_gmtoff (struct tm *);
static int tm_diff (struct tm *, struct tm *);
void update_buffer_properties (ptrdiff_t, ptrdiff_t);

void find_field (Lisp_Object, Lisp_Object, Lisp_Object, ptrdiff_t *, Lisp_Object, ptrdiff_t *);

void general_insert_function (void (*) (const char *, ptrdiff_t), void (*) (Lisp_Object, ptrdiff_t, ptrdiff_t, ptrdiff_t, ptrdiff_t, bool), bool, ptrdiff_t, Lisp_Object *);

#ifndef HAVE_TM_GMTOFF
# define HAVE_TM_GMTOFF false
#endif

enum { tzeqlen = sizeof "TZ=" - 1 };

/* Time zones equivalent to current local time and to UTC, respectively.  */
static timezone_t local_tz;
static timezone_t const utc_tz = 0;

/* The cached value of Vsystem_name.  This is used only to compare it
   to Vsystem_name, so it need not be visible to the GC.  */
static Lisp_Object cached_system_name;

static void
init_and_cache_system_name (void)
{
  init_system_name ();
  cached_system_name = Vsystem_name;
}

static struct tm *
emacs_localtime_rz (timezone_t tz, time_t const *t, struct tm *tm)
{
  tm = localtime_rz (tz, t, tm);
  if (!tm && errno == ENOMEM)
    memory_full (SIZE_MAX);
  return tm;
}

static time_t
emacs_mktime_z (timezone_t tz, struct tm *tm)
{
  errno = 0;
  time_t t = mktime_z (tz, tm);
  if (t == (time_t) -1 && errno == ENOMEM)
    memory_full (SIZE_MAX);
  return t;
}

static _Noreturn void
invalid_time_zone_specification (Lisp_Object zone)
{
  xsignal2 (Qerror, build_string ("Invalid time zone specification"), zone);
}

/* Free a timezone, except do not free the time zone for local time.
   Freeing utc_tz is also a no-op.  */
static void
xtzfree (timezone_t tz)
{
  if (tz != local_tz)
    tzfree (tz);
}

/* Convert the Lisp time zone rule ZONE to a timezone_t object.
   The returned value either is 0, or is LOCAL_TZ, or is newly allocated.
   If SETTZ, set Emacs local time to the time zone rule; otherwise,
   the caller should eventually pass the returned value to xtzfree.  */
static timezone_t
tzlookup (Lisp_Object zone, bool settz)
{
  static char const tzbuf_format[] = "<%+.*"pI"d>%s%"pI"d:%02d:%02d";
  char const *trailing_tzbuf_format = tzbuf_format + sizeof "<%+.*"pI"d" - 1;
  char tzbuf[sizeof tzbuf_format + 2 * INT_STRLEN_BOUND (EMACS_INT)];
  char const *zone_string;
  timezone_t new_tz;

  if (NILP (zone))
    return local_tz;
  else if (EQ (zone, Qt) || EQ (zone, make_number (0)))
    {
      zone_string = "UTC0";
      new_tz = utc_tz;
    }
  else
    {
      bool plain_integer = INTEGERP (zone);

      if (EQ (zone, Qwall))
	zone_string = 0;
      else if (STRINGP (zone))
	zone_string = SSDATA (ENCODE_SYSTEM (zone));
      else if (plain_integer || (CONSP (zone) && INTEGERP (XCAR (zone))
				 && CONSP (XCDR (zone))))
	{
	  Lisp_Object abbr;
	  if (!plain_integer)
	    {
	      abbr = XCAR (XCDR (zone));
	      zone = XCAR (zone);
	    }

	  EMACS_INT abszone = eabs (XINT (zone)), hour = abszone / (60 * 60);
	  int hour_remainder = abszone % (60 * 60);
	  int min = hour_remainder / 60, sec = hour_remainder % 60;

	  if (plain_integer)
	    {
	      int prec = 2;
	      EMACS_INT numzone = hour;
	      if (hour_remainder != 0)
		{
		  prec += 2, numzone = 100 * numzone + min;
		  if (sec != 0)
		    prec += 2, numzone = 100 * numzone + sec;
		}
	      sprintf (tzbuf, tzbuf_format, prec,
		       XINT (zone) < 0 ? -numzone : numzone,
		       &"-"[XINT (zone) < 0], hour, min, sec);
	      zone_string = tzbuf;
	    }
	  else
	    {
	      AUTO_STRING (leading, "<");
	      AUTO_STRING_WITH_LEN (trailing, tzbuf,
				    sprintf (tzbuf, trailing_tzbuf_format,
					     &"-"[XINT (zone) < 0],
					     hour, min, sec));
	      zone_string = SSDATA (concat3 (leading, ENCODE_SYSTEM (abbr),
					     trailing));
	    }
	}
      else
	invalid_time_zone_specification (zone);

      new_tz = tzalloc (zone_string);

<<<<<<< HEAD
#if defined __NetBSD_Version__ && __NetBSD_Version__ < 700000000
      /* NetBSD 6 tzalloc mishandles POSIX TZ strings (Bug#30738).
	 If possible, fall back on tzdb.  */
      if (!new_tz && errno != ENOMEM && plain_integer
	  && XINT (zone) % (60 * 60) == 0)
	{
	  sprintf (tzbuf, "Etc/GMT%+"pI"d", - (XINT (zone) / (60 * 60)));
	  new_tz = tzalloc (zone_string);
	}
#endif
=======
      if (HAVE_TZALLOC_BUG && !new_tz && errno != ENOMEM && plain_integer
	  && XINT (zone) % (60 * 60) == 0)
	{
	  /* tzalloc mishandles POSIX strings; fall back on tzdb if
	     possible (Bug#30738).  */
	  sprintf (tzbuf, "Etc/GMT%+"pI"d", - (XINT (zone) / (60 * 60)));
	  new_tz = tzalloc (zone_string);
	}
>>>>>>> d73d1384

      if (!new_tz)
	{
	  if (errno == ENOMEM)
	    memory_full (SIZE_MAX);
	  invalid_time_zone_specification (zone);
	}
    }

  if (settz)
    {
      block_input ();
      emacs_setenv_TZ (zone_string);
      tzset ();
      timezone_t old_tz = local_tz;
      local_tz = new_tz;
      tzfree (old_tz);
      unblock_input ();
    }

  return new_tz;
}

void
init_editfns (bool dumping)
{
#if !defined CANNOT_DUMP
  /* A valid but unlikely setting for the TZ environment variable.
     It is OK (though a bit slower) if the user chooses this value.  */
  static char dump_tz_string[] = "TZ=UtC0";
#endif

  const char *user_name;
  register char *p;
  struct passwd *pw;	/* password entry for the current user */
  Lisp_Object tem;

  /* Set up system_name even when dumping.  */
  init_and_cache_system_name ();

#ifndef CANNOT_DUMP
  /* When just dumping out, set the time zone to a known unlikely value
     and skip the rest of this function.  */
  if (dumping)
    {
      xputenv (dump_tz_string);
      tzset ();
      return;
    }
#endif

  char *tz = getenv ("TZ");

#if !defined CANNOT_DUMP
  /* If the execution TZ happens to be the same as the dump TZ,
     change it to some other value and then change it back,
     to force the underlying implementation to reload the TZ info.
     This is needed on implementations that load TZ info from files,
     since the TZ file contents may differ between dump and execution.  */
  if (tz && strcmp (tz, &dump_tz_string[tzeqlen]) == 0)
    {
      ++*tz;
      tzset ();
      --*tz;
    }
#endif

  /* Set the time zone rule now, so that the call to putenv is done
     before multiple threads are active.  */
  tzlookup (tz ? build_string (tz) : Qwall, true);

  pw = getpwuid (getuid ());
  Vuser_real_login_name = build_string (pw ? pw->pw_name : "unknown");

  /* Get the effective user name, by consulting environment variables,
     or the effective uid if those are unset.  */
  user_name = getenv ("LOGNAME");
  if (!user_name)
#ifdef WINDOWSNT
    user_name = getenv ("USERNAME");	/* it's USERNAME on NT */
#else  /* WINDOWSNT */
    user_name = getenv ("USER");
#endif /* WINDOWSNT */
  if (!user_name)
    {
      pw = getpwuid (geteuid ());
      user_name = pw ? pw->pw_name : "unknown";
    }
  Vuser_login_name = build_string (user_name);

  /* If the user name claimed in the environment vars differs from
     the real uid, use the claimed name to find the full name.  */
  tem = Fstring_equal (Vuser_login_name, Vuser_real_login_name);
  if (! NILP (tem))
    tem = Vuser_login_name;
  else
    {
      uid_t euid = geteuid ();
      tem = make_fixnum_or_float (euid);
    }
  Vuser_full_name = Fuser_full_name (tem);

  p = getenv ("NAME");
  if (p)
    Vuser_full_name = build_string (p);
  else if (NILP (Vuser_full_name))
    Vuser_full_name = build_string ("unknown");

#ifdef HAVE_SYS_UTSNAME_H
  {
    struct utsname uts;
    uname (&uts);
    Voperating_system_release = build_string (uts.release);
  }
#else
  Voperating_system_release = Qnil;
#endif
}

/* Find all the overlays in the current buffer that touch position POS.
   Return the number found, and store them in a vector in VEC
   of length LEN.  */

static ptrdiff_t
overlays_around (EMACS_INT pos, Lisp_Object *vec, ptrdiff_t len)
{
  Lisp_Object overlay, start, end;
  struct Lisp_Overlay *tail;
  ptrdiff_t startpos, endpos;
  ptrdiff_t idx = 0;

  for (tail = current_buffer->overlays_before; tail; tail = tail->next)
    {
      XSETMISC (overlay, tail);

      end = OVERLAY_END (overlay);
      endpos = OVERLAY_POSITION (end);
      if (endpos < pos)
	  break;
      start = OVERLAY_START (overlay);
      startpos = OVERLAY_POSITION (start);
      if (startpos <= pos)
	{
	  if (idx < len)
	    vec[idx] = overlay;
	  /* Keep counting overlays even if we can't return them all.  */
	  idx++;
	}
    }

  for (tail = current_buffer->overlays_after; tail; tail = tail->next)
    {
      XSETMISC (overlay, tail);

      start = OVERLAY_START (overlay);
      startpos = OVERLAY_POSITION (start);
      if (pos < startpos)
	break;
      end = OVERLAY_END (overlay);
      endpos = OVERLAY_POSITION (end);
      if (pos <= endpos)
	{
	  if (idx < len)
	    vec[idx] = overlay;
	  idx++;
	}
    }

  return idx;
}

DEFUN ("get-pos-property", Fget_pos_property, Sget_pos_property, 2, 3, 0,
       doc: /* Return the value of POSITION's property PROP, in OBJECT.
Almost identical to `get-char-property' except for the following difference:
Whereas `get-char-property' returns the property of the char at (i.e. right
after) POSITION, this pays attention to properties's stickiness and overlays's
advancement settings, in order to find the property of POSITION itself,
i.e. the property that a char would inherit if it were inserted
at POSITION.  */)
  (Lisp_Object position, register Lisp_Object prop, Lisp_Object object)
{
  CHECK_NUMBER_COERCE_MARKER (position);

  if (NILP (object))
    XSETBUFFER (object, current_buffer);
  else if (WINDOWP (object))
    object = XWINDOW (object)->contents;

  if (!BUFFERP (object))
    /* pos-property only makes sense in buffers right now, since strings
       have no overlays and no notion of insertion for which stickiness
       could be obeyed.  */
    return Fget_text_property (position, prop, object);
  else
    {
      EMACS_INT posn = XINT (position);
      ptrdiff_t noverlays;
      Lisp_Object *overlay_vec, tem;
      struct buffer *obuf = current_buffer;
      USE_SAFE_ALLOCA;

      set_buffer_temp (XBUFFER (object));

      /* First try with room for 40 overlays.  */
      Lisp_Object overlay_vecbuf[40];
      noverlays = ARRAYELTS (overlay_vecbuf);
      overlay_vec = overlay_vecbuf;
      noverlays = overlays_around (posn, overlay_vec, noverlays);

      /* If there are more than 40,
	 make enough space for all, and try again.  */
      if (ARRAYELTS (overlay_vecbuf) < noverlays)
	{
	  SAFE_ALLOCA_LISP (overlay_vec, noverlays);
	  noverlays = overlays_around (posn, overlay_vec, noverlays);
	}
      noverlays = sort_overlays (overlay_vec, noverlays, NULL);

      set_buffer_temp (obuf);

      /* Now check the overlays in order of decreasing priority.  */
      while (--noverlays >= 0)
	{
	  Lisp_Object ol = overlay_vec[noverlays];
	  tem = Foverlay_get (ol, prop);
	  if (!NILP (tem))
	    {
	      /* Check the overlay is indeed active at point.  */
	      Lisp_Object start = OVERLAY_START (ol), finish = OVERLAY_END (ol);
	      if ((OVERLAY_POSITION (start) == posn
		   && XMARKER (start)->insertion_type == 1)
		  || (OVERLAY_POSITION (finish) == posn
		      && XMARKER (finish)->insertion_type == 0))
		; /* The overlay will not cover a char inserted at point.  */
	      else
		{
		  SAFE_FREE ();
		  return tem;
		}
	    }
	}
      SAFE_FREE ();

      { /* Now check the text properties.  */
	int stickiness = text_property_stickiness (prop, position, object);
	if (stickiness > 0)
	  return Fget_text_property (position, prop, object);
	else if (stickiness < 0
		 && XINT (position) > BUF_BEGV (XBUFFER (object)))
	  return Fget_text_property (make_number (XINT (position) - 1),
				     prop, object);
	else
	  return Qnil;
      }
    }
}


/* Restore saved buffer before leaving `save-excursion' special form.  */

void
save_excursion_restore (Lisp_Object info)
{
  Lisp_Object tem, tem1;

  tem = Fmarker_buffer (XSAVE_OBJECT (info, 0));
  /* If we're unwinding to top level, saved buffer may be deleted.  This
     means that all of its markers are unchained and so tem is nil.  */
  if (NILP (tem))
    goto out;

  Fset_buffer (tem);

  /* Point marker.  */
  tem = XSAVE_OBJECT (info, 0);
  Fgoto_char (tem);
  unchain_marker (XMARKER (tem));

  /* If buffer was visible in a window, and a different window was
     selected, and the old selected window is still showing this
     buffer, restore point in that window.  */
  tem = XSAVE_OBJECT (info, 2);
  if (WINDOWP (tem)
      && !EQ (tem, selected_window)
      && (tem1 = XWINDOW (tem)->contents,
	  (/* Window is live...  */
	   BUFFERP (tem1)
	   /* ...and it shows the current buffer.  */
	   && XBUFFER (tem1) == current_buffer)))
    Fset_window_point (tem, make_number (PT));

 out:

  free_misc (info);
}
<<<<<<< HEAD
=======

DEFUN ("save-excursion", Fsave_excursion, Ssave_excursion, 0, UNEVALLED, 0,
       doc: /* Save point, and current buffer; execute BODY; restore those things.
Executes BODY just like `progn'.
The values of point and the current buffer are restored
even in case of abnormal exit (throw or error).

If you only want to save the current buffer but not point,
then just use `save-current-buffer', or even `with-current-buffer'.

Before Emacs 25.1, `save-excursion' used to save the mark state.
To save the mark state as well as point and the current buffer, use
`save-mark-and-excursion'.

usage: (save-excursion &rest BODY)  */)
  (Lisp_Object args)
{
  register Lisp_Object val;
  ptrdiff_t count = SPECPDL_INDEX ();

  record_unwind_protect (save_excursion_restore, save_excursion_save ());

  val = Fprogn (args);
  return unbind_to (count, val);
}

DEFUN ("save-current-buffer", Fsave_current_buffer, Ssave_current_buffer, 0, UNEVALLED, 0,
       doc: /* Record which buffer is current; execute BODY; make that buffer current.
BODY is executed just like `progn'.
usage: (save-current-buffer &rest BODY)  */)
  (Lisp_Object args)
{
  ptrdiff_t count = SPECPDL_INDEX ();

  record_unwind_current_buffer ();
  return unbind_to (count, Fprogn (args));
}

DEFUN ("buffer-size", Fbuffer_size, Sbuffer_size, 0, 1, 0,
       doc: /* Return the number of characters in the current buffer.
If BUFFER is not nil, return the number of characters in that buffer
instead.

This does not take narrowing into account; to count the number of
characters in the accessible portion of the current buffer, use
`(- (point-max) (point-min))', and to count the number of characters
in some other BUFFER, use
`(with-current-buffer BUFFER (- (point-max) (point-min)))'.  */)
  (Lisp_Object buffer)
{
  if (NILP (buffer))
    return make_number (Z - BEG);
  else
    {
      CHECK_BUFFER (buffer);
      return make_number (BUF_Z (XBUFFER (buffer))
			  - BUF_BEG (XBUFFER (buffer)));
    }
}

DEFUN ("point-min", Fpoint_min, Spoint_min, 0, 0, 0,
       doc: /* Return the minimum permissible value of point in the current buffer.
This is 1, unless narrowing (a buffer restriction) is in effect.  */)
  (void)
{
  Lisp_Object temp;
  XSETFASTINT (temp, BEGV);
  return temp;
}

DEFUN ("point-min-marker", Fpoint_min_marker, Spoint_min_marker, 0, 0, 0,
       doc: /* Return a marker to the minimum permissible value of point in this buffer.
This is the beginning, unless narrowing (a buffer restriction) is in effect.  */)
  (void)
{
  return build_marker (current_buffer, BEGV, BEGV_BYTE);
}

DEFUN ("point-max", Fpoint_max, Spoint_max, 0, 0, 0,
       doc: /* Return the maximum permissible value of point in the current buffer.
This is (1+ (buffer-size)), unless narrowing (a buffer restriction)
is in effect, in which case it is less.  */)
  (void)
{
  Lisp_Object temp;
  XSETFASTINT (temp, ZV);
  return temp;
}

DEFUN ("point-max-marker", Fpoint_max_marker, Spoint_max_marker, 0, 0, 0,
       doc: /* Return a marker to the maximum permissible value of point in this buffer.
This is (1+ (buffer-size)), unless narrowing (a buffer restriction)
is in effect, in which case it is less.  */)
  (void)
{
  return build_marker (current_buffer, ZV, ZV_BYTE);
}

DEFUN ("gap-position", Fgap_position, Sgap_position, 0, 0, 0,
       doc: /* Return the position of the gap, in the current buffer.
See also `gap-size'.  */)
  (void)
{
  Lisp_Object temp;
  XSETFASTINT (temp, GPT);
  return temp;
}

DEFUN ("gap-size", Fgap_size, Sgap_size, 0, 0, 0,
       doc: /* Return the size of the current buffer's gap.
See also `gap-position'.  */)
  (void)
{
  Lisp_Object temp;
  XSETFASTINT (temp, GAP_SIZE);
  return temp;
}

DEFUN ("position-bytes", Fposition_bytes, Sposition_bytes, 1, 1, 0,
       doc: /* Return the byte position for character position POSITION.
If POSITION is out of range, the value is nil.  */)
  (Lisp_Object position)
{
  CHECK_NUMBER_COERCE_MARKER (position);
  if (XINT (position) < BEG || XINT (position) > Z)
    return Qnil;
  return make_number (CHAR_TO_BYTE (XINT (position)));
}

DEFUN ("byte-to-position", Fbyte_to_position, Sbyte_to_position, 1, 1, 0,
       doc: /* Return the character position for byte position BYTEPOS.
If BYTEPOS is out of range, the value is nil.  */)
  (Lisp_Object bytepos)
{
  ptrdiff_t pos_byte;

  CHECK_NUMBER (bytepos);
  pos_byte = XINT (bytepos);
  if (pos_byte < BEG_BYTE || pos_byte > Z_BYTE)
    return Qnil;
  if (Z != Z_BYTE)
    /* There are multibyte characters in the buffer.
       The argument of BYTE_TO_CHAR must be a byte position at
       a character boundary, so search for the start of the current
       character.  */
    while (!CHAR_HEAD_P (FETCH_BYTE (pos_byte)))
      pos_byte--;
  return make_number (BYTE_TO_CHAR (pos_byte));
}

DEFUN ("following-char", Ffollowing_char, Sfollowing_char, 0, 0, 0,
       doc: /* Return the character following point, as a number.
At the end of the buffer or accessible region, return 0.  */)
  (void)
{
  Lisp_Object temp;
  if (PT >= ZV)
    XSETFASTINT (temp, 0);
  else
    XSETFASTINT (temp, FETCH_CHAR (PT_BYTE));
  return temp;
}

DEFUN ("preceding-char", Fprevious_char, Sprevious_char, 0, 0, 0,
       doc: /* Return the character preceding point, as a number.
At the beginning of the buffer or accessible region, return 0.  */)
  (void)
{
  Lisp_Object temp;
  if (PT <= BEGV)
    XSETFASTINT (temp, 0);
  else if (!NILP (BVAR (current_buffer, enable_multibyte_characters)))
    {
      ptrdiff_t pos = PT_BYTE;
      DEC_POS (pos);
      XSETFASTINT (temp, FETCH_CHAR (pos));
    }
  else
    XSETFASTINT (temp, FETCH_BYTE (PT_BYTE - 1));
  return temp;
}

DEFUN ("bobp", Fbobp, Sbobp, 0, 0, 0,
       doc: /* Return t if point is at the beginning of the buffer.
If the buffer is narrowed, this means the beginning of the narrowed part.  */)
  (void)
{
  if (PT == BEGV)
    return Qt;
  return Qnil;
}

DEFUN ("eobp", Feobp, Seobp, 0, 0, 0,
       doc: /* Return t if point is at the end of the buffer.
If the buffer is narrowed, this means the end of the narrowed part.  */)
  (void)
{
  if (PT == ZV)
    return Qt;
  return Qnil;
}

DEFUN ("bolp", Fbolp, Sbolp, 0, 0, 0,
       doc: /* Return t if point is at the beginning of a line.  */)
  (void)
{
  if (PT == BEGV || FETCH_BYTE (PT_BYTE - 1) == '\n')
    return Qt;
  return Qnil;
}

DEFUN ("eolp", Feolp, Seolp, 0, 0, 0,
       doc: /* Return t if point is at the end of a line.
`End of a line' includes point being at the end of the buffer.  */)
  (void)
{
  if (PT == ZV || FETCH_BYTE (PT_BYTE) == '\n')
    return Qt;
  return Qnil;
}

DEFUN ("char-after", Fchar_after, Schar_after, 0, 1, 0,
       doc: /* Return character in current buffer at position POS.
POS is an integer or a marker and defaults to point.
If POS is out of range, the value is nil.  */)
  (Lisp_Object pos)
{
  register ptrdiff_t pos_byte;

  if (NILP (pos))
    {
      pos_byte = PT_BYTE;
      if (pos_byte < BEGV_BYTE || pos_byte >= ZV_BYTE)
        return Qnil;
    }
  else if (MARKERP (pos))
    {
      pos_byte = marker_byte_position (pos);
      if (pos_byte < BEGV_BYTE || pos_byte >= ZV_BYTE)
	return Qnil;
    }
  else
    {
      CHECK_NUMBER_COERCE_MARKER (pos);
      if (XINT (pos) < BEGV || XINT (pos) >= ZV)
	return Qnil;

      pos_byte = CHAR_TO_BYTE (XINT (pos));
    }

  return make_number (FETCH_CHAR (pos_byte));
}

DEFUN ("char-before", Fchar_before, Schar_before, 0, 1, 0,
       doc: /* Return character in current buffer preceding position POS.
POS is an integer or a marker and defaults to point.
If POS is out of range, the value is nil.  */)
  (Lisp_Object pos)
{
  register Lisp_Object val;
  register ptrdiff_t pos_byte;

  if (NILP (pos))
    {
      pos_byte = PT_BYTE;
      XSETFASTINT (pos, PT);
    }

  if (MARKERP (pos))
    {
      pos_byte = marker_byte_position (pos);

      if (pos_byte <= BEGV_BYTE || pos_byte > ZV_BYTE)
	return Qnil;
    }
  else
    {
      CHECK_NUMBER_COERCE_MARKER (pos);

      if (XINT (pos) <= BEGV || XINT (pos) > ZV)
	return Qnil;

      pos_byte = CHAR_TO_BYTE (XINT (pos));
    }

  if (!NILP (BVAR (current_buffer, enable_multibyte_characters)))
    {
      DEC_POS (pos_byte);
      XSETFASTINT (val, FETCH_CHAR (pos_byte));
    }
  else
    {
      pos_byte--;
      XSETFASTINT (val, FETCH_BYTE (pos_byte));
    }
   return val;
}
>>>>>>> d73d1384

DEFUN ("user-login-name", Fuser_login_name, Suser_login_name, 0, 1, 0,
       doc: /* Return the name under which the user logged in, as a string.
This is based on the effective uid, not the real uid.
Also, if the environment variables LOGNAME or USER are set,
that determines the value of this function.

If optional argument UID is an integer or a float, return the login name
of the user with that uid, or nil if there is no such user.  */)
  (Lisp_Object uid)
{
  struct passwd *pw;
  uid_t id;

  /* Set up the user name info if we didn't do it before.
     (That can happen if Emacs is dumpable
     but you decide to run `temacs -l loadup' and not dump.  */
  if (NILP (Vuser_login_name))
    init_editfns (false);

  if (NILP (uid))
    return Vuser_login_name;

  CONS_TO_INTEGER (uid, uid_t, id);
  block_input ();
  pw = getpwuid (id);
  unblock_input ();
  return (pw ? build_string (pw->pw_name) : Qnil);
}

DEFUN ("user-real-login-name", Fuser_real_login_name, Suser_real_login_name,
       0, 0, 0,
       doc: /* Return the name of the user's real uid, as a string.
This ignores the environment variables LOGNAME and USER, so it differs from
`user-login-name' when running under `su'.  */)
  (void)
{
  /* Set up the user name info if we didn't do it before.
     (That can happen if Emacs is dumpable
     but you decide to run `temacs -l loadup' and not dump.  */
  if (NILP (Vuser_login_name))
    init_editfns (false);
  return Vuser_real_login_name;
}

DEFUN ("user-full-name", Fuser_full_name, Suser_full_name, 0, 1, 0,
       doc: /* Return the full name of the user logged in, as a string.
If the full name corresponding to Emacs's userid is not known,
return "unknown".

If optional argument UID is an integer or float, return the full name
of the user with that uid, or nil if there is no such user.
If UID is a string, return the full name of the user with that login
name, or nil if there is no such user.  */)
  (Lisp_Object uid)
{
  struct passwd *pw;
  register char *p, *q;
  Lisp_Object full;

  if (NILP (uid))
    return Vuser_full_name;
  else if (NUMBERP (uid))
    {
      uid_t u;
      CONS_TO_INTEGER (uid, uid_t, u);
      block_input ();
      pw = getpwuid (u);
      unblock_input ();
    }
  else if (STRINGP (uid))
    {
      block_input ();
      pw = getpwnam (SSDATA (uid));
      unblock_input ();
    }
  else
    error ("Invalid UID specification");

  if (!pw)
    return Qnil;

  p = USER_FULL_NAME;
  /* Chop off everything after the first comma. */
  q = strchr (p, ',');
  full = make_string (p, q ? q - p : strlen (p));

#ifdef AMPERSAND_FULL_NAME
  p = SSDATA (full);
  q = strchr (p, '&');
  /* Substitute the login name for the &, upcasing the first character.  */
  if (q)
    {
      Lisp_Object login = Fuser_login_name (make_number (pw->pw_uid));
      USE_SAFE_ALLOCA;
      char *r = SAFE_ALLOCA (strlen (p) + SBYTES (login) + 1);
      memcpy (r, p, q - p);
      char *s = lispstpcpy (&r[q - p], login);
      r[q - p] = upcase ((unsigned char) r[q - p]);
      strcpy (s, q + 1);
      full = build_string (r);
      SAFE_FREE ();
    }
#endif /* AMPERSAND_FULL_NAME */

  return full;
}

DEFUN ("system-name", Fsystem_name, Ssystem_name, 0, 0, 0,
       doc: /* Return the host name of the machine you are running on, as a string.  */)
  (void)
{
  if (EQ (Vsystem_name, cached_system_name))
    init_and_cache_system_name ();
  return Vsystem_name;
}


// SPERRY

#ifndef TIME_T_MIN
# define TIME_T_MIN TYPE_MINIMUM (time_t)
#endif
#ifndef TIME_T_MAX
# define TIME_T_MAX TYPE_MAXIMUM (time_t)
#endif

/* Report that a time value is out of range for Emacs.  */
void
time_overflow (void)
{
  error ("Specified time is not representable");
}

static _Noreturn void
invalid_time (void)
{
  error ("Invalid time specification");
}

/* Check a return value compatible with that of decode_time_components.  */
static void
check_time_validity (int validity)
{
  if (validity <= 0)
    {
      if (validity < 0)
	time_overflow ();
      else
	invalid_time ();
    }
}

extern EMACS_INT
hi_time (time_t t);
extern EMACS_INT
lo_time (time_t t);

DEFUN ("get-internal-run-time", Fget_internal_run_time, Sget_internal_run_time,
       0, 0, 0,
       doc: /* Return the current run time used by Emacs.
The time is returned as a list (HIGH LOW USEC PSEC), using the same
style as (current-time).

On systems that can't determine the run time, `get-internal-run-time'
does the same thing as `current-time'.  */)
  (void)
{
#ifdef HAVE_GETRUSAGE
  struct rusage usage;
  time_t secs;
  int usecs;

  if (getrusage (RUSAGE_SELF, &usage) < 0)
    /* This shouldn't happen.  What action is appropriate?  */
    xsignal0 (Qerror);

  /* Sum up user time and system time.  */
  secs = usage.ru_utime.tv_sec + usage.ru_stime.tv_sec;
  usecs = usage.ru_utime.tv_usec + usage.ru_stime.tv_usec;
  if (usecs >= 1000000)
    {
      usecs -= 1000000;
      secs++;
    }
  return make_lisp_time (make_timespec (secs, usecs * 1000));
#else /* ! HAVE_GETRUSAGE  */
#ifdef WINDOWSNT
  return w32_get_internal_run_time ();
#else /* ! WINDOWSNT  */
  return Fcurrent_time ();
#endif /* WINDOWSNT  */
#endif /* HAVE_GETRUSAGE  */
}

extern int
disassemble_lisp_time (Lisp_Object specified_time, Lisp_Object *phigh,
		       Lisp_Object *plow, Lisp_Object *pusec,
		       Lisp_Object *ppsec);

/* Like lisp_time_struct, except return a struct timespec.
   Discard any low-order digits.  */
struct timespec
lisp_time_argument (Lisp_Object specified_time)
{
  int len;
  struct lisp_time lt = lisp_time_struct (specified_time, &len);
  struct timespec t = lisp_to_timespec (lt);
  if (! timespec_valid_p (t))
    time_overflow ();
  return t;
}

/* Like lisp_time_argument, except decode only the seconds part,
   and do not check the subseconds part.  */
static time_t
lisp_seconds_argument (Lisp_Object specified_time)
{
  Lisp_Object high, low, usec, psec;
  struct lisp_time t;

  int val = disassemble_lisp_time (specified_time, &high, &low, &usec, &psec);
  if (val != 0)
    {
      val = decode_time_components (high, low, make_number (0),
				    make_number (0), &t, 0);
      if (0 < val
	  && ! ((TYPE_SIGNED (time_t)
		 ? TIME_T_MIN >> LO_TIME_BITS <= t.hi
		 : 0 <= t.hi)
		&& t.hi <= TIME_T_MAX >> LO_TIME_BITS))
	val = -1;
    }
  check_time_validity (val);
  return (t.hi << LO_TIME_BITS) + t.lo;
}

/* Write information into buffer S of size MAXSIZE, according to the
   FORMAT of length FORMAT_LEN, using time information taken from *TP.
   Use the time zone specified by TZ.
   Use NS as the number of nanoseconds in the %N directive.
   Return the number of bytes written, not including the terminating
   '\0'.  If S is NULL, nothing will be written anywhere; so to
   determine how many bytes would be written, use NULL for S and
   ((size_t) -1) for MAXSIZE.

   This function behaves like nstrftime, except it allows null
   bytes in FORMAT and it does not support nanoseconds.  */
static size_t
emacs_nmemftime (char *s, size_t maxsize, const char *format,
		 size_t format_len, const struct tm *tp, timezone_t tz, int ns)
{
  size_t total = 0;

  /* Loop through all the null-terminated strings in the format
     argument.  Normally there's just one null-terminated string, but
     there can be arbitrarily many, concatenated together, if the
     format contains '\0' bytes.  nstrftime stops at the first
     '\0' byte so we must invoke it separately for each such string.  */
  for (;;)
    {
      size_t len;
      size_t result;

      if (s)
	s[0] = '\1';

      result = nstrftime (s, maxsize, format, tp, tz, ns);

      if (s)
	{
	  if (result == 0 && s[0] != '\0')
	    return 0;
	  s += result + 1;
	}

      maxsize -= result + 1;
      total += result;
      len = strlen (format);
      if (len == format_len)
	return total;
      total++;
      format += len + 1;
      format_len -= len + 1;
    }
}

DEFUN ("format-time-string", Fformat_time_string, Sformat_time_string, 1, 3, 0,
       doc: /* Use FORMAT-STRING to format the time TIME, or now if omitted or nil.
TIME is specified as (HIGH LOW USEC PSEC), as returned by
`current-time' or `file-attributes'.  It can also be a single integer
number of seconds since the epoch.  The obsolete form (HIGH . LOW) is
also still accepted.

The optional ZONE is omitted or nil for Emacs local time, t for
Universal Time, `wall' for system wall clock time, or a string as in
the TZ environment variable.  It can also be a list (as from
`current-time-zone') or an integer (as from `decode-time') applied
without consideration for daylight saving time.

The value is a copy of FORMAT-STRING, but with certain constructs replaced
by text that describes the specified date and time in TIME:

%Y is the year, %y within the century, %C the century.
%G is the year corresponding to the ISO week, %g within the century.
%m is the numeric month.
%b and %h are the locale's abbreviated month name, %B the full name.
 (%h is not supported on MS-Windows.)
%d is the day of the month, zero-padded, %e is blank-padded.
%u is the numeric day of week from 1 (Monday) to 7, %w from 0 (Sunday) to 6.
%a is the locale's abbreviated name of the day of week, %A the full name.
%U is the week number starting on Sunday, %W starting on Monday,
 %V according to ISO 8601.
%j is the day of the year.

%H is the hour on a 24-hour clock, %I is on a 12-hour clock, %k is like %H
 only blank-padded, %l is like %I blank-padded.
%p is the locale's equivalent of either AM or PM.
%q is the calendar quarter (1–4).
%M is the minute (00-59).
%S is the second (00-59; 00-60 on platforms with leap seconds)
%s is the number of seconds since 1970-01-01 00:00:00 +0000.
%N is the nanosecond, %6N the microsecond, %3N the millisecond, etc.
%Z is the time zone abbreviation, %z is the numeric form.

%c is the locale's date and time format.
%x is the locale's "preferred" date format.
%D is like "%m/%d/%y".
%F is the ISO 8601 date format (like "%Y-%m-%d").

%R is like "%H:%M", %T is like "%H:%M:%S", %r is like "%I:%M:%S %p".
%X is the locale's "preferred" time format.

Finally, %n is a newline, %t is a tab, %% is a literal %, and
unrecognized %-sequences stand for themselves.

Certain flags and modifiers are available with some format controls.
The flags are `_', `-', `^' and `#'.  For certain characters X,
%_X is like %X, but padded with blanks; %-X is like %X,
but without padding.  %^X is like %X, but with all textual
characters up-cased; %#X is like %X, but with letter-case of
all textual characters reversed.
%NX (where N stands for an integer) is like %X,
but takes up at least N (a number) positions.
The modifiers are `E' and `O'.  For certain characters X,
%EX is a locale's alternative version of %X;
%OX is like %X, but uses the locale's number symbols.

For example, to produce full ISO 8601 format, use "%FT%T%z".

usage: (format-time-string FORMAT-STRING &optional TIME ZONE)  */)
  (Lisp_Object format_string, Lisp_Object timeval, Lisp_Object zone)
{
  struct timespec t = lisp_time_argument (timeval);
  struct tm tm;

  CHECK_STRING (format_string);
  format_string = code_convert_string_norecord (format_string,
						Vlocale_coding_system, 1);
  return format_time_string (SSDATA (format_string), SBYTES (format_string),
			     t, zone, &tm);
}

static Lisp_Object
format_time_string (char const *format, ptrdiff_t formatlen,
		    struct timespec t, Lisp_Object zone, struct tm *tmp)
{
  char buffer[4000];
  char *buf = buffer;
  ptrdiff_t size = sizeof buffer;
  size_t len;
  int ns = t.tv_nsec;
  USE_SAFE_ALLOCA;

  timezone_t tz = tzlookup (zone, false);
  /* On some systems, like 32-bit MinGW, tv_sec of struct timespec is
     a 64-bit type, but time_t is a 32-bit type.  emacs_localtime_rz
     expects a pointer to time_t value.  */
  time_t tsec = t.tv_sec;
  tmp = emacs_localtime_rz (tz, &tsec, tmp);
  if (! tmp)
    {
      xtzfree (tz);
      time_overflow ();
    }
  synchronize_system_time_locale ();

  while (true)
    {
      buf[0] = '\1';
      len = emacs_nmemftime (buf, size, format, formatlen, tmp, tz, ns);
      if ((0 < len && len < size) || (len == 0 && buf[0] == '\0'))
	break;

      /* Buffer was too small, so make it bigger and try again.  */
      len = emacs_nmemftime (NULL, SIZE_MAX, format, formatlen, tmp, tz, ns);
      if (STRING_BYTES_BOUND <= len)
	{
	  xtzfree (tz);
	  string_overflow ();
	}
      size = len + 1;
      buf = SAFE_ALLOCA (size);
    }

  xtzfree (tz);
  AUTO_STRING_WITH_LEN (bufstring, buf, len);
  Lisp_Object result = code_convert_string_norecord (bufstring,
						     Vlocale_coding_system, 0);
  SAFE_FREE ();
  return result;
}

DEFUN ("decode-time", Fdecode_time, Sdecode_time, 0, 2, 0,
       doc: /* Decode a time value as (SEC MINUTE HOUR DAY MONTH YEAR DOW DST UTCOFF).
The optional TIME should be a list of (HIGH LOW . IGNORED),
as from `current-time' and `file-attributes', or nil to use the
current time.  It can also be a single integer number of seconds since
the epoch.  The obsolete form (HIGH . LOW) is also still accepted.

The optional ZONE is omitted or nil for Emacs local time, t for
Universal Time, `wall' for system wall clock time, or a string as in
the TZ environment variable.  It can also be a list (as from
`current-time-zone') or an integer (the UTC offset in seconds) applied
without consideration for daylight saving time.

The list has the following nine members: SEC is an integer between 0
and 60; SEC is 60 for a leap second, which only some operating systems
support.  MINUTE is an integer between 0 and 59.  HOUR is an integer
between 0 and 23.  DAY is an integer between 1 and 31.  MONTH is an
integer between 1 and 12.  YEAR is an integer indicating the
four-digit year.  DOW is the day of week, an integer between 0 and 6,
where 0 is Sunday.  DST is t if daylight saving time is in effect,
otherwise nil.  UTCOFF is an integer indicating the UTC offset in
seconds, i.e., the number of seconds east of Greenwich.  (Note that
Common Lisp has different meanings for DOW and UTCOFF.)

usage: (decode-time &optional TIME ZONE)  */)
  (Lisp_Object specified_time, Lisp_Object zone)
{
  time_t time_spec = lisp_seconds_argument (specified_time);
  struct tm local_tm, gmt_tm;
  timezone_t tz = tzlookup (zone, false);
  struct tm *tm = emacs_localtime_rz (tz, &time_spec, &local_tm);
  xtzfree (tz);

  if (! (tm
	 && MOST_NEGATIVE_FIXNUM - TM_YEAR_BASE <= local_tm.tm_year
	 && local_tm.tm_year <= MOST_POSITIVE_FIXNUM - TM_YEAR_BASE))
    time_overflow ();

  /* Avoid overflow when INT_MAX < EMACS_INT_MAX.  */
  EMACS_INT tm_year_base = TM_YEAR_BASE;

  return CALLN (Flist,
		make_number (local_tm.tm_sec),
		make_number (local_tm.tm_min),
		make_number (local_tm.tm_hour),
		make_number (local_tm.tm_mday),
		make_number (local_tm.tm_mon + 1),
		make_number (local_tm.tm_year + tm_year_base),
		make_number (local_tm.tm_wday),
		local_tm.tm_isdst ? Qt : Qnil,
		(HAVE_TM_GMTOFF
		 ? make_number (tm_gmtoff (&local_tm))
		 : gmtime_r (&time_spec, &gmt_tm)
		 ? make_number (tm_diff (&local_tm, &gmt_tm))
		 : Qnil));
}

/* Return OBJ - OFFSET, checking that OBJ is a valid fixnum and that
   the result is representable as an int.  */
static int
check_tm_member (Lisp_Object obj, int offset)
{
  CHECK_NUMBER (obj);
  EMACS_INT n = XINT (obj);
  int result;
  if (INT_SUBTRACT_WRAPV (n, offset, &result))
    time_overflow ();
  return result;
}

DEFUN ("encode-time", Fencode_time, Sencode_time, 6, MANY, 0,
       doc: /* Convert SECOND, MINUTE, HOUR, DAY, MONTH, YEAR and ZONE to internal time.
This is the reverse operation of `decode-time', which see.

The optional ZONE is omitted or nil for Emacs local time, t for
Universal Time, `wall' for system wall clock time, or a string as in
the TZ environment variable.  It can also be a list (as from
`current-time-zone') or an integer (as from `decode-time') applied
without consideration for daylight saving time.

You can pass more than 7 arguments; then the first six arguments
are used as SECOND through YEAR, and the *last* argument is used as ZONE.
The intervening arguments are ignored.
This feature lets (apply \\='encode-time (decode-time ...)) work.

Out-of-range values for SECOND, MINUTE, HOUR, DAY, or MONTH are allowed;
for example, a DAY of 0 means the day preceding the given month.
Year numbers less than 100 are treated just like other year numbers.
If you want them to stand for years in this century, you must do that yourself.

Years before 1970 are not guaranteed to work.  On some systems,
year values as low as 1901 do work.

usage: (encode-time SECOND MINUTE HOUR DAY MONTH YEAR &optional ZONE)  */)
  (ptrdiff_t nargs, Lisp_Object *args)
{
  time_t value;
  struct tm tm;
  Lisp_Object zone = (nargs > 6 ? args[nargs - 1] : Qnil);

  tm.tm_sec  = check_tm_member (args[0], 0);
  tm.tm_min  = check_tm_member (args[1], 0);
  tm.tm_hour = check_tm_member (args[2], 0);
  tm.tm_mday = check_tm_member (args[3], 0);
  tm.tm_mon  = check_tm_member (args[4], 1);
  tm.tm_year = check_tm_member (args[5], TM_YEAR_BASE);
  tm.tm_isdst = -1;

  timezone_t tz = tzlookup (zone, false);
  value = emacs_mktime_z (tz, &tm);
  xtzfree (tz);

  if (value == (time_t) -1)
    time_overflow ();

  return list2i (hi_time (value), lo_time (value));
}

DEFUN ("current-time-string", Fcurrent_time_string, Scurrent_time_string,
       0, 2, 0,
       doc: /* Return the current local time, as a human-readable string.
Programs can use this function to decode a time,
since the number of columns in each field is fixed
if the year is in the range 1000-9999.
The format is `Sun Sep 16 01:03:52 1973'.
However, see also the functions `decode-time' and `format-time-string'
which provide a much more powerful and general facility.

If SPECIFIED-TIME is given, it is a time to format instead of the
current time.  The argument should have the form (HIGH LOW . IGNORED).
Thus, you can use times obtained from `current-time' and from
`file-attributes'.  SPECIFIED-TIME can also be a single integer number
of seconds since the epoch.  The obsolete form (HIGH . LOW) is also
still accepted.

The optional ZONE is omitted or nil for Emacs local time, t for
Universal Time, `wall' for system wall clock time, or a string as in
the TZ environment variable.  It can also be a list (as from
`current-time-zone') or an integer (as from `decode-time') applied
without consideration for daylight saving time.  */)
  (Lisp_Object specified_time, Lisp_Object zone)
{
  time_t value = lisp_seconds_argument (specified_time);
  timezone_t tz = tzlookup (zone, false);

  /* Convert to a string in ctime format, except without the trailing
     newline, and without the 4-digit year limit.  Don't use asctime
     or ctime, as they might dump core if the year is outside the
     range -999 .. 9999.  */
  struct tm tm;
  struct tm *tmp = emacs_localtime_rz (tz, &value, &tm);
  xtzfree (tz);
  if (! tmp)
    time_overflow ();

  static char const wday_name[][4] =
    { "Sun", "Mon", "Tue", "Wed", "Thu", "Fri", "Sat" };
  static char const mon_name[][4] =
    { "Jan", "Feb", "Mar", "Apr", "May", "Jun",
      "Jul", "Aug", "Sep", "Oct", "Nov", "Dec" };
  printmax_t year_base = TM_YEAR_BASE;
  char buf[sizeof "Mon Apr 30 12:49:17 " + INT_STRLEN_BOUND (int) + 1];
  int len = sprintf (buf, "%s %s%3d %02d:%02d:%02d %"pMd,
		     wday_name[tm.tm_wday], mon_name[tm.tm_mon], tm.tm_mday,
		     tm.tm_hour, tm.tm_min, tm.tm_sec,
		     tm.tm_year + year_base);

  return make_unibyte_string (buf, len);
}

/* Yield A - B, measured in seconds.
   This function is copied from the GNU C Library.  */
static int
tm_diff (struct tm *a, struct tm *b)
{
  /* Compute intervening leap days correctly even if year is negative.
     Take care to avoid int overflow in leap day calculations,
     but it's OK to assume that A and B are close to each other.  */
  int a4 = (a->tm_year >> 2) + (TM_YEAR_BASE >> 2) - ! (a->tm_year & 3);
  int b4 = (b->tm_year >> 2) + (TM_YEAR_BASE >> 2) - ! (b->tm_year & 3);
  int a100 = a4 / 25 - (a4 % 25 < 0);
  int b100 = b4 / 25 - (b4 % 25 < 0);
  int a400 = a100 >> 2;
  int b400 = b100 >> 2;
  int intervening_leap_days = (a4 - b4) - (a100 - b100) + (a400 - b400);
  int years = a->tm_year - b->tm_year;
  int days = (365 * years + intervening_leap_days
	      + (a->tm_yday - b->tm_yday));
  return (60 * (60 * (24 * days + (a->tm_hour - b->tm_hour))
		+ (a->tm_min - b->tm_min))
	  + (a->tm_sec - b->tm_sec));
}

/* Yield A's UTC offset, or an unspecified value if unknown.  */
static long int
tm_gmtoff (struct tm *a)
{
#if HAVE_TM_GMTOFF
  return a->tm_gmtoff;
#else
  return 0;
#endif
}

DEFUN ("current-time-zone", Fcurrent_time_zone, Scurrent_time_zone, 0, 2, 0,
       doc: /* Return the offset and name for the local time zone.
This returns a list of the form (OFFSET NAME).
OFFSET is an integer number of seconds ahead of UTC (east of Greenwich).
    A negative value means west of Greenwich.
NAME is a string giving the name of the time zone.
If SPECIFIED-TIME is given, the time zone offset is determined from it
instead of using the current time.  The argument should have the form
\(HIGH LOW . IGNORED).  Thus, you can use times obtained from
`current-time' and from `file-attributes'.  SPECIFIED-TIME can also be
a single integer number of seconds since the epoch.  The obsolete form
(HIGH . LOW) is also still accepted.

The optional ZONE is omitted or nil for Emacs local time, t for
Universal Time, `wall' for system wall clock time, or a string as in
the TZ environment variable.  It can also be a list (as from
`current-time-zone') or an integer (as from `decode-time') applied
without consideration for daylight saving time.

Some operating systems cannot provide all this information to Emacs;
in this case, `current-time-zone' returns a list containing nil for
the data it can't find.  */)
  (Lisp_Object specified_time, Lisp_Object zone)
{
  struct timespec value;
  struct tm local_tm, gmt_tm;
  Lisp_Object zone_offset, zone_name;

  zone_offset = Qnil;
  value = make_timespec (lisp_seconds_argument (specified_time), 0);
  zone_name = format_time_string ("%Z", sizeof "%Z" - 1, value,
				  zone, &local_tm);

  /* gmtime_r expects a pointer to time_t, but tv_sec of struct
     timespec on some systems (MinGW) is a 64-bit field.  */
  time_t tsec = value.tv_sec;
  if (HAVE_TM_GMTOFF || gmtime_r (&tsec, &gmt_tm))
    {
      long int offset = (HAVE_TM_GMTOFF
			 ? tm_gmtoff (&local_tm)
			 : tm_diff (&local_tm, &gmt_tm));
      zone_offset = make_number (offset);
      if (SCHARS (zone_name) == 0)
	{
	  /* No local time zone name is available; use numeric zone instead.  */
	  long int hour = offset / 3600;
	  int min_sec = offset % 3600;
	  int amin_sec = min_sec < 0 ? - min_sec : min_sec;
	  int min = amin_sec / 60;
	  int sec = amin_sec % 60;
	  int min_prec = min_sec ? 2 : 0;
	  int sec_prec = sec ? 2 : 0;
	  char buf[sizeof "+0000" + INT_STRLEN_BOUND (long int)];
	  zone_name = make_formatted_string (buf, "%c%.2ld%.*d%.*d",
					     (offset < 0 ? '-' : '+'),
					     hour, min_prec, min, sec_prec, sec);
	}
    }

  return list2 (zone_offset, zone_name);
}

DEFUN ("set-time-zone-rule", Fset_time_zone_rule, Sset_time_zone_rule, 1, 1, 0,
       doc: /* Set the Emacs local time zone using TZ, a string specifying a time zone rule.
If TZ is nil or `wall', use system wall clock time; this differs from
the usual Emacs convention where nil means current local time.  If TZ
is t, use Universal Time.  If TZ is a list (as from
`current-time-zone') or an integer (as from `decode-time'), use the
specified time zone without consideration for daylight saving time.

Instead of calling this function, you typically want something else.
To temporarily use a different time zone rule for just one invocation
of `decode-time', `encode-time', or `format-time-string', pass the
function a ZONE argument.  To change local time consistently
throughout Emacs, call (setenv "TZ" TZ): this changes both the
environment of the Emacs process and the variable
`process-environment', whereas `set-time-zone-rule' affects only the
former.  */)
  (Lisp_Object tz)
{
  tzlookup (NILP (tz) ? Qwall : tz, true);
  return Qnil;
}

/* A buffer holding a string of the form "TZ=value", intended
   to be part of the environment.  If TZ is supposed to be unset,
   the buffer string is "tZ=".  */
 static char *tzvalbuf;

/* Get the local time zone rule.  */
char *
emacs_getenv_TZ (void)
{
  return tzvalbuf[0] == 'T' ? tzvalbuf + tzeqlen : 0;
}

/* Set the local time zone rule to TZSTRING, which can be null to
   denote wall clock time.  Do not record the setting in LOCAL_TZ.

   This function is not thread-safe, in theory because putenv is not,
   but mostly because of the static storage it updates.  Other threads
   that invoke localtime etc. may be adversely affected while this
   function is executing.  */

int
emacs_setenv_TZ (const char *tzstring)
{
  static ptrdiff_t tzvalbufsize;
  ptrdiff_t tzstringlen = tzstring ? strlen (tzstring) : 0;
  char *tzval = tzvalbuf;
  bool new_tzvalbuf = tzvalbufsize <= tzeqlen + tzstringlen;

  if (new_tzvalbuf)
    {
      /* Do not attempt to free the old tzvalbuf, since another thread
	 may be using it.  In practice, the first allocation is large
	 enough and memory does not leak.  */
      tzval = xpalloc (NULL, &tzvalbufsize,
		       tzeqlen + tzstringlen - tzvalbufsize + 1, -1, 1);
      tzvalbuf = tzval;
      tzval[1] = 'Z';
      tzval[2] = '=';
    }

  if (tzstring)
    {
      /* Modify TZVAL in place.  Although this is dicey in a
	 multithreaded environment, we know of no portable alternative.
	 Calling putenv or setenv could crash some other thread.  */
      tzval[0] = 'T';
      strcpy (tzval + tzeqlen, tzstring);
    }
  else
    {
      /* Turn 'TZ=whatever' into an empty environment variable 'tZ='.
	 Although this is also dicey, calling unsetenv here can crash Emacs.
	 See Bug#8705.  */
      tzval[0] = 't';
      tzval[tzeqlen] = 0;
    }


#ifndef WINDOWSNT
  /* Modifying *TZVAL merely requires calling tzset (which is the
     caller's responsibility).  However, modifying TZVAL requires
     calling putenv; although this is not thread-safe, in practice this
     runs only on startup when there is only one thread.  */
  bool need_putenv = new_tzvalbuf;
#else
  /* MS-Windows 'putenv' copies the argument string into a block it
     allocates, so modifying *TZVAL will not change the environment.
     However, the other threads run by Emacs on MS-Windows never call
     'xputenv' or 'putenv' or 'unsetenv', so the original cause for the
     dicey in-place modification technique doesn't exist there in the
     first place.  */
  bool need_putenv = true;
#endif
  if (need_putenv)
    xputenv (tzval);

  return 0;
}

/* Insert NARGS Lisp objects in the array ARGS by calling INSERT_FUNC
   (if a type of object is Lisp_Int) or INSERT_FROM_STRING_FUNC (if a
   type of object is Lisp_String).  INHERIT is passed to
   INSERT_FROM_STRING_FUNC as the last argument.  */

void
general_insert_function (void (*insert_func)
			      (const char *, ptrdiff_t),
			 void (*insert_from_string_func)
			      (Lisp_Object, ptrdiff_t, ptrdiff_t,
			       ptrdiff_t, ptrdiff_t, bool),
			 bool inherit, ptrdiff_t nargs, Lisp_Object *args)
{
  ptrdiff_t argnum;
  Lisp_Object val;

  for (argnum = 0; argnum < nargs; argnum++)
    {
      val = args[argnum];
      if (CHARACTERP (val))
	{
	  int c = XFASTINT (val);
	  unsigned char str[MAX_MULTIBYTE_LENGTH];
	  int len;

	  if (!NILP (BVAR (current_buffer, enable_multibyte_characters)))
	    len = CHAR_STRING (c, str);
	  else
	    {
	      str[0] = CHAR_TO_BYTE8 (c);
	      len = 1;
	    }
	  (*insert_func) ((char *) str, len);
	}
      else if (STRINGP (val))
	{
	  (*insert_from_string_func) (val, 0, 0,
				      SCHARS (val),
				      SBYTES (val),
				      inherit);
	}
      else
	wrong_type_argument (Qchar_or_string_p, val);
    }
}

void
insert1 (Lisp_Object arg)
{
  Finsert (1, &arg);
}


DEFUN ("insert", Finsert, Sinsert, 0, MANY, 0,
       doc: /* Insert the arguments, either strings or characters, at point.
Point and after-insertion markers move forward to end up
 after the inserted text.
Any other markers at the point of insertion remain before the text.

If the current buffer is multibyte, unibyte strings are converted
to multibyte for insertion (see `string-make-multibyte').
If the current buffer is unibyte, multibyte strings are converted
to unibyte for insertion (see `string-make-unibyte').

When operating on binary data, it may be necessary to preserve the
original bytes of a unibyte string when inserting it into a multibyte
buffer; to accomplish this, apply `string-as-multibyte' to the string
and insert the result.

usage: (insert &rest ARGS)  */)
  (ptrdiff_t nargs, Lisp_Object *args)
{
  general_insert_function (insert, insert_from_string, 0, nargs, args);
  return Qnil;
}

DEFUN ("insert-and-inherit", Finsert_and_inherit, Sinsert_and_inherit,
   0, MANY, 0,
       doc: /* Insert the arguments at point, inheriting properties from adjoining text.
Point and after-insertion markers move forward to end up
 after the inserted text.
Any other markers at the point of insertion remain before the text.

If the current buffer is multibyte, unibyte strings are converted
to multibyte for insertion (see `unibyte-char-to-multibyte').
If the current buffer is unibyte, multibyte strings are converted
to unibyte for insertion.

usage: (insert-and-inherit &rest ARGS)  */)
  (ptrdiff_t nargs, Lisp_Object *args)
{
  general_insert_function (insert_and_inherit, insert_from_string, 1,
			   nargs, args);
  return Qnil;
}

DEFUN ("insert-before-markers", Finsert_before_markers, Sinsert_before_markers, 0, MANY, 0,
       doc: /* Insert strings or characters at point, relocating markers after the text.
Point and markers move forward to end up after the inserted text.

If the current buffer is multibyte, unibyte strings are converted
to multibyte for insertion (see `unibyte-char-to-multibyte').
If the current buffer is unibyte, multibyte strings are converted
to unibyte for insertion.

If an overlay begins at the insertion point, the inserted text falls
outside the overlay; if a nonempty overlay ends at the insertion
point, the inserted text falls inside that overlay.

usage: (insert-before-markers &rest ARGS)  */)
  (ptrdiff_t nargs, Lisp_Object *args)
{
  general_insert_function (insert_before_markers,
			   insert_from_string_before_markers, 0,
			   nargs, args);
  return Qnil;
}

DEFUN ("insert-before-markers-and-inherit", Finsert_and_inherit_before_markers,
  Sinsert_and_inherit_before_markers, 0, MANY, 0,
       doc: /* Insert text at point, relocating markers and inheriting properties.
Point and markers move forward to end up after the inserted text.

If the current buffer is multibyte, unibyte strings are converted
to multibyte for insertion (see `unibyte-char-to-multibyte').
If the current buffer is unibyte, multibyte strings are converted
to unibyte for insertion.

usage: (insert-before-markers-and-inherit &rest ARGS)  */)
  (ptrdiff_t nargs, Lisp_Object *args)
{
  general_insert_function (insert_before_markers_and_inherit,
			   insert_from_string_before_markers, 1,
			   nargs, args);
  return Qnil;
}

/* Making strings from buffer contents.  */

/* Return a Lisp_String containing the text of the current buffer from
   START to END.  If text properties are in use and the current buffer
   has properties in the range specified, the resulting string will also
   have them, if PROPS is true.

   We don't want to use plain old make_string here, because it calls
   make_uninit_string, which can cause the buffer arena to be
   compacted.  make_string has no way of knowing that the data has
   been moved, and thus copies the wrong data into the string.  This
   doesn't effect most of the other users of make_string, so it should
   be left as is.  But we should use this function when conjuring
   buffer substrings.  */

Lisp_Object
make_buffer_string (ptrdiff_t start, ptrdiff_t end, bool props)
{
  ptrdiff_t start_byte = CHAR_TO_BYTE (start);
  ptrdiff_t end_byte = CHAR_TO_BYTE (end);

  return make_buffer_string_both (start, start_byte, end, end_byte, props);
}

/* Return a Lisp_String containing the text of the current buffer from
   START / START_BYTE to END / END_BYTE.

   If text properties are in use and the current buffer
   has properties in the range specified, the resulting string will also
   have them, if PROPS is true.

   We don't want to use plain old make_string here, because it calls
   make_uninit_string, which can cause the buffer arena to be
   compacted.  make_string has no way of knowing that the data has
   been moved, and thus copies the wrong data into the string.  This
   doesn't effect most of the other users of make_string, so it should
   be left as is.  But we should use this function when conjuring
   buffer substrings.  */

Lisp_Object
make_buffer_string_both (ptrdiff_t start, ptrdiff_t start_byte,
			 ptrdiff_t end, ptrdiff_t end_byte, bool props)
{
  Lisp_Object result, tem, tem1;
  ptrdiff_t beg0, end0, beg1, end1, size;

  if (start_byte < GPT_BYTE && GPT_BYTE < end_byte)
    {
      /* Two regions, before and after the gap.  */
      beg0 = start_byte;
      end0 = GPT_BYTE;
      beg1 = GPT_BYTE + GAP_SIZE - BEG_BYTE;
      end1 = end_byte + GAP_SIZE - BEG_BYTE;
    }
  else
    {
      /* The only region.  */
      beg0 = start_byte;
      end0 = end_byte;
      beg1 = -1;
      end1 = -1;
    }

  if (! NILP (BVAR (current_buffer, enable_multibyte_characters)))
    result = make_uninit_multibyte_string (end - start, end_byte - start_byte);
  else
    result = make_uninit_string (end - start);

  size = end0 - beg0;
  memcpy (SDATA (result), BYTE_POS_ADDR (beg0), size);
  if (beg1 != -1)
    memcpy (SDATA (result) + size, BEG_ADDR + beg1, end1 - beg1);

  /* If desired, update and copy the text properties.  */
  if (props)
    {
      update_buffer_properties (start, end);

      tem = Fnext_property_change (make_number (start), Qnil, make_number (end));
      tem1 = Ftext_properties_at (make_number (start), Qnil);

      if (XINT (tem) != end || !NILP (tem1))
	copy_intervals_to_string (result, current_buffer, start,
				  end - start);
    }

  return result;
}

/* Call Vbuffer_access_fontify_functions for the range START ... END
   in the current buffer, if necessary.  */

void
update_buffer_properties (ptrdiff_t start, ptrdiff_t end)
{
  /* If this buffer has some access functions,
     call them, specifying the range of the buffer being accessed.  */
  if (!NILP (Vbuffer_access_fontify_functions))
    {
      /* But don't call them if we can tell that the work
	 has already been done.  */
      if (!NILP (Vbuffer_access_fontified_property))
	{
	  Lisp_Object tem
	    = Ftext_property_any (make_number (start), make_number (end),
				  Vbuffer_access_fontified_property,
				  Qnil, Qnil);
	  if (NILP (tem))
	    return;
	}

      CALLN (Frun_hook_with_args, Qbuffer_access_fontify_functions,
	     make_number (start), make_number (end));
    }
}

DEFUN ("compare-buffer-substrings", Fcompare_buffer_substrings, Scompare_buffer_substrings,
       6, 6, 0,
       doc: /* Compare two substrings of two buffers; return result as number.
Return -N if first string is less after N-1 chars, +N if first string is
greater after N-1 chars, or 0 if strings match.
The first substring is in BUFFER1 from START1 to END1 and the second
is in BUFFER2 from START2 to END2.
All arguments may be nil.  If BUFFER1 or BUFFER2 is nil, the current
buffer is used.  If START1 or START2 is nil, the value of `point-min'
in the respective buffers is used.  If END1 or END2 is nil, the value
of `point-max' in the respective buffers is used.
The value of `case-fold-search' in the current buffer
determines whether case is significant or ignored.  */)
  (Lisp_Object buffer1, Lisp_Object start1, Lisp_Object end1, Lisp_Object buffer2, Lisp_Object start2, Lisp_Object end2)
{
  register EMACS_INT begp1, endp1, begp2, endp2, temp;
  register struct buffer *bp1, *bp2;
  register Lisp_Object trt
    = (!NILP (BVAR (current_buffer, case_fold_search))
       ? BVAR (current_buffer, case_canon_table) : Qnil);
  ptrdiff_t chars = 0;
  ptrdiff_t i1, i2, i1_byte, i2_byte;

  /* Find the first buffer and its substring.  */

  if (NILP (buffer1))
    bp1 = current_buffer;
  else
    {
      Lisp_Object buf1;
      buf1 = Fget_buffer (buffer1);
      if (NILP (buf1))
	nsberror (buffer1);
      bp1 = XBUFFER (buf1);
      if (!BUFFER_LIVE_P (bp1))
	error ("Selecting deleted buffer");
    }

  if (NILP (start1))
    begp1 = BUF_BEGV (bp1);
  else
    {
      CHECK_NUMBER_COERCE_MARKER (start1);
      begp1 = XINT (start1);
    }
  if (NILP (end1))
    endp1 = BUF_ZV (bp1);
  else
    {
      CHECK_NUMBER_COERCE_MARKER (end1);
      endp1 = XINT (end1);
    }

  if (begp1 > endp1)
    temp = begp1, begp1 = endp1, endp1 = temp;

  if (!(BUF_BEGV (bp1) <= begp1
	&& begp1 <= endp1
        && endp1 <= BUF_ZV (bp1)))
    args_out_of_range (start1, end1);

  /* Likewise for second substring.  */

  if (NILP (buffer2))
    bp2 = current_buffer;
  else
    {
      Lisp_Object buf2;
      buf2 = Fget_buffer (buffer2);
      if (NILP (buf2))
	nsberror (buffer2);
      bp2 = XBUFFER (buf2);
      if (!BUFFER_LIVE_P (bp2))
	error ("Selecting deleted buffer");
    }

  if (NILP (start2))
    begp2 = BUF_BEGV (bp2);
  else
    {
      CHECK_NUMBER_COERCE_MARKER (start2);
      begp2 = XINT (start2);
    }
  if (NILP (end2))
    endp2 = BUF_ZV (bp2);
  else
    {
      CHECK_NUMBER_COERCE_MARKER (end2);
      endp2 = XINT (end2);
    }

  if (begp2 > endp2)
    temp = begp2, begp2 = endp2, endp2 = temp;

  if (!(BUF_BEGV (bp2) <= begp2
	&& begp2 <= endp2
        && endp2 <= BUF_ZV (bp2)))
    args_out_of_range (start2, end2);

  i1 = begp1;
  i2 = begp2;
  i1_byte = buf_charpos_to_bytepos (bp1, i1);
  i2_byte = buf_charpos_to_bytepos (bp2, i2);

  while (i1 < endp1 && i2 < endp2)
    {
      /* When we find a mismatch, we must compare the
	 characters, not just the bytes.  */
      int c1, c2;

      if (! NILP (BVAR (bp1, enable_multibyte_characters)))
	{
	  c1 = BUF_FETCH_MULTIBYTE_CHAR (bp1, i1_byte);
	  BUF_INC_POS (bp1, i1_byte);
	  i1++;
	}
      else
	{
	  c1 = BUF_FETCH_BYTE (bp1, i1);
	  MAKE_CHAR_MULTIBYTE (c1);
	  i1++;
	}

      if (! NILP (BVAR (bp2, enable_multibyte_characters)))
	{
	  c2 = BUF_FETCH_MULTIBYTE_CHAR (bp2, i2_byte);
	  BUF_INC_POS (bp2, i2_byte);
	  i2++;
	}
      else
	{
	  c2 = BUF_FETCH_BYTE (bp2, i2);
	  MAKE_CHAR_MULTIBYTE (c2);
	  i2++;
	}

      if (!NILP (trt))
	{
	  c1 = char_table_translate (trt, c1);
	  c2 = char_table_translate (trt, c2);
	}

      if (c1 != c2)
	return make_number (c1 < c2 ? -1 - chars : chars + 1);

      chars++;
      rarely_quit (chars);
    }

  /* The strings match as far as they go.
     If one is shorter, that one is less.  */
  if (chars < endp1 - begp1)
    return make_number (chars + 1);
  else if (chars < endp2 - begp2)
    return make_number (- chars - 1);

  /* Same length too => they are equal.  */
  return make_number (0);
}


/* Set up necessary definitions for diffseq.h; see comments in
   diffseq.h for explanation.  */

#undef ELEMENT
#undef EQUAL

#define XVECREF_YVECREF_EQUAL(ctx, xoff, yoff)  \
  buffer_chars_equal ((ctx), (xoff), (yoff))

#define OFFSET ptrdiff_t

#define EXTRA_CONTEXT_FIELDS                    \
  /* Buffers to compare.  */                    \
  struct buffer *buffer_a;                      \
  struct buffer *buffer_b;                      \
  /* Bit vectors recording for each character whether it was deleted
     or inserted.  */                           \
  unsigned char *deletions;                     \
  unsigned char *insertions;

#define NOTE_DELETE(ctx, xoff) set_bit ((ctx)->deletions, (xoff))
#define NOTE_INSERT(ctx, yoff) set_bit ((ctx)->insertions, (yoff))

struct context;
static void set_bit (unsigned char *, OFFSET);
static bool bit_is_set (const unsigned char *, OFFSET);
static bool buffer_chars_equal (struct context *, OFFSET, OFFSET);

#include "minmax.h"
#include "diffseq.h"

DEFUN ("replace-buffer-contents", Freplace_buffer_contents,
       Sreplace_buffer_contents, 1, 1, "bSource buffer: ",
       doc: /* Replace accessible portion of current buffer with that of SOURCE.
SOURCE can be a buffer or a string that names a buffer.
Interactively, prompt for SOURCE.
As far as possible the replacement is non-destructive, i.e. existing
buffer contents, markers, properties, and overlays in the current
buffer stay intact.  */)
  (Lisp_Object source)
{
  struct buffer *a = current_buffer;
  Lisp_Object source_buffer = Fget_buffer (source);
  if (NILP (source_buffer))
    nsberror (source);
  struct buffer *b = XBUFFER (source_buffer);
  if (! BUFFER_LIVE_P (b))
    error ("Selecting deleted buffer");
  if (a == b)
    error ("Cannot replace a buffer with itself");

  ptrdiff_t min_a = BEGV;
  ptrdiff_t min_b = BUF_BEGV (b);
  ptrdiff_t size_a = ZV - min_a;
  ptrdiff_t size_b = BUF_ZV (b) - min_b;
  eassume (size_a >= 0);
  eassume (size_b >= 0);
  bool a_empty = size_a == 0;
  bool b_empty = size_b == 0;

  /* Handle trivial cases where at least one accessible portion is
     empty.  */

  if (a_empty && b_empty)
    return Qnil;

  if (a_empty)
    return Finsert_buffer_substring (source, Qnil, Qnil);

  if (b_empty)
    {
      del_range_both (BEGV, BEGV_BYTE, ZV, ZV_BYTE, true);
      return Qnil;
    }

  /* FIXME: It is not documented how to initialize the contents of the
     context structure.  This code cargo-cults from the existing
     caller in src/analyze.c of GNU Diffutils, which appears to
     work.  */

  ptrdiff_t diags = size_a + size_b + 3;
  ptrdiff_t *buffer;
  USE_SAFE_ALLOCA;
  SAFE_NALLOCA (buffer, 2, diags);
  /* Micro-optimization: Casting to size_t generates much better
     code.  */
  ptrdiff_t del_bytes = (size_t) size_a / CHAR_BIT + 1;
  ptrdiff_t ins_bytes = (size_t) size_b / CHAR_BIT + 1;
  struct context ctx = {
    .buffer_a = a,
    .buffer_b = b,
    .deletions = SAFE_ALLOCA (del_bytes),
    .insertions = SAFE_ALLOCA (ins_bytes),
    .fdiag = buffer + size_b + 1,
    .bdiag = buffer + diags + size_b + 1,
    /* FIXME: Find a good number for .too_expensive.  */
    .too_expensive = 1000000,
  };
  memclear (ctx.deletions, del_bytes);
  memclear (ctx.insertions, ins_bytes);
  /* compareseq requires indices to be zero-based.  We add BEGV back
     later.  */
  bool early_abort = compareseq (0, size_a, 0, size_b, false, &ctx);
  /* Since we didn’t define EARLY_ABORT, we should never abort
     early.  */
  eassert (! early_abort);
  SAFE_FREE ();

  Fundo_boundary ();
  ptrdiff_t count = SPECPDL_INDEX ();
  record_unwind_protect (save_excursion_restore, save_excursion_save ());

  ptrdiff_t i = size_a;
  ptrdiff_t j = size_b;
  /* Walk backwards through the lists of changes.  This was also
     cargo-culted from src/analyze.c in GNU Diffutils.  Because we
     walk backwards, we don’t have to keep the positions in sync.  */
  while (i >= 0 || j >= 0)
    {
      /* Check whether there is a change (insertion or deletion)
         before the current position.  */
      if ((i > 0 && bit_is_set (ctx.deletions, i - 1)) ||
          (j > 0 && bit_is_set (ctx.insertions, j - 1)))
	{
          ptrdiff_t end_a = min_a + i;
          ptrdiff_t end_b = min_b + j;
          /* Find the beginning of the current change run.  */
	  while (i > 0 && bit_is_set (ctx.deletions, i - 1))
            --i;
	  while (j > 0 && bit_is_set (ctx.insertions, j - 1))
            --j;
          ptrdiff_t beg_a = min_a + i;
          ptrdiff_t beg_b = min_b + j;
          eassert (beg_a >= BEGV);
          eassert (beg_b >= BUF_BEGV (b));
          eassert (beg_a <= end_a);
          eassert (beg_b <= end_b);
          eassert (end_a <= ZV);
          eassert (end_b <= BUF_ZV (b));
          eassert (beg_a < end_a || beg_b < end_b);
          if (beg_a < end_a)
            del_range (beg_a, end_a);
          if (beg_b < end_b)
            {
              SET_PT (beg_a);
              Finsert_buffer_substring (source, make_natnum (beg_b),
                                        make_natnum (end_b));
            }
	}
      --i;
      --j;
    }

  return unbind_to (count, Qnil);
}

static void
set_bit (unsigned char *a, ptrdiff_t i)
{
  eassert (i >= 0);
  /* Micro-optimization: Casting to size_t generates much better
     code.  */
  size_t j = i;
  a[j / CHAR_BIT] |= (1 << (j % CHAR_BIT));
}

static bool
bit_is_set (const unsigned char *a, ptrdiff_t i)
{
  eassert (i >= 0);
  /* Micro-optimization: Casting to size_t generates much better
     code.  */
  size_t j = i;
  return a[j / CHAR_BIT] & (1 << (j % CHAR_BIT));
}

/* Return true if the characters at position POS_A of buffer
   CTX->buffer_a and at position POS_B of buffer CTX->buffer_b are
   equal.  POS_A and POS_B are zero-based.  Text properties are
   ignored.  */

static bool
buffer_chars_equal (struct context *ctx,
                    ptrdiff_t pos_a, ptrdiff_t pos_b)
{
  eassert (pos_a >= 0);
  pos_a += BUF_BEGV (ctx->buffer_a);
  eassert (pos_a >= BUF_BEGV (ctx->buffer_a));
  eassert (pos_a < BUF_ZV (ctx->buffer_a));

  eassert (pos_b >= 0);
  pos_b += BUF_BEGV (ctx->buffer_b);
  eassert (pos_b >= BUF_BEGV (ctx->buffer_b));
  eassert (pos_b < BUF_ZV (ctx->buffer_b));

  return BUF_FETCH_CHAR_AS_MULTIBYTE (ctx->buffer_a, pos_a)
    == BUF_FETCH_CHAR_AS_MULTIBYTE (ctx->buffer_b, pos_b);
}


static void
subst_char_in_region_unwind (Lisp_Object arg)
{
  bset_undo_list (current_buffer, arg);
}

static void
subst_char_in_region_unwind_1 (Lisp_Object arg)
{
  bset_filename (current_buffer, arg);
}

DEFUN ("subst-char-in-region", Fsubst_char_in_region,
       Ssubst_char_in_region, 4, 5, 0,
       doc: /* From START to END, replace FROMCHAR with TOCHAR each time it occurs.
If optional arg NOUNDO is non-nil, don't record this change for undo
and don't mark the buffer as really changed.
Both characters must have the same length of multi-byte form.  */)
  (Lisp_Object start, Lisp_Object end, Lisp_Object fromchar, Lisp_Object tochar, Lisp_Object noundo)
{
  register ptrdiff_t pos, pos_byte, stop, i, len, end_byte;
  /* Keep track of the first change in the buffer:
     if 0 we haven't found it yet.
     if < 0 we've found it and we've run the before-change-function.
     if > 0 we've actually performed it and the value is its position.  */
  ptrdiff_t changed = 0;
  unsigned char fromstr[MAX_MULTIBYTE_LENGTH], tostr[MAX_MULTIBYTE_LENGTH];
  unsigned char *p;
  ptrdiff_t count = SPECPDL_INDEX ();
#define COMBINING_NO	 0
#define COMBINING_BEFORE 1
#define COMBINING_AFTER  2
#define COMBINING_BOTH (COMBINING_BEFORE | COMBINING_AFTER)
  int maybe_byte_combining = COMBINING_NO;
  ptrdiff_t last_changed = 0;
  bool multibyte_p
    = !NILP (BVAR (current_buffer, enable_multibyte_characters));
  int fromc, toc;

 restart:

  validate_region (&start, &end);
  CHECK_CHARACTER (fromchar);
  CHECK_CHARACTER (tochar);
  fromc = XFASTINT (fromchar);
  toc = XFASTINT (tochar);

  if (multibyte_p)
    {
      len = CHAR_STRING (fromc, fromstr);
      if (CHAR_STRING (toc, tostr) != len)
	error ("Characters in `subst-char-in-region' have different byte-lengths");
      if (!ASCII_CHAR_P (*tostr))
	{
	  /* If *TOSTR is in the range 0x80..0x9F and TOCHAR is not a
	     complete multibyte character, it may be combined with the
	     after bytes.  If it is in the range 0xA0..0xFF, it may be
	     combined with the before and after bytes.  */
	  if (!CHAR_HEAD_P (*tostr))
	    maybe_byte_combining = COMBINING_BOTH;
	  else if (BYTES_BY_CHAR_HEAD (*tostr) > len)
	    maybe_byte_combining = COMBINING_AFTER;
	}
    }
  else
    {
      len = 1;
      fromstr[0] = fromc;
      tostr[0] = toc;
    }

  pos = XINT (start);
  pos_byte = CHAR_TO_BYTE (pos);
  stop = CHAR_TO_BYTE (XINT (end));
  end_byte = stop;

  /* If we don't want undo, turn off putting stuff on the list.
     That's faster than getting rid of things,
     and it prevents even the entry for a first change.
     Also inhibit locking the file.  */
  if (!changed && !NILP (noundo))
    {
      record_unwind_protect (subst_char_in_region_unwind,
			     BVAR (current_buffer, undo_list));
      bset_undo_list (current_buffer, Qt);
      /* Don't do file-locking.  */
      record_unwind_protect (subst_char_in_region_unwind_1,
			     BVAR (current_buffer, filename));
      bset_filename (current_buffer, Qnil);
    }

  if (pos_byte < GPT_BYTE)
    stop = min (stop, GPT_BYTE);
  while (1)
    {
      ptrdiff_t pos_byte_next = pos_byte;

      if (pos_byte >= stop)
	{
	  if (pos_byte >= end_byte) break;
	  stop = end_byte;
	}
      p = BYTE_POS_ADDR (pos_byte);
      if (multibyte_p)
	INC_POS (pos_byte_next);
      else
	++pos_byte_next;
      if (pos_byte_next - pos_byte == len
	  && p[0] == fromstr[0]
	  && (len == 1
	      || (p[1] == fromstr[1]
		  && (len == 2 || (p[2] == fromstr[2]
				 && (len == 3 || p[3] == fromstr[3]))))))
	{
	  if (changed < 0)
	    /* We've already seen this and run the before-change-function;
	       this time we only need to record the actual position. */
	    changed = pos;
	  else if (!changed)
	    {
	      changed = -1;
	      modify_text (pos, XINT (end));

	      if (! NILP (noundo))
		{
		  if (MODIFF - 1 == SAVE_MODIFF)
		    SAVE_MODIFF++;
		  if (MODIFF - 1 == BUF_AUTOSAVE_MODIFF (current_buffer))
		    BUF_AUTOSAVE_MODIFF (current_buffer)++;
		}

	      /* The before-change-function may have moved the gap
		 or even modified the buffer so we should start over. */
	      goto restart;
	    }

	  /* Take care of the case where the new character
	     combines with neighboring bytes.  */
	  if (maybe_byte_combining
	      && (maybe_byte_combining == COMBINING_AFTER
		  ? (pos_byte_next < Z_BYTE
		     && ! CHAR_HEAD_P (FETCH_BYTE (pos_byte_next)))
		  : ((pos_byte_next < Z_BYTE
		      && ! CHAR_HEAD_P (FETCH_BYTE (pos_byte_next)))
		     || (pos_byte > BEG_BYTE
			 && ! ASCII_CHAR_P (FETCH_BYTE (pos_byte - 1))))))
	    {
	      Lisp_Object tem, string;

	      tem = BVAR (current_buffer, undo_list);

	      /* Make a multibyte string containing this single character.  */
	      string = make_multibyte_string ((char *) tostr, 1, len);
	      /* replace_range is less efficient, because it moves the gap,
		 but it handles combining correctly.  */
	      replace_range (pos, pos + 1, string,
			     0, 0, 1, 0);
	      pos_byte_next = CHAR_TO_BYTE (pos);
	      if (pos_byte_next > pos_byte)
		/* Before combining happened.  We should not increment
		   POS.  So, to cancel the later increment of POS,
		   decrease it now.  */
		pos--;
	      else
		INC_POS (pos_byte_next);

	      if (! NILP (noundo))
		bset_undo_list (current_buffer, tem);
	    }
	  else
	    {
	      if (NILP (noundo))
		record_change (pos, 1);
	      for (i = 0; i < len; i++) *p++ = tostr[i];
	    }
	  last_changed =  pos + 1;
	}
      pos_byte = pos_byte_next;
      pos++;
    }

  if (changed > 0)
    {
      signal_after_change (changed,
			   last_changed - changed, last_changed - changed);
      update_compositions (changed, last_changed, CHECK_ALL);
    }

  unbind_to (count, Qnil);
  return Qnil;
}


static Lisp_Object check_translation (ptrdiff_t, ptrdiff_t, ptrdiff_t,
				      Lisp_Object);

/* Helper function for Ftranslate_region_internal.

   Check if a character sequence at POS (POS_BYTE) matches an element
   of VAL.  VAL is a list (([FROM-CHAR ...] . TO) ...).  If a matching
   element is found, return it.  Otherwise return Qnil.  */

static Lisp_Object
check_translation (ptrdiff_t pos, ptrdiff_t pos_byte, ptrdiff_t end,
		   Lisp_Object val)
{
  int initial_buf[16];
  int *buf = initial_buf;
  ptrdiff_t buf_size = ARRAYELTS (initial_buf);
  int *bufalloc = 0;
  ptrdiff_t buf_used = 0;
  Lisp_Object result = Qnil;

  for (; CONSP (val); val = XCDR (val))
    {
      Lisp_Object elt;
      ptrdiff_t len, i;

      elt = XCAR (val);
      if (! CONSP (elt))
	continue;
      elt = XCAR (elt);
      if (! VECTORP (elt))
	continue;
      len = ASIZE (elt);
      if (len <= end - pos)
	{
	  for (i = 0; i < len; i++)
	    {
	      if (buf_used <= i)
		{
		  unsigned char *p = BYTE_POS_ADDR (pos_byte);
		  int len1;

		  if (buf_used == buf_size)
		    {
		      bufalloc = xpalloc (bufalloc, &buf_size, 1, -1,
					  sizeof *bufalloc);
		      if (buf == initial_buf)
			memcpy (bufalloc, buf, sizeof initial_buf);
		      buf = bufalloc;
		    }
		  buf[buf_used++] = STRING_CHAR_AND_LENGTH (p, len1);
		  pos_byte += len1;
		}
	      if (XINT (AREF (elt, i)) != buf[i])
		break;
	    }
	  if (i == len)
	    {
	      result = XCAR (val);
	      break;
	    }
	}
    }

  xfree (bufalloc);
  return result;
}


DEFUN ("translate-region-internal", Ftranslate_region_internal,
       Stranslate_region_internal, 3, 3, 0,
       doc: /* Internal use only.
From START to END, translate characters according to TABLE.
TABLE is a string or a char-table; the Nth character in it is the
mapping for the character with code N.
It returns the number of characters changed.  */)
  (Lisp_Object start, Lisp_Object end, register Lisp_Object table)
{
  register unsigned char *tt;	/* Trans table. */
  register int nc;		/* New character. */
  int cnt;			/* Number of changes made. */
  ptrdiff_t size;		/* Size of translate table. */
  ptrdiff_t pos, pos_byte, end_pos;
  bool multibyte = !NILP (BVAR (current_buffer, enable_multibyte_characters));
  bool string_multibyte UNINIT;

  validate_region (&start, &end);
  if (CHAR_TABLE_P (table))
    {
      if (! EQ (XCHAR_TABLE (table)->purpose, Qtranslation_table))
	error ("Not a translation table");
      size = MAX_CHAR;
      tt = NULL;
    }
  else
    {
      CHECK_STRING (table);

      if (! multibyte && (SCHARS (table) < SBYTES (table)))
	table = string_make_unibyte (table);
      string_multibyte = SCHARS (table) < SBYTES (table);
      size = SBYTES (table);
      tt = SDATA (table);
    }

  pos = XINT (start);
  pos_byte = CHAR_TO_BYTE (pos);
  end_pos = XINT (end);
  modify_text (pos, end_pos);

  cnt = 0;
  for (; pos < end_pos; )
    {
      unsigned char *p = BYTE_POS_ADDR (pos_byte);
      unsigned char *str UNINIT;
      unsigned char buf[MAX_MULTIBYTE_LENGTH];
      int len, str_len;
      int oc;
      Lisp_Object val;

      if (multibyte)
	oc = STRING_CHAR_AND_LENGTH (p, len);
      else
	oc = *p, len = 1;
      if (oc < size)
	{
	  if (tt)
	    {
	      /* Reload as signal_after_change in last iteration may GC.  */
	      tt = SDATA (table);
	      if (string_multibyte)
		{
		  str = tt + string_char_to_byte (table, oc);
		  nc = STRING_CHAR_AND_LENGTH (str, str_len);
		}
	      else
		{
		  nc = tt[oc];
		  if (! ASCII_CHAR_P (nc) && multibyte)
		    {
		      str_len = BYTE8_STRING (nc, buf);
		      str = buf;
		    }
		  else
		    {
		      str_len = 1;
		      str = tt + oc;
		    }
		}
	    }
	  else
	    {
	      nc = oc;
	      val = CHAR_TABLE_REF (table, oc);
	      if (CHARACTERP (val))
		{
		  nc = XFASTINT (val);
		  str_len = CHAR_STRING (nc, buf);
		  str = buf;
		}
	      else if (VECTORP (val) || (CONSP (val)))
		{
		  /* VAL is [TO_CHAR ...] or (([FROM-CHAR ...] .  TO) ...)
		     where TO is TO-CHAR or [TO-CHAR ...].  */
		  nc = -1;
		}
	    }

	  if (nc != oc && nc >= 0)
	    {
	      /* Simple one char to one char translation.  */
	      if (len != str_len)
		{
		  Lisp_Object string;

		  /* This is less efficient, because it moves the gap,
		     but it should handle multibyte characters correctly.  */
		  string = make_multibyte_string ((char *) str, 1, str_len);
		  replace_range (pos, pos + 1, string, 1, 0, 1, 0);
		  len = str_len;
		}
	      else
		{
		  record_change (pos, 1);
		  while (str_len-- > 0)
		    *p++ = *str++;
		  signal_after_change (pos, 1, 1);
		  update_compositions (pos, pos + 1, CHECK_BORDER);
		}
	      ++cnt;
	    }
	  else if (nc < 0)
	    {
	      Lisp_Object string;

	      if (CONSP (val))
		{
		  val = check_translation (pos, pos_byte, end_pos, val);
		  if (NILP (val))
		    {
		      pos_byte += len;
		      pos++;
		      continue;
		    }
		  /* VAL is ([FROM-CHAR ...] . TO).  */
		  len = ASIZE (XCAR (val));
		  val = XCDR (val);
		}
	      else
		len = 1;

	      if (VECTORP (val))
		{
		  string = Fconcat (1, &val);
		}
	      else
		{
		  string = Fmake_string (make_number (1), val, Qnil);
		}
	      replace_range (pos, pos + len, string, 1, 0, 1, 0);
	      pos_byte += SBYTES (string);
	      pos += SCHARS (string);
	      cnt += SCHARS (string);
	      end_pos += SCHARS (string) - len;
	      continue;
	    }
	}
      pos_byte += len;
      pos++;
    }

  return make_number (cnt);
}


DEFUN ("narrow-to-region", Fnarrow_to_region, Snarrow_to_region, 2, 2, "r",
       doc: /* Restrict editing in this buffer to the current region.
The rest of the text becomes temporarily invisible and untouchable
but is not deleted; if you save the buffer in a file, the invisible
text is included in the file.  \\[widen] makes all visible again.
See also `save-restriction'.

When calling from a program, pass two arguments; positions (integers
or markers) bounding the text that should remain visible.  */)
  (register Lisp_Object start, Lisp_Object end)
{
  CHECK_NUMBER_COERCE_MARKER (start);
  CHECK_NUMBER_COERCE_MARKER (end);

  if (XINT (start) > XINT (end))
    {
      Lisp_Object tem;
      tem = start; start = end; end = tem;
    }

  if (!(BEG <= XINT (start) && XINT (start) <= XINT (end) && XINT (end) <= Z))
    args_out_of_range (start, end);

  if (BEGV != XFASTINT (start) || ZV != XFASTINT (end))
    current_buffer->clip_changed = 1;

  SET_BUF_BEGV (current_buffer, XFASTINT (start));
  SET_BUF_ZV (current_buffer, XFASTINT (end));
  if (PT < XFASTINT (start))
    SET_PT (XFASTINT (start));
  if (PT > XFASTINT (end))
    SET_PT (XFASTINT (end));
  /* Changing the buffer bounds invalidates any recorded current column.  */
  invalidate_current_column ();
  return Qnil;
}

Lisp_Object
save_restriction_save (void)
{
  if (BEGV == BEG && ZV == Z)
    /* The common case that the buffer isn't narrowed.
       We return just the buffer object, which save_restriction_restore
       recognizes as meaning `no restriction'.  */
    return Fcurrent_buffer ();
  else
    /* We have to save a restriction, so return a pair of markers, one
       for the beginning and one for the end.  */
    {
      Lisp_Object beg, end;

      beg = build_marker (current_buffer, BEGV, BEGV_BYTE);
      end = build_marker (current_buffer, ZV, ZV_BYTE);

      /* END must move forward if text is inserted at its exact location.  */
      XMARKER (end)->insertion_type = 1;

      return Fcons (beg, end);
    }
}

void
save_restriction_restore (Lisp_Object data)
{
  struct buffer *cur = NULL;
  struct buffer *buf = (CONSP (data)
			? XMARKER (XCAR (data))->buffer
			: XBUFFER (data));

  if (buf && buf != current_buffer && !NILP (BVAR (buf, pt_marker)))
    { /* If `buf' uses markers to keep track of PT, BEGV, and ZV (as
	 is the case if it is or has an indirect buffer), then make
	 sure it is current before we update BEGV, so
	 set_buffer_internal takes care of managing those markers.  */
      cur = current_buffer;
      set_buffer_internal (buf);
    }

  if (CONSP (data))
    /* A pair of marks bounding a saved restriction.  */
    {
      struct Lisp_Marker *beg = XMARKER (XCAR (data));
      struct Lisp_Marker *end = XMARKER (XCDR (data));
      eassert (buf == end->buffer);

      if (buf /* Verify marker still points to a buffer.  */
	  && (beg->charpos != BUF_BEGV (buf) || end->charpos != BUF_ZV (buf)))
	/* The restriction has changed from the saved one, so restore
	   the saved restriction.  */
	{
	  ptrdiff_t pt = BUF_PT (buf);

	  SET_BUF_BEGV_BOTH (buf, beg->charpos, beg->bytepos);
	  SET_BUF_ZV_BOTH (buf, end->charpos, end->bytepos);

	  if (pt < beg->charpos || pt > end->charpos)
	    /* The point is outside the new visible range, move it inside. */
	    SET_BUF_PT_BOTH (buf,
			     clip_to_bounds (beg->charpos, pt, end->charpos),
			     clip_to_bounds (beg->bytepos, BUF_PT_BYTE (buf),
					     end->bytepos));

	  buf->clip_changed = 1; /* Remember that the narrowing changed. */
	}
      /* These aren't needed anymore, so don't wait for GC.  */
      free_marker (XCAR (data));
      free_marker (XCDR (data));
      free_cons (XCONS (data));
    }
  else
    /* A buffer, which means that there was no old restriction.  */
    {
      if (buf /* Verify marker still points to a buffer.  */
	  && (BUF_BEGV (buf) != BUF_BEG (buf) || BUF_ZV (buf) != BUF_Z (buf)))
	/* The buffer has been narrowed, get rid of the narrowing.  */
	{
	  SET_BUF_BEGV_BOTH (buf, BUF_BEG (buf), BUF_BEG_BYTE (buf));
	  SET_BUF_ZV_BOTH (buf, BUF_Z (buf), BUF_Z_BYTE (buf));

	  buf->clip_changed = 1; /* Remember that the narrowing changed. */
	}
    }

  /* Changing the buffer bounds invalidates any recorded current column.  */
  invalidate_current_column ();

  if (cur)
    set_buffer_internal (cur);
}


/* Convert the prefix of STR from ASCII decimal digits to a number.
   Set *STR_END to the address of the first non-digit.  Return the
   number, or PTRDIFF_MAX on overflow.  Return 0 if there is no number.
   This is like strtol for ptrdiff_t and base 10 and C locale,
   except without negative numbers or errno.  */

static ptrdiff_t
str2num (char *str, char **str_end)
{
  ptrdiff_t n = 0;
  for (; c_isdigit (*str); str++)
    if (INT_MULTIPLY_WRAPV (n, 10, &n) || INT_ADD_WRAPV (n, *str - '0', &n))
      n = PTRDIFF_MAX;
  *str_end = str;
  return n;
}

/* Implement ‘format-message’ if MESSAGE is true, ‘format’ otherwise.  */

Lisp_Object
styled_format (ptrdiff_t nargs, Lisp_Object *args, bool message)
{
  ptrdiff_t n;		/* The number of the next arg to substitute.  */
  char initial_buffer[4000];
  char *buf = initial_buffer;
  ptrdiff_t bufsize = sizeof initial_buffer;
  ptrdiff_t max_bufsize = STRING_BYTES_BOUND + 1;
  char *p;
  ptrdiff_t buf_save_value_index UNINIT;
  char *format, *end;
  ptrdiff_t nchars;
  /* When we make a multibyte string, we must pay attention to the
     byte combining problem, i.e., a byte may be combined with a
     multibyte character of the previous string.  This flag tells if we
     must consider such a situation or not.  */
  bool maybe_combine_byte;
  Lisp_Object val;
  bool arg_intervals = false;
  USE_SAFE_ALLOCA;
  sa_avail -= sizeof initial_buffer;

  /* Information recorded for each format spec.  */
  struct info
  {
    /* The corresponding argument, converted to string if conversion
       was needed.  */
    Lisp_Object argument;

    /* The start and end bytepos in the output string.  */
    ptrdiff_t start, end;

    /* Whether the argument is a string with intervals.  */
    bool_bf intervals : 1;
  } *info;

  CHECK_STRING (args[0]);
  char *format_start = SSDATA (args[0]);
  bool multibyte_format = STRING_MULTIBYTE (args[0]);
  ptrdiff_t formatlen = SBYTES (args[0]);

  /* Upper bound on number of format specs.  Each uses at least 2 chars.  */
  ptrdiff_t nspec_bound = SCHARS (args[0]) >> 1;

  /* Allocate the info and discarded tables.  */
  ptrdiff_t info_size, alloca_size;
  if (INT_MULTIPLY_WRAPV (nspec_bound, sizeof *info, &info_size)
      || INT_ADD_WRAPV (formatlen, info_size, &alloca_size)
      || SIZE_MAX < alloca_size)
    memory_full (SIZE_MAX);
  info = SAFE_ALLOCA (alloca_size);
  /* discarded[I] is 1 if byte I of the format
     string was not copied into the output.
     It is 2 if byte I was not the first byte of its character.  */
  char *discarded = (char *) &info[nspec_bound];
  info = ptr_bounds_clip (info, info_size);
  discarded = ptr_bounds_clip (discarded, formatlen);
  memset (discarded, 0, formatlen);

  /* Try to determine whether the result should be multibyte.
     This is not always right; sometimes the result needs to be multibyte
     because of an object that we will pass through prin1.
     or because a grave accent or apostrophe is requoted,
     and in that case, we won't know it here.  */

  /* True if the output should be a multibyte string,
     which is true if any of the inputs is one.  */
  bool multibyte = multibyte_format;
  for (ptrdiff_t i = 1; !multibyte && i < nargs; i++)
    if (STRINGP (args[i]) && STRING_MULTIBYTE (args[i]))
      multibyte = true;

  int quoting_style = message ? text_quoting_style () : -1;

  ptrdiff_t ispec;
  ptrdiff_t nspec = 0;

  /* True if a string needs to be allocated to hold the result.  */
  bool new_result = false;

  /* If we start out planning a unibyte result,
     then discover it has to be multibyte, we jump back to retry.  */
 retry:

  p = buf;
  nchars = 0;

  /* N is the argument index, ISPEC is the specification index.  */
  n = 0;
  ispec = 0;

  /* Scan the format and store result in BUF.  */
  format = format_start;
  end = format + formatlen;
  maybe_combine_byte = false;

  while (format != end)
    {
      /* The values of N, ISPEC, and FORMAT when the loop body is
         entered.  */
      ptrdiff_t n0 = n;
      ptrdiff_t ispec0 = ispec;
      char *format0 = format;
      char const *convsrc = format;
      unsigned char format_char = *format++;

      /* Bytes needed to represent the output of this conversion.  */
      ptrdiff_t convbytes = 1;

      if (format_char == '%')
	{
	  /* General format specifications look like

	     '%' [field-number] [flags] [field-width] [precision] format

	     where

             field-number ::= [0-9]+ '$'
	     flags ::= [-+0# ]+
	     field-width ::= [0-9]+
	     precision ::= '.' [0-9]*

	     If present, a field-number specifies the argument number
	     to substitute.  Otherwise, the next argument is taken.

	     If a field-width is specified, it specifies to which width
	     the output should be padded with blanks, if the output
	     string is shorter than field-width.

	     If precision is specified, it specifies the number of
	     digits to print after the '.' for floats, or the max.
	     number of chars to print from a string.  */

	  ptrdiff_t num;
	  char *num_end;
	  if (c_isdigit (*format))
	    {
	      num = str2num (format, &num_end);
	      if (*num_end == '$')
		{
		  n = num - 1;
		  format = num_end + 1;
		}
	    }

	  bool minus_flag = false;
	  bool  plus_flag = false;
	  bool space_flag = false;
	  bool sharp_flag = false;
	  bool  zero_flag = false;

	  for (; ; format++)
	    {
	      switch (*format)
		{
		case '-': minus_flag = true; continue;
		case '+':  plus_flag = true; continue;
		case ' ': space_flag = true; continue;
		case '#': sharp_flag = true; continue;
		case '0':  zero_flag = true; continue;
		}
	      break;
	    }

	  /* Ignore flags when sprintf ignores them.  */
	  space_flag &= ! plus_flag;
	  zero_flag &= ! minus_flag;

	  num = str2num (format, &num_end);
	  if (max_bufsize <= num)
	    string_overflow ();
	  ptrdiff_t field_width = num;

	  bool precision_given = *num_end == '.';
	  ptrdiff_t precision = (precision_given
				 ? str2num (num_end + 1, &num_end)
				 : PTRDIFF_MAX);
	  format = num_end;

	  if (format == end)
	    error ("Format string ends in middle of format specifier");

	  char conversion = *format++;
	  memset (&discarded[format0 - format_start], 1,
		  format - format0 - (conversion == '%'));
	  if (conversion == '%')
	    {
	      new_result = true;
	      goto copy_char;
	    }

	  ++n;
	  if (! (n < nargs))
	    error ("Not enough arguments for format string");

	  struct info *spec = &info[ispec++];
	  if (nspec < ispec)
	    {
	      spec->argument = args[n];
	      spec->intervals = false;
	      nspec = ispec;
	    }
	  Lisp_Object arg = spec->argument;

	  /* For 'S', prin1 the argument, and then treat like 's'.
	     For 's', princ any argument that is not a string or
	     symbol.  But don't do this conversion twice, which might
	     happen after retrying.  */
	  if ((conversion == 'S'
	       || (conversion == 's'
		   && ! STRINGP (arg) && ! SYMBOLP (arg))))
	    {
	      if (EQ (arg, args[n]))
		{
		  Lisp_Object noescape = conversion == 'S' ? Qnil : Qt;
		  spec->argument = arg = Fprin1_to_string (arg, noescape);
		  if (STRING_MULTIBYTE (arg) && ! multibyte)
		    {
		      multibyte = true;
		      goto retry;
		    }
		}
	      conversion = 's';
	    }
	  else if (conversion == 'c')
	    {
	      if (INTEGERP (arg) && ! ASCII_CHAR_P (XINT (arg)))
		{
		  if (!multibyte)
		    {
		      multibyte = true;
		      goto retry;
		    }
		  spec->argument = arg = Fchar_to_string (arg);
		}

	      if (!EQ (arg, args[n]))
		conversion = 's';
	      zero_flag = false;
	    }

	  if (SYMBOLP (arg))
	    {
	      spec->argument = arg = SYMBOL_NAME (arg);
	      if (STRING_MULTIBYTE (arg) && ! multibyte)
		{
		  multibyte = true;
		  goto retry;
		}
	    }

	  bool float_conversion
	    = conversion == 'e' || conversion == 'f' || conversion == 'g';

	  if (conversion == 's')
	    {
	      if (format == end && format - format_start == 2
		  && ! string_intervals (args[0]))
		{
		  val = arg;
		  goto return_val;
		}

	      /* handle case (precision[n] >= 0) */

	      ptrdiff_t prec = -1;
	      if (precision_given)
		prec = precision;

	      /* lisp_string_width ignores a precision of 0, but GNU
		 libc functions print 0 characters when the precision
		 is 0.  Imitate libc behavior here.  Changing
		 lisp_string_width is the right thing, and will be
		 done, but meanwhile we work with it. */

	      ptrdiff_t width, nbytes;
	      ptrdiff_t nchars_string;
	      if (prec == 0)
		width = nchars_string = nbytes = 0;
	      else
		{
		  ptrdiff_t nch, nby;
		  width = lisp_string_width (arg, prec, &nch, &nby);
		  if (prec < 0)
		    {
		      nchars_string = SCHARS (arg);
		      nbytes = SBYTES (arg);
		    }
		  else
		    {
		      nchars_string = nch;
		      nbytes = nby;
		    }
		}

	      convbytes = nbytes;
	      if (convbytes && multibyte && ! STRING_MULTIBYTE (arg))
		convbytes = count_size_as_multibyte (SDATA (arg), nbytes);

	      ptrdiff_t padding
		= width < field_width ? field_width - width : 0;

	      if (max_bufsize - padding <= convbytes)
		string_overflow ();
	      convbytes += padding;
	      if (convbytes <= buf + bufsize - p)
		{
		  if (! minus_flag)
		    {
		      memset (p, ' ', padding);
		      p += padding;
		      nchars += padding;
		    }
		  spec->start = nchars;

		  if (p > buf
		      && multibyte
		      && !ASCII_CHAR_P (*((unsigned char *) p - 1))
		      && STRING_MULTIBYTE (arg)
		      && !CHAR_HEAD_P (SREF (arg, 0)))
		    maybe_combine_byte = true;

		  p += copy_text (SDATA (arg), (unsigned char *) p,
				  nbytes,
				  STRING_MULTIBYTE (arg), multibyte);

		  nchars += nchars_string;

		  if (minus_flag)
		    {
		      memset (p, ' ', padding);
		      p += padding;
		      nchars += padding;
		    }
		  spec->end = nchars;

		  /* If this argument has text properties, record where
		     in the result string it appears.  */
		  if (string_intervals (arg))
		    spec->intervals = arg_intervals = true;

		  new_result = true;
		  continue;
		}
	    }
	  else if (! (conversion == 'c' || conversion == 'd'
		      || float_conversion || conversion == 'i'
		      || conversion == 'o' || conversion == 'x'
		      || conversion == 'X'))
	    error ("Invalid format operation %%%c",
		   STRING_CHAR ((unsigned char *) format - 1));
	  else if (! (INTEGERP (arg) || (FLOATP (arg) && conversion != 'c')))
	    error ("Format specifier doesn't match argument type");
	  else
	    {
	      enum
	      {
		/* Lower bound on the number of bits per
		   base-FLT_RADIX digit.  */
		DIG_BITS_LBOUND = FLT_RADIX < 16 ? 1 : 4,

		/* 1 if integers should be formatted as long doubles,
		   because they may be so large that there is a rounding
		   error when converting them to double, and long doubles
		   are wider than doubles.  */
		INT_AS_LDBL = (DIG_BITS_LBOUND * DBL_MANT_DIG < FIXNUM_BITS - 1
			       && DBL_MANT_DIG < LDBL_MANT_DIG),

		/* Maximum precision for a %f conversion such that the
		   trailing output digit might be nonzero.  Any precision
		   larger than this will not yield useful information.  */
		USEFUL_PRECISION_MAX =
		  ((1 - LDBL_MIN_EXP)
		   * (FLT_RADIX == 2 || FLT_RADIX == 10 ? 1
		      : FLT_RADIX == 16 ? 4
		      : -1)),

		/* Maximum number of bytes generated by any format, if
		   precision is no more than USEFUL_PRECISION_MAX.
		   On all practical hosts, %f is the worst case.  */
		SPRINTF_BUFSIZE =
		  sizeof "-." + (LDBL_MAX_10_EXP + 1) + USEFUL_PRECISION_MAX,

		/* Length of pM (that is, of pMd without the
		   trailing "d").  */
		pMlen = sizeof pMd - 2
	      };
	      verify (USEFUL_PRECISION_MAX > 0);

	      /* Avoid undefined behavior in underlying sprintf.  */
	      if (conversion == 'd' || conversion == 'i')
		sharp_flag = false;

	      /* Create the copy of the conversion specification, with
		 any width and precision removed, with ".*" inserted,
		 with "L" possibly inserted for floating-point formats,
		 and with pM inserted for integer formats.
		 At most two flags F can be specified at once.  */
	      char convspec[sizeof "%FF.*d" + max (INT_AS_LDBL, pMlen)];
	      char *f = convspec;
	      *f++ = '%';
	      /* MINUS_FLAG and ZERO_FLAG are dealt with later.  */
	      *f = '+'; f +=  plus_flag;
	      *f = ' '; f += space_flag;
	      *f = '#'; f += sharp_flag;
	      *f++ = '.';
	      *f++ = '*';
	      if (float_conversion)
		{
		  if (INT_AS_LDBL)
		    {
		      *f = 'L';
		      f += INTEGERP (arg);
		    }
		}
	      else if (conversion != 'c')
		{
		  memcpy (f, pMd, pMlen);
		  f += pMlen;
		  zero_flag &= ! precision_given;
		}
	      *f++ = conversion;
	      *f = '\0';

	      int prec = -1;
	      if (precision_given)
		prec = min (precision, USEFUL_PRECISION_MAX);

	      /* Use sprintf to format this number into sprintf_buf.  Omit
		 padding and excess precision, though, because sprintf limits
		 output length to INT_MAX.

		 There are four types of conversion: double, unsigned
		 char (passed as int), wide signed int, and wide
		 unsigned int.  Treat them separately because the
		 sprintf ABI is sensitive to which type is passed.  Be
		 careful about integer overflow, NaNs, infinities, and
		 conversions; for example, the min and max macros are
		 not suitable here.  */
	      char sprintf_buf[SPRINTF_BUFSIZE];
	      ptrdiff_t sprintf_bytes;
	      if (float_conversion)
		{
		  if (INT_AS_LDBL && INTEGERP (arg))
		    {
		      /* Although long double may have a rounding error if
			 DIG_BITS_LBOUND * LDBL_MANT_DIG < FIXNUM_BITS - 1,
			 it is more accurate than plain 'double'.  */
		      long double x = XINT (arg);
		      sprintf_bytes = sprintf (sprintf_buf, convspec, prec, x);
		    }
		  else
		    sprintf_bytes = sprintf (sprintf_buf, convspec, prec,
					     XFLOATINT (arg));
		}
	      else if (conversion == 'c')
		{
		  /* Don't use sprintf here, as it might mishandle prec.  */
		  sprintf_buf[0] = XINT (arg);
		  sprintf_bytes = prec != 0;
		  sprintf_buf[sprintf_bytes] = '\0';
		}
	      else if (conversion == 'd' || conversion == 'i')
		{
		  if (INTEGERP (arg))
		    {
		      printmax_t x = XINT (arg);
		      sprintf_bytes = sprintf (sprintf_buf, convspec, prec, x);
		    }
		  else
		    {
		      strcpy (f - pMlen - 1, "f");
		      double x = XFLOAT_DATA (arg);
		      sprintf_bytes = sprintf (sprintf_buf, convspec, 0, x);
		      char c0 = sprintf_buf[0];
		      bool signedp = ! ('0' <= c0 && c0 <= '9');
		      prec = min (precision, sprintf_bytes - signedp);
		    }
		}
	      else
		{
		  /* Don't sign-extend for octal or hex printing.  */
		  uprintmax_t x;
		  if (INTEGERP (arg))
		    x = XUINT (arg);
		  else
		    {
		      double d = XFLOAT_DATA (arg);
		      double uprintmax = TYPE_MAXIMUM (uprintmax_t);
		      if (! (0 <= d && d < uprintmax + 1))
			xsignal1 (Qoverflow_error, arg);
		      x = d;
		    }
		  sprintf_bytes = sprintf (sprintf_buf, convspec, prec, x);
		}

	      /* Now the length of the formatted item is known, except it omits
		 padding and excess precision.  Deal with excess precision
		 first.  This happens when the format specifies ridiculously
		 large precision, or when %d or %i formats a float that would
		 ordinarily need fewer digits than a specified precision.  */
	      ptrdiff_t excess_precision
		= precision_given ? precision - prec : 0;
	      ptrdiff_t leading_zeros = 0, trailing_zeros = 0;
	      if (excess_precision)
		{
		  if (float_conversion)
		    {
		      if ((conversion == 'g' && ! sharp_flag)
			  || ! ('0' <= sprintf_buf[sprintf_bytes - 1]
				&& sprintf_buf[sprintf_bytes - 1] <= '9'))
			excess_precision = 0;
		      else
			{
			  if (conversion == 'g')
			    {
			      char *dot = strchr (sprintf_buf, '.');
			      if (!dot)
				excess_precision = 0;
			    }
			}
		      trailing_zeros = excess_precision;
		    }
		  else
		    leading_zeros = excess_precision;
		}

	      /* Compute the total bytes needed for this item, including
		 excess precision and padding.  */
	      ptrdiff_t numwidth;
	      if (INT_ADD_WRAPV (sprintf_bytes, excess_precision, &numwidth))
		numwidth = PTRDIFF_MAX;
	      ptrdiff_t padding
		= numwidth < field_width ? field_width - numwidth : 0;
	      if (max_bufsize - sprintf_bytes <= excess_precision
		  || max_bufsize - padding <= numwidth)
		string_overflow ();
	      convbytes = numwidth + padding;

	      if (convbytes <= buf + bufsize - p)
		{
		  /* Copy the formatted item from sprintf_buf into buf,
		     inserting padding and excess-precision zeros.  */

                  char *src = sprintf_buf;
		  char src0 = src[0];
		  int exponent_bytes = 0;
		  bool signedp = src0 == '-' || src0 == '+' || src0 == ' ';
		  int prefix_bytes = (signedp
				      + ((src[signedp] == '0'
					  && (src[signedp + 1] == 'x'
					      || src[signedp + 1] == 'X'))
					 ? 2 : 0));
		  if (zero_flag)
		    {
		      unsigned char after_prefix = src[prefix_bytes];
		      if (0 <= char_hexdigit (after_prefix))
			{
			  leading_zeros += padding;
			  padding = 0;
			}
		    }

		  if (excess_precision
		      && (conversion == 'e' || conversion == 'g'))
		    {
		      char *e = strchr (src, 'e');
		      if (e)
			exponent_bytes = src + sprintf_bytes - e;
		    }

		  spec->start = nchars;
		  if (! minus_flag)
		    {
		      memset (p, ' ', padding);
		      p += padding;
		      nchars += padding;
		    }

		  memcpy (p, src, prefix_bytes);
		  p += prefix_bytes;
		  src += prefix_bytes;
		  memset (p, '0', leading_zeros);
		  p += leading_zeros;
		  int significand_bytes
		    = sprintf_bytes - prefix_bytes - exponent_bytes;
		  memcpy (p, src, significand_bytes);
                  p += significand_bytes;
		  src += significand_bytes;
		  memset (p, '0', trailing_zeros);
		  p += trailing_zeros;
		  memcpy (p, src, exponent_bytes);
		  p += exponent_bytes;

		  nchars += leading_zeros + sprintf_bytes + trailing_zeros;

		  if (minus_flag)
		    {
		      memset (p, ' ', padding);
		      p += padding;
		      nchars += padding;
		    }
		  spec->end = nchars;

		  new_result = true;
		  continue;
		}
	    }
	}
      else
	{
	  unsigned char str[MAX_MULTIBYTE_LENGTH];

	  if ((format_char == '`' || format_char == '\'')
	      && quoting_style == CURVE_QUOTING_STYLE)
	    {
	      if (! multibyte)
		{
		  multibyte = true;
		  goto retry;
		}
	      convsrc = format_char == '`' ? uLSQM : uRSQM;
	      convbytes = 3;
	      new_result = true;
	    }
	  else if (format_char == '`' && quoting_style == STRAIGHT_QUOTING_STYLE)
	    {
	      convsrc = "'";
	      new_result = true;
	    }
	  else
	    {
	      /* Copy a single character from format to buf.  */
	      if (multibyte_format)
		{
		  /* Copy a whole multibyte character.  */
		  if (p > buf
		      && !ASCII_CHAR_P (*((unsigned char *) p - 1))
		      && !CHAR_HEAD_P (format_char))
		    maybe_combine_byte = true;

		  while (! CHAR_HEAD_P (*format))
		    format++;

		  convbytes = format - format0;
		  memset (&discarded[format0 + 1 - format_start], 2,
			  convbytes - 1);
		}
	      else if (multibyte && !ASCII_CHAR_P (format_char))
		{
		  int c = BYTE8_TO_CHAR (format_char);
		  convbytes = CHAR_STRING (c, str);
		  convsrc = (char *) str;
		  new_result = true;
		}
	    }

	copy_char:
	  if (convbytes <= buf + bufsize - p)
	    {
	      memcpy (p, convsrc, convbytes);
	      p += convbytes;
	      nchars++;
	      continue;
	    }
	}

      /* There wasn't enough room to store this conversion or single
	 character.  CONVBYTES says how much room is needed.  Allocate
	 enough room (and then some) and do it again.  */

      ptrdiff_t used = p - buf;
      if (max_bufsize - used < convbytes)
	string_overflow ();
      bufsize = used + convbytes;
      bufsize = bufsize < max_bufsize / 2 ? bufsize * 2 : max_bufsize;

      if (buf == initial_buffer)
	{
	  buf = xmalloc (bufsize);
	  sa_must_free = true;
	  buf_save_value_index = SPECPDL_INDEX ();
	  record_unwind_protect_ptr (xfree, buf);
	  memcpy (buf, initial_buffer, used);
	}
      else
	{
	  buf = xrealloc (buf, bufsize);
	  set_unwind_protect_ptr (buf_save_value_index, xfree, buf);
	}

      p = buf + used;
      format = format0;
      n = n0;
      ispec = ispec0;
    }

  if (bufsize < p - buf)
    emacs_abort ();

  if (! new_result)
    {
      val = args[0];
      goto return_val;
    }

  if (maybe_combine_byte)
    nchars = multibyte_chars_in_text ((unsigned char *) buf, p - buf);
  val = make_specified_string (buf, nchars, p - buf, multibyte);

  /* If the format string has text properties, or any of the string
     arguments has text properties, set up text properties of the
     result string.  */

  if (string_intervals (args[0]) || arg_intervals)
    {
      /* Add text properties from the format string.  */
      Lisp_Object len = make_number (SCHARS (args[0]));
      Lisp_Object props = text_property_list (args[0], make_number (0),
					      len, Qnil);
      if (CONSP (props))
	{
	  ptrdiff_t bytepos = 0, position = 0, translated = 0;
	  ptrdiff_t fieldn = 0;

	  /* Adjust the bounds of each text property
	     to the proper start and end in the output string.  */

	  /* Put the positions in PROPS in increasing order, so that
	     we can do (effectively) one scan through the position
	     space of the format string.  */
	  props = Fnreverse (props);

	  /* BYTEPOS is the byte position in the format string,
	     POSITION is the untranslated char position in it,
	     TRANSLATED is the translated char position in BUF,
	     and ARGN is the number of the next arg we will come to.  */
	  for (Lisp_Object list = props; CONSP (list); list = XCDR (list))
	    {
	      Lisp_Object item = XCAR (list);

	      /* First adjust the property start position.  */
	      ptrdiff_t pos = XINT (XCAR (item));

	      /* Advance BYTEPOS, POSITION, TRANSLATED and ARGN
		 up to this position.  */
	      for (; position < pos; bytepos++)
		{
		  if (! discarded[bytepos])
		    position++, translated++;
		  else if (discarded[bytepos] == 1)
		    {
		      position++;
		      if (fieldn < nspec && translated == info[fieldn].start)
			{
			  translated += info[fieldn].end - info[fieldn].start;
			  fieldn++;
			}
		    }
		}

	      XSETCAR (item, make_number (translated));

	      /* Likewise adjust the property end position.  */
	      pos = XINT (XCAR (XCDR (item)));

	      for (; position < pos; bytepos++)
		{
		  if (! discarded[bytepos])
		    position++, translated++;
		  else if (discarded[bytepos] == 1)
		    {
		      position++;
		      if (fieldn < nspec && translated == info[fieldn].start)
			{
			  translated += info[fieldn].end - info[fieldn].start;
			  fieldn++;
			}
		    }
		}

	      XSETCAR (XCDR (item), make_number (translated));
	    }

	  add_text_properties_from_list (val, props, make_number (0));
	}

      /* Add text properties from arguments.  */
      if (arg_intervals)
	for (ptrdiff_t i = 0; i < nspec; i++)
	  if (info[i].intervals)
	    {
	      len = make_number (SCHARS (info[i].argument));
	      Lisp_Object new_len = make_number (info[i].end - info[i].start);
	      props = text_property_list (info[i].argument,
                                          make_number (0), len, Qnil);
	      props = extend_property_ranges (props, len, new_len);
	      /* If successive arguments have properties, be sure that
		 the value of `composition' property be the copy.  */
	      if (1 < i && info[i - 1].end)
		make_composition_value_copy (props);
	      add_text_properties_from_list (val, props,
					     make_number (info[i].start));
	    }
    }

 return_val:
  /* If we allocated BUF or INFO with malloc, free it too.  */
  SAFE_FREE ();

  return val;
}

/* Transpose the markers in two regions of the current buffer, and
   adjust the ones between them if necessary (i.e.: if the regions
   differ in size).

   START1, END1 are the character positions of the first region.
   START1_BYTE, END1_BYTE are the byte positions.
   START2, END2 are the character positions of the second region.
   START2_BYTE, END2_BYTE are the byte positions.

   Traverses the entire marker list of the buffer to do so, adding an
   appropriate amount to some, subtracting from some, and leaving the
   rest untouched.  Most of this is copied from adjust_markers in insdel.c.

   It's the caller's job to ensure that START1 <= END1 <= START2 <= END2.  */

static void
transpose_markers (ptrdiff_t start1, ptrdiff_t end1,
		   ptrdiff_t start2, ptrdiff_t end2,
		   ptrdiff_t start1_byte, ptrdiff_t end1_byte,
		   ptrdiff_t start2_byte, ptrdiff_t end2_byte)
{
  register ptrdiff_t amt1, amt1_byte, amt2, amt2_byte, diff, diff_byte, mpos;
  register struct Lisp_Marker *marker;

  /* Update point as if it were a marker.  */
  if (PT < start1)
    ;
  else if (PT < end1)
    TEMP_SET_PT_BOTH (PT + (end2 - end1),
		      PT_BYTE + (end2_byte - end1_byte));
  else if (PT < start2)
    TEMP_SET_PT_BOTH (PT + (end2 - start2) - (end1 - start1),
		      (PT_BYTE + (end2_byte - start2_byte)
		       - (end1_byte - start1_byte)));
  else if (PT < end2)
    TEMP_SET_PT_BOTH (PT - (start2 - start1),
		      PT_BYTE - (start2_byte - start1_byte));

  /* We used to adjust the endpoints here to account for the gap, but that
     isn't good enough.  Even if we assume the caller has tried to move the
     gap out of our way, it might still be at start1 exactly, for example;
     and that places it `inside' the interval, for our purposes.  The amount
     of adjustment is nontrivial if there's a `denormalized' marker whose
     position is between GPT and GPT + GAP_SIZE, so it's simpler to leave
     the dirty work to Fmarker_position, below.  */

  /* The difference between the region's lengths */
  diff = (end2 - start2) - (end1 - start1);
  diff_byte = (end2_byte - start2_byte) - (end1_byte - start1_byte);

  /* For shifting each marker in a region by the length of the other
     region plus the distance between the regions.  */
  amt1 = (end2 - start2) + (start2 - end1);
  amt2 = (end1 - start1) + (start2 - end1);
  amt1_byte = (end2_byte - start2_byte) + (start2_byte - end1_byte);
  amt2_byte = (end1_byte - start1_byte) + (start2_byte - end1_byte);

  for (marker = BUF_MARKERS (current_buffer); marker; marker = marker->next)
    {
      mpos = marker->bytepos;
      if (mpos >= start1_byte && mpos < end2_byte)
	{
	  if (mpos < end1_byte)
	    mpos += amt1_byte;
	  else if (mpos < start2_byte)
	    mpos += diff_byte;
	  else
	    mpos -= amt2_byte;
	  marker->bytepos = mpos;
	}
      mpos = marker->charpos;
      if (mpos >= start1 && mpos < end2)
	{
	  if (mpos < end1)
	    mpos += amt1;
	  else if (mpos < start2)
	    mpos += diff;
	  else
	    mpos -= amt2;
	}
      marker->charpos = mpos;
    }
}

DEFUN ("transpose-regions", Ftranspose_regions, Stranspose_regions, 4, 5,
       "(if (< (length mark-ring) 2)\
	    (error \"Other region must be marked before transposing two regions\")\
	  (let* ((num (if current-prefix-arg\
			 (prefix-numeric-value current-prefix-arg)\
			0))\
		 (ring-length (length mark-ring))\
		 (eltnum (mod num ring-length))\
		 (eltnum2 (mod (1+ num) ring-length)))\
	    (list (point) (mark) (elt mark-ring eltnum) (elt mark-ring eltnum2))))",
       doc: /* Transpose region STARTR1 to ENDR1 with STARTR2 to ENDR2.
The regions should not be overlapping, because the size of the buffer is
never changed in a transposition.

Optional fifth arg LEAVE-MARKERS, if non-nil, means don't update
any markers that happen to be located in the regions.

Transposing beyond buffer boundaries is an error.

Interactively, STARTR1 and ENDR1 are point and mark; STARTR2 and ENDR2
are the last two marks pushed to the mark ring; LEAVE-MARKERS is nil.
If a prefix argument N is given, STARTR2 and ENDR2 are the two
successive marks N entries back in the mark ring.  A negative prefix
argument instead counts forward from the oldest mark in the mark
ring.  */)
  (Lisp_Object startr1, Lisp_Object endr1, Lisp_Object startr2, Lisp_Object endr2, Lisp_Object leave_markers)
{
  register ptrdiff_t start1, end1, start2, end2;
  ptrdiff_t start1_byte, start2_byte, len1_byte, len2_byte, end2_byte;
  ptrdiff_t gap, len1, len_mid, len2;
  unsigned char *start1_addr, *start2_addr, *temp;

  INTERVAL cur_intv, tmp_interval1, tmp_interval_mid, tmp_interval2, tmp_interval3;
  Lisp_Object buf;

  XSETBUFFER (buf, current_buffer);
  cur_intv = buffer_intervals (current_buffer);

  validate_region (&startr1, &endr1);
  validate_region (&startr2, &endr2);

  start1 = XFASTINT (startr1);
  end1 = XFASTINT (endr1);
  start2 = XFASTINT (startr2);
  end2 = XFASTINT (endr2);
  gap = GPT;

  /* Swap the regions if they're reversed.  */
  if (start2 < end1)
    {
      register ptrdiff_t glumph = start1;
      start1 = start2;
      start2 = glumph;
      glumph = end1;
      end1 = end2;
      end2 = glumph;
    }

  len1 = end1 - start1;
  len2 = end2 - start2;

  if (start2 < end1)
    error ("Transposed regions overlap");
  /* Nothing to change for adjacent regions with one being empty */
  else if ((start1 == end1 || start2 == end2) && end1 == start2)
    return Qnil;

  /* The possibilities are:
     1. Adjacent (contiguous) regions, or separate but equal regions
     (no, really equal, in this case!), or
     2. Separate regions of unequal size.

     The worst case is usually No. 2.  It means that (aside from
     potential need for getting the gap out of the way), there also
     needs to be a shifting of the text between the two regions.  So
     if they are spread far apart, we are that much slower... sigh.  */

  /* It must be pointed out that the really studly thing to do would
     be not to move the gap at all, but to leave it in place and work
     around it if necessary.  This would be extremely efficient,
     especially considering that people are likely to do
     transpositions near where they are working interactively, which
     is exactly where the gap would be found.  However, such code
     would be much harder to write and to read.  So, if you are
     reading this comment and are feeling squirrely, by all means have
     a go!  I just didn't feel like doing it, so I will simply move
     the gap the minimum distance to get it out of the way, and then
     deal with an unbroken array.  */

  start1_byte = CHAR_TO_BYTE (start1);
  end2_byte = CHAR_TO_BYTE (end2);

  /* Make sure the gap won't interfere, by moving it out of the text
     we will operate on.  */
  if (start1 < gap && gap < end2)
    {
      if (gap - start1 < end2 - gap)
	move_gap_both (start1, start1_byte);
      else
	move_gap_both (end2, end2_byte);
    }

  start2_byte = CHAR_TO_BYTE (start2);
  len1_byte = CHAR_TO_BYTE (end1) - start1_byte;
  len2_byte = end2_byte - start2_byte;

#ifdef BYTE_COMBINING_DEBUG
  if (end1 == start2)
    {
      if (count_combining_before (BYTE_POS_ADDR (start2_byte),
				  len2_byte, start1, start1_byte)
	  || count_combining_before (BYTE_POS_ADDR (start1_byte),
				     len1_byte, end2, start2_byte + len2_byte)
	  || count_combining_after (BYTE_POS_ADDR (start1_byte),
				    len1_byte, end2, start2_byte + len2_byte))
	emacs_abort ();
    }
  else
    {
      if (count_combining_before (BYTE_POS_ADDR (start2_byte),
				  len2_byte, start1, start1_byte)
	  || count_combining_before (BYTE_POS_ADDR (start1_byte),
				     len1_byte, start2, start2_byte)
	  || count_combining_after (BYTE_POS_ADDR (start2_byte),
				    len2_byte, end1, start1_byte + len1_byte)
	  || count_combining_after (BYTE_POS_ADDR (start1_byte),
				    len1_byte, end2, start2_byte + len2_byte))
	emacs_abort ();
    }
#endif

  /* Hmmm... how about checking to see if the gap is large
     enough to use as the temporary storage?  That would avoid an
     allocation... interesting.  Later, don't fool with it now.  */

  /* Working without memmove, for portability (sigh), so must be
     careful of overlapping subsections of the array...  */

  if (end1 == start2)		/* adjacent regions */
    {
      modify_text (start1, end2);
      record_change (start1, len1 + len2);

      tmp_interval1 = copy_intervals (cur_intv, start1, len1);
      tmp_interval2 = copy_intervals (cur_intv, start2, len2);
      /* Don't use Fset_text_properties: that can cause GC, which can
	 clobber objects stored in the tmp_intervals.  */
      tmp_interval3 = validate_interval_range (buf, &startr1, &endr2, 0);
      if (tmp_interval3)
	set_text_properties_1 (startr1, endr2, Qnil, buf, tmp_interval3);

      USE_SAFE_ALLOCA;

      /* First region smaller than second.  */
      if (len1_byte < len2_byte)
        {
	  temp = SAFE_ALLOCA (len2_byte);

	  /* Don't precompute these addresses.  We have to compute them
	     at the last minute, because the relocating allocator might
	     have moved the buffer around during the xmalloc.  */
	  start1_addr = BYTE_POS_ADDR (start1_byte);
	  start2_addr = BYTE_POS_ADDR (start2_byte);

          memcpy (temp, start2_addr, len2_byte);
          memcpy (start1_addr + len2_byte, start1_addr, len1_byte);
          memcpy (start1_addr, temp, len2_byte);
        }
      else
	/* First region not smaller than second.  */
        {
	  temp = SAFE_ALLOCA (len1_byte);
	  start1_addr = BYTE_POS_ADDR (start1_byte);
	  start2_addr = BYTE_POS_ADDR (start2_byte);
          memcpy (temp, start1_addr, len1_byte);
          memcpy (start1_addr, start2_addr, len2_byte);
          memcpy (start1_addr + len2_byte, temp, len1_byte);
        }

      SAFE_FREE ();
      graft_intervals_into_buffer (tmp_interval1, start1 + len2,
                                   len1, current_buffer, 0);
      graft_intervals_into_buffer (tmp_interval2, start1,
                                   len2, current_buffer, 0);
      update_compositions (start1, start1 + len2, CHECK_BORDER);
      update_compositions (start1 + len2, end2, CHECK_TAIL);
    }
  /* Non-adjacent regions, because end1 != start2, bleagh...  */
  else
    {
      len_mid = start2_byte - (start1_byte + len1_byte);

      if (len1_byte == len2_byte)
	/* Regions are same size, though, how nice.  */
        {
	  USE_SAFE_ALLOCA;

          modify_text (start1, end2);
          record_change (start1, len1);
          record_change (start2, len2);
          tmp_interval1 = copy_intervals (cur_intv, start1, len1);
          tmp_interval2 = copy_intervals (cur_intv, start2, len2);

	  tmp_interval3 = validate_interval_range (buf, &startr1, &endr1, 0);
	  if (tmp_interval3)
	    set_text_properties_1 (startr1, endr1, Qnil, buf, tmp_interval3);

	  tmp_interval3 = validate_interval_range (buf, &startr2, &endr2, 0);
	  if (tmp_interval3)
	    set_text_properties_1 (startr2, endr2, Qnil, buf, tmp_interval3);

	  temp = SAFE_ALLOCA (len1_byte);
	  start1_addr = BYTE_POS_ADDR (start1_byte);
	  start2_addr = BYTE_POS_ADDR (start2_byte);
          memcpy (temp, start1_addr, len1_byte);
          memcpy (start1_addr, start2_addr, len2_byte);
          memcpy (start2_addr, temp, len1_byte);
	  SAFE_FREE ();

          graft_intervals_into_buffer (tmp_interval1, start2,
                                       len1, current_buffer, 0);
          graft_intervals_into_buffer (tmp_interval2, start1,
                                       len2, current_buffer, 0);
        }

      else if (len1_byte < len2_byte)	/* Second region larger than first */
        /* Non-adjacent & unequal size, area between must also be shifted.  */
        {
	  USE_SAFE_ALLOCA;

          modify_text (start1, end2);
          record_change (start1, (end2 - start1));
          tmp_interval1 = copy_intervals (cur_intv, start1, len1);
          tmp_interval_mid = copy_intervals (cur_intv, end1, len_mid);
          tmp_interval2 = copy_intervals (cur_intv, start2, len2);

	  tmp_interval3 = validate_interval_range (buf, &startr1, &endr2, 0);
	  if (tmp_interval3)
	    set_text_properties_1 (startr1, endr2, Qnil, buf, tmp_interval3);

	  /* holds region 2 */
	  temp = SAFE_ALLOCA (len2_byte);
	  start1_addr = BYTE_POS_ADDR (start1_byte);
	  start2_addr = BYTE_POS_ADDR (start2_byte);
          memcpy (temp, start2_addr, len2_byte);
          memcpy (start1_addr + len_mid + len2_byte, start1_addr, len1_byte);
          memmove (start1_addr + len2_byte, start1_addr + len1_byte, len_mid);
          memcpy (start1_addr, temp, len2_byte);
	  SAFE_FREE ();

          graft_intervals_into_buffer (tmp_interval1, end2 - len1,
                                       len1, current_buffer, 0);
          graft_intervals_into_buffer (tmp_interval_mid, start1 + len2,
                                       len_mid, current_buffer, 0);
          graft_intervals_into_buffer (tmp_interval2, start1,
                                       len2, current_buffer, 0);
        }
      else
	/* Second region smaller than first.  */
        {
	  USE_SAFE_ALLOCA;

          record_change (start1, (end2 - start1));
          modify_text (start1, end2);

          tmp_interval1 = copy_intervals (cur_intv, start1, len1);
          tmp_interval_mid = copy_intervals (cur_intv, end1, len_mid);
          tmp_interval2 = copy_intervals (cur_intv, start2, len2);

	  tmp_interval3 = validate_interval_range (buf, &startr1, &endr2, 0);
	  if (tmp_interval3)
	    set_text_properties_1 (startr1, endr2, Qnil, buf, tmp_interval3);

	  /* holds region 1 */
	  temp = SAFE_ALLOCA (len1_byte);
	  start1_addr = BYTE_POS_ADDR (start1_byte);
	  start2_addr = BYTE_POS_ADDR (start2_byte);
          memcpy (temp, start1_addr, len1_byte);
          memcpy (start1_addr, start2_addr, len2_byte);
          memmove (start1_addr + len2_byte, start1_addr + len1_byte, len_mid);
          memcpy (start1_addr + len2_byte + len_mid, temp, len1_byte);
	  SAFE_FREE ();

          graft_intervals_into_buffer (tmp_interval1, end2 - len1,
                                       len1, current_buffer, 0);
          graft_intervals_into_buffer (tmp_interval_mid, start1 + len2,
                                       len_mid, current_buffer, 0);
          graft_intervals_into_buffer (tmp_interval2, start1,
                                       len2, current_buffer, 0);
        }

      update_compositions (start1, start1 + len2, CHECK_BORDER);
      update_compositions (end2 - len1, end2, CHECK_BORDER);
    }

  /* When doing multiple transpositions, it might be nice
     to optimize this.  Perhaps the markers in any one buffer
     should be organized in some sorted data tree.  */
  if (NILP (leave_markers))
    {
      transpose_markers (start1, end1, start2, end2,
			 start1_byte, start1_byte + len1_byte,
			 start2_byte, start2_byte + len2_byte);
      fix_start_end_in_overlays (start1, end2);
    }
  else
    {
      /* The character positions of the markers remain intact, but we
	 still need to update their byte positions, because the
	 transposed regions might include multibyte sequences which
	 make some original byte positions of the markers invalid.  */
      adjust_markers_bytepos (start1, start1_byte, end2, end2_byte, 0);
    }

  signal_after_change (start1, end2 - start1, end2 - start1);
  return Qnil;
}


void
syms_of_editfns (void)
{
  DEFSYM (Qbuffer_access_fontify_functions, "buffer-access-fontify-functions");
  DEFSYM (Qwall, "wall");

  DEFVAR_LISP ("inhibit-field-text-motion", Vinhibit_field_text_motion,
	       doc: /* Non-nil means text motion commands don't notice fields.  */);
  Vinhibit_field_text_motion = Qnil;

  DEFVAR_LISP ("buffer-access-fontify-functions",
	       Vbuffer_access_fontify_functions,
	       doc: /* List of functions called by `buffer-substring' to fontify if necessary.
Each function is called with two arguments which specify the range
of the buffer being accessed.  */);
  Vbuffer_access_fontify_functions = Qnil;

  {
    Lisp_Object obuf;
    obuf = Fcurrent_buffer ();
    /* Do this here, because init_buffer_once is too early--it won't work.  */
    Fset_buffer (Vprin1_to_string_buffer);
    /* Make sure buffer-access-fontify-functions is nil in this buffer.  */
    Fset (Fmake_local_variable (Qbuffer_access_fontify_functions), Qnil);
    Fset_buffer (obuf);
  }

  DEFVAR_LISP ("buffer-access-fontified-property",
	       Vbuffer_access_fontified_property,
	       doc: /* Property which (if non-nil) indicates text has been fontified.
`buffer-substring' need not call the `buffer-access-fontify-functions'
functions if all the text being accessed has this property.  */);
  Vbuffer_access_fontified_property = Qnil;

  DEFVAR_LISP ("system-name", Vsystem_name,
	       doc: /* The host name of the machine Emacs is running on.  */);
  Vsystem_name = cached_system_name = Qnil;

  DEFVAR_LISP ("user-full-name", Vuser_full_name,
	       doc: /* The full name of the user logged in.  */);

  DEFVAR_LISP ("user-login-name", Vuser_login_name,
	       doc: /* The user's name, taken from environment variables if possible.  */);
  Vuser_login_name = Qnil;

  DEFVAR_LISP ("user-real-login-name", Vuser_real_login_name,
	       doc: /* The user's name, based upon the real uid only.  */);

  DEFVAR_LISP ("operating-system-release", Voperating_system_release,
	       doc: /* The release of the operating system Emacs is running on.  */);

  defsubr (&Sget_pos_property);

  /* Symbol for the text property used to mark fields.  */
  DEFSYM (Qfield, "field");

  /* A special value for Qfield properties.  */
  DEFSYM (Qboundary, "boundary");

  defsubr (&Sinsert);
  defsubr (&Sinsert_before_markers);
  defsubr (&Sinsert_and_inherit);
  defsubr (&Sinsert_and_inherit_before_markers);

  defsubr (&Suser_login_name);
  defsubr (&Suser_real_login_name);
  defsubr (&Suser_full_name);
  defsubr (&Sget_internal_run_time);
  defsubr (&Sformat_time_string);
  defsubr (&Sdecode_time);
  defsubr (&Sencode_time);
  defsubr (&Scurrent_time_string);
  defsubr (&Scurrent_time_zone);
  defsubr (&Sset_time_zone_rule);
  defsubr (&Ssystem_name);

  defsubr (&Scompare_buffer_substrings);
  defsubr (&Sreplace_buffer_contents);
  defsubr (&Ssubst_char_in_region);
  defsubr (&Stranslate_region_internal);
  defsubr (&Snarrow_to_region);
  defsubr (&Stranspose_regions);
}<|MERGE_RESOLUTION|>--- conflicted
+++ resolved
@@ -218,18 +218,6 @@
 
       new_tz = tzalloc (zone_string);
 
-<<<<<<< HEAD
-#if defined __NetBSD_Version__ && __NetBSD_Version__ < 700000000
-      /* NetBSD 6 tzalloc mishandles POSIX TZ strings (Bug#30738).
-	 If possible, fall back on tzdb.  */
-      if (!new_tz && errno != ENOMEM && plain_integer
-	  && XINT (zone) % (60 * 60) == 0)
-	{
-	  sprintf (tzbuf, "Etc/GMT%+"pI"d", - (XINT (zone) / (60 * 60)));
-	  new_tz = tzalloc (zone_string);
-	}
-#endif
-=======
       if (HAVE_TZALLOC_BUG && !new_tz && errno != ENOMEM && plain_integer
 	  && XINT (zone) % (60 * 60) == 0)
 	{
@@ -238,7 +226,6 @@
 	  sprintf (tzbuf, "Etc/GMT%+"pI"d", - (XINT (zone) / (60 * 60)));
 	  new_tz = tzalloc (zone_string);
 	}
->>>>>>> d73d1384
 
       if (!new_tz)
 	{
@@ -536,308 +523,6 @@
 
   free_misc (info);
 }
-<<<<<<< HEAD
-=======
-
-DEFUN ("save-excursion", Fsave_excursion, Ssave_excursion, 0, UNEVALLED, 0,
-       doc: /* Save point, and current buffer; execute BODY; restore those things.
-Executes BODY just like `progn'.
-The values of point and the current buffer are restored
-even in case of abnormal exit (throw or error).
-
-If you only want to save the current buffer but not point,
-then just use `save-current-buffer', or even `with-current-buffer'.
-
-Before Emacs 25.1, `save-excursion' used to save the mark state.
-To save the mark state as well as point and the current buffer, use
-`save-mark-and-excursion'.
-
-usage: (save-excursion &rest BODY)  */)
-  (Lisp_Object args)
-{
-  register Lisp_Object val;
-  ptrdiff_t count = SPECPDL_INDEX ();
-
-  record_unwind_protect (save_excursion_restore, save_excursion_save ());
-
-  val = Fprogn (args);
-  return unbind_to (count, val);
-}
-
-DEFUN ("save-current-buffer", Fsave_current_buffer, Ssave_current_buffer, 0, UNEVALLED, 0,
-       doc: /* Record which buffer is current; execute BODY; make that buffer current.
-BODY is executed just like `progn'.
-usage: (save-current-buffer &rest BODY)  */)
-  (Lisp_Object args)
-{
-  ptrdiff_t count = SPECPDL_INDEX ();
-
-  record_unwind_current_buffer ();
-  return unbind_to (count, Fprogn (args));
-}
--
-DEFUN ("buffer-size", Fbuffer_size, Sbuffer_size, 0, 1, 0,
-       doc: /* Return the number of characters in the current buffer.
-If BUFFER is not nil, return the number of characters in that buffer
-instead.
-
-This does not take narrowing into account; to count the number of
-characters in the accessible portion of the current buffer, use
-`(- (point-max) (point-min))', and to count the number of characters
-in some other BUFFER, use
-`(with-current-buffer BUFFER (- (point-max) (point-min)))'.  */)
-  (Lisp_Object buffer)
-{
-  if (NILP (buffer))
-    return make_number (Z - BEG);
-  else
-    {
-      CHECK_BUFFER (buffer);
-      return make_number (BUF_Z (XBUFFER (buffer))
-			  - BUF_BEG (XBUFFER (buffer)));
-    }
-}
-
-DEFUN ("point-min", Fpoint_min, Spoint_min, 0, 0, 0,
-       doc: /* Return the minimum permissible value of point in the current buffer.
-This is 1, unless narrowing (a buffer restriction) is in effect.  */)
-  (void)
-{
-  Lisp_Object temp;
-  XSETFASTINT (temp, BEGV);
-  return temp;
-}
-
-DEFUN ("point-min-marker", Fpoint_min_marker, Spoint_min_marker, 0, 0, 0,
-       doc: /* Return a marker to the minimum permissible value of point in this buffer.
-This is the beginning, unless narrowing (a buffer restriction) is in effect.  */)
-  (void)
-{
-  return build_marker (current_buffer, BEGV, BEGV_BYTE);
-}
-
-DEFUN ("point-max", Fpoint_max, Spoint_max, 0, 0, 0,
-       doc: /* Return the maximum permissible value of point in the current buffer.
-This is (1+ (buffer-size)), unless narrowing (a buffer restriction)
-is in effect, in which case it is less.  */)
-  (void)
-{
-  Lisp_Object temp;
-  XSETFASTINT (temp, ZV);
-  return temp;
-}
-
-DEFUN ("point-max-marker", Fpoint_max_marker, Spoint_max_marker, 0, 0, 0,
-       doc: /* Return a marker to the maximum permissible value of point in this buffer.
-This is (1+ (buffer-size)), unless narrowing (a buffer restriction)
-is in effect, in which case it is less.  */)
-  (void)
-{
-  return build_marker (current_buffer, ZV, ZV_BYTE);
-}
-
-DEFUN ("gap-position", Fgap_position, Sgap_position, 0, 0, 0,
-       doc: /* Return the position of the gap, in the current buffer.
-See also `gap-size'.  */)
-  (void)
-{
-  Lisp_Object temp;
-  XSETFASTINT (temp, GPT);
-  return temp;
-}
-
-DEFUN ("gap-size", Fgap_size, Sgap_size, 0, 0, 0,
-       doc: /* Return the size of the current buffer's gap.
-See also `gap-position'.  */)
-  (void)
-{
-  Lisp_Object temp;
-  XSETFASTINT (temp, GAP_SIZE);
-  return temp;
-}
-
-DEFUN ("position-bytes", Fposition_bytes, Sposition_bytes, 1, 1, 0,
-       doc: /* Return the byte position for character position POSITION.
-If POSITION is out of range, the value is nil.  */)
-  (Lisp_Object position)
-{
-  CHECK_NUMBER_COERCE_MARKER (position);
-  if (XINT (position) < BEG || XINT (position) > Z)
-    return Qnil;
-  return make_number (CHAR_TO_BYTE (XINT (position)));
-}
-
-DEFUN ("byte-to-position", Fbyte_to_position, Sbyte_to_position, 1, 1, 0,
-       doc: /* Return the character position for byte position BYTEPOS.
-If BYTEPOS is out of range, the value is nil.  */)
-  (Lisp_Object bytepos)
-{
-  ptrdiff_t pos_byte;
-
-  CHECK_NUMBER (bytepos);
-  pos_byte = XINT (bytepos);
-  if (pos_byte < BEG_BYTE || pos_byte > Z_BYTE)
-    return Qnil;
-  if (Z != Z_BYTE)
-    /* There are multibyte characters in the buffer.
-       The argument of BYTE_TO_CHAR must be a byte position at
-       a character boundary, so search for the start of the current
-       character.  */
-    while (!CHAR_HEAD_P (FETCH_BYTE (pos_byte)))
-      pos_byte--;
-  return make_number (BYTE_TO_CHAR (pos_byte));
-}
--
-DEFUN ("following-char", Ffollowing_char, Sfollowing_char, 0, 0, 0,
-       doc: /* Return the character following point, as a number.
-At the end of the buffer or accessible region, return 0.  */)
-  (void)
-{
-  Lisp_Object temp;
-  if (PT >= ZV)
-    XSETFASTINT (temp, 0);
-  else
-    XSETFASTINT (temp, FETCH_CHAR (PT_BYTE));
-  return temp;
-}
-
-DEFUN ("preceding-char", Fprevious_char, Sprevious_char, 0, 0, 0,
-       doc: /* Return the character preceding point, as a number.
-At the beginning of the buffer or accessible region, return 0.  */)
-  (void)
-{
-  Lisp_Object temp;
-  if (PT <= BEGV)
-    XSETFASTINT (temp, 0);
-  else if (!NILP (BVAR (current_buffer, enable_multibyte_characters)))
-    {
-      ptrdiff_t pos = PT_BYTE;
-      DEC_POS (pos);
-      XSETFASTINT (temp, FETCH_CHAR (pos));
-    }
-  else
-    XSETFASTINT (temp, FETCH_BYTE (PT_BYTE - 1));
-  return temp;
-}
-
-DEFUN ("bobp", Fbobp, Sbobp, 0, 0, 0,
-       doc: /* Return t if point is at the beginning of the buffer.
-If the buffer is narrowed, this means the beginning of the narrowed part.  */)
-  (void)
-{
-  if (PT == BEGV)
-    return Qt;
-  return Qnil;
-}
-
-DEFUN ("eobp", Feobp, Seobp, 0, 0, 0,
-       doc: /* Return t if point is at the end of the buffer.
-If the buffer is narrowed, this means the end of the narrowed part.  */)
-  (void)
-{
-  if (PT == ZV)
-    return Qt;
-  return Qnil;
-}
-
-DEFUN ("bolp", Fbolp, Sbolp, 0, 0, 0,
-       doc: /* Return t if point is at the beginning of a line.  */)
-  (void)
-{
-  if (PT == BEGV || FETCH_BYTE (PT_BYTE - 1) == '\n')
-    return Qt;
-  return Qnil;
-}
-
-DEFUN ("eolp", Feolp, Seolp, 0, 0, 0,
-       doc: /* Return t if point is at the end of a line.
-`End of a line' includes point being at the end of the buffer.  */)
-  (void)
-{
-  if (PT == ZV || FETCH_BYTE (PT_BYTE) == '\n')
-    return Qt;
-  return Qnil;
-}
-
-DEFUN ("char-after", Fchar_after, Schar_after, 0, 1, 0,
-       doc: /* Return character in current buffer at position POS.
-POS is an integer or a marker and defaults to point.
-If POS is out of range, the value is nil.  */)
-  (Lisp_Object pos)
-{
-  register ptrdiff_t pos_byte;
-
-  if (NILP (pos))
-    {
-      pos_byte = PT_BYTE;
-      if (pos_byte < BEGV_BYTE || pos_byte >= ZV_BYTE)
-        return Qnil;
-    }
-  else if (MARKERP (pos))
-    {
-      pos_byte = marker_byte_position (pos);
-      if (pos_byte < BEGV_BYTE || pos_byte >= ZV_BYTE)
-	return Qnil;
-    }
-  else
-    {
-      CHECK_NUMBER_COERCE_MARKER (pos);
-      if (XINT (pos) < BEGV || XINT (pos) >= ZV)
-	return Qnil;
-
-      pos_byte = CHAR_TO_BYTE (XINT (pos));
-    }
-
-  return make_number (FETCH_CHAR (pos_byte));
-}
-
-DEFUN ("char-before", Fchar_before, Schar_before, 0, 1, 0,
-       doc: /* Return character in current buffer preceding position POS.
-POS is an integer or a marker and defaults to point.
-If POS is out of range, the value is nil.  */)
-  (Lisp_Object pos)
-{
-  register Lisp_Object val;
-  register ptrdiff_t pos_byte;
-
-  if (NILP (pos))
-    {
-      pos_byte = PT_BYTE;
-      XSETFASTINT (pos, PT);
-    }
-
-  if (MARKERP (pos))
-    {
-      pos_byte = marker_byte_position (pos);
-
-      if (pos_byte <= BEGV_BYTE || pos_byte > ZV_BYTE)
-	return Qnil;
-    }
-  else
-    {
-      CHECK_NUMBER_COERCE_MARKER (pos);
-
-      if (XINT (pos) <= BEGV || XINT (pos) > ZV)
-	return Qnil;
-
-      pos_byte = CHAR_TO_BYTE (XINT (pos));
-    }
-
-  if (!NILP (BVAR (current_buffer, enable_multibyte_characters)))
-    {
-      DEC_POS (pos_byte);
-      XSETFASTINT (val, FETCH_CHAR (pos_byte));
-    }
-  else
-    {
-      pos_byte--;
-      XSETFASTINT (val, FETCH_BYTE (pos_byte));
-    }
-   return val;
-}
->>>>>>> d73d1384
  
 DEFUN ("user-login-name", Fuser_login_name, Suser_login_name, 0, 1, 0,
