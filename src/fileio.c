--- conflicted
+++ resolved
@@ -2028,12 +2028,6 @@
   if (newsize < oldsize && ftruncate (ofd, newsize) != 0)
     report_file_error ("Truncating output file", newname);
 
-<<<<<<< HEAD
-  immediate_quit = false;
-
-=======
-#ifndef MSDOS
->>>>>>> f8e36e04
   /* Preserve the original file permissions, and if requested, also its
      owner and group.  */
   {
