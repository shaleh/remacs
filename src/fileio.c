/* File IO for GNU Emacs.

Copyright (C) 1985-1988, 1993-2017 Free Software Foundation, Inc.

This file is part of GNU Emacs.

GNU Emacs is free software: you can redistribute it and/or modify
it under the terms of the GNU General Public License as published by
the Free Software Foundation, either version 3 of the License, or (at
your option) any later version.

GNU Emacs is distributed in the hope that it will be useful,
but WITHOUT ANY WARRANTY; without even the implied warranty of
MERCHANTABILITY or FITNESS FOR A PARTICULAR PURPOSE.  See the
GNU General Public License for more details.

You should have received a copy of the GNU General Public License
along with GNU Emacs.  If not, see <https://www.gnu.org/licenses/>.  */

#include <config.h>
#include <limits.h>
#include <fcntl.h>
#include "sysstdio.h"
#include <sys/types.h>
#include <sys/stat.h>
#include <unistd.h>

#ifdef DARWIN_OS
#include <sys/attr.h>
#endif

#ifdef HAVE_PWD_H
#include <pwd.h>
#endif

#include <errno.h>

#ifdef HAVE_LIBSELINUX
#include <selinux/selinux.h>
#include <selinux/context.h>
#endif

#if USE_ACL && defined HAVE_ACL_SET_FILE
#include <sys/acl.h>
#endif

#include <c-ctype.h>

#include "lisp.h"
#include "composite.h"
#include "character.h"
#include "buffer.h"
#include "coding.h"
#include "window.h"
#include "blockinput.h"
#include "region-cache.h"
#include "frame.h"

#ifdef HAVE_LINUX_FS_H
# include <sys/ioctl.h>
# include <linux/fs.h>
#endif

#ifdef WINDOWSNT
#define NOMINMAX 1
#include <windows.h>
/* The redundant #ifdef is to avoid compiler warning about unused macro.  */
#ifdef NOMINMAX
#undef NOMINMAX
#endif
#include <sys/file.h>
#include "w32.h"
#endif /* not WINDOWSNT */


#ifdef DOS_NT
/* On Windows, drive letters must be alphabetic - on DOS, the Netware
   redirector allows the six letters between 'Z' and 'a' as well.  */
#ifdef WINDOWSNT
#define IS_DRIVE(x) c_isalpha (x)
#endif
/* Need to lower-case the drive letter, or else expanded
   filenames will sometimes compare unequal, because
   `expand-file-name' doesn't always down-case the drive letter.  */
#define DRIVE_LETTER(x) c_tolower (x)
#endif

#include "systime.h"
#include <acl.h>
#include <allocator.h>
#include <careadlinkat.h>
#include <fsusage.h>
#include <stat-time.h>
#include <tempname.h>

#include <binary-io.h>

#ifdef HPUX
#include <netio.h>
#endif

#include "commands.h"

/* True during writing of auto-save files.  */
static bool auto_saving;

/* Emacs's real umask.  */
static mode_t realmask;

/* Nonzero umask during creation of auto-save directories.  */
static mode_t auto_saving_dir_umask;

/* Set by auto_save_1 to mode of original file so Fwrite_region will create
   a new file with the same mode as the original.  */
static mode_t auto_save_mode_bits;

/* Set by auto_save_1 if an error occurred during the last auto-save.  */
static bool auto_save_error_occurred;

/* If VALID_TIMESTAMP_FILE_SYSTEM, then TIMESTAMP_FILE_SYSTEM is the device
   number of a file system where time stamps were observed to work.  */
static bool valid_timestamp_file_system;
static dev_t timestamp_file_system;

/* Each time an annotation function changes the buffer, the new buffer
   is added here.  */
static Lisp_Object Vwrite_region_annotation_buffers;

static bool a_write (int, Lisp_Object, ptrdiff_t, ptrdiff_t,
		     Lisp_Object *, struct coding_system *);
static bool e_write (int, Lisp_Object, ptrdiff_t, ptrdiff_t,
		     struct coding_system *);



/* Return true if FILENAME exists.  */

static bool
check_existing (const char *filename)
{
  return faccessat (AT_FDCWD, filename, F_OK, AT_EACCESS) == 0;
}

/* Return true if file FILENAME exists and can be executed.  */

static bool
check_executable (char *filename)
{
  return faccessat (AT_FDCWD, filename, X_OK, AT_EACCESS) == 0;
}

/* Return true if file FILENAME exists and can be accessed
   according to AMODE, which should include W_OK.
   On failure, return false and set errno.  */

static bool
check_writable (const char *filename, int amode)
{
  bool res = faccessat (AT_FDCWD, filename, amode, AT_EACCESS) == 0;
#ifdef CYGWIN
  /* faccessat may have returned failure because Cygwin couldn't
     determine the file's UID or GID; if so, we return success.  */
  if (!res)
    {
      int faccessat_errno = errno;
      struct stat st;
      if (stat (filename, &st) < 0)
        return 0;
      res = (st.st_uid == -1 || st.st_gid == -1);
      errno = faccessat_errno;
    }
#endif /* CYGWIN */
  return res;
}


/* Signal a file-access failure.  STRING describes the failure,
   NAME the file involved, and ERRORNO the errno value.

   If NAME is neither null nor a pair, package it up as a singleton
   list before reporting it; this saves report_file_errno's caller the
   trouble of preserving errno before calling list1.  */

void
report_file_errno (char const *string, Lisp_Object name, int errorno)
{
  Lisp_Object data = CONSP (name) || NILP (name) ? name : list1 (name);
  char *str = emacs_strerror (errorno);
  AUTO_STRING (unibyte_str, str);
  Lisp_Object errstring
    = code_convert_string_norecord (unibyte_str, Vlocale_coding_system, 0);
  Lisp_Object errdata = Fcons (errstring, data);

  if (errorno == EEXIST)
    xsignal (Qfile_already_exists, errdata);
  else
    xsignal (errorno == ENOENT ? Qfile_missing : Qfile_error,
	     Fcons (build_string (string), errdata));
}

/* Signal a file-access failure that set errno.  STRING describes the
   failure, NAME the file involved.  When invoking this function, take
   care to not use arguments such as build_string ("foo") that involve
   side effects that may set errno.  */

void
report_file_error (char const *string, Lisp_Object name)
{
  report_file_errno (string, name, errno);
}

/* Like report_file_error, but reports a file-notify-error instead.  */

void
report_file_notify_error (const char *string, Lisp_Object name)
{
  char *str = emacs_strerror (errno);
  AUTO_STRING (unibyte_str, str);
  Lisp_Object errstring
    = code_convert_string_norecord (unibyte_str, Vlocale_coding_system, 0);
  Lisp_Object data = CONSP (name) || NILP (name) ? name : list1 (name);
  Lisp_Object errdata = Fcons (errstring, data);

  xsignal (Qfile_notify_error, Fcons (build_string (string), errdata));
}

void
close_file_unwind (int fd)
{
  emacs_close (fd);
}

void
fclose_unwind (void *arg)
{
  FILE *stream = arg;
  fclose (stream);
}

/* Restore point, having saved it as a marker.  */

void
restore_point_unwind (Lisp_Object location)
{
  Fgoto_char (location);
  unchain_marker (XMARKER (location));
}



DEFUN ("find-file-name-handler", Ffind_file_name_handler,
       Sfind_file_name_handler, 2, 2, 0,
       doc: /* Return FILENAME's handler function for OPERATION, if it has one.
Otherwise, return nil.
A file name is handled if one of the regular expressions in
`file-name-handler-alist' matches it.

If OPERATION equals `inhibit-file-name-operation', then ignore
any handlers that are members of `inhibit-file-name-handlers',
but still do run any other handlers.  This lets handlers
use the standard functions without calling themselves recursively.  */)
  (Lisp_Object filename, Lisp_Object operation)
{
  /* This function must not munge the match data.  */
  Lisp_Object chain, inhibited_handlers, result;
  ptrdiff_t pos = -1;

  result = Qnil;
  CHECK_STRING (filename);

  if (EQ (operation, Vinhibit_file_name_operation))
    inhibited_handlers = Vinhibit_file_name_handlers;
  else
    inhibited_handlers = Qnil;

  for (chain = Vfile_name_handler_alist; CONSP (chain);
       chain = XCDR (chain))
    {
      Lisp_Object elt;
      elt = XCAR (chain);
      if (CONSP (elt))
	{
	  Lisp_Object string = XCAR (elt);
	  ptrdiff_t match_pos;
	  Lisp_Object handler = XCDR (elt);
	  Lisp_Object operations = Qnil;

	  if (SYMBOLP (handler))
	    operations = Fget (handler, Qoperations);

	  if (STRINGP (string)
	      && (match_pos = fast_string_match (string, filename)) > pos
	      && (NILP (operations) || ! NILP (Fmemq (operation, operations))))
	    {
	      Lisp_Object tem;

	      handler = XCDR (elt);
	      tem = Fmemq (handler, inhibited_handlers);
	      if (NILP (tem))
		{
		  result = handler;
		  pos = match_pos;
		}
	    }
	}

      maybe_quit ();
    }
  return result;
}


DEFUN ("file-name-directory", Ffile_name_directory, Sfile_name_directory,
       1, 1, 0,
       doc: /* Return the directory component in file name FILENAME.
Return nil if FILENAME does not include a directory.
Otherwise return a directory name.
Given a Unix syntax file name, returns a string ending in slash.  */)
  (Lisp_Object filename)
{
  Lisp_Object handler;

  CHECK_STRING (filename);

  /* If the file name has special constructs in it,
     call the corresponding file handler.  */
  handler = Ffind_file_name_handler (filename, Qfile_name_directory);
  if (!NILP (handler))
    {
      Lisp_Object handled_name = call2 (handler, Qfile_name_directory,
					filename);
      return STRINGP (handled_name) ? handled_name : Qnil;
    }

  char *beg = SSDATA (filename);
  char const *p = beg + SBYTES (filename);

  while (p != beg && !IS_DIRECTORY_SEP (p[-1])
#ifdef DOS_NT
	 /* only recognize drive specifier at the beginning */
	 && !(p[-1] == ':'
	      /* handle the "/:d:foo" and "/:foo" cases correctly  */
	      && ((p == beg + 2 && !IS_DIRECTORY_SEP (*beg))
		  || (p == beg + 4 && IS_DIRECTORY_SEP (*beg))))
#endif
	 ) p--;

  if (p == beg)
    return Qnil;
#ifdef DOS_NT
  /* Expansion of "c:" to drive and default directory.  */
  Lisp_Object tem_fn;
  USE_SAFE_ALLOCA;
  SAFE_ALLOCA_STRING (beg, filename);
  p = beg + (p - SSDATA (filename));

  if (p[-1] == ':')
    {
      /* MAXPATHLEN+1 is guaranteed to be enough space for getdefdir.  */
      char *res = alloca (MAXPATHLEN + 1);
      char *r = res;

      if (p == beg + 4 && IS_DIRECTORY_SEP (*beg) && beg[1] == ':')
	{
	  memcpy (res, beg, 2);
	  beg += 2;
	  r += 2;
	}

      if (getdefdir (c_toupper (*beg) - 'A' + 1, r))
	{
	  size_t l = strlen (res);

	  if (l > 3 || !IS_DIRECTORY_SEP (res[l - 1]))
	    strcat (res, "/");
	  beg = res;
	  p = beg + strlen (beg);
	  dostounix_filename (beg);
	  tem_fn = make_specified_string (beg, -1, p - beg,
					  STRING_MULTIBYTE (filename));
	}
      else
	tem_fn = make_specified_string (beg - 2, -1, p - beg + 2,
					STRING_MULTIBYTE (filename));
    }
  else if (STRING_MULTIBYTE (filename))
    {
      tem_fn = make_specified_string (beg, -1, p - beg, 1);
      dostounix_filename (SSDATA (tem_fn));
#ifdef WINDOWSNT
      if (!NILP (Vw32_downcase_file_names))
	tem_fn = Fdowncase (tem_fn);
#endif
    }
  else
    {
      dostounix_filename (beg);
      tem_fn = make_specified_string (beg, -1, p - beg, 0);
    }
  SAFE_FREE ();
  return tem_fn;
#else  /* DOS_NT */
  return make_specified_string (beg, -1, p - beg, STRING_MULTIBYTE (filename));
#endif	/* DOS_NT */
}

DEFUN ("file-name-nondirectory", Ffile_name_nondirectory,
       Sfile_name_nondirectory, 1, 1, 0,
       doc: /* Return file name FILENAME sans its directory.
For example, in a Unix-syntax file name,
this is everything after the last slash,
or the entire name if it contains no slash.  */)
  (Lisp_Object filename)
{
  register const char *beg, *p, *end;
  Lisp_Object handler;

  CHECK_STRING (filename);

  /* If the file name has special constructs in it,
     call the corresponding file handler.  */
  handler = Ffind_file_name_handler (filename, Qfile_name_nondirectory);
  if (!NILP (handler))
    {
      Lisp_Object handled_name = call2 (handler, Qfile_name_nondirectory,
					filename);
      if (STRINGP (handled_name))
	return handled_name;
      error ("Invalid handler in `file-name-handler-alist'");
    }

  beg = SSDATA (filename);
  end = p = beg + SBYTES (filename);

  while (p != beg && !IS_DIRECTORY_SEP (p[-1])
#ifdef DOS_NT
	 /* only recognize drive specifier at beginning */
	 && !(p[-1] == ':'
	      /* handle the "/:d:foo" case correctly  */
	      && (p == beg + 2 || (p == beg + 4 && IS_DIRECTORY_SEP (*beg))))
#endif
	 )
    p--;

  return make_specified_string (p, -1, end - p, STRING_MULTIBYTE (filename));
}

DEFUN ("unhandled-file-name-directory", Funhandled_file_name_directory,
       Sunhandled_file_name_directory, 1, 1, 0,
       doc: /* Return a directly usable directory name somehow associated with FILENAME.
A `directly usable' directory name is one that may be used without the
intervention of any file handler.
If FILENAME is a directly usable file itself, return
\(file-name-as-directory FILENAME).
If FILENAME refers to a file which is not accessible from a local process,
then this should return nil.
The `call-process' and `start-process' functions use this function to
get a current directory to run processes in.  */)
  (Lisp_Object filename)
{
  Lisp_Object handler;

  /* If the file name has special constructs in it,
     call the corresponding file handler.  */
  handler = Ffind_file_name_handler (filename, Qunhandled_file_name_directory);
  if (!NILP (handler))
    {
      Lisp_Object handled_name = call2 (handler, Qunhandled_file_name_directory,
					filename);
      return STRINGP (handled_name) ? handled_name : Qnil;
    }

  return Ffile_name_as_directory (filename);
}

/* Maximum number of bytes that DST will be longer than SRC
   in file_name_as_directory.  This occurs when SRCLEN == 0.  */
enum { file_name_as_directory_slop = 2 };

/* Convert from file name SRC of length SRCLEN to directory name in
   DST.  MULTIBYTE non-zero means the file name in SRC is a multibyte
   string.  On UNIX, just make sure there is a terminating /.  Return
   the length of DST in bytes.  */

static ptrdiff_t
file_name_as_directory (char *dst, const char *src, ptrdiff_t srclen,
			bool multibyte)
{
  if (srclen == 0)
    {
      dst[0] = '.';
      dst[1] = '/';
      dst[2] = '\0';
      return 2;
    }

  memcpy (dst, src, srclen);
  if (!IS_DIRECTORY_SEP (dst[srclen - 1]))
    dst[srclen++] = DIRECTORY_SEP;
  dst[srclen] = 0;
#ifdef DOS_NT
  dostounix_filename (dst);
#endif
  return srclen;
}

DEFUN ("file-name-as-directory", Ffile_name_as_directory,
       Sfile_name_as_directory, 1, 1, 0,
       doc: /* Return a string representing the file name FILE interpreted as a directory.
This operation exists because a directory is also a file, but its name as
a directory is different from its name as a file.
The result can be used as the value of `default-directory'
or passed as second argument to `expand-file-name'.
For a Unix-syntax file name, just appends a slash unless a trailing slash
is already present.  */)
  (Lisp_Object file)
{
  char *buf;
  ptrdiff_t length;
  Lisp_Object handler, val;
  USE_SAFE_ALLOCA;

  CHECK_STRING (file);

  /* If the file name has special constructs in it,
     call the corresponding file handler.  */
  handler = Ffind_file_name_handler (file, Qfile_name_as_directory);
  if (!NILP (handler))
    {
      Lisp_Object handled_name = call2 (handler, Qfile_name_as_directory,
					file);
      if (STRINGP (handled_name))
	return handled_name;
      error ("Invalid handler in `file-name-handler-alist'");
    }

#ifdef WINDOWSNT
  if (!NILP (Vw32_downcase_file_names))
    file = Fdowncase (file);
#endif
  buf = SAFE_ALLOCA (SBYTES (file) + file_name_as_directory_slop + 1);
  length = file_name_as_directory (buf, SSDATA (file), SBYTES (file),
				   STRING_MULTIBYTE (file));
  val = make_specified_string (buf, -1, length, STRING_MULTIBYTE (file));
  SAFE_FREE ();
  return val;
}


/* Convert from directory name SRC of length SRCLEN to file name in
   DST.  MULTIBYTE non-zero means the file name in SRC is a multibyte
   string.  On UNIX, just make sure there isn't a terminating /.
   Return the length of DST in bytes.  */

static ptrdiff_t
directory_file_name (char *dst, char *src, ptrdiff_t srclen, bool multibyte)
{
  /* In Unix-like systems, just remove any final slashes.  However, if
     they are all slashes, leave "/" and "//" alone, and treat "///"
     and longer as if they were "/".  */
  if (! (srclen == 2 && IS_DIRECTORY_SEP (src[0])))
    while (srclen > 1
#ifdef DOS_NT
	   && !(srclen > 2 && IS_DEVICE_SEP (src[srclen - 2]))
#endif
	   && IS_DIRECTORY_SEP (src[srclen - 1]))
      srclen--;

  memcpy (dst, src, srclen);
  dst[srclen] = 0;
#ifdef DOS_NT
  dostounix_filename (dst);
#endif
  return srclen;
}

DEFUN ("directory-name-p", Fdirectory_name_p, Sdirectory_name_p, 1, 1, 0,
       doc: /* Return non-nil if NAME ends with a directory separator character.  */)
  (Lisp_Object name)
{
  CHECK_STRING (name);
  ptrdiff_t namelen = SBYTES (name);
  unsigned char c = namelen ? SREF (name, namelen - 1) : 0;
  return IS_DIRECTORY_SEP (c) ? Qt : Qnil;
}

/* Return the expansion of NEWNAME, except that if NEWNAME is a
   directory name then return the expansion of FILE's basename under
   NEWNAME.  This resembles how 'cp FILE NEWNAME' works, except that
   it requires NEWNAME to be a directory name (typically, by ending in
   "/").  */

static Lisp_Object
expand_cp_target (Lisp_Object file, Lisp_Object newname)
{
  return (!NILP (Fdirectory_name_p (newname))
	  ? Fexpand_file_name (Ffile_name_nondirectory (file), newname)
	  : Fexpand_file_name (newname, Qnil));
}

DEFUN ("directory-file-name", Fdirectory_file_name, Sdirectory_file_name,
       1, 1, 0,
       doc: /* Returns the file name of the directory named DIRECTORY.
This is the name of the file that holds the data for the directory DIRECTORY.
This operation exists because a directory is also a file, but its name as
a directory is different from its name as a file.
In Unix-syntax, this function just removes the final slash.  */)
  (Lisp_Object directory)
{
  char *buf;
  ptrdiff_t length;
  Lisp_Object handler, val;
  USE_SAFE_ALLOCA;

  CHECK_STRING (directory);

  /* If the file name has special constructs in it,
     call the corresponding file handler.  */
  handler = Ffind_file_name_handler (directory, Qdirectory_file_name);
  if (!NILP (handler))
    {
      Lisp_Object handled_name = call2 (handler, Qdirectory_file_name,
					directory);
      if (STRINGP (handled_name))
	return handled_name;
      error ("Invalid handler in `file-name-handler-alist'");
    }

#ifdef WINDOWSNT
  if (!NILP (Vw32_downcase_file_names))
    directory = Fdowncase (directory);
#endif
  buf = SAFE_ALLOCA (SBYTES (directory) + 1);
  length = directory_file_name (buf, SSDATA (directory), SBYTES (directory),
				STRING_MULTIBYTE (directory));
  val = make_specified_string (buf, -1, length, STRING_MULTIBYTE (directory));
  SAFE_FREE ();
  return val;
}

DEFUN ("make-temp-file-internal", Fmake_temp_file_internal,
       Smake_temp_file_internal, 4, 4, 0,
       doc: /* Generate a new file whose name starts with PREFIX, a string.
Return the name of the generated file.  If DIR-FLAG is zero, do not
create the file, just its name.  Otherwise, if DIR-FLAG is non-nil,
create an empty directory.  The file name should end in SUFFIX.
Do not expand PREFIX; a non-absolute PREFIX is relative to the Emacs
working directory.  If TEXT is a string, insert it into the newly
created file.

Signal an error if the file could not be created.

This function does not grok magic file names.  */)
  (Lisp_Object prefix, Lisp_Object dir_flag, Lisp_Object suffix,
   Lisp_Object text)
{
  CHECK_STRING (prefix);
  CHECK_STRING (suffix);
  Lisp_Object encoded_prefix = ENCODE_FILE (prefix);
  Lisp_Object encoded_suffix = ENCODE_FILE (suffix);
  ptrdiff_t prefix_len = SBYTES (encoded_prefix);
  ptrdiff_t suffix_len = SBYTES (encoded_suffix);
  if (INT_MAX < suffix_len)
    args_out_of_range (prefix, suffix);
  int nX = 6;
  Lisp_Object val = make_uninit_string (prefix_len + nX + suffix_len);
  char *data = SSDATA (val);
  memcpy (data, SSDATA (encoded_prefix), prefix_len);
  memset (data + prefix_len, 'X', nX);
  memcpy (data + prefix_len + nX, SSDATA (encoded_suffix), suffix_len);
  int kind = (NILP (dir_flag) ? GT_FILE
	      : EQ (dir_flag, make_number (0)) ? GT_NOCREATE
	      : GT_DIR);
  int fd = gen_tempname (data, suffix_len, O_BINARY | O_CLOEXEC, kind);
  bool failed = fd < 0;
  if (!failed)
    {
      ptrdiff_t count = SPECPDL_INDEX ();
      record_unwind_protect_int (close_file_unwind, fd);
      val = DECODE_FILE (val);
      if (STRINGP (text) && SBYTES (text) != 0)
	write_region (text, Qnil, val, Qnil, Qnil, Qnil, Qnil, fd);
      failed = NILP (dir_flag) && emacs_close (fd) != 0;
      /* Discard the unwind protect.  */
      specpdl_ptr = specpdl + count;
    }
  if (failed)
    {
      static char const kind_message[][32] =
	{
	  [GT_FILE] = "Creating file with prefix",
	  [GT_DIR] = "Creating directory with prefix",
	  [GT_NOCREATE] = "Creating file name with prefix"
	};
      report_file_error (kind_message[kind], prefix);
    }
  return val;
}


DEFUN ("make-temp-name", Fmake_temp_name, Smake_temp_name, 1, 1, 0,
       doc: /* Generate temporary file name (string) starting with PREFIX (a string).

This function tries to choose a name that has no existing file.
For this to work, PREFIX should be an absolute file name, and PREFIX
and the returned string should both be non-magic.

There is a race condition between calling `make-temp-name' and
later creating the file, which opens all kinds of security holes.
For that reason, you should normally use `make-temp-file' instead.  */)
  (Lisp_Object prefix)
{
  return Fmake_temp_file_internal (prefix, make_number (0),
				   empty_unibyte_string, Qnil);
}

DEFUN ("expand-file-name", Fexpand_file_name, Sexpand_file_name, 1, 2, 0,
       doc: /* Convert filename NAME to absolute, and canonicalize it.
Second arg DEFAULT-DIRECTORY is directory to start with if NAME is relative
\(does not start with slash or tilde); both the directory name and
a directory's file name are accepted.  If DEFAULT-DIRECTORY is nil or
missing, the current buffer's value of `default-directory' is used.
NAME should be a string that is a valid file name for the underlying
filesystem.
File name components that are `.' are removed, and
so are file name components followed by `..', along with the `..' itself;
note that these simplifications are done without checking the resulting
file names in the file system.
Multiple consecutive slashes are collapsed into a single slash,
except at the beginning of the file name when they are significant (e.g.,
UNC file names on MS-Windows.)
An initial `~/' expands to your home directory.
An initial `~USER/' expands to USER's home directory.
See also the function `substitute-in-file-name'.

For technical reasons, this function can return correct but
non-intuitive results for the root directory; for instance,
\(expand-file-name ".." "/") returns "/..".  For this reason, use
\(directory-file-name (file-name-directory dirname)) to traverse a
filesystem tree, not (expand-file-name ".." dirname).  Note: make
sure DIRNAME in this example doesn't end in a slash, unless it's
the root directory.  */)
  (Lisp_Object name, Lisp_Object default_directory)
{
  /* These point to SDATA and need to be careful with string-relocation
     during GC (via DECODE_FILE).  */
  char *nm;
  char *nmlim;
  const char *newdir;
  const char *newdirlim;
  /* This should only point to alloca'd data.  */
  char *target;

  ptrdiff_t tlen;
  struct passwd *pw;
#ifdef DOS_NT
  int drive = 0;
  bool collapse_newdir = true;
  bool is_escaped = 0;
#endif /* DOS_NT */
  ptrdiff_t length, nbytes;
  Lisp_Object handler, result, handled_name;
  bool multibyte;
  Lisp_Object hdir;
  USE_SAFE_ALLOCA;

  CHECK_STRING (name);

  /* If the file name has special constructs in it,
     call the corresponding file handler.  */
  handler = Ffind_file_name_handler (name, Qexpand_file_name);
  if (!NILP (handler))
    {
      handled_name = call3 (handler, Qexpand_file_name,
			    name, default_directory);
      if (STRINGP (handled_name))
	return handled_name;
      error ("Invalid handler in `file-name-handler-alist'");
    }


  /* Use the buffer's default-directory if DEFAULT_DIRECTORY is omitted.  */
  if (NILP (default_directory))
    default_directory = BVAR (current_buffer, directory);
  if (! STRINGP (default_directory))
    {
#ifdef DOS_NT
      /* "/" is not considered a root directory on DOS_NT, so using "/"
	 here causes an infinite recursion in, e.g., the following:

            (let (default-directory)
	      (expand-file-name "a"))

	 To avoid this, we set default_directory to the root of the
	 current drive.  */
      default_directory = build_string (emacs_root_dir ());
#else
      default_directory = build_string ("/");
#endif
    }

  if (!NILP (default_directory))
    {
      handler = Ffind_file_name_handler (default_directory, Qexpand_file_name);
      if (!NILP (handler))
	{
	  handled_name = call3 (handler, Qexpand_file_name,
				name, default_directory);
	  if (STRINGP (handled_name))
	    return handled_name;
	  error ("Invalid handler in `file-name-handler-alist'");
	}
    }

  {
    char *o = SSDATA (default_directory);

    /* Make sure DEFAULT_DIRECTORY is properly expanded.
       It would be better to do this down below where we actually use
       default_directory.  Unfortunately, calling Fexpand_file_name recursively
       could invoke GC, and the strings might be relocated.  This would
       be annoying because we have pointers into strings lying around
       that would need adjusting, and people would add new pointers to
       the code and forget to adjust them, resulting in intermittent bugs.
       Putting this call here avoids all that crud.

       The EQ test avoids infinite recursion.  */
    if (! NILP (default_directory) && !EQ (default_directory, name)
	/* Save time in some common cases - as long as default_directory
	   is not relative, it can be canonicalized with name below (if it
	   is needed at all) without requiring it to be expanded now.  */
#ifdef DOS_NT
	/* Detect MSDOS file names with drive specifiers.  */
	&& ! (IS_DRIVE (o[0]) && IS_DEVICE_SEP (o[1])
	      && IS_DIRECTORY_SEP (o[2]))
	/* Detect escaped file names without drive spec after "/:".
	   These should not be recursively expanded, to avoid
	   including the default directory twice in the expanded
	   result.  */
	&& ! (o[0] == '/' && o[1] == ':')
#ifdef WINDOWSNT
	/* Detect Windows file names in UNC format.  */
	&& ! (IS_DIRECTORY_SEP (o[0]) && IS_DIRECTORY_SEP (o[1]))
#endif
#else /* not DOS_NT */
      /* Detect Unix absolute file names (/... alone is not absolute on
	 DOS or Windows).  */
	&& ! (IS_DIRECTORY_SEP (o[0]))
#endif /* not DOS_NT */
	)
      {
	default_directory = Fexpand_file_name (default_directory, Qnil);
      }
  }
  multibyte = STRING_MULTIBYTE (name);
  if (multibyte != STRING_MULTIBYTE (default_directory))
    {
      if (multibyte)
	{
	  unsigned char *p = SDATA (name);

	  while (*p && ASCII_CHAR_P (*p))
	    p++;
	  if (*p == '\0')
	    {
	      /* NAME is a pure ASCII string, and DEFAULT_DIRECTORY is
		 unibyte.  Do not convert DEFAULT_DIRECTORY to
		 multibyte; instead, convert NAME to a unibyte string,
		 so that the result of this function is also a unibyte
		 string.  This is needed during bootstrapping and
		 dumping, when Emacs cannot decode file names, because
		 the locale environment is not set up.  */
	      name = make_unibyte_string (SSDATA (name), SBYTES (name));
	      multibyte = 0;
	    }
	  else
	    default_directory = string_to_multibyte (default_directory);
	}
      else
	{
	  name = string_to_multibyte (name);
	  multibyte = 1;
	}
    }

#ifdef WINDOWSNT
  if (!NILP (Vw32_downcase_file_names))
    default_directory = Fdowncase (default_directory);
#endif

  /* Make a local copy of NAME to protect it from GC in DECODE_FILE below.  */
  SAFE_ALLOCA_STRING (nm, name);
  nmlim = nm + SBYTES (name);

#ifdef DOS_NT
  /* Note if special escape prefix is present, but remove for now.  */
  if (nm[0] == '/' && nm[1] == ':')
    {
      is_escaped = 1;
      nm += 2;
    }

  /* Find and remove drive specifier if present; this makes nm absolute
     even if the rest of the name appears to be relative.  Only look for
     drive specifier at the beginning.  */
  if (IS_DRIVE (nm[0]) && IS_DEVICE_SEP (nm[1]))
    {
      drive = (unsigned char) nm[0];
      nm += 2;
    }

#ifdef WINDOWSNT
  /* If we see "c://somedir", we want to strip the first slash after the
     colon when stripping the drive letter.  Otherwise, this expands to
     "//somedir".  */
  if (drive && IS_DIRECTORY_SEP (nm[0]) && IS_DIRECTORY_SEP (nm[1]))
    nm++;

  /* Discard any previous drive specifier if nm is now in UNC format.  */
  if (IS_DIRECTORY_SEP (nm[0]) && IS_DIRECTORY_SEP (nm[1])
      && !IS_DIRECTORY_SEP (nm[2]))
    drive = 0;
#endif /* WINDOWSNT */
#endif /* DOS_NT */

  /* If nm is absolute, look for `/./' or `/../' or `//''sequences; if
     none are found, we can probably return right away.  We will avoid
     allocating a new string if name is already fully expanded.  */
  if (
      IS_DIRECTORY_SEP (nm[0])
#ifdef WINDOWSNT
      && (drive || IS_DIRECTORY_SEP (nm[1])) && !is_escaped
#endif
      )
    {
      /* If it turns out that the filename we want to return is just a
	 suffix of FILENAME, we don't need to go through and edit
	 things; we just need to construct a new string using data
	 starting at the middle of FILENAME.  If we set LOSE, that
	 means we've discovered that we can't do that cool trick.  */
      bool lose = 0;
      char *p = nm;

      while (*p)
	{
	  /* Since we know the name is absolute, we can assume that each
	     element starts with a "/".  */

	  /* "." and ".." are hairy.  */
	  if (IS_DIRECTORY_SEP (p[0])
	      && p[1] == '.'
	      && (IS_DIRECTORY_SEP (p[2])
		  || p[2] == 0
		  || (p[2] == '.' && (IS_DIRECTORY_SEP (p[3])
				      || p[3] == 0))))
	    lose = 1;
	  /* Replace multiple slashes with a single one, except
	     leave leading "//" alone.  */
	  else if (IS_DIRECTORY_SEP (p[0])
		   && IS_DIRECTORY_SEP (p[1])
		   && (p != nm || IS_DIRECTORY_SEP (p[2])))
	    lose = 1;
	  p++;
	}
      if (!lose)
	{
#ifdef DOS_NT
	  /* Make sure directories are all separated with /, but
	     avoid allocation of a new string when not required. */
	  dostounix_filename (nm);
#ifdef WINDOWSNT
	  if (IS_DIRECTORY_SEP (nm[1]))
	    {
	      if (strcmp (nm, SSDATA (name)) != 0)
		name = make_specified_string (nm, -1, nmlim - nm, multibyte);
	    }
	  else
#endif
	  /* Drive must be set, so this is okay.  */
	  if (strcmp (nm - 2, SSDATA (name)) != 0)
	    {
	      name = make_specified_string (nm, -1, p - nm, multibyte);
	      char temp[] = { DRIVE_LETTER (drive), ':', 0 };
	      AUTO_STRING_WITH_LEN (drive_prefix, temp, 2);
	      name = concat2 (drive_prefix, name);
	    }
#ifdef WINDOWSNT
	  if (!NILP (Vw32_downcase_file_names))
	    name = Fdowncase (name);
#endif
#else /* not DOS_NT */
	  if (strcmp (nm, SSDATA (name)) != 0)
	    name = make_specified_string (nm, -1, nmlim - nm, multibyte);
#endif /* not DOS_NT */
	  SAFE_FREE ();
	  return name;
	}
    }

  /* At this point, nm might or might not be an absolute file name.  We
     need to expand ~ or ~user if present, otherwise prefix nm with
     default_directory if nm is not absolute, and finally collapse /./
     and /foo/../ sequences.

     We set newdir to be the appropriate prefix if one is needed:
       - the relevant user directory if nm starts with ~ or ~user
       - the specified drive's working dir (DOS/NT only) if nm does not
         start with /
       - the value of default_directory.

     Note that these prefixes are not guaranteed to be absolute (except
     for the working dir of a drive).  Therefore, to ensure we always
     return an absolute name, if the final prefix is not absolute we
     append it to the current working directory.  */

  newdir = newdirlim = 0;

  if (nm[0] == '~'		/* prefix ~ */
#ifdef DOS_NT
    && !is_escaped		/* don't expand ~ in escaped file names */
#endif
      )
    {
      if (IS_DIRECTORY_SEP (nm[1])
	  || nm[1] == 0)	/* ~ by itself */
	{
	  Lisp_Object tem;

	  if (!(newdir = egetenv ("HOME")))
	    newdir = newdirlim = "";
	  nm++;
#ifdef WINDOWSNT
	  if (newdir[0])
	    {
	      char newdir_utf8[MAX_UTF8_PATH];

	      filename_from_ansi (newdir, newdir_utf8);
	      tem = make_unibyte_string (newdir_utf8, strlen (newdir_utf8));
	      newdir = SSDATA (tem);
	    }
	  else
#endif
	    tem = build_string (newdir);
	  newdirlim = newdir + SBYTES (tem);
	  /* `egetenv' may return a unibyte string, which will bite us
	     if we expect the directory to be multibyte.  */
	  if (multibyte && !STRING_MULTIBYTE (tem))
	    {
	      hdir = DECODE_FILE (tem);
	      newdir = SSDATA (hdir);
	      newdirlim = newdir + SBYTES (hdir);
	    }
#ifdef DOS_NT
	  collapse_newdir = false;
#endif
	}
      else			/* ~user/filename */
	{
	  char *o, *p;
	  for (p = nm; *p && !IS_DIRECTORY_SEP (*p); p++)
	    continue;
	  o = SAFE_ALLOCA (p - nm + 1);
	  memcpy (o, nm, p - nm);
	  o[p - nm] = 0;

	  block_input ();
	  pw = getpwnam (o + 1);
	  unblock_input ();
	  if (pw)
	    {
	      Lisp_Object tem;

	      newdir = pw->pw_dir;
	      /* `getpwnam' may return a unibyte string, which will
		 bite us when we expect the directory to be multibyte.  */
	      tem = make_unibyte_string (newdir, strlen (newdir));
	      newdirlim = newdir + SBYTES (tem);
	      if (multibyte && !STRING_MULTIBYTE (tem))
		{
		  hdir = DECODE_FILE (tem);
		  newdir = SSDATA (hdir);
		  newdirlim = newdir + SBYTES (hdir);
		}
	      nm = p;
#ifdef DOS_NT
	      collapse_newdir = false;
#endif
	    }

	  /* If we don't find a user of that name, leave the name
	     unchanged; don't move nm forward to p.  */
	}
    }

#ifdef DOS_NT
  /* On DOS and Windows, nm is absolute if a drive name was specified;
     use the drive's current directory as the prefix if needed.  */
  if (!newdir && drive)
    {
      /* Get default directory if needed to make nm absolute.  */
      char *adir = NULL;
      if (!IS_DIRECTORY_SEP (nm[0]))
	{
	  adir = alloca (MAXPATHLEN + 1);
	  if (!getdefdir (c_toupper (drive) - 'A' + 1, adir))
	    adir = NULL;
	  else if (multibyte)
	    {
	      Lisp_Object tem = build_string (adir);

	      tem = DECODE_FILE (tem);
	      newdirlim = adir + SBYTES (tem);
	      memcpy (adir, SSDATA (tem), SBYTES (tem) + 1);
	    }
	  else
	    newdirlim = adir + strlen (adir);
	}
      if (!adir)
	{
	  /* Either nm starts with /, or drive isn't mounted.  */
	  adir = alloca (4);
	  adir[0] = DRIVE_LETTER (drive);
	  adir[1] = ':';
	  adir[2] = '/';
	  adir[3] = 0;
	  newdirlim = adir + 3;
	}
      newdir = adir;
    }
#endif /* DOS_NT */

  /* Finally, if no prefix has been specified and nm is not absolute,
     then it must be expanded relative to default_directory.  */

  if (1
#ifndef DOS_NT
      /* /... alone is not absolute on DOS and Windows.  */
      && !IS_DIRECTORY_SEP (nm[0])
#endif
#ifdef WINDOWSNT
      && !(IS_DIRECTORY_SEP (nm[0]) && IS_DIRECTORY_SEP (nm[1])
	   && !IS_DIRECTORY_SEP (nm[2]))
#endif
      && !newdir)
    {
      newdir = SSDATA (default_directory);
      newdirlim = newdir + SBYTES (default_directory);
#ifdef DOS_NT
      /* Note if special escape prefix is present, but remove for now.  */
      if (newdir[0] == '/' && newdir[1] == ':')
	{
	  is_escaped = 1;
	  newdir += 2;
	}
#endif
    }

#ifdef DOS_NT
  if (newdir)
    {
      /* First ensure newdir is an absolute name.  */
      if (
	  /* Detect MSDOS file names with drive specifiers.  */
	  ! (IS_DRIVE (newdir[0])
	     && IS_DEVICE_SEP (newdir[1]) && IS_DIRECTORY_SEP (newdir[2]))
#ifdef WINDOWSNT
	  /* Detect Windows file names in UNC format.  */
	  && ! (IS_DIRECTORY_SEP (newdir[0]) && IS_DIRECTORY_SEP (newdir[1])
		&& !IS_DIRECTORY_SEP (newdir[2]))
#endif
	  )
	{
	  /* Effectively, let newdir be (expand-file-name newdir cwd).
	     Because of the admonition against calling expand-file-name
	     when we have pointers into lisp strings, we accomplish this
	     indirectly by prepending newdir to nm if necessary, and using
	     cwd (or the wd of newdir's drive) as the new newdir.  */
	  char *adir;
#ifdef WINDOWSNT
	  const int adir_size = MAX_UTF8_PATH;
#else
	  const int adir_size = MAXPATHLEN + 1;
#endif

	  if (IS_DRIVE (newdir[0]) && IS_DEVICE_SEP (newdir[1]))
	    {
	      drive = (unsigned char) newdir[0];
	      newdir += 2;
	    }
	  if (!IS_DIRECTORY_SEP (nm[0]))
	    {
	      ptrdiff_t nmlen = nmlim - nm;
	      ptrdiff_t newdirlen = newdirlim - newdir;
	      char *tmp = alloca (newdirlen + file_name_as_directory_slop
				  + nmlen + 1);
	      ptrdiff_t dlen = file_name_as_directory (tmp, newdir, newdirlen,
						       multibyte);
	      memcpy (tmp + dlen, nm, nmlen + 1);
	      nm = tmp;
	      nmlim = nm + dlen + nmlen;
	    }
	  adir = alloca (adir_size);
	  if (drive)
	    {
	      if (!getdefdir (c_toupper (drive) - 'A' + 1, adir))
		strcpy (adir, "/");
	    }
	  else
	    getcwd (adir, adir_size);
	  if (multibyte)
	    {
	      Lisp_Object tem = build_string (adir);

	      tem = DECODE_FILE (tem);
	      newdirlim = adir + SBYTES (tem);
	      memcpy (adir, SSDATA (tem), SBYTES (tem) + 1);
	    }
	  else
	    newdirlim = adir + strlen (adir);
	  newdir = adir;
	}

      /* Strip off drive name from prefix, if present.  */
      if (IS_DRIVE (newdir[0]) && IS_DEVICE_SEP (newdir[1]))
	{
	  drive = newdir[0];
	  newdir += 2;
	}

      /* Keep only a prefix from newdir if nm starts with slash
         (//server/share for UNC, nothing otherwise).  */
      if (IS_DIRECTORY_SEP (nm[0]) && collapse_newdir)
	{
#ifdef WINDOWSNT
	  if (IS_DIRECTORY_SEP (newdir[0]) && IS_DIRECTORY_SEP (newdir[1])
	      && !IS_DIRECTORY_SEP (newdir[2]))
	    {
	      char *adir = strcpy (alloca (newdirlim - newdir + 1), newdir);
	      char *p = adir + 2;
	      while (*p && !IS_DIRECTORY_SEP (*p)) p++;
	      p++;
	      while (*p && !IS_DIRECTORY_SEP (*p)) p++;
	      *p = 0;
	      newdir = adir;
	      newdirlim = newdir + strlen (adir);
	    }
	  else
#endif
	    newdir = newdirlim = "";
	}
    }
#endif /* DOS_NT */

  /* Ignore any slash at the end of newdir, unless newdir is
     just "/" or "//".  */
  length = newdirlim - newdir;
  while (length > 1 && IS_DIRECTORY_SEP (newdir[length - 1])
	 && ! (length == 2 && IS_DIRECTORY_SEP (newdir[0])))
    length--;

  /* Now concatenate the directory and name to new space in the stack frame.  */
  tlen = length + file_name_as_directory_slop + (nmlim - nm) + 1;
  eassert (tlen > file_name_as_directory_slop + 1);
#ifdef DOS_NT
  /* Reserve space for drive specifier and escape prefix, since either
     or both may need to be inserted.  (The Microsoft x86 compiler
     produces incorrect code if the following two lines are combined.)  */
  target = alloca (tlen + 4);
  target += 4;
#else  /* not DOS_NT */
  target = SAFE_ALLOCA (tlen);
#endif /* not DOS_NT */
  *target = 0;
  nbytes = 0;

  if (newdir)
    {
      if (nm[0] == 0 || IS_DIRECTORY_SEP (nm[0]))
	{
#ifdef DOS_NT
	  /* If newdir is effectively "C:/", then the drive letter will have
	     been stripped and newdir will be "/".  Concatenating with an
	     absolute directory in nm produces "//", which will then be
	     incorrectly treated as a network share.  Ignore newdir in
	     this case (keeping the drive letter).  */
	  if (!(drive && nm[0] && IS_DIRECTORY_SEP (newdir[0])
		&& newdir[1] == '\0'))
#endif
	    {
	      memcpy (target, newdir, length);
	      target[length] = 0;
	      nbytes = length;
	    }
	}
      else
	nbytes = file_name_as_directory (target, newdir, length, multibyte);
    }

  memcpy (target + nbytes, nm, nmlim - nm + 1);

  /* Now canonicalize by removing `//', `/.' and `/foo/..' if they
     appear.  */
  {
    char *p = target;
    char *o = target;

    while (*p)
      {
	if (!IS_DIRECTORY_SEP (*p))
	  {
	    *o++ = *p++;
	  }
	else if (p[1] == '.'
		 && (IS_DIRECTORY_SEP (p[2])
		     || p[2] == 0))
	  {
	    /* If "/." is the entire filename, keep the "/".  Otherwise,
	       just delete the whole "/.".  */
	    if (o == target && p[2] == '\0')
	      *o++ = *p;
	    p += 2;
	  }
	else if (p[1] == '.' && p[2] == '.'
		 /* `/../' is the "superroot" on certain file systems.
		    Turned off on DOS_NT systems because they have no
		    "superroot" and because this causes us to produce
		    file names like "d:/../foo" which fail file-related
		    functions of the underlying OS.  (To reproduce, try a
		    long series of "../../" in default_directory, longer
		    than the number of levels from the root.)  */
#ifndef DOS_NT
		 && o != target
#endif
		 && (IS_DIRECTORY_SEP (p[3]) || p[3] == 0))
	  {
#ifdef WINDOWSNT
	    char *prev_o = o;
#endif
	    while (o != target && (--o, !IS_DIRECTORY_SEP (*o)))
	      continue;
#ifdef WINDOWSNT
	    /* Don't go below server level in UNC filenames.  */
	    if (o == target + 1 && IS_DIRECTORY_SEP (*o)
		&& IS_DIRECTORY_SEP (*target))
	      o = prev_o;
	    else
#endif
	    /* Keep initial / only if this is the whole name.  */
	    if (o == target && IS_ANY_SEP (*o) && p[3] == 0)
	      ++o;
	    p += 3;
	  }
	else if (IS_DIRECTORY_SEP (p[1])
		 && (p != target || IS_DIRECTORY_SEP (p[2])))
	  /* Collapse multiple "/", except leave leading "//" alone.  */
	  p++;
	else
	  {
	    *o++ = *p++;
	  }
      }

#ifdef DOS_NT
    /* At last, set drive name.  */
#ifdef WINDOWSNT
    /* Except for network file name.  */
    if (!(IS_DIRECTORY_SEP (target[0]) && IS_DIRECTORY_SEP (target[1])))
#endif /* WINDOWSNT */
      {
	if (!drive) emacs_abort ();
	target -= 2;
	target[0] = DRIVE_LETTER (drive);
	target[1] = ':';
      }
    /* Reinsert the escape prefix if required.  */
    if (is_escaped)
      {
	target -= 2;
	target[0] = '/';
	target[1] = ':';
      }
    result = make_specified_string (target, -1, o - target, multibyte);
    dostounix_filename (SSDATA (result));
#ifdef WINDOWSNT
    if (!NILP (Vw32_downcase_file_names))
      result = Fdowncase (result);
#endif
#else  /* !DOS_NT */
    result = make_specified_string (target, -1, o - target, multibyte);
#endif /* !DOS_NT */
  }

  /* Again look to see if the file name has special constructs in it
     and perhaps call the corresponding file handler.  This is needed
     for filenames such as "/foo/../user@host:/bar/../baz".  Expanding
     the ".." component gives us "/user@host:/bar/../baz" which needs
     to be expanded again.  */
  handler = Ffind_file_name_handler (result, Qexpand_file_name);
  if (!NILP (handler))
    {
      handled_name = call3 (handler, Qexpand_file_name,
			    result, default_directory);
      if (! STRINGP (handled_name))
	error ("Invalid handler in `file-name-handler-alist'");
      result = handled_name;
    }

  SAFE_FREE ();
  return result;
}

#if 0
/* PLEASE DO NOT DELETE THIS COMMENTED-OUT VERSION!
   This is the old version of expand-file-name, before it was thoroughly
   rewritten for Emacs 10.31.  We leave this version here commented-out,
   because the code is very complex and likely to have subtle bugs.  If
   bugs _are_ found, it might be of interest to look at the old code and
   see what did it do in the relevant situation.

   Don't remove this code: it's true that it will be accessible
   from the repository, but a few years from deletion, people will
   forget it is there.  */

/* Changed this DEFUN to a DEAFUN, so as not to confuse `make-docfile'.  */
DEAFUN ("expand-file-name", Fexpand_file_name, Sexpand_file_name, 1, 2, 0,
  "Convert FILENAME to absolute, and canonicalize it.\n\
Second arg DEFAULT is directory to start with if FILENAME is relative\n\
\(does not start with slash); if DEFAULT is nil or missing,\n\
the current buffer's value of default-directory is used.\n\
Filenames containing `.' or `..' as components are simplified;\n\
initial `~/' expands to your home directory.\n\
See also the function `substitute-in-file-name'.")
     (name, defalt)
     Lisp_Object name, defalt;
{
  unsigned char *nm;

  register unsigned char *newdir, *p, *o;
  ptrdiff_t tlen;
  unsigned char *target;
  struct passwd *pw;

  CHECK_STRING (name);
  nm = SDATA (name);

  /* If nm is absolute, flush ...// and detect /./ and /../.
     If no /./ or /../ we can return right away.  */
  if (nm[0] == '/')
    {
      bool lose = 0;
      p = nm;
      while (*p)
	{
	  if (p[0] == '/' && p[1] == '/')
	    nm = p + 1;
	  if (p[0] == '/' && p[1] == '~')
	    nm = p + 1, lose = 1;
	  if (p[0] == '/' && p[1] == '.'
	      && (p[2] == '/' || p[2] == 0
		  || (p[2] == '.' && (p[3] == '/' || p[3] == 0))))
	    lose = 1;
	  p++;
	}
      if (!lose)
	{
	  if (nm == SDATA (name))
	    return name;
	  return build_string (nm);
	}
    }

  /* Now determine directory to start with and put it in NEWDIR.  */

  newdir = 0;

  if (nm[0] == '~')             /* prefix ~ */
    if (nm[1] == '/' || nm[1] == 0)/* ~/filename */
      {
	if (!(newdir = (unsigned char *) egetenv ("HOME")))
	  newdir = (unsigned char *) "";
	nm++;
      }
    else  /* ~user/filename */
      {
	/* Get past ~ to user.  */
	unsigned char *user = nm + 1;
	/* Find end of name.  */
	unsigned char *ptr = (unsigned char *) strchr (user, '/');
	ptrdiff_t len = ptr ? ptr - user : strlen (user);
	/* Copy the user name into temp storage.  */
	o = alloca (len + 1);
	memcpy (o, user, len);
	o[len] = 0;

	/* Look up the user name.  */
	block_input ();
	pw = (struct passwd *) getpwnam (o + 1);
	unblock_input ();
	if (!pw)
	  error ("\"%s\" isn't a registered user", o + 1);

	newdir = (unsigned char *) pw->pw_dir;

	/* Discard the user name from NM.  */
	nm += len;
      }

  if (nm[0] != '/' && !newdir)
    {
      if (NILP (defalt))
	defalt = current_buffer->directory;
      CHECK_STRING (defalt);
      newdir = SDATA (defalt);
    }

  /* Now concatenate the directory and name to new space in the stack frame.  */

  tlen = (newdir ? strlen (newdir) + 1 : 0) + strlen (nm) + 1;
  target = alloca (tlen);
  *target = 0;

  if (newdir)
    {
      if (nm[0] == 0 || nm[0] == '/')
	strcpy (target, newdir);
      else
      file_name_as_directory (target, newdir);
    }

  strcat (target, nm);

  /* Now canonicalize by removing /. and /foo/.. if they appear.  */

  p = target;
  o = target;

  while (*p)
    {
      if (*p != '/')
	{
	  *o++ = *p++;
	}
      else if (!strncmp (p, "//", 2)
	       )
	{
	  o = target;
	  p++;
	}
      else if (p[0] == '/' && p[1] == '.'
	       && (p[2] == '/' || p[2] == 0))
	p += 2;
      else if (!strncmp (p, "/..", 3)
	       /* `/../' is the "superroot" on certain file systems.  */
	       && o != target
	       && (p[3] == '/' || p[3] == 0))
	{
	  while (o != target && *--o != '/')
	    ;
	  if (o == target && *o == '/')
	    ++o;
	  p += 3;
	}
      else
	{
	  *o++ = *p++;
	}
    }

  return make_string (target, o - target);
}
#endif


/* If /~ or // appears, discard everything through first slash.  */
static bool
file_name_absolute_p (const char *filename)
{
  return
    (IS_DIRECTORY_SEP (*filename) || *filename == '~'
#ifdef DOS_NT
     || (IS_DRIVE (*filename) && IS_DEVICE_SEP (filename[1])
	 && IS_DIRECTORY_SEP (filename[2]))
#endif
     );
}

static char *
search_embedded_absfilename (char *nm, char *endp)
{
  char *p, *s;

  for (p = nm + 1; p < endp; p++)
    {
      if (IS_DIRECTORY_SEP (p[-1])
	  && file_name_absolute_p (p)
#if defined (WINDOWSNT) || defined (CYGWIN)
	  /* // at start of file name is meaningful in Apollo,
	     WindowsNT and Cygwin systems.  */
	  && !(IS_DIRECTORY_SEP (p[0]) && p - 1 == nm)
#endif /* not (WINDOWSNT || CYGWIN) */
	  )
	{
	  for (s = p; *s && !IS_DIRECTORY_SEP (*s); s++);
	  if (p[0] == '~' && s > p + 1)	/* We've got "/~something/".  */
	    {
	      USE_SAFE_ALLOCA;
	      char *o = SAFE_ALLOCA (s - p + 1);
	      struct passwd *pw;
	      memcpy (o, p, s - p);
	      o [s - p] = 0;

	      /* If we have ~user and `user' exists, discard
		 everything up to ~.  But if `user' does not exist, leave
		 ~user alone, it might be a literal file name.  */
	      block_input ();
	      pw = getpwnam (o + 1);
	      unblock_input ();
	      SAFE_FREE ();
	      if (pw)
		return p;
	    }
	  else
	    return p;
	}
    }
  return NULL;
}

DEFUN ("substitute-in-file-name", Fsubstitute_in_file_name,
       Ssubstitute_in_file_name, 1, 1, 0,
       doc: /* Substitute environment variables referred to in FILENAME.
`$FOO' where FOO is an environment variable name means to substitute
the value of that variable.  The variable name should be terminated
with a character not a letter, digit or underscore; otherwise, enclose
the entire variable name in braces.

If `/~' appears, all of FILENAME through that `/' is discarded.
If `//' appears, everything up to and including the first of
those `/' is discarded.  */)
  (Lisp_Object filename)
{
  char *nm, *p, *x, *endp;
  bool substituted = false;
  bool multibyte;
  char *xnm;
  Lisp_Object handler;

  CHECK_STRING (filename);

  multibyte = STRING_MULTIBYTE (filename);

  /* If the file name has special constructs in it,
     call the corresponding file handler.  */
  handler = Ffind_file_name_handler (filename, Qsubstitute_in_file_name);
  if (!NILP (handler))
    {
      Lisp_Object handled_name = call2 (handler, Qsubstitute_in_file_name,
					filename);
      if (STRINGP (handled_name))
	return handled_name;
      error ("Invalid handler in `file-name-handler-alist'");
    }

  /* Always work on a copy of the string, in case GC happens during
     decode of environment variables, causing the original Lisp_String
     data to be relocated.  */
  USE_SAFE_ALLOCA;
  SAFE_ALLOCA_STRING (nm, filename);

#ifdef DOS_NT
  dostounix_filename (nm);
  substituted = (memcmp (nm, SDATA (filename), SBYTES (filename)) != 0);
#endif
  endp = nm + SBYTES (filename);

  /* If /~ or // appears, discard everything through first slash.  */
  p = search_embedded_absfilename (nm, endp);
  if (p)
    /* Start over with the new string, so we check the file-name-handler
       again.  Important with filenames like "/home/foo//:/hello///there"
       which would substitute to "/:/hello///there" rather than "/there".  */
    {
      Lisp_Object result
	= (Fsubstitute_in_file_name
	   (make_specified_string (p, -1, endp - p, multibyte)));
      SAFE_FREE ();
      return result;
    }

  /* See if any variables are substituted into the string.  */

  if (!NILP (Ffboundp (Qsubstitute_env_in_file_name)))
    {
      Lisp_Object name
	= (!substituted ? filename
	   : make_specified_string (nm, -1, endp - nm, multibyte));
      Lisp_Object tmp = call1 (Qsubstitute_env_in_file_name, name);
      CHECK_STRING (tmp);
      if (!EQ (tmp, name))
	substituted = true;
      filename = tmp;
    }

  if (!substituted)
    {
#ifdef WINDOWSNT
      if (!NILP (Vw32_downcase_file_names))
	filename = Fdowncase (filename);
#endif
      SAFE_FREE ();
      return filename;
    }

  xnm = SSDATA (filename);
  x = xnm + SBYTES (filename);

  /* If /~ or // appears, discard everything through first slash.  */
  while ((p = search_embedded_absfilename (xnm, x)) != NULL)
    /* This time we do not start over because we've already expanded envvars
       and replaced $$ with $.  Maybe we should start over as well, but we'd
       need to quote some $ to $$ first.  */
    xnm = p;

#ifdef WINDOWSNT
  if (!NILP (Vw32_downcase_file_names))
    {
      Lisp_Object xname = make_specified_string (xnm, -1, x - xnm, multibyte);

      filename = Fdowncase (xname);
    }
  else
#endif
  if (xnm != SSDATA (filename))
    filename = make_specified_string (xnm, -1, x - xnm, multibyte);
  SAFE_FREE ();
  return filename;
}


/* A slightly faster and more convenient way to get
   (directory-file-name (expand-file-name FOO)).  */

Lisp_Object
expand_and_dir_to_file (Lisp_Object filename)
{
  Lisp_Object absname = Fexpand_file_name (filename, Qnil);

  /* Remove final slash, if any (unless this is the root dir).
     stat behaves differently depending!  */
  if (SCHARS (absname) > 1
      && IS_DIRECTORY_SEP (SREF (absname, SBYTES (absname) - 1))
      && !IS_DEVICE_SEP (SREF (absname, SBYTES (absname) - 2)))
    /* We cannot take shortcuts; they might be wrong for magic file names.  */
    absname = Fdirectory_file_name (absname);
  return absname;
}


/* Signal an error if the file ABSNAME already exists.
   If KNOWN_TO_EXIST, the file is known to exist.
   QUERYSTRING is a name for the action that is being considered
   to alter the file.
   If INTERACTIVE, ask the user whether to proceed,
   and bypass the error if the user says to go ahead.
   If QUICK, ask for y or n, not yes or no.  */

static void
barf_or_query_if_file_exists (Lisp_Object absname, bool known_to_exist,
			      const char *querystring, bool interactive,
			      bool quick)
{
  Lisp_Object tem, encoded_filename;
  struct stat statbuf;

  encoded_filename = ENCODE_FILE (absname);

  if (! known_to_exist && lstat (SSDATA (encoded_filename), &statbuf) == 0)
    {
      if (S_ISDIR (statbuf.st_mode))
	xsignal2 (Qfile_error,
		  build_string ("File is a directory"), absname);
      known_to_exist = true;
    }

  if (known_to_exist)
    {
      if (! interactive)
	xsignal2 (Qfile_already_exists,
		  build_string ("File already exists"), absname);
      AUTO_STRING (format, "File %s already exists; %s anyway? ");
      tem = CALLN (Fformat, format, absname, build_string (querystring));
      if (quick)
	tem = call1 (intern ("y-or-n-p"), tem);
      else
	tem = do_yes_or_no_p (tem);
      if (NILP (tem))
	xsignal2 (Qfile_already_exists,
		  build_string ("File already exists"), absname);
    }
}

#ifndef WINDOWSNT
/* Copy data to DEST from SOURCE if possible.  Return true if OK.  */
static bool
clone_file (int dest, int source)
{
#ifdef FICLONE
  return ioctl (dest, FICLONE, source) == 0;
#endif
  return false;
}
#endif

DEFUN ("copy-file", Fcopy_file, Scopy_file, 2, 6,
       "fCopy file: \nGCopy %s to file: \np\nP",
       doc: /* Copy FILE to NEWNAME.  Both args must be strings.
If NEWNAME is a directory name, copy FILE to a like-named file under
NEWNAME.

This function always sets the file modes of the output file to match
the input file.

The optional third argument OK-IF-ALREADY-EXISTS specifies what to do
if file NEWNAME already exists.  If OK-IF-ALREADY-EXISTS is nil,
signal a `file-already-exists' error without overwriting.  If
OK-IF-ALREADY-EXISTS is an integer, request confirmation from the user
about overwriting; this is what happens in interactive use with M-x.
Any other value for OK-IF-ALREADY-EXISTS means to overwrite the
existing file.

Fourth arg KEEP-TIME non-nil means give the output file the same
last-modified time as the old one.  (This works on only some systems.)

A prefix arg makes KEEP-TIME non-nil.

If PRESERVE-UID-GID is non-nil, try to transfer the uid and gid of
FILE to NEWNAME.

If PRESERVE-PERMISSIONS is non-nil, copy permissions of FILE to NEWNAME;
this includes the file modes, along with ACL entries and SELinux
context if present.  Otherwise, if NEWNAME is created its file
permission bits are those of FILE, masked by the default file
permissions.  */)
  (Lisp_Object file, Lisp_Object newname, Lisp_Object ok_if_already_exists,
   Lisp_Object keep_time, Lisp_Object preserve_uid_gid,
   Lisp_Object preserve_permissions)
{
  Lisp_Object handler;
  ptrdiff_t count = SPECPDL_INDEX ();
  Lisp_Object encoded_file, encoded_newname;
#if HAVE_LIBSELINUX
  security_context_t con;
  int conlength = 0;
#endif
#ifdef WINDOWSNT
  int result;
#else
  bool already_exists = false;
  mode_t new_mask;
  int ifd, ofd;
  struct stat st;
#endif

  file = Fexpand_file_name (file, Qnil);
  newname = expand_cp_target (file, newname);

  /* If the input file name has special constructs in it,
     call the corresponding file handler.  */
  handler = Ffind_file_name_handler (file, Qcopy_file);
  /* Likewise for output file name.  */
  if (NILP (handler))
    handler = Ffind_file_name_handler (newname, Qcopy_file);
  if (!NILP (handler))
    return call7 (handler, Qcopy_file, file, newname,
		  ok_if_already_exists, keep_time, preserve_uid_gid,
		  preserve_permissions);

  encoded_file = ENCODE_FILE (file);
  encoded_newname = ENCODE_FILE (newname);

#ifdef WINDOWSNT
  if (NILP (ok_if_already_exists)
      || INTEGERP (ok_if_already_exists))
    barf_or_query_if_file_exists (newname, false, "copy to it",
				  INTEGERP (ok_if_already_exists), false);

  result = w32_copy_file (SSDATA (encoded_file), SSDATA (encoded_newname),
			  !NILP (keep_time), !NILP (preserve_uid_gid),
			  !NILP (preserve_permissions));
  switch (result)
    {
    case -1:
      report_file_error ("Copying file", list2 (file, newname));
    case -2:
      report_file_error ("Copying permissions from", file);
    case -3:
      xsignal2 (Qfile_date_error,
		build_string ("Resetting file times"), newname);
    case -4:
      report_file_error ("Copying permissions to", newname);
    }
#else /* not WINDOWSNT */
  ifd = emacs_open (SSDATA (encoded_file), O_RDONLY, 0);

  if (ifd < 0)
    report_file_error ("Opening input file", file);

  record_unwind_protect_int (close_file_unwind, ifd);

  if (fstat (ifd, &st) != 0)
    report_file_error ("Input file status", file);

  if (!NILP (preserve_permissions))
    {
#if HAVE_LIBSELINUX
      if (is_selinux_enabled ())
	{
	  conlength = fgetfilecon (ifd, &con);
	  if (conlength == -1)
	    report_file_error ("Doing fgetfilecon", file);
	}
#endif
    }

  /* We can copy only regular files.  */
  if (!S_ISREG (st.st_mode))
    report_file_errno ("Non-regular file", file,
		       S_ISDIR (st.st_mode) ? EISDIR : EINVAL);

  new_mask = st.st_mode & (!NILP (preserve_uid_gid) ? 0700 : 0777);

  ofd = emacs_open (SSDATA (encoded_newname), O_WRONLY | O_CREAT | O_EXCL,
		    new_mask);
  if (ofd < 0 && errno == EEXIST)
    {
      if (NILP (ok_if_already_exists) || INTEGERP (ok_if_already_exists))
	barf_or_query_if_file_exists (newname, true, "copy to it",
				      INTEGERP (ok_if_already_exists), false);
      already_exists = true;
      ofd = emacs_open (SSDATA (encoded_newname), O_WRONLY, 0);
    }
  if (ofd < 0)
    report_file_error ("Opening output file", newname);

  record_unwind_protect_int (close_file_unwind, ofd);

  off_t oldsize = 0, newsize;

  if (already_exists)
    {
      struct stat out_st;
      if (fstat (ofd, &out_st) != 0)
	report_file_error ("Output file status", newname);
      if (st.st_dev == out_st.st_dev && st.st_ino == out_st.st_ino)
	report_file_errno ("Input and output files are the same",
			   list2 (file, newname), 0);
      if (S_ISREG (out_st.st_mode))
	oldsize = out_st.st_size;
    }

  maybe_quit ();

  if (clone_file (ofd, ifd))
    newsize = st.st_size;
  else
    {
      char buf[MAX_ALLOCA];
      ptrdiff_t n;
      for (newsize = 0; 0 < (n = emacs_read_quit (ifd, buf, sizeof buf));
	   newsize += n)
	if (emacs_write_quit (ofd, buf, n) != n)
	  report_file_error ("Write error", newname);
      if (n < 0)
	report_file_error ("Read error", file);
    }

  /* Truncate any existing output file after writing the data.  This
     is more likely to work than truncation before writing, if the
     file system is out of space or the user is over disk quota.  */
  if (newsize < oldsize && ftruncate (ofd, newsize) != 0)
    report_file_error ("Truncating output file", newname);

  /* Preserve the original file permissions, and if requested, also its
     owner and group.  */
  {
    mode_t preserved_permissions = st.st_mode & 07777;
    mode_t default_permissions = st.st_mode & 0777 & ~realmask;
    if (!NILP (preserve_uid_gid))
      {
	/* Attempt to change owner and group.  If that doesn't work
	   attempt to change just the group, as that is sometimes allowed.
	   Adjust the mode mask to eliminate setuid or setgid bits
	   or group permissions bits that are inappropriate if the
	   owner or group are wrong.  */
	if (fchown (ofd, st.st_uid, st.st_gid) != 0)
	  {
	    if (fchown (ofd, -1, st.st_gid) == 0)
	      preserved_permissions &= ~04000;
	    else
	      {
		preserved_permissions &= ~06000;

		/* Copy the other bits to the group bits, since the
		   group is wrong.  */
		preserved_permissions &= ~070;
		preserved_permissions |= (preserved_permissions & 7) << 3;
		default_permissions &= ~070;
		default_permissions |= (default_permissions & 7) << 3;
	      }
	  }
      }

    switch (!NILP (preserve_permissions)
	    ? qcopy_acl (SSDATA (encoded_file), ifd,
			 SSDATA (encoded_newname), ofd,
			 preserved_permissions)
	    : (already_exists
	       || (new_mask & ~realmask) == default_permissions)
	    ? 0
	    : fchmod (ofd, default_permissions))
      {
      case -2: report_file_error ("Copying permissions from", file);
      case -1: report_file_error ("Copying permissions to", newname);
      }
  }

#if HAVE_LIBSELINUX
  if (conlength > 0)
    {
      /* Set the modified context back to the file.  */
      bool fail = fsetfilecon (ofd, con) != 0;
      /* See https://debbugs.gnu.org/11245 for ENOTSUP.  */
      if (fail && errno != ENOTSUP)
	report_file_error ("Doing fsetfilecon", newname);

      freecon (con);
    }
#endif

  if (!NILP (keep_time))
    {
      struct timespec atime = get_stat_atime (&st);
      struct timespec mtime = get_stat_mtime (&st);
      if (set_file_times (ofd, SSDATA (encoded_newname), atime, mtime) != 0)
	xsignal2 (Qfile_date_error,
		  build_string ("Cannot set file date"), newname);
    }

  if (emacs_close (ofd) < 0)
    report_file_error ("Write error", newname);

  emacs_close (ifd);

#endif /* not WINDOWSNT */

  /* Discard the unwind protects.  */
  specpdl_ptr = specpdl + count;

  return Qnil;
}


DEFUN ("make-directory-internal", Fmake_directory_internal,
       Smake_directory_internal, 1, 1, 0,
       doc: /* Create a new directory named DIRECTORY.  */)
  (Lisp_Object directory)
{
  const char *dir;
  Lisp_Object handler;
  Lisp_Object encoded_dir;

  CHECK_STRING (directory);
  directory = Fexpand_file_name (directory, Qnil);

  handler = Ffind_file_name_handler (directory, Qmake_directory_internal);
  if (!NILP (handler))
    return call2 (handler, Qmake_directory_internal, directory);

  encoded_dir = ENCODE_FILE (directory);

  dir = SSDATA (encoded_dir);

  if (mkdir (dir, 0777 & ~auto_saving_dir_umask) != 0)
    report_file_error ("Creating directory", directory);

  return Qnil;
}

DEFUN ("delete-directory-internal", Fdelete_directory_internal,
       Sdelete_directory_internal, 1, 1, 0,
       doc: /* Delete the directory named DIRECTORY.  Does not follow symlinks.  */)
  (Lisp_Object directory)
{
  const char *dir;
  Lisp_Object encoded_dir;

  CHECK_STRING (directory);
  directory = Fdirectory_file_name (Fexpand_file_name (directory, Qnil));
  encoded_dir = ENCODE_FILE (directory);
  dir = SSDATA (encoded_dir);

  if (rmdir (dir) != 0)
    report_file_error ("Removing directory", directory);

  return Qnil;
}

DEFUN ("delete-file", Fdelete_file, Sdelete_file, 1, 2,
       "(list (read-file-name \
                (if (and delete-by-moving-to-trash (null current-prefix-arg)) \
                    \"Move file to trash: \" \"Delete file: \") \
                nil default-directory (confirm-nonexistent-file-or-buffer)) \
              (null current-prefix-arg))",
       doc: /* Delete file named FILENAME.  If it is a symlink, remove the symlink.
If file has multiple names, it continues to exist with the other names.
TRASH non-nil means to trash the file instead of deleting, provided
`delete-by-moving-to-trash' is non-nil.

When called interactively, TRASH is t if no prefix argument is given.
With a prefix argument, TRASH is nil.  */)
  (Lisp_Object filename, Lisp_Object trash)
{
  Lisp_Object handler;
  Lisp_Object encoded_file;

  if (!NILP (Ffile_directory_p (filename))
      && NILP (Ffile_symlink_p (filename)))
    xsignal2 (Qfile_error,
	      build_string ("Removing old name: is a directory"),
	      filename);
  filename = Fexpand_file_name (filename, Qnil);

  handler = Ffind_file_name_handler (filename, Qdelete_file);
  if (!NILP (handler))
    return call3 (handler, Qdelete_file, filename, trash);

  if (delete_by_moving_to_trash && !NILP (trash))
    return call1 (Qmove_file_to_trash, filename);

  encoded_file = ENCODE_FILE (filename);

  if (unlink (SSDATA (encoded_file)) != 0 && errno != ENOENT)
    report_file_error ("Removing old name", filename);
  return Qnil;
}

static Lisp_Object
internal_delete_file_1 (Lisp_Object ignore)
{
  return Qt;
}

/* Delete file FILENAME, returning true if successful.
   This ignores `delete-by-moving-to-trash'.  */

bool
internal_delete_file (Lisp_Object filename)
{
  Lisp_Object tem;

  tem = internal_condition_case_2 (Fdelete_file, filename, Qnil,
				   Qt, internal_delete_file_1);
  return NILP (tem);
}


/* Filesystems are case-sensitive on all supported systems except
   MS-Windows, MS-DOS, Cygwin, and Mac OS X.  They are always
   case-insensitive on the first two, but they may or may not be
   case-insensitive on Cygwin and OS X.  The following function
   attempts to provide a runtime test on those two systems.  If the
   test is not conclusive, we assume case-insensitivity on Cygwin and
   case-sensitivity on Mac OS X.

   FIXME: Mounted filesystems on Posix hosts, like Samba shares or
   NFS-mounted Windows volumes, might be case-insensitive.  Can we
   detect this?  */

static bool
file_name_case_insensitive_p (const char *filename)
{
  /* Use pathconf with _PC_CASE_INSENSITIVE or _PC_CASE_SENSITIVE if
     those flags are available.  As of this writing (2017-05-20),
     Cygwin is the only platform known to support the former (starting
     with Cygwin-2.6.1), and macOS is the only platform known to
     support the latter.  */

#ifdef _PC_CASE_INSENSITIVE
  int res = pathconf (filename, _PC_CASE_INSENSITIVE);
  if (res >= 0)
    return res > 0;
#elif defined _PC_CASE_SENSITIVE
  int res = pathconf (filename, _PC_CASE_SENSITIVE);
  if (res >= 0)
    return res == 0;
#endif

#if defined CYGWIN || defined DOS_NT
  return true;
#else
  return false;
#endif
}

DEFUN ("file-name-case-insensitive-p", Ffile_name_case_insensitive_p,
       Sfile_name_case_insensitive_p, 1, 1, 0,
       doc: /* Return t if file FILENAME is on a case-insensitive filesystem.
The arg must be a string.  */)
  (Lisp_Object filename)
{
  Lisp_Object handler;

  CHECK_STRING (filename);
  filename = Fexpand_file_name (filename, Qnil);

  /* If the file name has special constructs in it,
     call the corresponding file handler.  */
  handler = Ffind_file_name_handler (filename, Qfile_name_case_insensitive_p);
  if (!NILP (handler))
    return call2 (handler, Qfile_name_case_insensitive_p, filename);

  filename = ENCODE_FILE (filename);
  return file_name_case_insensitive_p (SSDATA (filename)) ? Qt : Qnil;
}

DEFUN ("rename-file", Frename_file, Srename_file, 2, 3,
       "fRename file: \nGRename %s to file: \np",
       doc: /* Rename FILE as NEWNAME.  Both args must be strings.
If file has names other than FILE, it continues to have those names.
If NEWNAME is a directory name, rename FILE to a like-named file under
NEWNAME.

Signal a `file-already-exists' error if a file NEWNAME already exists
unless optional third argument OK-IF-ALREADY-EXISTS is non-nil.
An integer third arg means request confirmation if NEWNAME already exists.
This is what happens in interactive use with M-x.  */)
  (Lisp_Object file, Lisp_Object newname, Lisp_Object ok_if_already_exists)
{
  Lisp_Object handler;
  Lisp_Object encoded_file, encoded_newname;

  file = Fexpand_file_name (file, Qnil);

  /* If the filesystem is case-insensitive and the file names are
     identical but for case, treat it as a change-case request, and do
     not worry whether NEWNAME exists or whether it is a directory, as
     it is already another name for FILE.  */
  bool case_only_rename = false;
#if defined CYGWIN || defined DOS_NT
  if (!NILP (Ffile_name_case_insensitive_p (file)))
    {
      newname = Fexpand_file_name (newname, Qnil);
      case_only_rename = !NILP (Fstring_equal (Fdowncase (file),
					       Fdowncase (newname)));
    }
#endif

  if (!case_only_rename)
    newname = expand_cp_target (Fdirectory_file_name (file), newname);

  /* If the file name has special constructs in it,
     call the corresponding file handler.  */
  handler = Ffind_file_name_handler (file, Qrename_file);
  if (NILP (handler))
    handler = Ffind_file_name_handler (newname, Qrename_file);
  if (!NILP (handler))
    return call4 (handler, Qrename_file,
		  file, newname, ok_if_already_exists);

  encoded_file = ENCODE_FILE (file);
  encoded_newname = ENCODE_FILE (newname);

  bool plain_rename = (case_only_rename
		       || (!NILP (ok_if_already_exists)
			   && !INTEGERP (ok_if_already_exists)));
  int rename_errno UNINIT;
  if (!plain_rename)
    {
      if (renameat_noreplace (AT_FDCWD, SSDATA (encoded_file),
			      AT_FDCWD, SSDATA (encoded_newname))
	  == 0)
	return Qnil;

      rename_errno = errno;
      switch (rename_errno)
	{
	case EEXIST: case EINVAL: case ENOSYS:
#if ENOSYS != ENOTSUP
	case ENOTSUP:
#endif
	  barf_or_query_if_file_exists (newname, rename_errno == EEXIST,
					"rename to it",
					INTEGERP (ok_if_already_exists),
					false);
	  plain_rename = true;
	  break;
	}
    }

  if (plain_rename)
    {
      if (rename (SSDATA (encoded_file), SSDATA (encoded_newname)) == 0)
	return Qnil;
      rename_errno = errno;
      /* Don't prompt again.  */
      ok_if_already_exists = Qt;
    }
  else if (!NILP (ok_if_already_exists))
    ok_if_already_exists = Qt;

  if (rename_errno != EXDEV)
    report_file_errno ("Renaming", list2 (file, newname), rename_errno);

  struct stat file_st;
  bool dirp = !NILP (Fdirectory_name_p (file));
  if (!dirp)
    {
      if (lstat (SSDATA (encoded_file), &file_st) != 0)
	report_file_error ("Renaming", list2 (file, newname));
      dirp = S_ISDIR (file_st.st_mode) != 0;
    }
  if (dirp)
    call4 (Qcopy_directory, file, newname, Qt, Qnil);
  else
    {
      Lisp_Object symlink_target
	= (S_ISLNK (file_st.st_mode)
	   ? emacs_readlinkat (AT_FDCWD, SSDATA (encoded_file))
	   : Qnil);
      if (!NILP (symlink_target))
	Fmake_symbolic_link (symlink_target, newname, ok_if_already_exists);
      else
	Fcopy_file (file, newname, ok_if_already_exists, Qt, Qt, Qt);
    }

  ptrdiff_t count = SPECPDL_INDEX ();
  specbind (Qdelete_by_moving_to_trash, Qnil);
  if (dirp)
    call2 (Qdelete_directory, file, Qt);
  else
    Fdelete_file (file, Qnil);
  return unbind_to (count, Qnil);
}

DEFUN ("add-name-to-file", Fadd_name_to_file, Sadd_name_to_file, 2, 3,
       "fAdd name to file: \nGName to add to %s: \np",
       doc: /* Give FILE additional name NEWNAME.  Both args must be strings.
If NEWNAME is a directory name, give FILE a like-named new name under
NEWNAME.

Signal a `file-already-exists' error if a file NEWNAME already exists
unless optional third argument OK-IF-ALREADY-EXISTS is non-nil.
An integer third arg means request confirmation if NEWNAME already exists.
This is what happens in interactive use with M-x.  */)
  (Lisp_Object file, Lisp_Object newname, Lisp_Object ok_if_already_exists)
{
  Lisp_Object handler;
  Lisp_Object encoded_file, encoded_newname;

  file = Fexpand_file_name (file, Qnil);
  newname = expand_cp_target (file, newname);

  /* If the file name has special constructs in it,
     call the corresponding file handler.  */
  handler = Ffind_file_name_handler (file, Qadd_name_to_file);
  if (!NILP (handler))
    return call4 (handler, Qadd_name_to_file, file,
		  newname, ok_if_already_exists);

  /* If the new name has special constructs in it,
     call the corresponding file handler.  */
  handler = Ffind_file_name_handler (newname, Qadd_name_to_file);
  if (!NILP (handler))
    return call4 (handler, Qadd_name_to_file, file,
		  newname, ok_if_already_exists);

  encoded_file = ENCODE_FILE (file);
  encoded_newname = ENCODE_FILE (newname);

  if (link (SSDATA (encoded_file), SSDATA (encoded_newname)) == 0)
    return Qnil;

  if (errno == EEXIST)
    {
      if (NILP (ok_if_already_exists)
	  || INTEGERP (ok_if_already_exists))
	barf_or_query_if_file_exists (newname, true, "make it a new name",
				      INTEGERP (ok_if_already_exists), false);
      unlink (SSDATA (newname));
      if (link (SSDATA (encoded_file), SSDATA (encoded_newname)) == 0)
	return Qnil;
    }

  report_file_error ("Adding new name", list2 (file, newname));
}

DEFUN ("make-symbolic-link", Fmake_symbolic_link, Smake_symbolic_link, 2, 3,
       "FMake symbolic link to file: \nGMake symbolic link to file %s: \np",
       doc: /* Make a symbolic link to TARGET, named NEWNAME.
If NEWNAME is a directory name, make a like-named symbolic link under
NEWNAME.

Signal a `file-already-exists' error if a file NEWNAME already exists
unless optional third argument OK-IF-ALREADY-EXISTS is non-nil.
An integer third arg means request confirmation if NEWNAME already
exists, and expand leading "~" or strip leading "/:" in TARGET.
This happens for interactive use with M-x.  */)
  (Lisp_Object target, Lisp_Object linkname, Lisp_Object ok_if_already_exists)
{
  Lisp_Object handler;
  Lisp_Object encoded_target, encoded_linkname;

  CHECK_STRING (target);
  if (INTEGERP (ok_if_already_exists))
    {
      if (SREF (target, 0) == '~')
	target = Fexpand_file_name (target, Qnil);
      else if (SREF (target, 0) == '/' && SREF (target, 1) == ':')
	target = Fsubstring_no_properties (target, make_number (2), Qnil);
    }
  linkname = expand_cp_target (target, linkname);

  /* If the new link name has special constructs in it,
     call the corresponding file handler.  */
  handler = Ffind_file_name_handler (linkname, Qmake_symbolic_link);
  if (!NILP (handler))
    return call4 (handler, Qmake_symbolic_link, target,
		  linkname, ok_if_already_exists);

  encoded_target = ENCODE_FILE (target);
  encoded_linkname = ENCODE_FILE (linkname);

  if (symlink (SSDATA (encoded_target), SSDATA (encoded_linkname)) == 0)
    return Qnil;

  if (errno == ENOSYS)
    xsignal1 (Qfile_error,
	      build_string ("Symbolic links are not supported"));

  if (errno == EEXIST)
    {
      if (NILP (ok_if_already_exists)
	  || INTEGERP (ok_if_already_exists))
	barf_or_query_if_file_exists (linkname, true, "make it a link",
				      INTEGERP (ok_if_already_exists), false);
      unlink (SSDATA (encoded_linkname));
      if (symlink (SSDATA (encoded_target), SSDATA (encoded_linkname)) == 0)
	return Qnil;
    }

  report_file_error ("Making symbolic link", list2 (target, linkname));
}



DEFUN ("file-name-absolute-p", Ffile_name_absolute_p, Sfile_name_absolute_p,
       1, 1, 0,
       doc: /* Return t if FILENAME is an absolute file name or starts with `~'.
On Unix, absolute file names start with `/'.  */)
  (Lisp_Object filename)
{
  CHECK_STRING (filename);
  return file_name_absolute_p (SSDATA (filename)) ? Qt : Qnil;
}


DEFUN ("file-exists-p", Ffile_exists_p, Sfile_exists_p, 1, 1, 0,
       doc: /* Return t if file FILENAME exists (whether or not you can read it.)
See also `file-readable-p' and `file-attributes'.
This returns nil for a symlink to a nonexistent file.
Use `file-symlink-p' to test for such links.  */)
  (Lisp_Object filename)
{
  Lisp_Object absname;
  Lisp_Object handler;

  CHECK_STRING (filename);
  absname = Fexpand_file_name (filename, Qnil);

  /* If the file name has special constructs in it,
     call the corresponding file handler.  */
  handler = Ffind_file_name_handler (absname, Qfile_exists_p);
  if (!NILP (handler))
    {
      Lisp_Object result = call2 (handler, Qfile_exists_p, absname);
      errno = 0;
      return result;
    }

  absname = ENCODE_FILE (absname);

  return check_existing (SSDATA (absname)) ? Qt : Qnil;
}

DEFUN ("file-executable-p", Ffile_executable_p, Sfile_executable_p, 1, 1, 0,
       doc: /* Return t if FILENAME can be executed by you.
For a directory, this means you can access files in that directory.
\(It is generally better to use `file-accessible-directory-p' for that
purpose, though.)  */)
  (Lisp_Object filename)
{
  Lisp_Object absname;
  Lisp_Object handler;

  CHECK_STRING (filename);
  absname = Fexpand_file_name (filename, Qnil);

  /* If the file name has special constructs in it,
     call the corresponding file handler.  */
  handler = Ffind_file_name_handler (absname, Qfile_executable_p);
  if (!NILP (handler))
    return call2 (handler, Qfile_executable_p, absname);

  absname = ENCODE_FILE (absname);

  return (check_executable (SSDATA (absname)) ? Qt : Qnil);
}

DEFUN ("file-readable-p", Ffile_readable_p, Sfile_readable_p, 1, 1, 0,
       doc: /* Return t if file FILENAME exists and you can read it.
See also `file-exists-p' and `file-attributes'.  */)
  (Lisp_Object filename)
{
  Lisp_Object absname;
  Lisp_Object handler;

  CHECK_STRING (filename);
  absname = Fexpand_file_name (filename, Qnil);

  /* If the file name has special constructs in it,
     call the corresponding file handler.  */
  handler = Ffind_file_name_handler (absname, Qfile_readable_p);
  if (!NILP (handler))
    return call2 (handler, Qfile_readable_p, absname);

  absname = ENCODE_FILE (absname);
  return (faccessat (AT_FDCWD, SSDATA (absname), R_OK, AT_EACCESS) == 0
	  ? Qt : Qnil);
}

DEFUN ("file-writable-p", Ffile_writable_p, Sfile_writable_p, 1, 1, 0,
       doc: /* Return t if file FILENAME can be written or created by you.  */)
  (Lisp_Object filename)
{
  Lisp_Object absname, dir, encoded;
  Lisp_Object handler;

  CHECK_STRING (filename);
  absname = Fexpand_file_name (filename, Qnil);

  /* If the file name has special constructs in it,
     call the corresponding file handler.  */
  handler = Ffind_file_name_handler (absname, Qfile_writable_p);
  if (!NILP (handler))
    return call2 (handler, Qfile_writable_p, absname);

  encoded = ENCODE_FILE (absname);
  if (check_writable (SSDATA (encoded), W_OK))
    return Qt;
  if (errno != ENOENT)
    return Qnil;

  dir = Ffile_name_directory (absname);
  eassert (!NILP (dir));

  dir = ENCODE_FILE (dir);
#ifdef WINDOWSNT
  /* The read-only attribute of the parent directory doesn't affect
     whether a file or directory can be created within it.  Some day we
     should check ACLs though, which do affect this.  */
  return file_directory_p (SSDATA (dir)) ? Qt : Qnil;
#else
  return check_writable (SSDATA (dir), W_OK | X_OK) ? Qt : Qnil;
#endif
}


DEFUN ("access-file", Faccess_file, Saccess_file, 2, 2, 0,
       doc: /* Access file FILENAME, and get an error if that does not work.
The second argument STRING is prepended to the error message.
If there is no error, returns nil.  */)
  (Lisp_Object filename, Lisp_Object string)
{
  Lisp_Object handler, encoded_filename, absname;

  CHECK_STRING (filename);
  absname = Fexpand_file_name (filename, Qnil);

  CHECK_STRING (string);

  /* If the file name has special constructs in it,
     call the corresponding file handler.  */
  handler = Ffind_file_name_handler (absname, Qaccess_file);
  if (!NILP (handler))
    return call3 (handler, Qaccess_file, absname, string);

  encoded_filename = ENCODE_FILE (absname);

  if (faccessat (AT_FDCWD, SSDATA (encoded_filename), R_OK, AT_EACCESS) != 0)
    report_file_error (SSDATA (string), filename);

  return Qnil;
}


/* Relative to directory FD, return the symbolic link value of FILENAME.
   On failure, return nil.  */
Lisp_Object
emacs_readlinkat (int fd, char const *filename)
{
  static struct allocator const emacs_norealloc_allocator =
    { xmalloc, NULL, xfree, memory_full };
  Lisp_Object val;
  char readlink_buf[1024];
  char *buf = careadlinkat (fd, filename, readlink_buf, sizeof readlink_buf,
			    &emacs_norealloc_allocator, readlinkat);
  if (!buf)
    return Qnil;

  val = build_unibyte_string (buf);
  if (buf != readlink_buf)
    xfree (buf);
  val = DECODE_FILE (val);
  return val;
}

DEFUN ("file-symlink-p", Ffile_symlink_p, Sfile_symlink_p, 1, 1, 0,
       doc: /* Return non-nil if file FILENAME is the name of a symbolic link.
The value is the link target, as a string.
Otherwise it returns nil.

This function does not check whether the link target exists.  */)
  (Lisp_Object filename)
{
  Lisp_Object handler;

  CHECK_STRING (filename);
  filename = Fexpand_file_name (filename, Qnil);

  /* If the file name has special constructs in it,
     call the corresponding file handler.  */
  handler = Ffind_file_name_handler (filename, Qfile_symlink_p);
  if (!NILP (handler))
    return call2 (handler, Qfile_symlink_p, filename);

  filename = ENCODE_FILE (filename);

  return emacs_readlinkat (AT_FDCWD, SSDATA (filename));
}

DEFUN ("file-directory-p", Ffile_directory_p, Sfile_directory_p, 1, 1, 0,
       doc: /* Return t if FILENAME names an existing directory.
Symbolic links to directories count as directories.
See `file-symlink-p' to distinguish symlinks.  */)
  (Lisp_Object filename)
{
  Lisp_Object absname = expand_and_dir_to_file (filename);

  /* If the file name has special constructs in it,
     call the corresponding file handler.  */
  Lisp_Object handler = Ffind_file_name_handler (absname, Qfile_directory_p);
  if (!NILP (handler))
    return call2 (handler, Qfile_directory_p, absname);

  absname = ENCODE_FILE (absname);

  return file_directory_p (SSDATA (absname)) ? Qt : Qnil;
}

/* Return true if FILE is a directory or a symlink to a directory.  */
bool
file_directory_p (char const *file)
{
#ifdef WINDOWSNT
  /* This is cheaper than 'stat'.  */
  return faccessat (AT_FDCWD, file, D_OK, AT_EACCESS) == 0;
#else
  struct stat st;
  return stat (file, &st) == 0 && S_ISDIR (st.st_mode);
#endif
}

DEFUN ("file-accessible-directory-p", Ffile_accessible_directory_p,
       Sfile_accessible_directory_p, 1, 1, 0,
       doc: /* Return t if FILENAME names a directory you can open.
For the value to be t, FILENAME must specify the name of a directory
as a file, and the directory must allow you to open files in it.  In
order to use a directory as a buffer's current directory, this
predicate must return true.  A directory name spec may be given
instead; then the value is t if the directory so specified exists and
really is a readable and searchable directory.  */)
  (Lisp_Object filename)
{
  Lisp_Object absname;
  Lisp_Object handler;

  CHECK_STRING (filename);
  absname = Fexpand_file_name (filename, Qnil);

  /* If the file name has special constructs in it,
     call the corresponding file handler.  */
  handler = Ffind_file_name_handler (absname, Qfile_accessible_directory_p);
  if (!NILP (handler))
    {
      Lisp_Object r = call2 (handler, Qfile_accessible_directory_p, absname);

      /* Set errno in case the handler failed.  EACCES might be a lie
	 (e.g., the directory might not exist, or be a regular file),
	 but at least it does TRT in the "usual" case of an existing
	 directory that is not accessible by the current user, and
	 avoids reporting "Success" for a failed operation.  Perhaps
	 someday we can fix this in a better way, by improving
	 file-accessible-directory-p's API; see Bug#25419.  */
      if (!EQ (r, Qt))
	errno = EACCES;

      return r;
    }

  absname = ENCODE_FILE (absname);
  return file_accessible_directory_p (absname) ? Qt : Qnil;
}

/* If FILE is a searchable directory or a symlink to a
   searchable directory, return true.  Otherwise return
   false and set errno to an error number.  */
bool
file_accessible_directory_p (Lisp_Object file)
{
#ifdef DOS_NT
# ifdef WINDOWSNT
  /* We need a special-purpose test because (a) NTFS security data is
     not reflected in Posix-style mode bits, and (b) the trick with
     accessing "DIR/.", used below on Posix hosts, doesn't work on
     Windows, because "DIR/." is normalized to just "DIR" before
     hitting the disk.  */
  return (SBYTES (file) == 0
	  || w32_accessible_directory_p (SSDATA (file), SBYTES (file)));
# endif	 /* WINDOWSNT */
#else	 /* !DOS_NT */
  /* On POSIXish platforms, use just one system call; this avoids a
     race and is typically faster.  */
  const char *data = SSDATA (file);
  ptrdiff_t len = SBYTES (file);
  char const *dir;
  bool ok;
  int saved_errno;
  USE_SAFE_ALLOCA;

  /* Normally a file "FOO" is an accessible directory if "FOO/." exists.
     There are three exceptions: "", "/", and "//".  Leave "" alone,
     as it's invalid.  Append only "." to the other two exceptions as
     "/" and "//" are distinct on some platforms, whereas "/", "///",
     "////", etc. are all equivalent.  */
  if (! len)
    dir = data;
  else
    {
      /* Just check for trailing '/' when deciding whether to append '/'.
	 That's simpler than testing the two special cases "/" and "//",
	 and it's a safe optimization here.  */
      char *buf = SAFE_ALLOCA (len + 3);
      memcpy (buf, data, len);
      strcpy (buf + len, &"/."[data[len - 1] == '/']);
      dir = buf;
    }

  ok = check_existing (dir);
  saved_errno = errno;
  SAFE_FREE ();
  errno = saved_errno;
  return ok;
#endif	/* !DOS_NT */
}

DEFUN ("file-regular-p", Ffile_regular_p, Sfile_regular_p, 1, 1, 0,
       doc: /* Return t if FILENAME names a regular file.
This is the sort of file that holds an ordinary stream of data bytes.
Symbolic links to regular files count as regular files.
See `file-symlink-p' to distinguish symlinks.  */)
  (Lisp_Object filename)
{
  struct stat st;
  Lisp_Object absname = expand_and_dir_to_file (filename);

  /* If the file name has special constructs in it,
     call the corresponding file handler.  */
  Lisp_Object handler = Ffind_file_name_handler (absname, Qfile_regular_p);
  if (!NILP (handler))
    return call2 (handler, Qfile_regular_p, absname);

  absname = ENCODE_FILE (absname);

#ifdef WINDOWSNT
  {
    int result;
    Lisp_Object tem = Vw32_get_true_file_attributes;

    /* Tell stat to use expensive method to get accurate info.  */
    Vw32_get_true_file_attributes = Qt;
    result = stat (SSDATA (absname), &st);
    Vw32_get_true_file_attributes = tem;

    if (result < 0)
      return Qnil;
    return S_ISREG (st.st_mode) ? Qt : Qnil;
  }
#else
  if (stat (SSDATA (absname), &st) < 0)
    return Qnil;
  return S_ISREG (st.st_mode) ? Qt : Qnil;
#endif
}


DEFUN ("file-selinux-context", Ffile_selinux_context,
       Sfile_selinux_context, 1, 1, 0,
       doc: /* Return SELinux context of file named FILENAME.
The return value is a list (USER ROLE TYPE RANGE), where the list
elements are strings naming the user, role, type, and range of the
file's SELinux security context.

Return (nil nil nil nil) if the file is nonexistent or inaccessible,
or if SELinux is disabled, or if Emacs lacks SELinux support.  */)
  (Lisp_Object filename)
{
  Lisp_Object user = Qnil, role = Qnil, type = Qnil, range = Qnil;
  Lisp_Object absname = expand_and_dir_to_file (filename);

  /* If the file name has special constructs in it,
     call the corresponding file handler.  */
  Lisp_Object handler = Ffind_file_name_handler (absname,
						 Qfile_selinux_context);
  if (!NILP (handler))
    return call2 (handler, Qfile_selinux_context, absname);

  absname = ENCODE_FILE (absname);

#if HAVE_LIBSELINUX
  if (is_selinux_enabled ())
    {
      security_context_t con;
      int conlength = lgetfilecon (SSDATA (absname), &con);
      if (conlength > 0)
	{
	  context_t context = context_new (con);
	  if (context_user_get (context))
	    user = build_string (context_user_get (context));
	  if (context_role_get (context))
	    role = build_string (context_role_get (context));
	  if (context_type_get (context))
	    type = build_string (context_type_get (context));
	  if (context_range_get (context))
	    range = build_string (context_range_get (context));
	  context_free (context);
	  freecon (con);
	}
    }
#endif

  return list4 (user, role, type, range);
}


DEFUN ("set-file-selinux-context", Fset_file_selinux_context,
       Sset_file_selinux_context, 2, 2, 0,
       doc: /* Set SELinux context of file named FILENAME to CONTEXT.
CONTEXT should be a list (USER ROLE TYPE RANGE), where the list
elements are strings naming the components of a SELinux context.

Value is t if setting of SELinux context was successful, nil otherwise.

This function does nothing and returns nil if SELinux is disabled,
or if Emacs was not compiled with SELinux support.  */)
  (Lisp_Object filename, Lisp_Object context)
{
  Lisp_Object absname;
  Lisp_Object handler;
#if HAVE_LIBSELINUX
  Lisp_Object encoded_absname;
  Lisp_Object user = CAR_SAFE (context);
  Lisp_Object role = CAR_SAFE (CDR_SAFE (context));
  Lisp_Object type = CAR_SAFE (CDR_SAFE (CDR_SAFE (context)));
  Lisp_Object range = CAR_SAFE (CDR_SAFE (CDR_SAFE (CDR_SAFE (context))));
  security_context_t con;
  bool fail;
  int conlength;
  context_t parsed_con;
#endif

  absname = Fexpand_file_name (filename, BVAR (current_buffer, directory));

  /* If the file name has special constructs in it,
     call the corresponding file handler.  */
  handler = Ffind_file_name_handler (absname, Qset_file_selinux_context);
  if (!NILP (handler))
    return call3 (handler, Qset_file_selinux_context, absname, context);

#if HAVE_LIBSELINUX
  if (is_selinux_enabled ())
    {
      /* Get current file context. */
      encoded_absname = ENCODE_FILE (absname);
      conlength = lgetfilecon (SSDATA (encoded_absname), &con);
      if (conlength > 0)
	{
	  parsed_con = context_new (con);
	  /* Change the parts defined in the parameter.*/
	  if (STRINGP (user))
	    {
	      if (context_user_set (parsed_con, SSDATA (user)))
		error ("Doing context_user_set");
	    }
	  if (STRINGP (role))
	    {
	      if (context_role_set (parsed_con, SSDATA (role)))
		error ("Doing context_role_set");
	    }
	  if (STRINGP (type))
	    {
	      if (context_type_set (parsed_con, SSDATA (type)))
		error ("Doing context_type_set");
	    }
	  if (STRINGP (range))
	    {
	      if (context_range_set (parsed_con, SSDATA (range)))
		error ("Doing context_range_set");
	    }

	  /* Set the modified context back to the file.  */
	  fail = (lsetfilecon (SSDATA (encoded_absname),
			       context_str (parsed_con))
		  != 0);
          /* See https://debbugs.gnu.org/11245 for ENOTSUP.  */
	  if (fail && errno != ENOTSUP)
	    report_file_error ("Doing lsetfilecon", absname);

	  context_free (parsed_con);
	  freecon (con);
	  return fail ? Qnil : Qt;
	}
      else
	report_file_error ("Doing lgetfilecon", absname);
    }
#endif

  return Qnil;
}


DEFUN ("file-acl", Ffile_acl, Sfile_acl, 1, 1, 0,
       doc: /* Return ACL entries of file named FILENAME.
The entries are returned in a format suitable for use in `set-file-acl'
but is otherwise undocumented and subject to change.
Return nil if file does not exist or is not accessible, or if Emacs
was unable to determine the ACL entries.  */)
  (Lisp_Object filename)
{
  Lisp_Object acl_string = Qnil;

#if USE_ACL
  Lisp_Object absname = expand_and_dir_to_file (filename);

  /* If the file name has special constructs in it,
     call the corresponding file handler.  */
  Lisp_Object handler = Ffind_file_name_handler (absname, Qfile_acl);
  if (!NILP (handler))
    return call2 (handler, Qfile_acl, absname);

# ifdef HAVE_ACL_SET_FILE
  absname = ENCODE_FILE (absname);

#  ifndef HAVE_ACL_TYPE_EXTENDED
  acl_type_t ACL_TYPE_EXTENDED = ACL_TYPE_ACCESS;
#  endif
  acl_t acl = acl_get_file (SSDATA (absname), ACL_TYPE_EXTENDED);
  if (acl == NULL)
    return Qnil;

  char *str = acl_to_text (acl, NULL);
  if (str == NULL)
    {
      acl_free (acl);
      return Qnil;
    }

  acl_string = build_string (str);
  acl_free (str);
  acl_free (acl);
# endif
#endif

  return acl_string;
}

DEFUN ("set-file-acl", Fset_file_acl, Sset_file_acl,
       2, 2, 0,
       doc: /* Set ACL of file named FILENAME to ACL-STRING.
ACL-STRING should contain the textual representation of the ACL
entries in a format suitable for the platform.

Value is t if setting of ACL was successful, nil otherwise.

Setting ACL for local files requires Emacs to be built with ACL
support.  */)
  (Lisp_Object filename, Lisp_Object acl_string)
{
#if USE_ACL
  Lisp_Object absname;
  Lisp_Object handler;
# ifdef HAVE_ACL_SET_FILE
  Lisp_Object encoded_absname;
  acl_t acl;
  bool fail;
# endif

  absname = Fexpand_file_name (filename, BVAR (current_buffer, directory));

  /* If the file name has special constructs in it,
     call the corresponding file handler.  */
  handler = Ffind_file_name_handler (absname, Qset_file_acl);
  if (!NILP (handler))
    return call3 (handler, Qset_file_acl, absname, acl_string);

# ifdef HAVE_ACL_SET_FILE
  if (STRINGP (acl_string))
    {
      acl = acl_from_text (SSDATA (acl_string));
      if (acl == NULL)
	{
	  report_file_error ("Converting ACL", absname);
	  return Qnil;
	}

      encoded_absname = ENCODE_FILE (absname);

      fail = (acl_set_file (SSDATA (encoded_absname), ACL_TYPE_ACCESS,
			    acl)
	      != 0);
      if (fail && acl_errno_valid (errno))
	report_file_error ("Setting ACL", absname);

      acl_free (acl);
      return fail ? Qnil : Qt;
    }
# endif
#endif

  return Qnil;
}


DEFUN ("file-modes", Ffile_modes, Sfile_modes, 1, 1, 0,
       doc: /* Return mode bits of file named FILENAME, as an integer.
Return nil, if file does not exist or is not accessible.  */)
  (Lisp_Object filename)
{
  struct stat st;
  Lisp_Object absname = expand_and_dir_to_file (filename);

  /* If the file name has special constructs in it,
     call the corresponding file handler.  */
  Lisp_Object handler = Ffind_file_name_handler (absname, Qfile_modes);
  if (!NILP (handler))
    return call2 (handler, Qfile_modes, absname);

  absname = ENCODE_FILE (absname);

  if (stat (SSDATA (absname), &st) < 0)
    return Qnil;

  return make_number (st.st_mode & 07777);
}

DEFUN ("set-file-modes", Fset_file_modes, Sset_file_modes, 2, 2,
       "(let ((file (read-file-name \"File: \")))			\
	  (list file (read-file-modes nil file)))",
       doc: /* Set mode bits of file named FILENAME to MODE (an integer).
Only the 12 low bits of MODE are used.

Interactively, mode bits are read by `read-file-modes', which accepts
symbolic notation, like the `chmod' command from GNU Coreutils.  */)
  (Lisp_Object filename, Lisp_Object mode)
{
  Lisp_Object absname, encoded_absname;
  Lisp_Object handler;

  absname = Fexpand_file_name (filename, BVAR (current_buffer, directory));
  CHECK_NUMBER (mode);

  /* If the file name has special constructs in it,
     call the corresponding file handler.  */
  handler = Ffind_file_name_handler (absname, Qset_file_modes);
  if (!NILP (handler))
    return call3 (handler, Qset_file_modes, absname, mode);

  encoded_absname = ENCODE_FILE (absname);

  if (chmod (SSDATA (encoded_absname), XINT (mode) & 07777) < 0)
    report_file_error ("Doing chmod", absname);

  return Qnil;
}

DEFUN ("set-default-file-modes", Fset_default_file_modes, Sset_default_file_modes, 1, 1, 0,
       doc: /* Set the file permission bits for newly created files.
The argument MODE should be an integer; only the low 9 bits are used.
On Posix hosts, this setting is inherited by subprocesses.

This function works by setting the Emacs's file mode creation mask.
Each bit that is set in the mask means that the corresponding bit
in the permissions of newly created files will be disabled.

Note that when `write-region' creates a file, it resets the
execute bit, even if the mask set by this function allows that bit
by having the corresponding bit in the mask reset.  */)
  (Lisp_Object mode)
{
  mode_t oldrealmask, oldumask, newumask;
  CHECK_NUMBER (mode);
  oldrealmask = realmask;
  newumask = ~ XINT (mode) & 0777;

  block_input ();
  realmask = newumask;
  oldumask = umask (newumask);
  unblock_input ();

  eassert (oldumask == oldrealmask);
  return Qnil;
}

DEFUN ("default-file-modes", Fdefault_file_modes, Sdefault_file_modes, 0, 0, 0,
       doc: /* Return the default file protection for created files.
The value is an integer.  */)
  (void)
{
  Lisp_Object value;
  XSETINT (value, (~ realmask) & 0777);
  return value;
}



DEFUN ("set-file-times", Fset_file_times, Sset_file_times, 1, 2, 0,
       doc: /* Set times of file FILENAME to TIMESTAMP.
Set both access and modification times.
Return t on success, else nil.
Use the current time if TIMESTAMP is nil.  TIMESTAMP is in the format of
`current-time'. */)
  (Lisp_Object filename, Lisp_Object timestamp)
{
  Lisp_Object absname, encoded_absname;
  Lisp_Object handler;
  struct timespec t = lisp_time_argument (timestamp);

  absname = Fexpand_file_name (filename, BVAR (current_buffer, directory));

  /* If the file name has special constructs in it,
     call the corresponding file handler.  */
  handler = Ffind_file_name_handler (absname, Qset_file_times);
  if (!NILP (handler))
    return call3 (handler, Qset_file_times, absname, timestamp);

  encoded_absname = ENCODE_FILE (absname);

  {
    if (set_file_times (-1, SSDATA (encoded_absname), t, t) != 0)
      {
        report_file_error ("Setting file times", absname);
      }
  }

  return Qt;
}


#ifdef HAVE_SYNC
DEFUN ("unix-sync", Funix_sync, Sunix_sync, 0, 0, "",
       doc: /* Tell Unix to finish all pending disk updates.  */)
  (void)
{
  sync ();
  return Qnil;
}

#endif /* HAVE_SYNC */

DEFUN ("file-newer-than-file-p", Ffile_newer_than_file_p, Sfile_newer_than_file_p, 2, 2, 0,
       doc: /* Return t if file FILE1 is newer than file FILE2.
If FILE1 does not exist, the answer is nil;
otherwise, if FILE2 does not exist, the answer is t.  */)
  (Lisp_Object file1, Lisp_Object file2)
{
  struct stat st1, st2;

  CHECK_STRING (file1);
  CHECK_STRING (file2);

  Lisp_Object absname1 = expand_and_dir_to_file (file1);
  Lisp_Object absname2 = expand_and_dir_to_file (file2);

  /* If the file name has special constructs in it,
     call the corresponding file handler.  */
  Lisp_Object handler = Ffind_file_name_handler (absname1,
						 Qfile_newer_than_file_p);
  if (NILP (handler))
    handler = Ffind_file_name_handler (absname2, Qfile_newer_than_file_p);
  if (!NILP (handler))
    return call3 (handler, Qfile_newer_than_file_p, absname1, absname2);

  absname1 = ENCODE_FILE (absname1);
  absname2 = ENCODE_FILE (absname2);

  if (stat (SSDATA (absname1), &st1) < 0)
    return Qnil;

  if (stat (SSDATA (absname2), &st2) < 0)
    return Qt;

  return (timespec_cmp (get_stat_mtime (&st2), get_stat_mtime (&st1)) < 0
	  ? Qt : Qnil);
}

enum { READ_BUF_SIZE = MAX_ALLOCA };

/* This function is called after Lisp functions to decide a coding
   system are called, or when they cause an error.  Before they are
   called, the current buffer is set unibyte and it contains only a
   newly inserted text (thus the buffer was empty before the
   insertion).

   The functions may set markers, overlays, text properties, or even
   alter the buffer contents, change the current buffer.

   Here, we reset all those changes by:
	o set back the current buffer.
	o move all markers and overlays to BEG.
	o remove all text properties.
	o set back the buffer multibyteness.  */

static void
decide_coding_unwind (Lisp_Object unwind_data)
{
  Lisp_Object multibyte, undo_list, buffer;

  multibyte = XCAR (unwind_data);
  unwind_data = XCDR (unwind_data);
  undo_list = XCAR (unwind_data);
  buffer = XCDR (unwind_data);

  set_buffer_internal (XBUFFER (buffer));
  adjust_markers_for_delete (BEG, BEG_BYTE, Z, Z_BYTE);
  adjust_overlays_for_delete (BEG, Z - BEG);
  set_buffer_intervals (current_buffer, NULL);
  TEMP_SET_PT_BOTH (BEG, BEG_BYTE);

  /* Now we are safe to change the buffer's multibyteness directly.  */
  bset_enable_multibyte_characters (current_buffer, multibyte);
  bset_undo_list (current_buffer, undo_list);
}

/* Read from a non-regular file.  STATE is a Lisp_Save_Value
   object where slot 0 is the file descriptor, slot 1 specifies
   an offset to put the read bytes, and slot 2 is the maximum
   amount of bytes to read.  Value is the number of bytes read.  */

static Lisp_Object
read_non_regular (Lisp_Object state)
{
  int nbytes = emacs_read_quit (XSAVE_INTEGER (state, 0),
				((char *) BEG_ADDR + PT_BYTE - BEG_BYTE
				 + XSAVE_INTEGER (state, 1)),
				XSAVE_INTEGER (state, 2));
  /* Fast recycle this object for the likely next call.  */
  free_misc (state);
  return make_number (nbytes);
}


/* Condition-case handler used when reading from non-regular files
   in insert-file-contents.  */

static Lisp_Object
read_non_regular_quit (Lisp_Object ignore)
{
  return Qnil;
}

/* Return the file offset that VAL represents, checking for type
   errors and overflow.  */
static off_t
file_offset (Lisp_Object val)
{
  if (RANGED_INTEGERP (0, val, TYPE_MAXIMUM (off_t)))
    return XINT (val);

  if (FLOATP (val))
    {
      double v = XFLOAT_DATA (val);
      if (0 <= v && v < 1.0 + TYPE_MAXIMUM (off_t))
	{
	  off_t o = v;
	  if (o == v)
	    return o;
	}
    }

  wrong_type_argument (intern ("file-offset"), val);
}

/* Return a special time value indicating the error number ERRNUM.  */
static struct timespec
time_error_value (int errnum)
{
  int ns = (errnum == ENOENT || errnum == EACCES || errnum == ENOTDIR
	    ? NONEXISTENT_MODTIME_NSECS
	    : UNKNOWN_MODTIME_NSECS);
  return make_timespec (0, ns);
}

static Lisp_Object
get_window_points_and_markers (void)
{
  Lisp_Object pt_marker = Fpoint_marker ();
  Lisp_Object windows
    = call3 (Qget_buffer_window_list, Fcurrent_buffer (), Qnil, Qt);
  Lisp_Object window_markers = windows;
  /* Window markers (and point) are handled specially: rather than move to
     just before or just after the modified text, we try to keep the
     markers at the same distance (bug#19161).
     In general, this is wrong, but for window-markers, this should be harmless
     and is convenient for the end user when most of the file is unmodified,
     except for a few minor details near the beginning and near the end.  */
  for (; CONSP (windows); windows = XCDR (windows))
    if (WINDOWP (XCAR (windows)))
      {
	Lisp_Object window_marker = XWINDOW (XCAR (windows))->pointm;
	XSETCAR (windows,
		 Fcons (window_marker, Fmarker_position (window_marker)));
      }
  return Fcons (Fcons (pt_marker, Fpoint ()), window_markers);
}

static void
restore_window_points (Lisp_Object window_markers, ptrdiff_t inserted,
		       ptrdiff_t same_at_start, ptrdiff_t same_at_end)
{
  for (; CONSP (window_markers); window_markers = XCDR (window_markers))
    if (CONSP (XCAR (window_markers)))
      {
	Lisp_Object car = XCAR (window_markers);
	Lisp_Object marker = XCAR (car);
	Lisp_Object oldpos = XCDR (car);
	if (MARKERP (marker) && INTEGERP (oldpos)
	    && XINT (oldpos) > same_at_start
	    && XINT (oldpos) < same_at_end)
	  {
	    ptrdiff_t oldsize = same_at_end - same_at_start;
	    ptrdiff_t newsize = inserted;
	    double growth = newsize / (double)oldsize;
	    ptrdiff_t newpos
	      = same_at_start + growth * (XINT (oldpos) - same_at_start);
	    Fset_marker (marker, make_number (newpos), Qnil);
	  }
      }
}

/* Make sure the gap is at Z_BYTE.  This is required to treat buffer
   text as a linear C char array.  */
static void
maybe_move_gap (struct buffer *b)
{
  if (BUF_GPT_BYTE (b) != BUF_Z_BYTE (b))
    {
      struct buffer *cb = current_buffer;

      set_buffer_internal (b);
      move_gap_both (Z, Z_BYTE);
      set_buffer_internal (cb);
    }
}

/* FIXME: insert-file-contents should be split with the top-level moved to
   Elisp and only the core kept in C.  */

DEFUN ("insert-file-contents", Finsert_file_contents, Sinsert_file_contents,
       1, 5, 0,
       doc: /* Insert contents of file FILENAME after point.
Returns list of absolute file name and number of characters inserted.
If second argument VISIT is non-nil, the buffer's visited filename and
last save file modtime are set, and it is marked unmodified.  If
visiting and the file does not exist, visiting is completed before the
error is signaled.

The optional third and fourth arguments BEG and END specify what portion
of the file to insert.  These arguments count bytes in the file, not
characters in the buffer.  If VISIT is non-nil, BEG and END must be nil.

If optional fifth argument REPLACE is non-nil, replace the current
buffer contents (in the accessible portion) with the file contents.
This is better than simply deleting and inserting the whole thing
because (1) it preserves some marker positions and (2) it puts less data
in the undo list.  When REPLACE is non-nil, the second return value is
the number of characters that replace previous buffer contents.

This function does code conversion according to the value of
`coding-system-for-read' or `file-coding-system-alist', and sets the
variable `last-coding-system-used' to the coding system actually used.

In addition, this function decodes the inserted text from known formats
by calling `format-decode', which see.  */)
  (Lisp_Object filename, Lisp_Object visit, Lisp_Object beg, Lisp_Object end, Lisp_Object replace)
{
  struct stat st;
  struct timespec mtime;
  int fd;
  ptrdiff_t inserted = 0;
  ptrdiff_t how_much;
  off_t beg_offset, end_offset;
  int unprocessed;
  ptrdiff_t count = SPECPDL_INDEX ();
  Lisp_Object handler, val, insval, orig_filename, old_undo;
  Lisp_Object p;
  ptrdiff_t total = 0;
  bool not_regular = 0;
  int save_errno = 0;
  char read_buf[READ_BUF_SIZE];
  struct coding_system coding;
  bool replace_handled = false;
  bool set_coding_system = false;
  Lisp_Object coding_system;
  bool read_quit = false;
  /* If the undo log only contains the insertion, there's no point
     keeping it.  It's typically when we first fill a file-buffer.  */
  bool empty_undo_list_p
    = (!NILP (visit) && NILP (BVAR (current_buffer, undo_list))
       && BEG == Z);
  Lisp_Object old_Vdeactivate_mark = Vdeactivate_mark;
  bool we_locked_file = false;
  ptrdiff_t fd_index;
  Lisp_Object window_markers = Qnil;
  /* same_at_start and same_at_end count bytes, because file access counts
     bytes and BEG and END count bytes.  */
  ptrdiff_t same_at_start = BEGV_BYTE;
  ptrdiff_t same_at_end = ZV_BYTE;
  /* SAME_AT_END_CHARPOS counts characters, because
     restore_window_points needs the old character count.  */
  ptrdiff_t same_at_end_charpos = ZV;

  if (current_buffer->base_buffer && ! NILP (visit))
    error ("Cannot do file visiting in an indirect buffer");

  if (!NILP (BVAR (current_buffer, read_only)))
    Fbarf_if_buffer_read_only (Qnil);

  val = Qnil;
  p = Qnil;
  orig_filename = Qnil;
  old_undo = Qnil;

  CHECK_STRING (filename);
  filename = Fexpand_file_name (filename, Qnil);

  /* The value Qnil means that the coding system is not yet
     decided.  */
  coding_system = Qnil;

  /* If the file name has special constructs in it,
     call the corresponding file handler.  */
  handler = Ffind_file_name_handler (filename, Qinsert_file_contents);
  if (!NILP (handler))
    {
      val = call6 (handler, Qinsert_file_contents, filename,
		   visit, beg, end, replace);
      if (CONSP (val) && CONSP (XCDR (val))
	  && RANGED_INTEGERP (0, XCAR (XCDR (val)), ZV - PT))
	inserted = XINT (XCAR (XCDR (val)));
      goto handled;
    }

  orig_filename = filename;
  filename = ENCODE_FILE (filename);

  fd = emacs_open (SSDATA (filename), O_RDONLY, 0);
  if (fd < 0)
    {
      save_errno = errno;
      if (NILP (visit))
	report_file_error ("Opening input file", orig_filename);
      mtime = time_error_value (save_errno);
      st.st_size = -1;
      if (!NILP (Vcoding_system_for_read))
	{
	  /* Don't let invalid values into buffer-file-coding-system.  */
	  CHECK_CODING_SYSTEM (Vcoding_system_for_read);
	  Fset (Qbuffer_file_coding_system, Vcoding_system_for_read);
	}
      goto notfound;
    }

  fd_index = SPECPDL_INDEX ();
  record_unwind_protect_int (close_file_unwind, fd);

  /* Replacement should preserve point as it preserves markers.  */
  if (!NILP (replace))
    {
      window_markers = get_window_points_and_markers ();
      record_unwind_protect (restore_point_unwind,
			     XCAR (XCAR (window_markers)));
    }

  if (fstat (fd, &st) != 0)
    report_file_error ("Input file status", orig_filename);
  mtime = get_stat_mtime (&st);

  /* This code will need to be changed in order to work on named
     pipes, and it's probably just not worth it.  So we should at
     least signal an error.  */
  if (!S_ISREG (st.st_mode))
    {
      not_regular = 1;

      if (! NILP (visit))
	goto notfound;

      if (! NILP (replace) || ! NILP (beg) || ! NILP (end))
	xsignal2 (Qfile_error,
		  build_string ("not a regular file"), orig_filename);
    }

  if (!NILP (visit))
    {
      if (!NILP (beg) || !NILP (end))
	error ("Attempt to visit less than an entire file");
      if (BEG < Z && NILP (replace))
	error ("Cannot do file visiting in a non-empty buffer");
    }

  if (!NILP (beg))
    beg_offset = file_offset (beg);
  else
    beg_offset = 0;

  if (!NILP (end))
    end_offset = file_offset (end);
  else
    {
      if (not_regular)
	end_offset = TYPE_MAXIMUM (off_t);
      else
	{
	  end_offset = st.st_size;

	  /* A negative size can happen on a platform that allows file
	     sizes greater than the maximum off_t value.  */
	  if (end_offset < 0)
	    buffer_overflow ();

	  /* The file size returned from stat may be zero, but data
	     may be readable nonetheless, for example when this is a
	     file in the /proc filesystem.  */
	  if (end_offset == 0)
	    end_offset = READ_BUF_SIZE;
	}
    }

  /* Check now whether the buffer will become too large,
     in the likely case where the file's length is not changing.
     This saves a lot of needless work before a buffer overflow.  */
  if (! not_regular)
    {
      /* The likely offset where we will stop reading.  We could read
	 more (or less), if the file grows (or shrinks) as we read it.  */
      off_t likely_end = min (end_offset, st.st_size);

      if (beg_offset < likely_end)
	{
	  ptrdiff_t buf_bytes
	    = Z_BYTE - (!NILP (replace) ? ZV_BYTE - BEGV_BYTE  : 0);
	  ptrdiff_t buf_growth_max = BUF_BYTES_MAX - buf_bytes;
	  off_t likely_growth = likely_end - beg_offset;
	  if (buf_growth_max < likely_growth)
	    buffer_overflow ();
	}
    }

  /* Prevent redisplay optimizations.  */
  current_buffer->clip_changed = true;

  if (EQ (Vcoding_system_for_read, Qauto_save_coding))
    {
      coding_system = coding_inherit_eol_type (Qutf_8_emacs, Qunix);
      setup_coding_system (coding_system, &coding);
      /* Ensure we set Vlast_coding_system_used.  */
      set_coding_system = true;
    }
  else if (BEG < Z)
    {
      /* Decide the coding system to use for reading the file now
         because we can't use an optimized method for handling
         `coding:' tag if the current buffer is not empty.  */
      if (!NILP (Vcoding_system_for_read))
	coding_system = Vcoding_system_for_read;
      else
	{
	  /* Don't try looking inside a file for a coding system
	     specification if it is not seekable.  */
	  if (! not_regular && ! NILP (Vset_auto_coding_function))
	    {
	      /* Find a coding system specified in the heading two
		 lines or in the tailing several lines of the file.
		 We assume that the 1K-byte and 3K-byte for heading
		 and tailing respectively are sufficient for this
		 purpose.  */
	      int nread;

	      if (st.st_size <= (1024 * 4))
		nread = emacs_read_quit (fd, read_buf, 1024 * 4);
	      else
		{
		  nread = emacs_read_quit (fd, read_buf, 1024);
		  if (nread == 1024)
		    {
		      int ntail;
		      if (lseek (fd, - (1024 * 3), SEEK_END) < 0)
			report_file_error ("Setting file position",
					   orig_filename);
		      ntail = emacs_read_quit (fd, read_buf + nread, 1024 * 3);
		      nread = ntail < 0 ? ntail : nread + ntail;
		    }
		}

	      if (nread < 0)
		report_file_error ("Read error", orig_filename);
	      else if (nread > 0)
		{
		  AUTO_STRING (name, " *code-converting-work*");
		  struct buffer *prev = current_buffer;
		  Lisp_Object workbuf;
		  struct buffer *buf;

		  record_unwind_current_buffer ();

		  workbuf = Fget_buffer_create (name);
		  buf = XBUFFER (workbuf);

		  delete_all_overlays (buf);
		  bset_directory (buf, BVAR (current_buffer, directory));
		  bset_read_only (buf, Qnil);
		  bset_filename (buf, Qnil);
		  bset_undo_list (buf, Qt);
		  eassert (buf->overlays_before == NULL);
		  eassert (buf->overlays_after == NULL);

		  set_buffer_internal (buf);
		  Ferase_buffer ();
		  bset_enable_multibyte_characters (buf, Qnil);

		  insert_1_both ((char *) read_buf, nread, nread, 0, 0, 0);
		  TEMP_SET_PT_BOTH (BEG, BEG_BYTE);
		  coding_system = call2 (Vset_auto_coding_function,
					 filename, make_number (nread));
		  set_buffer_internal (prev);

		  /* Discard the unwind protect for recovering the
                     current buffer.  */
		  specpdl_ptr--;

		  /* Rewind the file for the actual read done later.  */
		  if (lseek (fd, 0, SEEK_SET) < 0)
		    report_file_error ("Setting file position", orig_filename);
		}
	    }

	  if (NILP (coding_system))
	    {
	      /* If we have not yet decided a coding system, check
                 file-coding-system-alist.  */
	      coding_system = CALLN (Ffind_operation_coding_system,
				     Qinsert_file_contents, orig_filename,
				     visit, beg, end, replace);
	      if (CONSP (coding_system))
		coding_system = XCAR (coding_system);
	    }
	}

      if (NILP (coding_system))
	coding_system = Qundecided;
      else
	CHECK_CODING_SYSTEM (coding_system);

      if (NILP (BVAR (current_buffer, enable_multibyte_characters)))
	/* We must suppress all character code conversion except for
	   end-of-line conversion.  */
	coding_system = raw_text_coding_system (coding_system);

      setup_coding_system (coding_system, &coding);
      /* Ensure we set Vlast_coding_system_used.  */
      set_coding_system = true;
    }

  /* If requested, replace the accessible part of the buffer
     with the file contents.  Avoid replacing text at the
     beginning or end of the buffer that matches the file contents;
     that preserves markers pointing to the unchanged parts.

     Here we implement this feature in an optimized way
     for the case where code conversion is NOT needed.
     The following if-statement handles the case of conversion
     in a less optimal way.

     If the code conversion is "automatic" then we try using this
     method and hope for the best.
     But if we discover the need for conversion, we give up on this method
     and let the following if-statement handle the replace job.  */
  if (!NILP (replace)
      && BEGV < ZV
      && (NILP (coding_system)
	  || ! CODING_REQUIRE_DECODING (&coding)))
    {
      ptrdiff_t overlap;
      /* There is still a possibility we will find the need to do code
	 conversion.  If that happens, set this variable to
	 give up on handling REPLACE in the optimized way.  */
      bool giveup_match_end = false;

      if (beg_offset != 0)
	{
	  if (lseek (fd, beg_offset, SEEK_SET) < 0)
	    report_file_error ("Setting file position", orig_filename);
	}

      /* Count how many chars at the start of the file
	 match the text at the beginning of the buffer.  */
      while (true)
	{
	  int nread = emacs_read_quit (fd, read_buf, sizeof read_buf);
	  if (nread < 0)
	    report_file_error ("Read error", orig_filename);
	  else if (nread == 0)
	    break;

	  if (CODING_REQUIRE_DETECTION (&coding))
	    {
	      coding_system = detect_coding_system ((unsigned char *) read_buf,
						    nread, nread, 1, 0,
						    coding_system);
	      setup_coding_system (coding_system, &coding);
	    }

	  if (CODING_REQUIRE_DECODING (&coding))
	    /* We found that the file should be decoded somehow.
               Let's give up here.  */
	    {
	      giveup_match_end = true;
	      break;
	    }

	  int bufpos = 0;
	  while (bufpos < nread && same_at_start < ZV_BYTE
		 && FETCH_BYTE (same_at_start) == read_buf[bufpos])
	    same_at_start++, bufpos++;
	  /* If we found a discrepancy, stop the scan.
	     Otherwise loop around and scan the next bufferful.  */
	  if (bufpos != nread)
	    break;
	}
      /* If the file matches the buffer completely,
	 there's no need to replace anything.  */
      if (same_at_start - BEGV_BYTE == end_offset - beg_offset)
	{
	  emacs_close (fd);
	  clear_unwind_protect (fd_index);

	  /* Truncate the buffer to the size of the file.  */
	  del_range_1 (same_at_start, same_at_end, 0, 0);
	  goto handled;
	}

      /* Count how many chars at the end of the file
	 match the text at the end of the buffer.  But, if we have
	 already found that decoding is necessary, don't waste time.  */
      while (!giveup_match_end)
	{
	  int total_read, nread, bufpos, trial;
	  off_t curpos;

	  /* At what file position are we now scanning?  */
	  curpos = end_offset - (ZV_BYTE - same_at_end);
	  /* If the entire file matches the buffer tail, stop the scan.  */
	  if (curpos == 0)
	    break;
	  /* How much can we scan in the next step?  */
	  trial = min (curpos, sizeof read_buf);
	  if (lseek (fd, curpos - trial, SEEK_SET) < 0)
	    report_file_error ("Setting file position", orig_filename);

	  total_read = nread = 0;
	  while (total_read < trial)
	    {
	      nread = emacs_read_quit (fd, read_buf + total_read,
				       trial - total_read);
	      if (nread < 0)
		report_file_error ("Read error", orig_filename);
	      else if (nread == 0)
		break;
	      total_read += nread;
	    }

	  /* Scan this bufferful from the end, comparing with
	     the Emacs buffer.  */
	  bufpos = total_read;

	  /* Compare with same_at_start to avoid counting some buffer text
	     as matching both at the file's beginning and at the end.  */
	  while (bufpos > 0 && same_at_end > same_at_start
		 && FETCH_BYTE (same_at_end - 1) == read_buf[bufpos - 1])
	    same_at_end--, bufpos--;

	  /* If we found a discrepancy, stop the scan.
	     Otherwise loop around and scan the preceding bufferful.  */
	  if (bufpos != 0)
	    {
	      /* If this discrepancy is because of code conversion,
		 we cannot use this method; giveup and try the other.  */
	      if (same_at_end > same_at_start
		  && FETCH_BYTE (same_at_end - 1) >= 0200
		  && ! NILP (BVAR (current_buffer, enable_multibyte_characters))
		  && (CODING_MAY_REQUIRE_DECODING (&coding)))
		giveup_match_end = true;
	      break;
	    }

	  if (nread == 0)
	    break;
	}

      if (! giveup_match_end)
	{
	  ptrdiff_t temp;
          ptrdiff_t this_count = SPECPDL_INDEX ();

	  /* We win!  We can handle REPLACE the optimized way.  */

	  /* Extend the start of non-matching text area to multibyte
             character boundary.  */
	  if (! NILP (BVAR (current_buffer, enable_multibyte_characters)))
	    while (same_at_start > BEGV_BYTE
		   && ! CHAR_HEAD_P (FETCH_BYTE (same_at_start)))
	      same_at_start--;

	  /* Extend the end of non-matching text area to multibyte
             character boundary.  */
	  if (! NILP (BVAR (current_buffer, enable_multibyte_characters)))
	    while (same_at_end < ZV_BYTE
		   && ! CHAR_HEAD_P (FETCH_BYTE (same_at_end)))
	      same_at_end++;

	  /* Don't try to reuse the same piece of text twice.  */
	  overlap = (same_at_start - BEGV_BYTE
		     - (same_at_end
			+ (! NILP (end) ? end_offset : st.st_size) - ZV_BYTE));
	  if (overlap > 0)
	    same_at_end += overlap;
	  same_at_end_charpos = BYTE_TO_CHAR (same_at_end);

	  /* Arrange to read only the nonmatching middle part of the file.  */
	  beg_offset += same_at_start - BEGV_BYTE;
	  end_offset -= ZV_BYTE - same_at_end;

          /* This binding is to avoid ask-user-about-supersession-threat
	     being called in insert_from_buffer or del_range_bytes (via
	     prepare_to_modify_buffer).
             AFAICT we could avoid ask-user-about-supersession-threat by setting
             current_buffer->modtime earlier, but we could still end up calling
             ask-user-about-supersession-threat if the file is modified while
             we read it, so we bind buffer-file-name instead.  */
          specbind (intern ("buffer-file-name"), Qnil);
	  del_range_byte (same_at_start, same_at_end);
	  /* Insert from the file at the proper position.  */
	  temp = BYTE_TO_CHAR (same_at_start);
	  SET_PT_BOTH (temp, same_at_start);
          unbind_to (this_count, Qnil);

	  /* If display currently starts at beginning of line,
	     keep it that way.  */
	  if (XBUFFER (XWINDOW (selected_window)->contents) == current_buffer)
	    XWINDOW (selected_window)->start_at_line_beg = !NILP (Fbolp ());

	  replace_handled = true;
	}
    }

  /* If requested, replace the accessible part of the buffer
     with the file contents.  Avoid replacing text at the
     beginning or end of the buffer that matches the file contents;
     that preserves markers pointing to the unchanged parts.

     Here we implement this feature for the case where code conversion
     is needed, in a simple way that needs a lot of memory.
     The preceding if-statement handles the case of no conversion
     in a more optimized way.  */
  if (!NILP (replace) && ! replace_handled && BEGV < ZV)
    {
      ptrdiff_t same_at_start_charpos;
      ptrdiff_t inserted_chars;
      ptrdiff_t overlap;
      ptrdiff_t bufpos;
      unsigned char *decoded;
      ptrdiff_t temp;
      ptrdiff_t this = 0;
      ptrdiff_t this_count = SPECPDL_INDEX ();
      bool multibyte
	= ! NILP (BVAR (current_buffer, enable_multibyte_characters));
      Lisp_Object conversion_buffer;

      conversion_buffer = code_conversion_save (1, multibyte);

      /* First read the whole file, performing code conversion into
	 CONVERSION_BUFFER.  */

      if (lseek (fd, beg_offset, SEEK_SET) < 0)
	report_file_error ("Setting file position", orig_filename);

      inserted = 0;		/* Bytes put into CONVERSION_BUFFER so far.  */
      unprocessed = 0;		/* Bytes not processed in previous loop.  */

      while (true)
	{
	  /* Read at most READ_BUF_SIZE bytes at a time, to allow
	     quitting while reading a huge file.  */

	  this = emacs_read_quit (fd, read_buf + unprocessed,
				  READ_BUF_SIZE - unprocessed);
	  if (this <= 0)
	    break;

	  BUF_TEMP_SET_PT (XBUFFER (conversion_buffer),
			   BUF_Z (XBUFFER (conversion_buffer)));
	  decode_coding_c_string (&coding, (unsigned char *) read_buf,
				  unprocessed + this, conversion_buffer);
	  unprocessed = coding.carryover_bytes;
	  if (coding.carryover_bytes > 0)
	    memcpy (read_buf, coding.carryover, unprocessed);
	}

      if (this < 0)
	report_file_error ("Read error", orig_filename);
      emacs_close (fd);
      clear_unwind_protect (fd_index);

      if (unprocessed > 0)
	{
	  coding.mode |= CODING_MODE_LAST_BLOCK;
	  decode_coding_c_string (&coding, (unsigned char *) read_buf,
				  unprocessed, conversion_buffer);
	  coding.mode &= ~CODING_MODE_LAST_BLOCK;
	}

      coding_system = CODING_ID_NAME (coding.id);
      set_coding_system = true;
      maybe_move_gap (XBUFFER (conversion_buffer));
      decoded = BUF_BEG_ADDR (XBUFFER (conversion_buffer));
      inserted = (BUF_Z_BYTE (XBUFFER (conversion_buffer))
		  - BUF_BEG_BYTE (XBUFFER (conversion_buffer)));

      /* Compare the beginning of the converted string with the buffer
	 text.  */

      bufpos = 0;
      while (bufpos < inserted && same_at_start < same_at_end
	     && FETCH_BYTE (same_at_start) == decoded[bufpos])
	same_at_start++, bufpos++;

      /* If the file matches the head of buffer completely,
	 there's no need to replace anything.  */

      if (bufpos == inserted)
	{
	  /* Truncate the buffer to the size of the file.  */
	  if (same_at_start != same_at_end)
	    {
              /* See previous specbind for the reason behind this.  */
              specbind (intern ("buffer-file-name"), Qnil);
	      del_range_byte (same_at_start, same_at_end);
	    }
	  inserted = 0;

	  unbind_to (this_count, Qnil);
	  goto handled;
	}

      /* Extend the start of non-matching text area to the previous
	 multibyte character boundary.  */
      if (! NILP (BVAR (current_buffer, enable_multibyte_characters)))
	while (same_at_start > BEGV_BYTE
	       && ! CHAR_HEAD_P (FETCH_BYTE (same_at_start)))
	  same_at_start--;

      /* Scan this bufferful from the end, comparing with
	 the Emacs buffer.  */
      bufpos = inserted;

      /* Compare with same_at_start to avoid counting some buffer text
	 as matching both at the file's beginning and at the end.  */
      while (bufpos > 0 && same_at_end > same_at_start
	     && FETCH_BYTE (same_at_end - 1) == decoded[bufpos - 1])
	same_at_end--, bufpos--;

      /* Extend the end of non-matching text area to the next
	 multibyte character boundary.  */
      if (! NILP (BVAR (current_buffer, enable_multibyte_characters)))
	while (same_at_end < ZV_BYTE
	       && ! CHAR_HEAD_P (FETCH_BYTE (same_at_end)))
	  same_at_end++;

      /* Don't try to reuse the same piece of text twice.  */
      overlap = same_at_start - BEGV_BYTE - (same_at_end + inserted - ZV_BYTE);
      if (overlap > 0)
	same_at_end += overlap;
      same_at_end_charpos = BYTE_TO_CHAR (same_at_end);

      /* If display currently starts at beginning of line,
	 keep it that way.  */
      if (XBUFFER (XWINDOW (selected_window)->contents) == current_buffer)
	XWINDOW (selected_window)->start_at_line_beg = !NILP (Fbolp ());

      /* Replace the chars that we need to replace,
	 and update INSERTED to equal the number of bytes
	 we are taking from the decoded string.  */
      inserted -= (ZV_BYTE - same_at_end) + (same_at_start - BEGV_BYTE);

      /* See previous specbind for the reason behind this.  */
      specbind (intern ("buffer-file-name"), Qnil);
      if (same_at_end != same_at_start)
	{
	  del_range_byte (same_at_start, same_at_end);
	  temp = GPT;
	  eassert (same_at_start == GPT_BYTE);
	  same_at_start = GPT_BYTE;
	}
      else
	{
	  temp = same_at_end_charpos;
	}
      /* Insert from the file at the proper position.  */
      SET_PT_BOTH (temp, same_at_start);
      same_at_start_charpos
	= buf_bytepos_to_charpos (XBUFFER (conversion_buffer),
				  same_at_start - BEGV_BYTE
				  + BUF_BEG_BYTE (XBUFFER (conversion_buffer)));
      eassert (same_at_start_charpos == temp - (BEGV - BEG));
      inserted_chars
	= (buf_bytepos_to_charpos (XBUFFER (conversion_buffer),
				   same_at_start + inserted - BEGV_BYTE
				  + BUF_BEG_BYTE (XBUFFER (conversion_buffer)))
	   - same_at_start_charpos);
      insert_from_buffer (XBUFFER (conversion_buffer),
			  same_at_start_charpos, inserted_chars, 0);
      /* Set `inserted' to the number of inserted characters.  */
      inserted = PT - temp;
      /* Set point before the inserted characters.  */
      SET_PT_BOTH (temp, same_at_start);

      unbind_to (this_count, Qnil);

      goto handled;
    }

  if (! not_regular)
    total = end_offset - beg_offset;
  else
    /* For a special file, all we can do is guess.  */
    total = READ_BUF_SIZE;

  if (NILP (visit) && total > 0)
    {
      if (!NILP (BVAR (current_buffer, file_truename))
	  /* Make binding buffer-file-name to nil effective.  */
	  && !NILP (BVAR (current_buffer, filename))
	  && SAVE_MODIFF >= MODIFF)
	we_locked_file = true;
      prepare_to_modify_buffer (PT, PT, NULL);
    }

  move_gap_both (PT, PT_BYTE);
  if (GAP_SIZE < total)
    make_gap (total - GAP_SIZE);

  if (beg_offset != 0 || !NILP (replace))
    {
      if (lseek (fd, beg_offset, SEEK_SET) < 0)
	report_file_error ("Setting file position", orig_filename);
    }

  /* In the following loop, HOW_MUCH contains the total bytes read so
     far for a regular file, and not changed for a special file.  But,
     before exiting the loop, it is set to a negative value if I/O
     error occurs.  */
  how_much = 0;

  /* Total bytes inserted.  */
  inserted = 0;

  /* Here, we don't do code conversion in the loop.  It is done by
     decode_coding_gap after all data are read into the buffer.  */
  {
    ptrdiff_t gap_size = GAP_SIZE;

    while (how_much < total)
      {
	/* `try' is reserved in some compilers (Microsoft C).  */
	ptrdiff_t trytry = min (total - how_much, READ_BUF_SIZE);
	ptrdiff_t this;

	if (not_regular)
	  {
	    Lisp_Object nbytes;

	    /* Maybe make more room.  */
	    if (gap_size < trytry)
	      {
		make_gap (trytry - gap_size);
		gap_size = GAP_SIZE - inserted;
	      }

	    /* Read from the file, capturing `quit'.  When an
	       error occurs, end the loop, and arrange for a quit
	       to be signaled after decoding the text we read.  */
	    nbytes = internal_condition_case_1
	      (read_non_regular,
	       make_save_int_int_int (fd, inserted, trytry),
	       Qerror, read_non_regular_quit);

	    if (NILP (nbytes))
	      {
		read_quit = true;
		break;
	      }

	    this = XINT (nbytes);
	  }
	else
	  {
	    /* Allow quitting out of the actual I/O.  We don't make text
	       part of the buffer until all the reading is done, so a C-g
	       here doesn't do any harm.  */
	    this = emacs_read_quit (fd,
				    ((char *) BEG_ADDR + PT_BYTE - BEG_BYTE
				     + inserted),
				    trytry);
	  }

	if (this <= 0)
	  {
	    how_much = this;
	    break;
	  }

	gap_size -= this;

	/* For a regular file, where TOTAL is the real size,
	   count HOW_MUCH to compare with it.
	   For a special file, where TOTAL is just a buffer size,
	   so don't bother counting in HOW_MUCH.
	   (INSERTED is where we count the number of characters inserted.)  */
	if (! not_regular)
	  how_much += this;
	inserted += this;
      }
  }

  /* Now we have either read all the file data into the gap,
     or stop reading on I/O error or quit.  If nothing was
     read, undo marking the buffer modified.  */

  if (inserted == 0)
    {
      if (we_locked_file)
	unlock_file (BVAR (current_buffer, file_truename));
      Vdeactivate_mark = old_Vdeactivate_mark;
    }
  else
    Fset (Qdeactivate_mark, Qt);

  emacs_close (fd);
  clear_unwind_protect (fd_index);

  if (how_much < 0)
    report_file_error ("Read error", orig_filename);

  /* Make the text read part of the buffer.  */
  GAP_SIZE -= inserted;
  GPT      += inserted;
  GPT_BYTE += inserted;
  ZV       += inserted;
  ZV_BYTE  += inserted;
  Z        += inserted;
  Z_BYTE   += inserted;

  if (GAP_SIZE > 0)
    /* Put an anchor to ensure multi-byte form ends at gap.  */
    *GPT_ADDR = 0;

 notfound:

  if (NILP (coding_system))
    {
      /* The coding system is not yet decided.  Decide it by an
	 optimized method for handling `coding:' tag.

	 Note that we can get here only if the buffer was empty
	 before the insertion.  */

      if (!NILP (Vcoding_system_for_read))
	coding_system = Vcoding_system_for_read;
      else
	{
	  /* Since we are sure that the current buffer was empty
	     before the insertion, we can toggle
	     enable-multibyte-characters directly here without taking
	     care of marker adjustment.  By this way, we can run Lisp
	     program safely before decoding the inserted text.  */
	  Lisp_Object unwind_data;
	  ptrdiff_t count1 = SPECPDL_INDEX ();

	  unwind_data = Fcons (BVAR (current_buffer, enable_multibyte_characters),
			       Fcons (BVAR (current_buffer, undo_list),
				      Fcurrent_buffer ()));
	  bset_enable_multibyte_characters (current_buffer, Qnil);
	  bset_undo_list (current_buffer, Qt);
	  record_unwind_protect (decide_coding_unwind, unwind_data);

	  if (inserted > 0 && ! NILP (Vset_auto_coding_function))
	    {
	      coding_system = call2 (Vset_auto_coding_function,
				     filename, make_number (inserted));
	    }

	  if (NILP (coding_system))
	    {
	      /* If the coding system is not yet decided, check
		 file-coding-system-alist.  */
	      coding_system = CALLN (Ffind_operation_coding_system,
				     Qinsert_file_contents, orig_filename,
				     visit, beg, end, Qnil);
	      if (CONSP (coding_system))
		coding_system = XCAR (coding_system);
	    }
	  unbind_to (count1, Qnil);
	  inserted = Z_BYTE - BEG_BYTE;
	}

      if (NILP (coding_system))
	coding_system = Qundecided;
      else
	CHECK_CODING_SYSTEM (coding_system);

      if (NILP (BVAR (current_buffer, enable_multibyte_characters)))
	/* We must suppress all character code conversion except for
	   end-of-line conversion.  */
	coding_system = raw_text_coding_system (coding_system);
      setup_coding_system (coding_system, &coding);
      /* Ensure we set Vlast_coding_system_used.  */
      set_coding_system = true;
    }

  if (!NILP (visit))
    {
      /* When we visit a file by raw-text, we change the buffer to
	 unibyte.  */
      if (CODING_FOR_UNIBYTE (&coding)
	  /* Can't do this if part of the buffer might be preserved.  */
	  && NILP (replace))
	{
	  /* Visiting a file with these coding system makes the buffer
	     unibyte.  */
	  if (inserted > 0)
	    bset_enable_multibyte_characters (current_buffer, Qnil);
	  else
	    Fset_buffer_multibyte (Qnil);
	}
    }

  coding.dst_multibyte = ! NILP (BVAR (current_buffer, enable_multibyte_characters));
  if (CODING_MAY_REQUIRE_DECODING (&coding)
      && (inserted > 0 || CODING_REQUIRE_FLUSHING (&coding)))
    {
      move_gap_both (PT, PT_BYTE);
      GAP_SIZE += inserted;
      ZV_BYTE -= inserted;
      Z_BYTE -= inserted;
      ZV -= inserted;
      Z -= inserted;
      decode_coding_gap (&coding, inserted, inserted);
      inserted = coding.produced_char;
      coding_system = CODING_ID_NAME (coding.id);
    }
  else if (inserted > 0)
    {
      invalidate_buffer_caches (current_buffer, PT, PT + inserted);
      adjust_after_insert (PT, PT_BYTE, PT + inserted, PT_BYTE + inserted,
			   inserted);
    }

  /* Call after-change hooks for the inserted text, aside from the case
     of normal visiting (not with REPLACE), which is done in a new buffer
     "before" the buffer is changed.  */
  if (inserted > 0 && total > 0
      && (NILP (visit) || !NILP (replace)))
    {
      signal_after_change (PT, 0, inserted);
      update_compositions (PT, PT, CHECK_BORDER);
    }

  /* Now INSERTED is measured in characters.  */

 handled:

  if (inserted > 0)
    restore_window_points (window_markers, inserted,
			   BYTE_TO_CHAR (same_at_start),
			   same_at_end_charpos);

  if (!NILP (visit))
    {
      if (empty_undo_list_p)
	bset_undo_list (current_buffer, Qnil);

      if (NILP (handler))
	{
	  current_buffer->modtime = mtime;
	  current_buffer->modtime_size = st.st_size;
	  bset_filename (current_buffer, orig_filename);
	}

      SAVE_MODIFF = MODIFF;
      BUF_AUTOSAVE_MODIFF (current_buffer) = MODIFF;
      XSETFASTINT (BVAR (current_buffer, save_length), Z - BEG);
      if (NILP (handler))
	{
	  if (!NILP (BVAR (current_buffer, file_truename)))
	    unlock_file (BVAR (current_buffer, file_truename));
	  unlock_file (filename);
	}
      if (not_regular)
	xsignal2 (Qfile_error,
		  build_string ("not a regular file"), orig_filename);
    }

  if (set_coding_system)
    Vlast_coding_system_used = coding_system;

  if (! NILP (Ffboundp (Qafter_insert_file_set_coding)))
    {
      insval = call2 (Qafter_insert_file_set_coding, make_number (inserted),
		      visit);
      if (! NILP (insval))
	{
	  if (! RANGED_INTEGERP (0, insval, ZV - PT))
	    wrong_type_argument (intern ("inserted-chars"), insval);
	  inserted = XFASTINT (insval);
	}
    }

  /* Decode file format.  */
  if (inserted > 0)
    {
      /* Don't run point motion or modification hooks when decoding.  */
      ptrdiff_t count1 = SPECPDL_INDEX ();
      ptrdiff_t old_inserted = inserted;
      specbind (Qinhibit_point_motion_hooks, Qt);
      specbind (Qinhibit_modification_hooks, Qt);

      /* Save old undo list and don't record undo for decoding.  */
      old_undo = BVAR (current_buffer, undo_list);
      bset_undo_list (current_buffer, Qt);

      if (NILP (replace))
	{
	  insval = call3 (Qformat_decode,
			  Qnil, make_number (inserted), visit);
	  if (! RANGED_INTEGERP (0, insval, ZV - PT))
	    wrong_type_argument (intern ("inserted-chars"), insval);
	  inserted = XFASTINT (insval);
	}
      else
	{
	  /* If REPLACE is non-nil and we succeeded in not replacing the
	     beginning or end of the buffer text with the file's contents,
	     call format-decode with `point' positioned at the beginning
	     of the buffer and `inserted' equaling the number of
	     characters in the buffer.  Otherwise, format-decode might
	     fail to correctly analyze the beginning or end of the buffer.
	     Hence we temporarily save `point' and `inserted' here and
	     restore `point' iff format-decode did not insert or delete
	     any text.  Otherwise we leave `point' at point-min.  */
	  ptrdiff_t opoint = PT;
	  ptrdiff_t opoint_byte = PT_BYTE;
	  ptrdiff_t oinserted = ZV - BEGV;
	  EMACS_INT ochars_modiff = CHARS_MODIFF;

	  TEMP_SET_PT_BOTH (BEGV, BEGV_BYTE);
	  insval = call3 (Qformat_decode,
			  Qnil, make_number (oinserted), visit);
	  if (! RANGED_INTEGERP (0, insval, ZV - PT))
	    wrong_type_argument (intern ("inserted-chars"), insval);
	  if (ochars_modiff == CHARS_MODIFF)
	    /* format_decode didn't modify buffer's characters => move
	       point back to position before inserted text and leave
	       value of inserted alone.  */
	    SET_PT_BOTH (opoint, opoint_byte);
	  else
	    /* format_decode modified buffer's characters => consider
	       entire buffer changed and leave point at point-min.  */
	    inserted = XFASTINT (insval);
	}

      /* For consistency with format-decode call these now iff inserted > 0
	 (martin 2007-06-28).  */
      p = Vafter_insert_file_functions;
      while (CONSP (p))
	{
	  if (NILP (replace))
	    {
	      insval = call1 (XCAR (p), make_number (inserted));
	      if (!NILP (insval))
		{
		  if (! RANGED_INTEGERP (0, insval, ZV - PT))
		    wrong_type_argument (intern ("inserted-chars"), insval);
		  inserted = XFASTINT (insval);
		}
	    }
	  else
	    {
	      /* For the rationale of this see the comment on
		 format-decode above.  */
	      ptrdiff_t opoint = PT;
	      ptrdiff_t opoint_byte = PT_BYTE;
	      ptrdiff_t oinserted = ZV - BEGV;
	      EMACS_INT ochars_modiff = CHARS_MODIFF;

	      TEMP_SET_PT_BOTH (BEGV, BEGV_BYTE);
	      insval = call1 (XCAR (p), make_number (oinserted));
	      if (!NILP (insval))
		{
		  if (! RANGED_INTEGERP (0, insval, ZV - PT))
		    wrong_type_argument (intern ("inserted-chars"), insval);
		  if (ochars_modiff == CHARS_MODIFF)
		    /* after_insert_file_functions didn't modify
		       buffer's characters => move point back to
		       position before inserted text and leave value of
		       inserted alone.  */
		    SET_PT_BOTH (opoint, opoint_byte);
		  else
		    /* after_insert_file_functions did modify buffer's
	               characters => consider entire buffer changed and
	               leave point at point-min.  */
		    inserted = XFASTINT (insval);
		}
	    }

	  maybe_quit ();
	  p = XCDR (p);
	}

      if (!empty_undo_list_p)
	{
	  bset_undo_list (current_buffer, old_undo);
	  if (CONSP (old_undo) && inserted != old_inserted)
	    {
	      /* Adjust the last undo record for the size change during
		 the format conversion.  */
	      Lisp_Object tem = XCAR (old_undo);
	      if (CONSP (tem) && INTEGERP (XCAR (tem))
		  && INTEGERP (XCDR (tem))
		  && XFASTINT (XCDR (tem)) == PT + old_inserted)
		XSETCDR (tem, make_number (PT + inserted));
	    }
	}
      else
	/* If undo_list was Qt before, keep it that way.
	   Otherwise start with an empty undo_list.  */
	bset_undo_list (current_buffer, EQ (old_undo, Qt) ? Qt : Qnil);

      unbind_to (count1, Qnil);
    }

  if (!NILP (visit)
      && current_buffer->modtime.tv_nsec == NONEXISTENT_MODTIME_NSECS)
    {
      /* If visiting nonexistent file, return nil.  */
      report_file_errno ("Opening input file", orig_filename, save_errno);
    }

  /* We made a lot of deletions and insertions above, so invalidate
     the newline cache for the entire region of the inserted
     characters.  */
  if (current_buffer->base_buffer && current_buffer->base_buffer->newline_cache)
    invalidate_region_cache (current_buffer->base_buffer,
                             current_buffer->base_buffer->newline_cache,
                             PT - BEG, Z - PT - inserted);
  else if (current_buffer->newline_cache)
    invalidate_region_cache (current_buffer,
                             current_buffer->newline_cache,
                             PT - BEG, Z - PT - inserted);

  if (read_quit)
    quit ();

  /* Retval needs to be dealt with in all cases consistently.  */
  if (NILP (val))
    val = list2 (orig_filename, make_number (inserted));

  return unbind_to (count, val);
}


static Lisp_Object build_annotations (Lisp_Object, Lisp_Object);

static void
build_annotations_unwind (Lisp_Object arg)
{
  Vwrite_region_annotation_buffers = arg;
}

/* Decide the coding-system to encode the data with.  */

static Lisp_Object
choose_write_coding_system (Lisp_Object start, Lisp_Object end, Lisp_Object filename,
			    Lisp_Object append, Lisp_Object visit, Lisp_Object lockname,
			    struct coding_system *coding)
{
  Lisp_Object val;
  Lisp_Object eol_parent = Qnil;

  if (auto_saving
      && NILP (Fstring_equal (BVAR (current_buffer, filename),
			      BVAR (current_buffer, auto_save_file_name))))
    {
      val = Qutf_8_emacs;
      eol_parent = Qunix;
    }
  else if (!NILP (Vcoding_system_for_write))
    {
      val = Vcoding_system_for_write;
      if (coding_system_require_warning
	  && !NILP (Ffboundp (Vselect_safe_coding_system_function)))
	/* Confirm that VAL can surely encode the current region.  */
	val = call5 (Vselect_safe_coding_system_function,
		     start, end, list2 (Qt, val),
		     Qnil, filename);
    }
  else
    {
      /* If the variable `buffer-file-coding-system' is set locally,
	 it means that the file was read with some kind of code
	 conversion or the variable is explicitly set by users.  We
	 had better write it out with the same coding system even if
	 `enable-multibyte-characters' is nil.

	 If it is not set locally, we anyway have to convert EOL
	 format if the default value of `buffer-file-coding-system'
	 tells that it is not Unix-like (LF only) format.  */
      bool using_default_coding = 0;
      bool force_raw_text = 0;

      val = BVAR (current_buffer, buffer_file_coding_system);
      if (NILP (val)
	  || NILP (Flocal_variable_p (Qbuffer_file_coding_system, Qnil)))
	{
	  val = Qnil;
	  if (NILP (BVAR (current_buffer, enable_multibyte_characters)))
	    force_raw_text = 1;
	}

      if (NILP (val))
	{
	  /* Check file-coding-system-alist.  */
	  Lisp_Object coding_systems
	    = CALLN (Ffind_operation_coding_system, Qwrite_region, start, end,
		     filename, append, visit, lockname);
	  if (CONSP (coding_systems) && !NILP (XCDR (coding_systems)))
	    val = XCDR (coding_systems);
	}

      if (NILP (val))
	{
	  /* If we still have not decided a coding system, use the
	     current buffer's value of buffer-file-coding-system.  */
	  val = BVAR (current_buffer, buffer_file_coding_system);
	  using_default_coding = 1;
	}

      if (! NILP (val) && ! force_raw_text)
	{
	  Lisp_Object spec, attrs;

	  CHECK_CODING_SYSTEM (val);
	  CHECK_CODING_SYSTEM_GET_SPEC (val, spec);
	  attrs = AREF (spec, 0);
	  if (EQ (CODING_ATTR_TYPE (attrs), Qraw_text))
	    force_raw_text = 1;
	}

      if (!force_raw_text
	  && !NILP (Ffboundp (Vselect_safe_coding_system_function)))
	{
	  /* Confirm that VAL can surely encode the current region.  */
	  val = call5 (Vselect_safe_coding_system_function,
		       start, end, val, Qnil, filename);
	  /* As the function specified by select-safe-coding-system-function
	     is out of our control, make sure we are not fed by bogus
	     values.  */
	  if (!NILP (val))
	    CHECK_CODING_SYSTEM (val);
	}

      /* If the decided coding-system doesn't specify end-of-line
	 format, we use that of `buffer-file-coding-system'.  */
      if (! using_default_coding)
	{
	  Lisp_Object dflt = BVAR (&buffer_defaults, buffer_file_coding_system);

	  if (! NILP (dflt))
	    val = coding_inherit_eol_type (val, dflt);
	}

      /* If we decide not to encode text, use `raw-text' or one of its
	 subsidiaries.  */
      if (force_raw_text)
	val = raw_text_coding_system (val);
    }

  val = coding_inherit_eol_type (val, eol_parent);
  setup_coding_system (val, coding);

  if (!STRINGP (start) && !NILP (BVAR (current_buffer, selective_display)))
    coding->mode |= CODING_MODE_SELECTIVE_DISPLAY;
  return val;
}

DEFUN ("write-region", Fwrite_region, Swrite_region, 3, 7,
       "r\nFWrite region to file: \ni\ni\ni\np",
       doc: /* Write current region into specified file.
When called from a program, requires three arguments:
START, END and FILENAME.  START and END are normally buffer positions
specifying the part of the buffer to write.
If START is nil, that means to use the entire buffer contents; END is
ignored.
If START is a string, then output that string to the file
instead of any buffer contents; END is ignored.

Optional fourth argument APPEND if non-nil means
  append to existing file contents (if any).  If it is a number,
  seek to that offset in the file before writing.
Optional fifth argument VISIT, if t or a string, means
  set the last-save-file-modtime of buffer to this file's modtime
  and mark buffer not modified.
If VISIT is a string, it is a second file name;
  the output goes to FILENAME, but the buffer is marked as visiting VISIT.
  VISIT is also the file name to lock and unlock for clash detection.
If VISIT is neither t nor nil nor a string, or if Emacs is in batch mode,
  do not display the \"Wrote file\" message.
The optional sixth arg LOCKNAME, if non-nil, specifies the name to
  use for locking and unlocking, overriding FILENAME and VISIT.
The optional seventh arg MUSTBENEW, if non-nil, insists on a check
  for an existing file with the same name.  If MUSTBENEW is `excl',
  that means to get an error if the file already exists; never overwrite.
  If MUSTBENEW is neither nil nor `excl', that means ask for
  confirmation before overwriting, but do go ahead and overwrite the file
  if the user confirms.

This does code conversion according to the value of
`coding-system-for-write', `buffer-file-coding-system', or
`file-coding-system-alist', and sets the variable
`last-coding-system-used' to the coding system actually used.

This calls `write-region-annotate-functions' at the start, and
`write-region-post-annotation-function' at the end.  */)
  (Lisp_Object start, Lisp_Object end, Lisp_Object filename, Lisp_Object append,
   Lisp_Object visit, Lisp_Object lockname, Lisp_Object mustbenew)
{
  return write_region (start, end, filename, append, visit, lockname, mustbenew,
		       -1);
}

/* Like Fwrite_region, except that if DESC is nonnegative, it is a file
   descriptor for FILENAME, so do not open or close FILENAME.  */

Lisp_Object
write_region (Lisp_Object start, Lisp_Object end, Lisp_Object filename,
	      Lisp_Object append, Lisp_Object visit, Lisp_Object lockname,
	      Lisp_Object mustbenew, int desc)
{
  int open_flags;
  int mode;
  off_t offset UNINIT;
  bool open_and_close_file = desc < 0;
  bool ok;
  int save_errno = 0;
  const char *fn;
  struct stat st;
  struct timespec modtime;
  ptrdiff_t count = SPECPDL_INDEX ();
  ptrdiff_t count1 UNINIT;
  Lisp_Object handler;
  Lisp_Object visit_file;
  Lisp_Object annotations;
  Lisp_Object encoded_filename;
  bool visiting = (EQ (visit, Qt) || STRINGP (visit));
  bool quietly = !NILP (visit);
  bool file_locked = 0;
  struct buffer *given_buffer;
  struct coding_system coding;

  if (current_buffer->base_buffer && visiting)
    error ("Cannot do file visiting in an indirect buffer");

  if (!NILP (start) && !STRINGP (start))
    validate_region (&start, &end);

  visit_file = Qnil;

  filename = Fexpand_file_name (filename, Qnil);

  if (!NILP (mustbenew) && !EQ (mustbenew, Qexcl))
    barf_or_query_if_file_exists (filename, false, "overwrite", true, true);

  if (STRINGP (visit))
    visit_file = Fexpand_file_name (visit, Qnil);
  else
    visit_file = filename;

  if (NILP (lockname))
    lockname = visit_file;

  annotations = Qnil;

  /* If the file name has special constructs in it,
     call the corresponding file handler.  */
  handler = Ffind_file_name_handler (filename, Qwrite_region);
  /* If FILENAME has no handler, see if VISIT has one.  */
  if (NILP (handler) && STRINGP (visit))
    handler = Ffind_file_name_handler (visit, Qwrite_region);

  if (!NILP (handler))
    {
      Lisp_Object val;
      val = call8 (handler, Qwrite_region, start, end,
		   filename, append, visit, lockname, mustbenew);

      if (visiting)
	{
	  SAVE_MODIFF = MODIFF;
	  XSETFASTINT (BVAR (current_buffer, save_length), Z - BEG);
	  bset_filename (current_buffer, visit_file);
	}

      return val;
    }

  record_unwind_protect (save_restriction_restore, save_restriction_save ());

  /* Special kludge to simplify auto-saving.  */
  if (NILP (start))
    {
      /* Do it later, so write-region-annotate-function can work differently
	 if we save "the buffer" vs "a region".
	 This is useful in tar-mode.  --Stef
      XSETFASTINT (start, BEG);
      XSETFASTINT (end, Z); */
      Fwiden ();
    }

  record_unwind_protect (build_annotations_unwind,
			 Vwrite_region_annotation_buffers);
  Vwrite_region_annotation_buffers = list1 (Fcurrent_buffer ());

  given_buffer = current_buffer;

  if (!STRINGP (start))
    {
      annotations = build_annotations (start, end);

      if (current_buffer != given_buffer)
	{
	  XSETFASTINT (start, BEGV);
	  XSETFASTINT (end, ZV);
	}
    }

  if (NILP (start))
    {
      XSETFASTINT (start, BEGV);
      XSETFASTINT (end, ZV);
    }

  /* Decide the coding-system to encode the data with.
     We used to make this choice before calling build_annotations, but that
     leads to problems when a write-annotate-function takes care of
     unsavable chars (as was the case with X-Symbol).  */
  Vlast_coding_system_used
    = choose_write_coding_system (start, end, filename,
                                 append, visit, lockname, &coding);

  if (open_and_close_file && !auto_saving)
    {
      lock_file (lockname);
      file_locked = 1;
    }

  encoded_filename = ENCODE_FILE (filename);
  fn = SSDATA (encoded_filename);
  open_flags = O_WRONLY | O_CREAT;
  open_flags |= EQ (mustbenew, Qexcl) ? O_EXCL : !NILP (append) ? 0 : O_TRUNC;
  if (NUMBERP (append))
    offset = file_offset (append);
  else if (!NILP (append))
    open_flags |= O_APPEND;
#ifdef DOS_NT
  mode = S_IREAD | S_IWRITE;
#else
  mode = auto_saving ? auto_save_mode_bits : 0666;
#endif

  if (open_and_close_file)
    {
      desc = emacs_open (fn, open_flags, mode);
      if (desc < 0)
	{
	  int open_errno = errno;
	  if (file_locked)
	    unlock_file (lockname);
	  report_file_errno ("Opening output file", filename, open_errno);
	}

      count1 = SPECPDL_INDEX ();
      record_unwind_protect_int (close_file_unwind, desc);
    }

  if (NUMBERP (append))
    {
      off_t ret = lseek (desc, offset, SEEK_SET);
      if (ret < 0)
	{
	  int lseek_errno = errno;
	  if (file_locked)
	    unlock_file (lockname);
	  report_file_errno ("Lseek error", filename, lseek_errno);
	}
    }

  if (STRINGP (start))
    ok = a_write (desc, start, 0, SCHARS (start), &annotations, &coding);
  else if (XINT (start) != XINT (end))
    ok = a_write (desc, Qnil, XINT (start), XINT (end) - XINT (start),
		  &annotations, &coding);
  else
    {
      /* If file was empty, still need to write the annotations.  */
      coding.mode |= CODING_MODE_LAST_BLOCK;
      ok = a_write (desc, Qnil, XINT (end), 0, &annotations, &coding);
    }
  save_errno = errno;

  if (ok && CODING_REQUIRE_FLUSHING (&coding)
      && !(coding.mode & CODING_MODE_LAST_BLOCK))
    {
      /* We have to flush out a data. */
      coding.mode |= CODING_MODE_LAST_BLOCK;
      ok = e_write (desc, Qnil, 1, 1, &coding);
      save_errno = errno;
    }

  /* fsync is not crucial for temporary files.  Nor for auto-save
     files, since they might lose some work anyway.  */
  if (open_and_close_file && !auto_saving && !write_region_inhibit_fsync)
    {
      /* Transfer data and metadata to disk, retrying if interrupted.
	 fsync can report a write failure here, e.g., due to disk full
	 under NFS.  But ignore EINVAL, which means fsync is not
	 supported on this file.  */
      while (fsync (desc) != 0)
	if (errno != EINTR)
	  {
	    if (errno != EINVAL)
	      ok = 0, save_errno = errno;
	    break;
	  }
    }

  modtime = invalid_timespec ();
  if (visiting)
    {
      if (fstat (desc, &st) == 0)
	modtime = get_stat_mtime (&st);
      else
	ok = 0, save_errno = errno;
    }

  if (open_and_close_file)
    {
      /* NFS can report a write failure now.  */
      if (emacs_close (desc) < 0)
	ok = 0, save_errno = errno;

      /* Discard the unwind protect for close_file_unwind.  */
      specpdl_ptr = specpdl + count1;
    }

  /* Some file systems have a bug where st_mtime is not updated
     properly after a write.  For example, CIFS might not see the
     st_mtime change until after the file is opened again.

     Attempt to detect this file system bug, and update MODTIME to the
     newer st_mtime if the bug appears to be present.  This introduces
     a race condition, so to avoid most instances of the race condition
     on non-buggy file systems, skip this check if the most recently
     encountered non-buggy file system was the current file system.

     A race condition can occur if some other process modifies the
     file between the fstat above and the fstat below, but the race is
     unlikely and a similar race between the last write and the fstat
     above cannot possibly be closed anyway.  */

  if (timespec_valid_p (modtime)
      && ! (valid_timestamp_file_system && st.st_dev == timestamp_file_system))
    {
      int desc1 = emacs_open (fn, O_WRONLY, 0);
      if (desc1 >= 0)
	{
	  struct stat st1;
	  if (fstat (desc1, &st1) == 0
	      && st.st_dev == st1.st_dev && st.st_ino == st1.st_ino)
	    {
	      /* Use the heuristic if it appears to be valid.  With neither
		 O_EXCL nor O_TRUNC, if Emacs happened to write nothing to the
		 file, the time stamp won't change.  Also, some non-POSIX
		 systems don't update an empty file's time stamp when
		 truncating it.  Finally, file systems with 100 ns or worse
		 resolution sometimes seem to have bugs: on a system with ns
		 resolution, checking ns % 100 incorrectly avoids the heuristic
		 1% of the time, but the problem should be temporary as we will
		 try again on the next time stamp.  */
	      bool use_heuristic
		= ((open_flags & (O_EXCL | O_TRUNC)) != 0
		   && st.st_size != 0
		   && modtime.tv_nsec % 100 != 0);

	      struct timespec modtime1 = get_stat_mtime (&st1);
	      if (use_heuristic
		  && timespec_cmp (modtime, modtime1) == 0
		  && st.st_size == st1.st_size)
		{
		  timestamp_file_system = st.st_dev;
		  valid_timestamp_file_system = 1;
		}
	      else
		{
		  st.st_size = st1.st_size;
		  modtime = modtime1;
		}
	    }
	  emacs_close (desc1);
	}
    }

  /* Call write-region-post-annotation-function. */
  while (CONSP (Vwrite_region_annotation_buffers))
    {
      Lisp_Object buf = XCAR (Vwrite_region_annotation_buffers);
      if (!NILP (Fbuffer_live_p (buf)))
  	{
  	  Fset_buffer (buf);
  	  if (FUNCTIONP (Vwrite_region_post_annotation_function))
  	    call0 (Vwrite_region_post_annotation_function);
  	}
      Vwrite_region_annotation_buffers
  	= XCDR (Vwrite_region_annotation_buffers);
    }

  unbind_to (count, Qnil);

  if (file_locked)
    unlock_file (lockname);

  /* Do this before reporting IO error
     to avoid a "file has changed on disk" warning on
     next attempt to save.  */
  if (timespec_valid_p (modtime))
    {
      current_buffer->modtime = modtime;
      current_buffer->modtime_size = st.st_size;
    }

  if (! ok)
    report_file_errno ("Write error", filename, save_errno);

  bool auto_saving_into_visited_file =
    auto_saving
    && ! NILP (Fstring_equal (BVAR (current_buffer, filename),
			      BVAR (current_buffer, auto_save_file_name)));
  if (visiting)
    {
      SAVE_MODIFF = MODIFF;
      XSETFASTINT (BVAR (current_buffer, save_length), Z - BEG);
      bset_filename (current_buffer, visit_file);
      update_mode_lines = 14;
      if (auto_saving_into_visited_file)
	unlock_file (lockname);
    }
  else if (quietly)
    {
      if (auto_saving_into_visited_file)
	{
	  SAVE_MODIFF = MODIFF;
	  unlock_file (lockname);
	}

      return Qnil;
    }

  if (!auto_saving && !noninteractive)
    message_with_string ((NUMBERP (append)
			  ? "Updated %s"
			  : ! NILP (append)
			  ? "Added to %s"
			  : "Wrote %s"),
			 visit_file, 1);

  return Qnil;
}


DEFUN ("car-less-than-car", Fcar_less_than_car, Scar_less_than_car, 2, 2, 0,
       doc: /* Return t if (car A) is numerically less than (car B).  */)
  (Lisp_Object a, Lisp_Object b)
{
  return arithcompare (Fcar (a), Fcar (b), ARITH_LESS);
}

/* Build the complete list of annotations appropriate for writing out
   the text between START and END, by calling all the functions in
   write-region-annotate-functions and merging the lists they return.
   If one of these functions switches to a different buffer, we assume
   that buffer contains altered text.  Therefore, the caller must
   make sure to restore the current buffer in all cases,
   as save-excursion would do.  */

static Lisp_Object
build_annotations (Lisp_Object start, Lisp_Object end)
{
  Lisp_Object annotations;
  Lisp_Object p, res;
  Lisp_Object original_buffer;
  int i;
  bool used_global = false;

  XSETBUFFER (original_buffer, current_buffer);

  annotations = Qnil;
  p = Vwrite_region_annotate_functions;
  while (CONSP (p))
    {
      struct buffer *given_buffer = current_buffer;
      if (EQ (Qt, XCAR (p)) && !used_global)
	{ /* Use the global value of the hook.  */
	  used_global = true;
	  p = CALLN (Fappend,
		     Fdefault_value (Qwrite_region_annotate_functions),
		     XCDR (p));
	  continue;
	}
      Vwrite_region_annotations_so_far = annotations;
      res = call2 (XCAR (p), start, end);
      /* If the function makes a different buffer current,
	 assume that means this buffer contains altered text to be output.
	 Reset START and END from the buffer bounds
	 and discard all previous annotations because they should have
	 been dealt with by this function.  */
      if (current_buffer != given_buffer)
	{
	  Vwrite_region_annotation_buffers
	    = Fcons (Fcurrent_buffer (),
		     Vwrite_region_annotation_buffers);
	  XSETFASTINT (start, BEGV);
	  XSETFASTINT (end, ZV);
	  annotations = Qnil;
	}
      Flength (res);   /* Check basic validity of return value */
      annotations = merge (annotations, res, Qcar_less_than_car);
      p = XCDR (p);
    }

  /* Now do the same for annotation functions implied by the file-format */
  if (auto_saving && (!EQ (BVAR (current_buffer, auto_save_file_format), Qt)))
    p = BVAR (current_buffer, auto_save_file_format);
  else
    p = BVAR (current_buffer, file_format);
  for (i = 0; CONSP (p); p = XCDR (p), ++i)
    {
      struct buffer *given_buffer = current_buffer;

      Vwrite_region_annotations_so_far = annotations;

      /* Value is either a list of annotations or nil if the function
         has written annotations to a temporary buffer, which is now
         current.  */
      res = call5 (Qformat_annotate_function, XCAR (p), start, end,
		   original_buffer, make_number (i));
      if (current_buffer != given_buffer)
	{
	  XSETFASTINT (start, BEGV);
	  XSETFASTINT (end, ZV);
	  annotations = Qnil;
	}

      if (CONSP (res))
	annotations = merge (annotations, res, Qcar_less_than_car);
    }

  return annotations;
}



/* Write to descriptor DESC the NCHARS chars starting at POS of STRING.
   If STRING is nil, POS is the character position in the current buffer.
   Intersperse with them the annotations from *ANNOT
   which fall within the range of POS to POS + NCHARS,
   each at its appropriate position.

   We modify *ANNOT by discarding elements as we use them up.

   Return true if successful.  */

static bool
a_write (int desc, Lisp_Object string, ptrdiff_t pos,
	 ptrdiff_t nchars, Lisp_Object *annot,
	 struct coding_system *coding)
{
  Lisp_Object tem;
  ptrdiff_t nextpos;
  ptrdiff_t lastpos = pos + nchars;

  while (NILP (*annot) || CONSP (*annot))
    {
      tem = Fcar_safe (Fcar (*annot));
      nextpos = pos - 1;
      if (INTEGERP (tem))
	nextpos = XFASTINT (tem);

      /* If there are no more annotations in this range,
	 output the rest of the range all at once.  */
      if (! (nextpos >= pos && nextpos <= lastpos))
	return e_write (desc, string, pos, lastpos, coding);

      /* Output buffer text up to the next annotation's position.  */
      if (nextpos > pos)
	{
	  if (!e_write (desc, string, pos, nextpos, coding))
	    return 0;
	  pos = nextpos;
	}
      /* Output the annotation.  */
      tem = Fcdr (Fcar (*annot));
      if (STRINGP (tem))
	{
	  if (!e_write (desc, tem, 0, SCHARS (tem), coding))
	    return 0;
	}
      *annot = Fcdr (*annot);
    }
  return 1;
}

/* Maximum number of characters that the next
   function encodes per one loop iteration.  */

enum { E_WRITE_MAX = 8 * 1024 * 1024 };

/* Write text in the range START and END into descriptor DESC,
   encoding them with coding system CODING.  If STRING is nil, START
   and END are character positions of the current buffer, else they
   are indexes to the string STRING.  Return true if successful.  */

static bool
e_write (int desc, Lisp_Object string, ptrdiff_t start, ptrdiff_t end,
	 struct coding_system *coding)
{
  if (STRINGP (string))
    {
      start = 0;
      end = SCHARS (string);
    }

  /* We used to have a code for handling selective display here.  But,
     now it is handled within encode_coding.  */

  while (start < end)
    {
      if (STRINGP (string))
	{
	  coding->src_multibyte = SCHARS (string) < SBYTES (string);
	  if (CODING_REQUIRE_ENCODING (coding))
	    {
	      ptrdiff_t nchars = min (end - start, E_WRITE_MAX);

	      /* Avoid creating huge Lisp string in encode_coding_object.  */
	      if (nchars == E_WRITE_MAX)
		coding->raw_destination = 1;

	      encode_coding_object
		(coding, string, start, string_char_to_byte (string, start),
		 start + nchars, string_char_to_byte (string, start + nchars),
		 Qt);
	    }
	  else
	    {
	      coding->dst_object = string;
	      coding->consumed_char = SCHARS (string);
	      coding->produced = SBYTES (string);
	    }
	}
      else
	{
	  ptrdiff_t start_byte = CHAR_TO_BYTE (start);
	  ptrdiff_t end_byte = CHAR_TO_BYTE (end);

	  coding->src_multibyte = (end - start) < (end_byte - start_byte);
	  if (CODING_REQUIRE_ENCODING (coding))
	    {
	      ptrdiff_t nchars = min (end - start, E_WRITE_MAX);

	      /* Likewise.  */
	      if (nchars == E_WRITE_MAX)
		coding->raw_destination = 1;

	      encode_coding_object
		(coding, Fcurrent_buffer (), start, start_byte,
		 start + nchars, CHAR_TO_BYTE (start + nchars), Qt);
	    }
	  else
	    {
	      coding->dst_object = Qnil;
	      coding->dst_pos_byte = start_byte;
	      if (start >= GPT || end <= GPT)
		{
		  coding->consumed_char = end - start;
		  coding->produced = end_byte - start_byte;
		}
	      else
		{
		  coding->consumed_char = GPT - start;
		  coding->produced = GPT_BYTE - start_byte;
		}
	    }
	}

      if (coding->produced > 0)
	{
	  char *buf = (coding->raw_destination ? (char *) coding->destination
		       : (STRINGP (coding->dst_object)
			  ? SSDATA (coding->dst_object)
			  : (char *) BYTE_POS_ADDR (coding->dst_pos_byte)));
	  coding->produced -= emacs_write_quit (desc, buf, coding->produced);

	  if (coding->raw_destination)
	    {
	      /* We're responsible for freeing this, see
		 encode_coding_object to check why.  */
	      xfree (coding->destination);
	      coding->raw_destination = 0;
	    }
	  if (coding->produced)
	    return 0;
	}
      start += coding->consumed_char;
    }

  return 1;
}


DEFUN ("verify-visited-file-modtime", Fverify_visited_file_modtime,
       Sverify_visited_file_modtime, 0, 1, 0,
       doc: /* Return t if last mod time of BUF's visited file matches what BUF records.
This means that the file has not been changed since it was visited or saved.
If BUF is omitted or nil, it defaults to the current buffer.
See Info node `(elisp)Modification Time' for more details.  */)
  (Lisp_Object buf)
{
  struct buffer *b = decode_buffer (buf);
  struct stat st;
  Lisp_Object handler;
  Lisp_Object filename;
  struct timespec mtime;

  if (!STRINGP (BVAR (b, filename))) return Qt;
  if (b->modtime.tv_nsec == UNKNOWN_MODTIME_NSECS) return Qt;

  /* If the file name has special constructs in it,
     call the corresponding file handler.  */
  handler = Ffind_file_name_handler (BVAR (b, filename),
				     Qverify_visited_file_modtime);
  if (!NILP (handler))
    return call2 (handler, Qverify_visited_file_modtime, buf);

  filename = ENCODE_FILE (BVAR (b, filename));

  mtime = (stat (SSDATA (filename), &st) == 0
	   ? get_stat_mtime (&st)
	   : time_error_value (errno));
  if (timespec_cmp (mtime, b->modtime) == 0
      && (b->modtime_size < 0
	  || st.st_size == b->modtime_size))
    return Qt;
  return Qnil;
}

DEFUN ("visited-file-modtime", Fvisited_file_modtime,
       Svisited_file_modtime, 0, 0, 0,
       doc: /* Return the current buffer's recorded visited file modification time.
The value is a list of the form (HIGH LOW USEC PSEC), like the time values that
`file-attributes' returns.  If the current buffer has no recorded file
modification time, this function returns 0.  If the visited file
doesn't exist, return -1.
See Info node `(elisp)Modification Time' for more details.  */)
  (void)
{
  int ns = current_buffer->modtime.tv_nsec;
  if (ns < 0)
    return make_number (UNKNOWN_MODTIME_NSECS - ns);
  return make_lisp_time (current_buffer->modtime);
}

DEFUN ("set-visited-file-modtime", Fset_visited_file_modtime,
       Sset_visited_file_modtime, 0, 1, 0,
       doc: /* Update buffer's recorded modification time from the visited file's time.
Useful if the buffer was not read from the file normally
or if the file itself has been changed for some known benign reason.
An argument specifies the modification time value to use
\(instead of that of the visited file), in the form of a list
\(HIGH LOW USEC PSEC) or an integer flag as returned by
`visited-file-modtime'.  */)
  (Lisp_Object time_flag)
{
  if (!NILP (time_flag))
    {
      struct timespec mtime;
      if (INTEGERP (time_flag))
	{
	  CHECK_RANGED_INTEGER (time_flag, -1, 0);
	  mtime = make_timespec (0, UNKNOWN_MODTIME_NSECS - XINT (time_flag));
	}
      else
	mtime = lisp_time_argument (time_flag);

      current_buffer->modtime = mtime;
      current_buffer->modtime_size = -1;
    }
  else
    {
      register Lisp_Object filename;
      struct stat st;
      Lisp_Object handler;

      filename = Fexpand_file_name (BVAR (current_buffer, filename), Qnil);

      /* If the file name has special constructs in it,
	 call the corresponding file handler.  */
      handler = Ffind_file_name_handler (filename, Qset_visited_file_modtime);
      if (!NILP (handler))
	/* The handler can find the file name the same way we did.  */
	return call2 (handler, Qset_visited_file_modtime, Qnil);

      filename = ENCODE_FILE (filename);

      if (stat (SSDATA (filename), &st) >= 0)
        {
	  current_buffer->modtime = get_stat_mtime (&st);
          current_buffer->modtime_size = st.st_size;
        }
    }

  return Qnil;
}


static Lisp_Object
auto_save_error (Lisp_Object error_val)
{
  auto_save_error_occurred = 1;

  ring_bell (XFRAME (selected_frame));

  AUTO_STRING (format, "Auto-saving %s: %s");
  Lisp_Object msg = CALLN (Fformat, format, BVAR (current_buffer, name),
			   Ferror_message_string (error_val));
  call3 (intern ("display-warning"),
         intern ("auto-save"), msg, intern ("error"));

  return Qnil;
}

static Lisp_Object
auto_save_1 (void)
{
  struct stat st;
  Lisp_Object modes;

  auto_save_mode_bits = 0666;

  /* Get visited file's mode to become the auto save file's mode.  */
  if (! NILP (BVAR (current_buffer, filename)))
    {
      if (stat (SSDATA (BVAR (current_buffer, filename)), &st) >= 0)
	/* But make sure we can overwrite it later!  */
	auto_save_mode_bits = (st.st_mode | 0600) & 0777;
      else if (modes = Ffile_modes (BVAR (current_buffer, filename)),
	       INTEGERP (modes))
	/* Remote files don't cooperate with stat.  */
	auto_save_mode_bits = (XINT (modes) | 0600) & 0777;
    }

  return
    Fwrite_region (Qnil, Qnil, BVAR (current_buffer, auto_save_file_name), Qnil,
		   NILP (Vauto_save_visited_file_name) ? Qlambda : Qt,
		   Qnil, Qnil);
}

struct auto_save_unwind
{
  FILE *stream;
  bool auto_raise;
};

static void
do_auto_save_unwind (void *arg)
{
  struct auto_save_unwind *p = arg;
  FILE *stream = p->stream;
  minibuffer_auto_raise = p->auto_raise;
  auto_saving = 0;
  if (stream != NULL)
    {
      block_input ();
      fclose (stream);
      unblock_input ();
    }
}

static Lisp_Object
do_auto_save_make_dir (Lisp_Object dir)
{
  Lisp_Object result;

  auto_saving_dir_umask = 077;
  result = call2 (Qmake_directory, dir, Qt);
  auto_saving_dir_umask = 0;
  return result;
}

static Lisp_Object
do_auto_save_eh (Lisp_Object ignore)
{
  auto_saving_dir_umask = 0;
  return Qnil;
}

DEFUN ("do-auto-save", Fdo_auto_save, Sdo_auto_save, 0, 2, "",
       doc: /* Auto-save all buffers that need it.
This is all buffers that have auto-saving enabled
and are changed since last auto-saved.
Auto-saving writes the buffer into a file
so that your editing is not lost if the system crashes.
This file is not the file you visited; that changes only when you save.
Normally, run the normal hook `auto-save-hook' before saving.

A non-nil NO-MESSAGE argument means do not print any message if successful.
A non-nil CURRENT-ONLY argument means save only current buffer.  */)
  (Lisp_Object no_message, Lisp_Object current_only)
{
  struct buffer *old = current_buffer, *b;
  Lisp_Object tail, buf, hook;
  bool auto_saved = 0;
  int do_handled_files;
  Lisp_Object oquit;
  FILE *stream = NULL;
  ptrdiff_t count = SPECPDL_INDEX ();
  bool orig_minibuffer_auto_raise = minibuffer_auto_raise;
  bool old_message_p = 0;
  struct auto_save_unwind auto_save_unwind;

  if (max_specpdl_size < specpdl_size + 40)
    max_specpdl_size = specpdl_size + 40;

  if (minibuf_level)
    no_message = Qt;

  if (NILP (no_message))
    {
      old_message_p = push_message ();
      record_unwind_protect_void (pop_message_unwind);
    }

  /* Ordinarily don't quit within this function,
     but don't make it impossible to quit (in case we get hung in I/O).  */
  oquit = Vquit_flag;
  Vquit_flag = Qnil;

  hook = intern ("auto-save-hook");
  safe_run_hooks (hook);

  if (STRINGP (Vauto_save_list_file_name))
    {
      Lisp_Object listfile;

      listfile = Fexpand_file_name (Vauto_save_list_file_name, Qnil);

      /* Don't try to create the directory when shutting down Emacs,
         because creating the directory might signal an error, and
         that would leave Emacs in a strange state.  */
      if (!NILP (Vrun_hooks))
	{
	  Lisp_Object dir;
	  dir = Ffile_name_directory (listfile);
	  if (NILP (Ffile_directory_p (dir)))
	    internal_condition_case_1 (do_auto_save_make_dir,
				       dir, Qt,
				       do_auto_save_eh);
	}

      stream = emacs_fopen (SSDATA (listfile), "w");
    }

  auto_save_unwind.stream = stream;
  auto_save_unwind.auto_raise = minibuffer_auto_raise;
  record_unwind_protect_ptr (do_auto_save_unwind, &auto_save_unwind);
  minibuffer_auto_raise = 0;
  auto_saving = 1;
  auto_save_error_occurred = 0;

  /* On first pass, save all files that don't have handlers.
     On second pass, save all files that do have handlers.

     If Emacs is crashing, the handlers may tweak what is causing
     Emacs to crash in the first place, and it would be a shame if
     Emacs failed to autosave perfectly ordinary files because it
     couldn't handle some ange-ftp'd file.  */

  for (do_handled_files = 0; do_handled_files < 2; do_handled_files++)
    FOR_EACH_LIVE_BUFFER (tail, buf)
      {
	b = XBUFFER (buf);

	/* Record all the buffers that have auto save mode
	   in the special file that lists them.  For each of these buffers,
	   Record visited name (if any) and auto save name.  */
	if (STRINGP (BVAR (b, auto_save_file_name))
	    && stream != NULL && do_handled_files == 0)
	  {
	    block_input ();
	    if (!NILP (BVAR (b, filename)))
	      fwrite_unlocked (SDATA (BVAR (b, filename)), 1,
			       SBYTES (BVAR (b, filename)), stream);
	    putc_unlocked ('\n', stream);
	    fwrite_unlocked (SDATA (BVAR (b, auto_save_file_name)), 1,
			     SBYTES (BVAR (b, auto_save_file_name)), stream);
	    putc_unlocked ('\n', stream);
	    unblock_input ();
	  }

	if (!NILP (current_only)
	    && b != current_buffer)
	  continue;

	/* Don't auto-save indirect buffers.
	   The base buffer takes care of it.  */
	if (b->base_buffer)
	  continue;

	/* Check for auto save enabled
	   and file changed since last auto save
	   and file changed since last real save.  */
	if (STRINGP (BVAR (b, auto_save_file_name))
	    && BUF_SAVE_MODIFF (b) < BUF_MODIFF (b)
	    && BUF_AUTOSAVE_MODIFF (b) < BUF_MODIFF (b)
	    /* -1 means we've turned off autosaving for a while--see below.  */
	    && XINT (BVAR (b, save_length)) >= 0
	    && (do_handled_files
		|| NILP (Ffind_file_name_handler (BVAR (b, auto_save_file_name),
						  Qwrite_region))))
	  {
	    struct timespec before_time = current_timespec ();
	    struct timespec after_time;

	    /* If we had a failure, don't try again for 20 minutes.  */
	    if (b->auto_save_failure_time > 0
		&& before_time.tv_sec - b->auto_save_failure_time < 1200)
	      continue;

	    set_buffer_internal (b);
	    if (NILP (Vauto_save_include_big_deletions)
		&& (XFASTINT (BVAR (b, save_length)) * 10
		    > (BUF_Z (b) - BUF_BEG (b)) * 13)
		/* A short file is likely to change a large fraction;
		   spare the user annoying messages.  */
		&& XFASTINT (BVAR (b, save_length)) > 5000
		/* These messages are frequent and annoying for `*mail*'.  */
		&& !EQ (BVAR (b, filename), Qnil)
		&& NILP (no_message))
	      {
		/* It has shrunk too much; turn off auto-saving here.  */
		minibuffer_auto_raise = orig_minibuffer_auto_raise;
		message_with_string ("Buffer %s has shrunk a lot; auto save disabled in that buffer until next real save",
				     BVAR (b, name), 1);
		minibuffer_auto_raise = 0;
		/* Turn off auto-saving until there's a real save,
		   and prevent any more warnings.  */
		XSETINT (BVAR (b, save_length), -1);
		Fsleep_for (make_number (1), Qnil);
		continue;
	      }
	    if (!auto_saved && NILP (no_message))
	      message1 ("Auto-saving...");
	    internal_condition_case (auto_save_1, Qt, auto_save_error);
	    auto_saved = 1;
	    BUF_AUTOSAVE_MODIFF (b) = BUF_MODIFF (b);
	    XSETFASTINT (BVAR (current_buffer, save_length), Z - BEG);
	    set_buffer_internal (old);

	    after_time = current_timespec ();

	    /* If auto-save took more than 60 seconds,
	       assume it was an NFS failure that got a timeout.  */
	    if (after_time.tv_sec - before_time.tv_sec > 60)
	      b->auto_save_failure_time = after_time.tv_sec;
	  }
      }

  /* Prevent another auto save till enough input events come in.  */
  record_auto_save ();

  if (auto_saved && NILP (no_message))
    {
      if (old_message_p)
	{
	  /* If we are going to restore an old message,
	     give time to read ours.  */
	  sit_for (make_number (1), 0, 0);
	  restore_message ();
	}
      else if (!auto_save_error_occurred)
	/* Don't overwrite the error message if an error occurred.
	   If we displayed a message and then restored a state
	   with no message, leave a "done" message on the screen.  */
	message1 ("Auto-saving...done");
    }

  Vquit_flag = oquit;

  /* This restores the message-stack status.  */
  unbind_to (count, Qnil);
  return Qnil;
}

DEFUN ("set-buffer-auto-saved", Fset_buffer_auto_saved,
       Sset_buffer_auto_saved, 0, 0, 0,
       doc: /* Mark current buffer as auto-saved with its current text.
No auto-save file will be written until the buffer changes again.  */)
  (void)
{
  /* FIXME: This should not be called in indirect buffers, since
     they're not autosaved.  */
  BUF_AUTOSAVE_MODIFF (current_buffer) = MODIFF;
  XSETFASTINT (BVAR (current_buffer, save_length), Z - BEG);
  current_buffer->auto_save_failure_time = 0;
  return Qnil;
}

DEFUN ("clear-buffer-auto-save-failure", Fclear_buffer_auto_save_failure,
       Sclear_buffer_auto_save_failure, 0, 0, 0,
       doc: /* Clear any record of a recent auto-save failure in the current buffer.  */)
  (void)
{
  current_buffer->auto_save_failure_time = 0;
  return Qnil;
}

DEFUN ("recent-auto-save-p", Frecent_auto_save_p, Srecent_auto_save_p,
       0, 0, 0,
       doc: /* Return t if current buffer has been auto-saved recently.
More precisely, if it has been auto-saved since last read from or saved
in the visited file.  If the buffer has no visited file,
then any auto-save counts as "recent".  */)
  (void)
{
  /* FIXME: maybe we should return nil for indirect buffers since
     they're never autosaved.  */
  return (SAVE_MODIFF < BUF_AUTOSAVE_MODIFF (current_buffer) ? Qt : Qnil);
}

/* Reading and completing file names.  */

DEFUN ("next-read-file-uses-dialog-p", Fnext_read_file_uses_dialog_p,
       Snext_read_file_uses_dialog_p, 0, 0, 0,
       doc: /* Return t if a call to `read-file-name' will use a dialog.
The return value is only relevant for a call to `read-file-name' that happens
before any other event (mouse or keypress) is handled.  */)
  (void)
{
#if (defined USE_GTK || defined USE_MOTIF \
     || defined HAVE_NS || defined HAVE_NTGUI)
  if ((NILP (last_nonmenu_event) || CONSP (last_nonmenu_event))
      && use_dialog_box
      && use_file_dialog
      && window_system_available (SELECTED_FRAME ()))
    return Qt;
#endif
  return Qnil;
}



DEFUN ("set-binary-mode", Fset_binary_mode, Sset_binary_mode, 2, 2, 0,
       doc: /* Switch STREAM to binary I/O mode or text I/O mode.
STREAM can be one of the symbols `stdin', `stdout', or `stderr'.
If MODE is non-nil, switch STREAM to binary mode, otherwise switch
it to text mode.

As a side effect, this function flushes any pending STREAM's data.

Value is the previous value of STREAM's I/O mode, nil for text mode,
non-nil for binary mode.

On MS-Windows and MS-DOS, binary mode is needed to read or write
arbitrary binary data, and for disabling translation between CR-LF
pairs and a single newline character.  Examples include generation
of text files with Unix-style end-of-line format using `princ' in
batch mode, with standard output redirected to a file.

On Posix systems, this function always returns non-nil, and has no
effect except for flushing STREAM's data.  */)
  (Lisp_Object stream, Lisp_Object mode)
{
  FILE *fp = NULL;
  int binmode;

  CHECK_SYMBOL (stream);
  if (EQ (stream, Qstdin))
    fp = stdin;
  else if (EQ (stream, Qstdout))
    fp = stdout;
  else if (EQ (stream, Qstderr))
    fp = stderr;
  else
    xsignal2 (Qerror, build_string ("unsupported stream"), stream);

  binmode = NILP (mode) ? O_TEXT : O_BINARY;
  if (fp != stdin)
    fflush_unlocked (fp);

  return (set_binary_mode (fileno (fp), binmode) == O_BINARY) ? Qt : Qnil;
}
<<<<<<< HEAD


=======

#ifndef DOS_NT

/* Yield a Lisp float as close as possible to BLOCKSIZE * BLOCKS, with
   the result negated if NEGATE.  */
static Lisp_Object
blocks_to_bytes (uintmax_t blocksize, uintmax_t blocks, bool negate)
{
  /* On typical platforms the following code is accurate to 53 bits,
     which is close enough.  BLOCKSIZE is invariably a power of 2, so
     converting it to double does not lose information.  */
  double bs = blocksize;
  return make_float (negate ? -bs * -blocks : bs * blocks);
}

DEFUN ("file-system-info", Ffile_system_info, Sfile_system_info, 1, 1, 0,
       doc: /* Return storage information about the file system FILENAME is on.
Value is a list of numbers (TOTAL FREE AVAIL), where TOTAL is the total
storage of the file system, FREE is the free storage, and AVAIL is the
storage available to a non-superuser.  All 3 numbers are in bytes.
If the underlying system call fails, value is nil.  */)
  (Lisp_Object filename)
{
  Lisp_Object encoded = ENCODE_FILE (Fexpand_file_name (filename, Qnil));

  /* If the file name has special constructs in it,
     call the corresponding file handler.  */
  Lisp_Object handler = Ffind_file_name_handler (encoded, Qfile_system_info);
  if (!NILP (handler))
    {
      Lisp_Object result = call2 (handler, Qfile_system_info, encoded);
      if (CONSP (result) || NILP (result))
	return result;
      error ("Invalid handler in `file-name-handler-alist'");
    }

  struct fs_usage u;
  if (get_fs_usage (SSDATA (encoded), NULL, &u) != 0)
    return Qnil;
  return list3 (blocks_to_bytes (u.fsu_blocksize, u.fsu_blocks, false),
		blocks_to_bytes (u.fsu_blocksize, u.fsu_bfree, false),
		blocks_to_bytes (u.fsu_blocksize, u.fsu_bavail,
				 u.fsu_bavail_top_bit_set));
}

#endif /* !DOS_NT */

>>>>>>> 00995c88
void
init_fileio (void)
{
  realmask = umask (0);
  umask (realmask);

  valid_timestamp_file_system = 0;

  /* fsync can be a significant performance hit.  Often it doesn't
     suffice to make the file-save operation survive a crash.  For
     batch scripts, which are typically part of larger shell commands
     that don't fsync other files, its effect on performance can be
     significant so its utility is particularly questionable.
     Hence, for now by default fsync is used only when interactive.

     For more on why fsync often fails to work on today's hardware, see:
     Zheng M et al. Understanding the robustness of SSDs under power fault.
     11th USENIX Conf. on File and Storage Technologies, 2013 (FAST '13), 271-84
     http://www.usenix.org/system/files/conference/fast13/fast13-final80.pdf

     For more on why fsync does not suffice even if it works properly, see:
     Roche X. Necessary step(s) to synchronize filename operations on disk.
     Austin Group Defect 672, 2013-03-19
     http://austingroupbugs.net/view.php?id=672  */
  write_region_inhibit_fsync = noninteractive;
}

void
syms_of_fileio (void)
{
  /* Property name of a file name handler,
     which gives a list of operations it handles.  */
  DEFSYM (Qoperations, "operations");

  DEFSYM (Qexpand_file_name, "expand-file-name");
  DEFSYM (Qsubstitute_in_file_name, "substitute-in-file-name");
  DEFSYM (Qdirectory_file_name, "directory-file-name");
  DEFSYM (Qfile_name_directory, "file-name-directory");
  DEFSYM (Qfile_name_nondirectory, "file-name-nondirectory");
  DEFSYM (Qunhandled_file_name_directory, "unhandled-file-name-directory");
  DEFSYM (Qfile_name_as_directory, "file-name-as-directory");
  DEFSYM (Qcopy_file, "copy-file");
  DEFSYM (Qmake_directory_internal, "make-directory-internal");
  DEFSYM (Qmake_directory, "make-directory");
  DEFSYM (Qdelete_file, "delete-file");
  DEFSYM (Qfile_name_case_insensitive_p, "file-name-case-insensitive-p");
  DEFSYM (Qrename_file, "rename-file");
  DEFSYM (Qadd_name_to_file, "add-name-to-file");
  DEFSYM (Qmake_symbolic_link, "make-symbolic-link");
  DEFSYM (Qfile_exists_p, "file-exists-p");
  DEFSYM (Qfile_executable_p, "file-executable-p");
  DEFSYM (Qfile_readable_p, "file-readable-p");
  DEFSYM (Qfile_writable_p, "file-writable-p");
  DEFSYM (Qfile_symlink_p, "file-symlink-p");
  DEFSYM (Qaccess_file, "access-file");
  DEFSYM (Qfile_directory_p, "file-directory-p");
  DEFSYM (Qfile_regular_p, "file-regular-p");
  DEFSYM (Qfile_accessible_directory_p, "file-accessible-directory-p");
  DEFSYM (Qfile_modes, "file-modes");
  DEFSYM (Qset_file_modes, "set-file-modes");
  DEFSYM (Qset_file_times, "set-file-times");
  DEFSYM (Qfile_selinux_context, "file-selinux-context");
  DEFSYM (Qset_file_selinux_context, "set-file-selinux-context");
  DEFSYM (Qfile_acl, "file-acl");
  DEFSYM (Qset_file_acl, "set-file-acl");
  DEFSYM (Qfile_newer_than_file_p, "file-newer-than-file-p");
  DEFSYM (Qinsert_file_contents, "insert-file-contents");
  DEFSYM (Qwrite_region, "write-region");
  DEFSYM (Qverify_visited_file_modtime, "verify-visited-file-modtime");
  DEFSYM (Qset_visited_file_modtime, "set-visited-file-modtime");
  DEFSYM (Qfile_system_info, "file-system-info");

  /* The symbol bound to coding-system-for-read when
     insert-file-contents is called for recovering a file.  This is not
     an actual coding system name, but just an indicator to tell
     insert-file-contents to use `emacs-mule' with a special flag for
     auto saving and recovering a file.  */
  DEFSYM (Qauto_save_coding, "auto-save-coding");

  DEFSYM (Qfile_name_history, "file-name-history");
  Fset (Qfile_name_history, Qnil);

  DEFSYM (Qfile_error, "file-error");
  DEFSYM (Qfile_already_exists, "file-already-exists");
  DEFSYM (Qfile_date_error, "file-date-error");
  DEFSYM (Qfile_missing, "file-missing");
  DEFSYM (Qfile_notify_error, "file-notify-error");
  DEFSYM (Qexcl, "excl");

  DEFVAR_LISP ("file-name-coding-system", Vfile_name_coding_system,
	       doc: /* Coding system for encoding file names.
If it is nil, `default-file-name-coding-system' (which see) is used.

On MS-Windows, the value of this variable is largely ignored if
`w32-unicode-filenames' (which see) is non-nil.  Emacs on Windows
behaves as if file names were encoded in `utf-8'.  */);
  Vfile_name_coding_system = Qnil;

  DEFVAR_LISP ("default-file-name-coding-system",
	       Vdefault_file_name_coding_system,
	       doc: /* Default coding system for encoding file names.
This variable is used only when `file-name-coding-system' is nil.

This variable is set/changed by the command `set-language-environment'.
User should not set this variable manually,
instead use `file-name-coding-system' to get a constant encoding
of file names regardless of the current language environment.

On MS-Windows, the value of this variable is largely ignored if
`w32-unicode-filenames' (which see) is non-nil.  Emacs on Windows
behaves as if file names were encoded in `utf-8'.  */);
  Vdefault_file_name_coding_system = Qnil;

  /* Lisp functions for translating file formats.  */
  DEFSYM (Qformat_decode, "format-decode");
  DEFSYM (Qformat_annotate_function, "format-annotate-function");

  /* Lisp function for setting buffer-file-coding-system and the
     multibyteness of the current buffer after inserting a file.  */
  DEFSYM (Qafter_insert_file_set_coding, "after-insert-file-set-coding");

  DEFSYM (Qcar_less_than_car, "car-less-than-car");

  Fput (Qfile_error, Qerror_conditions,
	Fpurecopy (list2 (Qfile_error, Qerror)));
  Fput (Qfile_error, Qerror_message,
	build_pure_c_string ("File error"));

  Fput (Qfile_already_exists, Qerror_conditions,
	Fpurecopy (list3 (Qfile_already_exists, Qfile_error, Qerror)));
  Fput (Qfile_already_exists, Qerror_message,
	build_pure_c_string ("File already exists"));

  Fput (Qfile_date_error, Qerror_conditions,
	Fpurecopy (list3 (Qfile_date_error, Qfile_error, Qerror)));
  Fput (Qfile_date_error, Qerror_message,
	build_pure_c_string ("Cannot set file date"));

  Fput (Qfile_missing, Qerror_conditions,
	Fpurecopy (list3 (Qfile_missing, Qfile_error, Qerror)));
  Fput (Qfile_missing, Qerror_message,
	build_pure_c_string ("File is missing"));

  Fput (Qfile_notify_error, Qerror_conditions,
	Fpurecopy (list3 (Qfile_notify_error, Qfile_error, Qerror)));
  Fput (Qfile_notify_error, Qerror_message,
	build_pure_c_string ("File notification error"));

  DEFVAR_LISP ("file-name-handler-alist", Vfile_name_handler_alist,
	       doc: /* Alist of elements (REGEXP . HANDLER) for file names handled specially.
If a file name matches REGEXP, all I/O on that file is done by calling
HANDLER.  If a file name matches more than one handler, the handler
whose match starts last in the file name gets precedence.  The
function `find-file-name-handler' checks this list for a handler for
its argument.

HANDLER should be a function.  The first argument given to it is the
name of the I/O primitive to be handled; the remaining arguments are
the arguments that were passed to that primitive.  For example, if you
do (file-exists-p FILENAME) and FILENAME is handled by HANDLER, then
HANDLER is called like this:

  (funcall HANDLER \\='file-exists-p FILENAME)

Note that HANDLER must be able to handle all I/O primitives; if it has
nothing special to do for a primitive, it should reinvoke the
primitive to handle the operation \"the usual way\".
See Info node `(elisp)Magic File Names' for more details.  */);
  Vfile_name_handler_alist = Qnil;

  DEFVAR_LISP ("set-auto-coding-function",
	       Vset_auto_coding_function,
	       doc: /* If non-nil, a function to call to decide a coding system of file.
Two arguments are passed to this function: the file name
and the length of a file contents following the point.
This function should return a coding system to decode the file contents.
It should check the file name against `auto-coding-alist'.
If no coding system is decided, it should check a coding system
specified in the heading lines with the format:
	-*- ... coding: CODING-SYSTEM; ... -*-
or local variable spec of the tailing lines with `coding:' tag.  */);
  Vset_auto_coding_function = Qnil;

  DEFVAR_LISP ("after-insert-file-functions", Vafter_insert_file_functions,
	       doc: /* A list of functions to be called at the end of `insert-file-contents'.
Each is passed one argument, the number of characters inserted,
with point at the start of the inserted text.  Each function
should leave point the same, and return the new character count.
If `insert-file-contents' is intercepted by a handler from
`file-name-handler-alist', that handler is responsible for calling the
functions in `after-insert-file-functions' if appropriate.  */);
  Vafter_insert_file_functions = Qnil;

  DEFVAR_LISP ("write-region-annotate-functions", Vwrite_region_annotate_functions,
	       doc: /* A list of functions to be called at the start of `write-region'.
Each is passed two arguments, START and END as for `write-region'.
These are usually two numbers but not always; see the documentation
for `write-region'.  The function should return a list of pairs
of the form (POSITION . STRING), consisting of strings to be effectively
inserted at the specified positions of the file being written (1 means to
insert before the first byte written).  The POSITIONs must be sorted into
increasing order.

If there are several annotation functions, the lists returned by these
functions are merged destructively.  As each annotation function runs,
the variable `write-region-annotations-so-far' contains a list of all
annotations returned by previous annotation functions.

An annotation function can return with a different buffer current.
Doing so removes the annotations returned by previous functions, and
resets START and END to `point-min' and `point-max' of the new buffer.

After `write-region' completes, Emacs calls the function stored in
`write-region-post-annotation-function', once for each buffer that was
current when building the annotations (i.e., at least once), with that
buffer current.  */);
  Vwrite_region_annotate_functions = Qnil;
  DEFSYM (Qwrite_region_annotate_functions, "write-region-annotate-functions");

  DEFVAR_LISP ("write-region-post-annotation-function",
	       Vwrite_region_post_annotation_function,
	       doc: /* Function to call after `write-region' completes.
The function is called with no arguments.  If one or more of the
annotation functions in `write-region-annotate-functions' changed the
current buffer, the function stored in this variable is called for
each of those additional buffers as well, in addition to the original
buffer.  The relevant buffer is current during each function call.  */);
  Vwrite_region_post_annotation_function = Qnil;
  staticpro (&Vwrite_region_annotation_buffers);

  DEFVAR_LISP ("write-region-annotations-so-far",
	       Vwrite_region_annotations_so_far,
	       doc: /* When an annotation function is called, this holds the previous annotations.
These are the annotations made by other annotation functions
that were already called.  See also `write-region-annotate-functions'.  */);
  Vwrite_region_annotations_so_far = Qnil;

  DEFVAR_LISP ("inhibit-file-name-handlers", Vinhibit_file_name_handlers,
	       doc: /* A list of file name handlers that temporarily should not be used.
This applies only to the operation `inhibit-file-name-operation'.  */);
  Vinhibit_file_name_handlers = Qnil;

  DEFVAR_LISP ("inhibit-file-name-operation", Vinhibit_file_name_operation,
	       doc: /* The operation for which `inhibit-file-name-handlers' is applicable.  */);
  Vinhibit_file_name_operation = Qnil;

  DEFVAR_LISP ("auto-save-list-file-name", Vauto_save_list_file_name,
	       doc: /* File name in which to write a list of all auto save file names.
This variable is initialized automatically from `auto-save-list-file-prefix'
shortly after Emacs reads your init file, if you have not yet given it
a non-nil value.  */);
  Vauto_save_list_file_name = Qnil;

  DEFVAR_LISP ("auto-save-visited-file-name", Vauto_save_visited_file_name,
	       doc: /* Non-nil says auto-save a buffer in the file it is visiting, when practical.
Normally auto-save files are written under other names.  */);
  Vauto_save_visited_file_name = Qnil;

  DEFVAR_LISP ("auto-save-include-big-deletions", Vauto_save_include_big_deletions,
	       doc: /* If non-nil, auto-save even if a large part of the text is deleted.
If nil, deleting a substantial portion of the text disables auto-save
in the buffer; this is the default behavior, because the auto-save
file is usually more useful if it contains the deleted text.  */);
  Vauto_save_include_big_deletions = Qnil;

  DEFVAR_BOOL ("write-region-inhibit-fsync", write_region_inhibit_fsync,
	       doc: /* Non-nil means don't call fsync in `write-region'.
This variable affects calls to `write-region' as well as save commands.
Setting this to nil may avoid data loss if the system loses power or
the operating system crashes.  By default, it is non-nil in batch mode.  */);
  write_region_inhibit_fsync = 0; /* See also `init_fileio' above.  */

  DEFVAR_BOOL ("delete-by-moving-to-trash", delete_by_moving_to_trash,
               doc: /* Specifies whether to use the system's trash can.
When non-nil, certain file deletion commands use the function
`move-file-to-trash' instead of deleting files outright.
This includes interactive calls to `delete-file' and
`delete-directory' and the Dired deletion commands.  */);
  delete_by_moving_to_trash = 0;
  DEFSYM (Qdelete_by_moving_to_trash, "delete-by-moving-to-trash");

  /* Lisp function for moving files to trash.  */
  DEFSYM (Qmove_file_to_trash, "move-file-to-trash");

  /* Lisp function for recursively copying directories.  */
  DEFSYM (Qcopy_directory, "copy-directory");

  /* Lisp function for recursively deleting directories.  */
  DEFSYM (Qdelete_directory, "delete-directory");

  DEFSYM (Qsubstitute_env_in_file_name, "substitute-env-in-file-name");
  DEFSYM (Qget_buffer_window_list, "get-buffer-window-list");

  DEFSYM (Qstdin, "stdin");
  DEFSYM (Qstdout, "stdout");
  DEFSYM (Qstderr, "stderr");

  defsubr (&Sfind_file_name_handler);
  defsubr (&Sfile_name_directory);
  defsubr (&Sfile_name_nondirectory);
  defsubr (&Sunhandled_file_name_directory);
  defsubr (&Sfile_name_as_directory);
  defsubr (&Sdirectory_name_p);
  defsubr (&Sdirectory_file_name);
  defsubr (&Smake_temp_file_internal);
  defsubr (&Smake_temp_name);
  defsubr (&Sexpand_file_name);
  defsubr (&Ssubstitute_in_file_name);
  defsubr (&Scopy_file);
  defsubr (&Smake_directory_internal);
  defsubr (&Sdelete_directory_internal);
  defsubr (&Sdelete_file);
  defsubr (&Sfile_name_case_insensitive_p);
  defsubr (&Srename_file);
  defsubr (&Sadd_name_to_file);
  defsubr (&Smake_symbolic_link);
  defsubr (&Sfile_name_absolute_p);
  defsubr (&Sfile_exists_p);
  defsubr (&Sfile_executable_p);
  defsubr (&Sfile_readable_p);
  defsubr (&Sfile_writable_p);
  defsubr (&Saccess_file);
  defsubr (&Sfile_symlink_p);
  defsubr (&Sfile_directory_p);
  defsubr (&Sfile_accessible_directory_p);
  defsubr (&Sfile_regular_p);
  defsubr (&Sfile_modes);
  defsubr (&Sset_file_modes);
  defsubr (&Sset_file_times);
  defsubr (&Sfile_selinux_context);
  defsubr (&Sfile_acl);
  defsubr (&Sset_file_acl);
  defsubr (&Sset_file_selinux_context);
  defsubr (&Sset_default_file_modes);
  defsubr (&Sdefault_file_modes);
  defsubr (&Sfile_newer_than_file_p);
  defsubr (&Sinsert_file_contents);
  defsubr (&Swrite_region);
  defsubr (&Scar_less_than_car);
  defsubr (&Sverify_visited_file_modtime);
  defsubr (&Svisited_file_modtime);
  defsubr (&Sset_visited_file_modtime);
  defsubr (&Sdo_auto_save);
  defsubr (&Sset_buffer_auto_saved);
  defsubr (&Sclear_buffer_auto_save_failure);
  defsubr (&Srecent_auto_save_p);

  defsubr (&Snext_read_file_uses_dialog_p);

  defsubr (&Sset_binary_mode);

#ifndef DOS_NT
  defsubr (&Sfile_system_info);
#endif

#ifdef HAVE_SYNC
  defsubr (&Sunix_sync);
#endif
}<|MERGE_RESOLUTION|>--- conflicted
+++ resolved
@@ -5766,10 +5766,6 @@
 
   return (set_binary_mode (fileno (fp), binmode) == O_BINARY) ? Qt : Qnil;
 }
-<<<<<<< HEAD
-
-
-=======
  
 #ifndef DOS_NT
@@ -5819,7 +5815,6 @@
 #endif /* !DOS_NT */
  
->>>>>>> 00995c88
 void
 init_fileio (void)
 {
