/* File IO for GNU Emacs.

Copyright (C) 1985-1988, 1993-2017 Free Software Foundation, Inc.

This file is part of GNU Emacs.

GNU Emacs is free software: you can redistribute it and/or modify
it under the terms of the GNU General Public License as published by
the Free Software Foundation, either version 3 of the License, or (at
your option) any later version.

GNU Emacs is distributed in the hope that it will be useful,
but WITHOUT ANY WARRANTY; without even the implied warranty of
MERCHANTABILITY or FITNESS FOR A PARTICULAR PURPOSE.  See the
GNU General Public License for more details.

You should have received a copy of the GNU General Public License
along with GNU Emacs.  If not, see <http://www.gnu.org/licenses/>.  */

#include <config.h>
#include <limits.h>
#include <fcntl.h>
#include "sysstdio.h"
#include <sys/types.h>
#include <sys/stat.h>
#include <unistd.h>

#ifdef DARWIN_OS
#include <sys/attr.h>
#endif

#ifdef HAVE_PWD_H
#include <pwd.h>
#endif

#include <errno.h>

#ifdef HAVE_LIBSELINUX
#include <selinux/selinux.h>
#include <selinux/context.h>
#endif

#if USE_ACL && defined HAVE_ACL_SET_FILE
#include <sys/acl.h>
#endif

#include <c-ctype.h>

#include "lisp.h"
#include "composite.h"
#include "character.h"
#include "buffer.h"
#include "coding.h"
#include "window.h"
#include "blockinput.h"
#include "region-cache.h"
#include "frame.h"

#ifdef HAVE_LINUX_FS_H
# include <sys/ioctl.h>
# include <linux/fs.h>
#endif

#ifdef WINDOWSNT
#define NOMINMAX 1
#include <windows.h>
/* The redundant #ifdef is to avoid compiler warning about unused macro.  */
#ifdef NOMINMAX
#undef NOMINMAX
#endif
#include <sys/file.h>
#include "w32.h"
#endif /* not WINDOWSNT */


#ifdef DOS_NT
/* On Windows, drive letters must be alphabetic - on DOS, the Netware
   redirector allows the six letters between 'Z' and 'a' as well.  */
#ifdef WINDOWSNT
#define IS_DRIVE(x) c_isalpha (x)
#endif
/* Need to lower-case the drive letter, or else expanded
   filenames will sometimes compare unequal, because
   `expand-file-name' doesn't always down-case the drive letter.  */
#define DRIVE_LETTER(x) c_tolower (x)
#endif

#include "systime.h"
#include <acl.h>
#include <allocator.h>
#include <careadlinkat.h>
#include <stat-time.h>

#include <binary-io.h>

#ifdef HPUX
#include <netio.h>
#endif

#include "commands.h"

/* True during writing of auto-save files.  */
static bool auto_saving;

/* Emacs's real umask.  */
static mode_t realmask;

/* Nonzero umask during creation of auto-save directories.  */
static mode_t auto_saving_dir_umask;

/* Set by auto_save_1 to mode of original file so Fwrite_region will create
   a new file with the same mode as the original.  */
static mode_t auto_save_mode_bits;

/* Set by auto_save_1 if an error occurred during the last auto-save.  */
static bool auto_save_error_occurred;

/* If VALID_TIMESTAMP_FILE_SYSTEM, then TIMESTAMP_FILE_SYSTEM is the device
   number of a file system where time stamps were observed to to work.  */
static bool valid_timestamp_file_system;
static dev_t timestamp_file_system;

/* Each time an annotation function changes the buffer, the new buffer
   is added here.  */
static Lisp_Object Vwrite_region_annotation_buffers;

static bool a_write (int, Lisp_Object, ptrdiff_t, ptrdiff_t,
		     Lisp_Object *, struct coding_system *);
static bool e_write (int, Lisp_Object, ptrdiff_t, ptrdiff_t,
		     struct coding_system *);



/* Return true if FILENAME exists.  */

static bool
check_existing (const char *filename)
{
  return faccessat (AT_FDCWD, filename, F_OK, AT_EACCESS) == 0;
}

/* Return true if file FILENAME exists and can be executed.  */

static bool
check_executable (char *filename)
{
  return faccessat (AT_FDCWD, filename, X_OK, AT_EACCESS) == 0;
}

/* Return true if file FILENAME exists and can be accessed
   according to AMODE, which should include W_OK.
   On failure, return false and set errno.  */

static bool
check_writable (const char *filename, int amode)
{
  bool res = faccessat (AT_FDCWD, filename, amode, AT_EACCESS) == 0;
#ifdef CYGWIN
  /* faccessat may have returned failure because Cygwin couldn't
     determine the file's UID or GID; if so, we return success.  */
  if (!res)
    {
      int faccessat_errno = errno;
      struct stat st;
      if (stat (filename, &st) < 0)
        return 0;
      res = (st.st_uid == -1 || st.st_gid == -1);
      errno = faccessat_errno;
    }
#endif /* CYGWIN */
  return res;
}


/* Signal a file-access failure.  STRING describes the failure,
   NAME the file involved, and ERRORNO the errno value.

   If NAME is neither null nor a pair, package it up as a singleton
   list before reporting it; this saves report_file_errno's caller the
   trouble of preserving errno before calling list1.  */

void
report_file_errno (char const *string, Lisp_Object name, int errorno)
{
  Lisp_Object data = CONSP (name) || NILP (name) ? name : list1 (name);
  char *str = emacs_strerror (errorno);
  AUTO_STRING (unibyte_str, str);
  Lisp_Object errstring
    = code_convert_string_norecord (unibyte_str, Vlocale_coding_system, 0);
  Lisp_Object errdata = Fcons (errstring, data);

  if (errorno == EEXIST)
    xsignal (Qfile_already_exists, errdata);
  else
    xsignal (errorno == ENOENT ? Qfile_missing : Qfile_error,
	     Fcons (build_string (string), errdata));
}

/* Signal a file-access failure that set errno.  STRING describes the
   failure, NAME the file involved.  When invoking this function, take
   care to not use arguments such as build_string ("foo") that involve
   side effects that may set errno.  */

void
report_file_error (char const *string, Lisp_Object name)
{
  report_file_errno (string, name, errno);
}

/* Like report_file_error, but reports a file-notify-error instead.  */

void
report_file_notify_error (const char *string, Lisp_Object name)
{
  char *str = emacs_strerror (errno);
  AUTO_STRING (unibyte_str, str);
  Lisp_Object errstring
    = code_convert_string_norecord (unibyte_str, Vlocale_coding_system, 0);
  Lisp_Object data = CONSP (name) || NILP (name) ? name : list1 (name);
  Lisp_Object errdata = Fcons (errstring, data);

  xsignal (Qfile_notify_error, Fcons (build_string (string), errdata));
}

void
close_file_unwind (int fd)
{
  emacs_close (fd);
}

void
fclose_unwind (void *arg)
{
  FILE *stream = arg;
  fclose (stream);
}

/* Restore point, having saved it as a marker.  */

void
restore_point_unwind (Lisp_Object location)
{
  Fgoto_char (location);
  unchain_marker (XMARKER (location));
}



DEFUN ("find-file-name-handler", Ffind_file_name_handler,
       Sfind_file_name_handler, 2, 2, 0,
       doc: /* Return FILENAME's handler function for OPERATION, if it has one.
Otherwise, return nil.
A file name is handled if one of the regular expressions in
`file-name-handler-alist' matches it.

If OPERATION equals `inhibit-file-name-operation', then we ignore
any handlers that are members of `inhibit-file-name-handlers',
but we still do run any other handlers.  This lets handlers
use the standard functions without calling themselves recursively.  */)
  (Lisp_Object filename, Lisp_Object operation)
{
  /* This function must not munge the match data.  */
  Lisp_Object chain, inhibited_handlers, result;
  ptrdiff_t pos = -1;

  result = Qnil;
  CHECK_STRING (filename);

  if (EQ (operation, Vinhibit_file_name_operation))
    inhibited_handlers = Vinhibit_file_name_handlers;
  else
    inhibited_handlers = Qnil;

  for (chain = Vfile_name_handler_alist; CONSP (chain);
       chain = XCDR (chain))
    {
      Lisp_Object elt;
      elt = XCAR (chain);
      if (CONSP (elt))
	{
	  Lisp_Object string = XCAR (elt);
	  ptrdiff_t match_pos;
	  Lisp_Object handler = XCDR (elt);
	  Lisp_Object operations = Qnil;

	  if (SYMBOLP (handler))
	    operations = Fget (handler, Qoperations);

	  if (STRINGP (string)
	      && (match_pos = fast_string_match (string, filename)) > pos
	      && (NILP (operations) || ! NILP (Fmemq (operation, operations))))
	    {
	      Lisp_Object tem;

	      handler = XCDR (elt);
	      tem = Fmemq (handler, inhibited_handlers);
	      if (NILP (tem))
		{
		  result = handler;
		  pos = match_pos;
		}
	    }
	}

      maybe_quit ();
    }
  return result;
}


DEFUN ("file-name-directory", Ffile_name_directory, Sfile_name_directory,
       1, 1, 0,
       doc: /* Return the directory component in file name FILENAME.
Return nil if FILENAME does not include a directory.
Otherwise return a directory name.
Given a Unix syntax file name, returns a string ending in slash.  */)
  (Lisp_Object filename)
{
  Lisp_Object handler;

  CHECK_STRING (filename);

  /* If the file name has special constructs in it,
     call the corresponding file handler.  */
  handler = Ffind_file_name_handler (filename, Qfile_name_directory);
  if (!NILP (handler))
    {
      Lisp_Object handled_name = call2 (handler, Qfile_name_directory,
					filename);
      return STRINGP (handled_name) ? handled_name : Qnil;
    }

  char *beg = SSDATA (filename);
  char const *p = beg + SBYTES (filename);

  while (p != beg && !IS_DIRECTORY_SEP (p[-1])
#ifdef DOS_NT
	 /* only recognize drive specifier at the beginning */
	 && !(p[-1] == ':'
	      /* handle the "/:d:foo" and "/:foo" cases correctly  */
	      && ((p == beg + 2 && !IS_DIRECTORY_SEP (*beg))
		  || (p == beg + 4 && IS_DIRECTORY_SEP (*beg))))
#endif
	 ) p--;

  if (p == beg)
    return Qnil;
#ifdef DOS_NT
  /* Expansion of "c:" to drive and default directory.  */
  Lisp_Object tem_fn;
  USE_SAFE_ALLOCA;
  SAFE_ALLOCA_STRING (beg, filename);
  p = beg + (p - SSDATA (filename));

  if (p[-1] == ':')
    {
      /* MAXPATHLEN+1 is guaranteed to be enough space for getdefdir.  */
      char *res = alloca (MAXPATHLEN + 1);
      char *r = res;

      if (p == beg + 4 && IS_DIRECTORY_SEP (*beg) && beg[1] == ':')
	{
	  memcpy (res, beg, 2);
	  beg += 2;
	  r += 2;
	}

      if (getdefdir (c_toupper (*beg) - 'A' + 1, r))
	{
	  size_t l = strlen (res);

	  if (l > 3 || !IS_DIRECTORY_SEP (res[l - 1]))
	    strcat (res, "/");
	  beg = res;
	  p = beg + strlen (beg);
	  dostounix_filename (beg);
	  tem_fn = make_specified_string (beg, -1, p - beg,
					  STRING_MULTIBYTE (filename));
	}
      else
	tem_fn = make_specified_string (beg - 2, -1, p - beg + 2,
					STRING_MULTIBYTE (filename));
    }
  else if (STRING_MULTIBYTE (filename))
    {
      tem_fn = make_specified_string (beg, -1, p - beg, 1);
      dostounix_filename (SSDATA (tem_fn));
#ifdef WINDOWSNT
      if (!NILP (Vw32_downcase_file_names))
	tem_fn = Fdowncase (tem_fn);
#endif
    }
  else
    {
      dostounix_filename (beg);
      tem_fn = make_specified_string (beg, -1, p - beg, 0);
    }
  SAFE_FREE ();
  return tem_fn;
#else  /* DOS_NT */
  return make_specified_string (beg, -1, p - beg, STRING_MULTIBYTE (filename));
#endif	/* DOS_NT */
}

DEFUN ("file-name-nondirectory", Ffile_name_nondirectory,
       Sfile_name_nondirectory, 1, 1, 0,
       doc: /* Return file name FILENAME sans its directory.
For example, in a Unix-syntax file name,
this is everything after the last slash,
or the entire name if it contains no slash.  */)
  (Lisp_Object filename)
{
  register const char *beg, *p, *end;
  Lisp_Object handler;

  CHECK_STRING (filename);

  /* If the file name has special constructs in it,
     call the corresponding file handler.  */
  handler = Ffind_file_name_handler (filename, Qfile_name_nondirectory);
  if (!NILP (handler))
    {
      Lisp_Object handled_name = call2 (handler, Qfile_name_nondirectory,
					filename);
      if (STRINGP (handled_name))
	return handled_name;
      error ("Invalid handler in `file-name-handler-alist'");
    }

  beg = SSDATA (filename);
  end = p = beg + SBYTES (filename);

  while (p != beg && !IS_DIRECTORY_SEP (p[-1])
#ifdef DOS_NT
	 /* only recognize drive specifier at beginning */
	 && !(p[-1] == ':'
	      /* handle the "/:d:foo" case correctly  */
	      && (p == beg + 2 || (p == beg + 4 && IS_DIRECTORY_SEP (*beg))))
#endif
	 )
    p--;

  return make_specified_string (p, -1, end - p, STRING_MULTIBYTE (filename));
}

DEFUN ("unhandled-file-name-directory", Funhandled_file_name_directory,
       Sunhandled_file_name_directory, 1, 1, 0,
       doc: /* Return a directly usable directory name somehow associated with FILENAME.
A `directly usable' directory name is one that may be used without the
intervention of any file handler.
If FILENAME is a directly usable file itself, return
\(file-name-as-directory FILENAME).
If FILENAME refers to a file which is not accessible from a local process,
then this should return nil.
The `call-process' and `start-process' functions use this function to
get a current directory to run processes in.  */)
  (Lisp_Object filename)
{
  Lisp_Object handler;

  /* If the file name has special constructs in it,
     call the corresponding file handler.  */
  handler = Ffind_file_name_handler (filename, Qunhandled_file_name_directory);
  if (!NILP (handler))
    {
      Lisp_Object handled_name = call2 (handler, Qunhandled_file_name_directory,
					filename);
      return STRINGP (handled_name) ? handled_name : Qnil;
    }

  return Ffile_name_as_directory (filename);
}

/* Maximum number of bytes that DST will be longer than SRC
   in file_name_as_directory.  This occurs when SRCLEN == 0.  */
enum { file_name_as_directory_slop = 2 };

/* Convert from file name SRC of length SRCLEN to directory name in
   DST.  MULTIBYTE non-zero means the file name in SRC is a multibyte
   string.  On UNIX, just make sure there is a terminating /.  Return
   the length of DST in bytes.  */

static ptrdiff_t
file_name_as_directory (char *dst, const char *src, ptrdiff_t srclen,
			bool multibyte)
{
  if (srclen == 0)
    {
      dst[0] = '.';
      dst[1] = '/';
      dst[2] = '\0';
      return 2;
    }

  memcpy (dst, src, srclen);
  if (!IS_DIRECTORY_SEP (dst[srclen - 1]))
    dst[srclen++] = DIRECTORY_SEP;
  dst[srclen] = 0;
#ifdef DOS_NT
  dostounix_filename (dst);
#endif
  return srclen;
}

DEFUN ("file-name-as-directory", Ffile_name_as_directory,
       Sfile_name_as_directory, 1, 1, 0,
       doc: /* Return a string representing the file name FILE interpreted as a directory.
This operation exists because a directory is also a file, but its name as
a directory is different from its name as a file.
The result can be used as the value of `default-directory'
or passed as second argument to `expand-file-name'.
For a Unix-syntax file name, just appends a slash unless a trailing slash
is already present.  */)
  (Lisp_Object file)
{
  char *buf;
  ptrdiff_t length;
  Lisp_Object handler, val;
  USE_SAFE_ALLOCA;

  CHECK_STRING (file);

  /* If the file name has special constructs in it,
     call the corresponding file handler.  */
  handler = Ffind_file_name_handler (file, Qfile_name_as_directory);
  if (!NILP (handler))
    {
      Lisp_Object handled_name = call2 (handler, Qfile_name_as_directory,
					file);
      if (STRINGP (handled_name))
	return handled_name;
      error ("Invalid handler in `file-name-handler-alist'");
    }

#ifdef WINDOWSNT
  if (!NILP (Vw32_downcase_file_names))
    file = Fdowncase (file);
#endif
  buf = SAFE_ALLOCA (SBYTES (file) + file_name_as_directory_slop + 1);
  length = file_name_as_directory (buf, SSDATA (file), SBYTES (file),
				   STRING_MULTIBYTE (file));
  val = make_specified_string (buf, -1, length, STRING_MULTIBYTE (file));
  SAFE_FREE ();
  return val;
}


/* Convert from directory name SRC of length SRCLEN to file name in
   DST.  MULTIBYTE non-zero means the file name in SRC is a multibyte
   string.  On UNIX, just make sure there isn't a terminating /.
   Return the length of DST in bytes.  */

static ptrdiff_t
directory_file_name (char *dst, char *src, ptrdiff_t srclen, bool multibyte)
{
  /* Process as Unix format: just remove any final slash.
     But leave "/" and "//" unchanged.  */
  while (srclen > 1
#ifdef DOS_NT
	 && !IS_ANY_SEP (src[srclen - 2])
#endif
	 && IS_DIRECTORY_SEP (src[srclen - 1])
	 && ! (srclen == 2 && IS_DIRECTORY_SEP (src[0])))
    srclen--;

  memcpy (dst, src, srclen);
  dst[srclen] = 0;
#ifdef DOS_NT
  dostounix_filename (dst);
#endif
  return srclen;
}

DEFUN ("directory-file-name", Fdirectory_file_name, Sdirectory_file_name,
       1, 1, 0,
       doc: /* Returns the file name of the directory named DIRECTORY.
This is the name of the file that holds the data for the directory DIRECTORY.
This operation exists because a directory is also a file, but its name as
a directory is different from its name as a file.
In Unix-syntax, this function just removes the final slash.  */)
  (Lisp_Object directory)
{
  char *buf;
  ptrdiff_t length;
  Lisp_Object handler, val;
  USE_SAFE_ALLOCA;

  CHECK_STRING (directory);

  /* If the file name has special constructs in it,
     call the corresponding file handler.  */
  handler = Ffind_file_name_handler (directory, Qdirectory_file_name);
  if (!NILP (handler))
    {
      Lisp_Object handled_name = call2 (handler, Qdirectory_file_name,
					directory);
      if (STRINGP (handled_name))
	return handled_name;
      error ("Invalid handler in `file-name-handler-alist'");
    }

#ifdef WINDOWSNT
  if (!NILP (Vw32_downcase_file_names))
    directory = Fdowncase (directory);
#endif
  buf = SAFE_ALLOCA (SBYTES (directory) + 1);
  length = directory_file_name (buf, SSDATA (directory), SBYTES (directory),
				STRING_MULTIBYTE (directory));
  val = make_specified_string (buf, -1, length, STRING_MULTIBYTE (directory));
  SAFE_FREE ();
  return val;
}

static const char make_temp_name_tbl[64] =
{
  'A','B','C','D','E','F','G','H',
  'I','J','K','L','M','N','O','P',
  'Q','R','S','T','U','V','W','X',
  'Y','Z','a','b','c','d','e','f',
  'g','h','i','j','k','l','m','n',
  'o','p','q','r','s','t','u','v',
  'w','x','y','z','0','1','2','3',
  '4','5','6','7','8','9','-','_'
};

static unsigned make_temp_name_count, make_temp_name_count_initialized_p;

/* Value is a temporary file name starting with PREFIX, a string.

   The Emacs process number forms part of the result, so there is
   no danger of generating a name being used by another process.
   In addition, this function makes an attempt to choose a name
   which has no existing file.  To make this work, PREFIX should be
   an absolute file name.

   BASE64_P means add the pid as 3 characters in base64
   encoding.  In this case, 6 characters will be added to PREFIX to
   form the file name.  Otherwise, if Emacs is running on a system
   with long file names, add the pid as a decimal number.

   This function signals an error if no unique file name could be
   generated.  */

Lisp_Object
make_temp_name (Lisp_Object prefix, bool base64_p)
{
  Lisp_Object val, encoded_prefix;
  ptrdiff_t len;
  printmax_t pid;
  char *p, *data;
  char pidbuf[INT_BUFSIZE_BOUND (printmax_t)];
  int pidlen;

  CHECK_STRING (prefix);

  /* VAL is created by adding 6 characters to PREFIX.  The first
     three are the PID of this process, in base 64, and the second
     three are incremented if the file already exists.  This ensures
     262144 unique file names per PID per PREFIX.  */

  pid = getpid ();

  if (base64_p)
    {
      pidbuf[0] = make_temp_name_tbl[pid & 63], pid >>= 6;
      pidbuf[1] = make_temp_name_tbl[pid & 63], pid >>= 6;
      pidbuf[2] = make_temp_name_tbl[pid & 63], pid >>= 6;
      pidlen = 3;
    }
  else
    {
#ifdef HAVE_LONG_FILE_NAMES
      pidlen = sprintf (pidbuf, "%"pMd, pid);
#else
      pidbuf[0] = make_temp_name_tbl[pid & 63], pid >>= 6;
      pidbuf[1] = make_temp_name_tbl[pid & 63], pid >>= 6;
      pidbuf[2] = make_temp_name_tbl[pid & 63], pid >>= 6;
      pidlen = 3;
#endif
    }

  encoded_prefix = ENCODE_FILE (prefix);
  len = SBYTES (encoded_prefix);
  val = make_uninit_string (len + 3 + pidlen);
  data = SSDATA (val);
  memcpy (data, SSDATA (encoded_prefix), len);
  p = data + len;

  memcpy (p, pidbuf, pidlen);
  p += pidlen;

  /* Here we try to minimize useless stat'ing when this function is
     invoked many times successively with the same PREFIX.  We achieve
     this by initializing count to a random value, and incrementing it
     afterwards.

     We don't want make-temp-name to be called while dumping,
     because then make_temp_name_count_initialized_p would get set
     and then make_temp_name_count would not be set when Emacs starts.  */

  if (!make_temp_name_count_initialized_p)
    {
      make_temp_name_count = time (NULL);
      make_temp_name_count_initialized_p = 1;
    }

  while (1)
    {
      unsigned num = make_temp_name_count;

      p[0] = make_temp_name_tbl[num & 63], num >>= 6;
      p[1] = make_temp_name_tbl[num & 63], num >>= 6;
      p[2] = make_temp_name_tbl[num & 63], num >>= 6;

      /* Poor man's congruential RN generator.  Replace with
         ++make_temp_name_count for debugging.  */
      make_temp_name_count += 25229;
      make_temp_name_count %= 225307;

      if (!check_existing (data))
	{
	  /* We want to return only if errno is ENOENT.  */
	  if (errno == ENOENT)
	    return DECODE_FILE (val);
	  else
	    /* The error here is dubious, but there is little else we
	       can do.  The alternatives are to return nil, which is
	       as bad as (and in many cases worse than) throwing the
	       error, or to ignore the error, which will likely result
	       in looping through 225307 stat's, which is not only
	       dog-slow, but also useless since eventually nil would
	       have to be returned anyway.  */
	    report_file_error ("Cannot create temporary name for prefix",
			       prefix);
	  /* not reached */
	}
    }
}


DEFUN ("make-temp-name", Fmake_temp_name, Smake_temp_name, 1, 1, 0,
       doc: /* Generate temporary file name (string) starting with PREFIX (a string).
The Emacs process number forms part of the result, so there is no
danger of generating a name being used by another Emacs process
\(so long as only a single host can access the containing directory...).

This function tries to choose a name that has no existing file.
For this to work, PREFIX should be an absolute file name.

There is a race condition between calling `make-temp-name' and creating the
file, which opens all kinds of security holes.  For that reason, you should
normally use `make-temp-file' instead.  */)
  (Lisp_Object prefix)
{
  return make_temp_name (prefix, 0);
}

DEFUN ("expand-file-name", Fexpand_file_name, Sexpand_file_name, 1, 2, 0,
       doc: /* Convert filename NAME to absolute, and canonicalize it.
Second arg DEFAULT-DIRECTORY is directory to start with if NAME is relative
\(does not start with slash or tilde); both the directory name and
a directory's file name are accepted.  If DEFAULT-DIRECTORY is nil or
missing, the current buffer's value of `default-directory' is used.
NAME should be a string that is a valid file name for the underlying
filesystem.
File name components that are `.' are removed, and
so are file name components followed by `..', along with the `..' itself;
note that these simplifications are done without checking the resulting
file names in the file system.
Multiple consecutive slashes are collapsed into a single slash,
except at the beginning of the file name when they are significant (e.g.,
UNC file names on MS-Windows.)
An initial `~/' expands to your home directory.
An initial `~USER/' expands to USER's home directory.
See also the function `substitute-in-file-name'.

For technical reasons, this function can return correct but
non-intuitive results for the root directory; for instance,
\(expand-file-name ".." "/") returns "/..".  For this reason, use
\(directory-file-name (file-name-directory dirname)) to traverse a
filesystem tree, not (expand-file-name ".."  dirname).  */)
  (Lisp_Object name, Lisp_Object default_directory)
{
  /* These point to SDATA and need to be careful with string-relocation
     during GC (via DECODE_FILE).  */
  char *nm;
  char *nmlim;
  const char *newdir;
  const char *newdirlim;
  /* This should only point to alloca'd data.  */
  char *target;

  ptrdiff_t tlen;
  struct passwd *pw;
#ifdef DOS_NT
  int drive = 0;
  bool collapse_newdir = true;
  bool is_escaped = 0;
#endif /* DOS_NT */
  ptrdiff_t length, nbytes;
  Lisp_Object handler, result, handled_name;
  bool multibyte;
  Lisp_Object hdir;
  USE_SAFE_ALLOCA;

  CHECK_STRING (name);

  /* If the file name has special constructs in it,
     call the corresponding file handler.  */
  handler = Ffind_file_name_handler (name, Qexpand_file_name);
  if (!NILP (handler))
    {
      handled_name = call3 (handler, Qexpand_file_name,
			    name, default_directory);
      if (STRINGP (handled_name))
	return handled_name;
      error ("Invalid handler in `file-name-handler-alist'");
    }


  /* Use the buffer's default-directory if DEFAULT_DIRECTORY is omitted.  */
  if (NILP (default_directory))
    default_directory = BVAR (current_buffer, directory);
  if (! STRINGP (default_directory))
    {
#ifdef DOS_NT
      /* "/" is not considered a root directory on DOS_NT, so using "/"
	 here causes an infinite recursion in, e.g., the following:

            (let (default-directory)
	      (expand-file-name "a"))

	 To avoid this, we set default_directory to the root of the
	 current drive.  */
      default_directory = build_string (emacs_root_dir ());
#else
      default_directory = build_string ("/");
#endif
    }

  if (!NILP (default_directory))
    {
      handler = Ffind_file_name_handler (default_directory, Qexpand_file_name);
      if (!NILP (handler))
	{
	  handled_name = call3 (handler, Qexpand_file_name,
				name, default_directory);
	  if (STRINGP (handled_name))
	    return handled_name;
	  error ("Invalid handler in `file-name-handler-alist'");
	}
    }

  {
    char *o = SSDATA (default_directory);

    /* Make sure DEFAULT_DIRECTORY is properly expanded.
       It would be better to do this down below where we actually use
       default_directory.  Unfortunately, calling Fexpand_file_name recursively
       could invoke GC, and the strings might be relocated.  This would
       be annoying because we have pointers into strings lying around
       that would need adjusting, and people would add new pointers to
       the code and forget to adjust them, resulting in intermittent bugs.
       Putting this call here avoids all that crud.

       The EQ test avoids infinite recursion.  */
    if (! NILP (default_directory) && !EQ (default_directory, name)
	/* Save time in some common cases - as long as default_directory
	   is not relative, it can be canonicalized with name below (if it
	   is needed at all) without requiring it to be expanded now.  */
#ifdef DOS_NT
	/* Detect MSDOS file names with drive specifiers.  */
	&& ! (IS_DRIVE (o[0]) && IS_DEVICE_SEP (o[1])
	      && IS_DIRECTORY_SEP (o[2]))
	/* Detect escaped file names without drive spec after "/:".
	   These should not be recursively expanded, to avoid
	   including the default directory twice in the expanded
	   result.  */
	&& ! (o[0] == '/' && o[1] == ':')
#ifdef WINDOWSNT
	/* Detect Windows file names in UNC format.  */
	&& ! (IS_DIRECTORY_SEP (o[0]) && IS_DIRECTORY_SEP (o[1]))
#endif
#else /* not DOS_NT */
      /* Detect Unix absolute file names (/... alone is not absolute on
	 DOS or Windows).  */
	&& ! (IS_DIRECTORY_SEP (o[0]))
#endif /* not DOS_NT */
	)
      {
	default_directory = Fexpand_file_name (default_directory, Qnil);
      }
  }
  multibyte = STRING_MULTIBYTE (name);
  if (multibyte != STRING_MULTIBYTE (default_directory))
    {
      if (multibyte)
	{
	  unsigned char *p = SDATA (name);

	  while (*p && ASCII_CHAR_P (*p))
	    p++;
	  if (*p == '\0')
	    {
	      /* NAME is a pure ASCII string, and DEFAULT_DIRECTORY is
		 unibyte.  Do not convert DEFAULT_DIRECTORY to
		 multibyte; instead, convert NAME to a unibyte string,
		 so that the result of this function is also a unibyte
		 string.  This is needed during bootstrapping and
		 dumping, when Emacs cannot decode file names, because
		 the locale environment is not set up.  */
	      name = make_unibyte_string (SSDATA (name), SBYTES (name));
	      multibyte = 0;
	    }
	  else
	    default_directory = string_to_multibyte (default_directory);
	}
      else
	{
	  name = string_to_multibyte (name);
	  multibyte = 1;
	}
    }

#ifdef WINDOWSNT
  if (!NILP (Vw32_downcase_file_names))
    default_directory = Fdowncase (default_directory);
#endif

  /* Make a local copy of NAME to protect it from GC in DECODE_FILE below.  */
  SAFE_ALLOCA_STRING (nm, name);
  nmlim = nm + SBYTES (name);

#ifdef DOS_NT
  /* Note if special escape prefix is present, but remove for now.  */
  if (nm[0] == '/' && nm[1] == ':')
    {
      is_escaped = 1;
      nm += 2;
    }

  /* Find and remove drive specifier if present; this makes nm absolute
     even if the rest of the name appears to be relative.  Only look for
     drive specifier at the beginning.  */
  if (IS_DRIVE (nm[0]) && IS_DEVICE_SEP (nm[1]))
    {
      drive = (unsigned char) nm[0];
      nm += 2;
    }

#ifdef WINDOWSNT
  /* If we see "c://somedir", we want to strip the first slash after the
     colon when stripping the drive letter.  Otherwise, this expands to
     "//somedir".  */
  if (drive && IS_DIRECTORY_SEP (nm[0]) && IS_DIRECTORY_SEP (nm[1]))
    nm++;

  /* Discard any previous drive specifier if nm is now in UNC format.  */
  if (IS_DIRECTORY_SEP (nm[0]) && IS_DIRECTORY_SEP (nm[1])
      && !IS_DIRECTORY_SEP (nm[2]))
    drive = 0;
#endif /* WINDOWSNT */
#endif /* DOS_NT */

  /* If nm is absolute, look for `/./' or `/../' or `//''sequences; if
     none are found, we can probably return right away.  We will avoid
     allocating a new string if name is already fully expanded.  */
  if (
      IS_DIRECTORY_SEP (nm[0])
#ifdef WINDOWSNT
      && (drive || IS_DIRECTORY_SEP (nm[1])) && !is_escaped
#endif
      )
    {
      /* If it turns out that the filename we want to return is just a
	 suffix of FILENAME, we don't need to go through and edit
	 things; we just need to construct a new string using data
	 starting at the middle of FILENAME.  If we set LOSE, that
	 means we've discovered that we can't do that cool trick.  */
      bool lose = 0;
      char *p = nm;

      while (*p)
	{
	  /* Since we know the name is absolute, we can assume that each
	     element starts with a "/".  */

	  /* "." and ".." are hairy.  */
	  if (IS_DIRECTORY_SEP (p[0])
	      && p[1] == '.'
	      && (IS_DIRECTORY_SEP (p[2])
		  || p[2] == 0
		  || (p[2] == '.' && (IS_DIRECTORY_SEP (p[3])
				      || p[3] == 0))))
	    lose = 1;
	  /* Replace multiple slashes with a single one, except
	     leave leading "//" alone.  */
	  else if (IS_DIRECTORY_SEP (p[0])
		   && IS_DIRECTORY_SEP (p[1])
		   && (p != nm || IS_DIRECTORY_SEP (p[2])))
	    lose = 1;
	  p++;
	}
      if (!lose)
	{
#ifdef DOS_NT
	  /* Make sure directories are all separated with /, but
	     avoid allocation of a new string when not required. */
	  dostounix_filename (nm);
#ifdef WINDOWSNT
	  if (IS_DIRECTORY_SEP (nm[1]))
	    {
	      if (strcmp (nm, SSDATA (name)) != 0)
		name = make_specified_string (nm, -1, nmlim - nm, multibyte);
	    }
	  else
#endif
	  /* Drive must be set, so this is okay.  */
	  if (strcmp (nm - 2, SSDATA (name)) != 0)
	    {
	      name = make_specified_string (nm, -1, p - nm, multibyte);
	      char temp[] = { DRIVE_LETTER (drive), ':', 0 };
	      AUTO_STRING_WITH_LEN (drive_prefix, temp, 2);
	      name = concat2 (drive_prefix, name);
	    }
#ifdef WINDOWSNT
	  if (!NILP (Vw32_downcase_file_names))
	    name = Fdowncase (name);
#endif
#else /* not DOS_NT */
	  if (strcmp (nm, SSDATA (name)) != 0)
	    name = make_specified_string (nm, -1, nmlim - nm, multibyte);
#endif /* not DOS_NT */
	  SAFE_FREE ();
	  return name;
	}
    }

  /* At this point, nm might or might not be an absolute file name.  We
     need to expand ~ or ~user if present, otherwise prefix nm with
     default_directory if nm is not absolute, and finally collapse /./
     and /foo/../ sequences.

     We set newdir to be the appropriate prefix if one is needed:
       - the relevant user directory if nm starts with ~ or ~user
       - the specified drive's working dir (DOS/NT only) if nm does not
         start with /
       - the value of default_directory.

     Note that these prefixes are not guaranteed to be absolute (except
     for the working dir of a drive).  Therefore, to ensure we always
     return an absolute name, if the final prefix is not absolute we
     append it to the current working directory.  */

  newdir = newdirlim = 0;

  if (nm[0] == '~'		/* prefix ~ */
#ifdef DOS_NT
    && !is_escaped		/* don't expand ~ in escaped file names */
#endif
      )
    {
      if (IS_DIRECTORY_SEP (nm[1])
	  || nm[1] == 0)	/* ~ by itself */
	{
	  Lisp_Object tem;

	  if (!(newdir = egetenv ("HOME")))
	    newdir = newdirlim = "";
	  nm++;
#ifdef WINDOWSNT
	  if (newdir[0])
	    {
	      char newdir_utf8[MAX_UTF8_PATH];

	      filename_from_ansi (newdir, newdir_utf8);
	      tem = make_unibyte_string (newdir_utf8, strlen (newdir_utf8));
	      newdir = SSDATA (tem);
	    }
	  else
#endif
	    tem = build_string (newdir);
	  newdirlim = newdir + SBYTES (tem);
	  /* `egetenv' may return a unibyte string, which will bite us
	     if we expect the directory to be multibyte.  */
	  if (multibyte && !STRING_MULTIBYTE (tem))
	    {
	      hdir = DECODE_FILE (tem);
	      newdir = SSDATA (hdir);
	      newdirlim = newdir + SBYTES (hdir);
	    }
#ifdef DOS_NT
	  collapse_newdir = false;
#endif
	}
      else			/* ~user/filename */
	{
	  char *o, *p;
	  for (p = nm; *p && !IS_DIRECTORY_SEP (*p); p++)
	    continue;
	  o = SAFE_ALLOCA (p - nm + 1);
	  memcpy (o, nm, p - nm);
	  o[p - nm] = 0;

	  block_input ();
	  pw = getpwnam (o + 1);
	  unblock_input ();
	  if (pw)
	    {
	      Lisp_Object tem;

	      newdir = pw->pw_dir;
	      /* `getpwnam' may return a unibyte string, which will
		 bite us when we expect the directory to be multibyte.  */
	      tem = make_unibyte_string (newdir, strlen (newdir));
	      newdirlim = newdir + SBYTES (tem);
	      if (multibyte && !STRING_MULTIBYTE (tem))
		{
		  hdir = DECODE_FILE (tem);
		  newdir = SSDATA (hdir);
		  newdirlim = newdir + SBYTES (hdir);
		}
	      nm = p;
#ifdef DOS_NT
	      collapse_newdir = false;
#endif
	    }

	  /* If we don't find a user of that name, leave the name
	     unchanged; don't move nm forward to p.  */
	}
    }

#ifdef DOS_NT
  /* On DOS and Windows, nm is absolute if a drive name was specified;
     use the drive's current directory as the prefix if needed.  */
  if (!newdir && drive)
    {
      /* Get default directory if needed to make nm absolute.  */
      char *adir = NULL;
      if (!IS_DIRECTORY_SEP (nm[0]))
	{
	  adir = alloca (MAXPATHLEN + 1);
	  if (!getdefdir (c_toupper (drive) - 'A' + 1, adir))
	    adir = NULL;
	  else if (multibyte)
	    {
	      Lisp_Object tem = build_string (adir);

	      tem = DECODE_FILE (tem);
	      newdirlim = adir + SBYTES (tem);
	      memcpy (adir, SSDATA (tem), SBYTES (tem) + 1);
	    }
	  else
	    newdirlim = adir + strlen (adir);
	}
      if (!adir)
	{
	  /* Either nm starts with /, or drive isn't mounted.  */
	  adir = alloca (4);
	  adir[0] = DRIVE_LETTER (drive);
	  adir[1] = ':';
	  adir[2] = '/';
	  adir[3] = 0;
	  newdirlim = adir + 3;
	}
      newdir = adir;
    }
#endif /* DOS_NT */

  /* Finally, if no prefix has been specified and nm is not absolute,
     then it must be expanded relative to default_directory.  */

  if (1
#ifndef DOS_NT
      /* /... alone is not absolute on DOS and Windows.  */
      && !IS_DIRECTORY_SEP (nm[0])
#endif
#ifdef WINDOWSNT
      && !(IS_DIRECTORY_SEP (nm[0]) && IS_DIRECTORY_SEP (nm[1])
	   && !IS_DIRECTORY_SEP (nm[2]))
#endif
      && !newdir)
    {
      newdir = SSDATA (default_directory);
      newdirlim = newdir + SBYTES (default_directory);
#ifdef DOS_NT
      /* Note if special escape prefix is present, but remove for now.  */
      if (newdir[0] == '/' && newdir[1] == ':')
	{
	  is_escaped = 1;
	  newdir += 2;
	}
#endif
    }

#ifdef DOS_NT
  if (newdir)
    {
      /* First ensure newdir is an absolute name.  */
      if (
	  /* Detect MSDOS file names with drive specifiers.  */
	  ! (IS_DRIVE (newdir[0])
	     && IS_DEVICE_SEP (newdir[1]) && IS_DIRECTORY_SEP (newdir[2]))
#ifdef WINDOWSNT
	  /* Detect Windows file names in UNC format.  */
	  && ! (IS_DIRECTORY_SEP (newdir[0]) && IS_DIRECTORY_SEP (newdir[1])
		&& !IS_DIRECTORY_SEP (newdir[2]))
#endif
	  )
	{
	  /* Effectively, let newdir be (expand-file-name newdir cwd).
	     Because of the admonition against calling expand-file-name
	     when we have pointers into lisp strings, we accomplish this
	     indirectly by prepending newdir to nm if necessary, and using
	     cwd (or the wd of newdir's drive) as the new newdir.  */
	  char *adir;
#ifdef WINDOWSNT
	  const int adir_size = MAX_UTF8_PATH;
#else
	  const int adir_size = MAXPATHLEN + 1;
#endif

	  if (IS_DRIVE (newdir[0]) && IS_DEVICE_SEP (newdir[1]))
	    {
	      drive = (unsigned char) newdir[0];
	      newdir += 2;
	    }
	  if (!IS_DIRECTORY_SEP (nm[0]))
	    {
	      ptrdiff_t nmlen = nmlim - nm;
	      ptrdiff_t newdirlen = newdirlim - newdir;
	      char *tmp = alloca (newdirlen + file_name_as_directory_slop
				  + nmlen + 1);
	      ptrdiff_t dlen = file_name_as_directory (tmp, newdir, newdirlen,
						       multibyte);
	      memcpy (tmp + dlen, nm, nmlen + 1);
	      nm = tmp;
	      nmlim = nm + dlen + nmlen;
	    }
	  adir = alloca (adir_size);
	  if (drive)
	    {
	      if (!getdefdir (c_toupper (drive) - 'A' + 1, adir))
		strcpy (adir, "/");
	    }
	  else
	    getcwd (adir, adir_size);
	  if (multibyte)
	    {
	      Lisp_Object tem = build_string (adir);

	      tem = DECODE_FILE (tem);
	      newdirlim = adir + SBYTES (tem);
	      memcpy (adir, SSDATA (tem), SBYTES (tem) + 1);
	    }
	  else
	    newdirlim = adir + strlen (adir);
	  newdir = adir;
	}

      /* Strip off drive name from prefix, if present.  */
      if (IS_DRIVE (newdir[0]) && IS_DEVICE_SEP (newdir[1]))
	{
	  drive = newdir[0];
	  newdir += 2;
	}

      /* Keep only a prefix from newdir if nm starts with slash
         (//server/share for UNC, nothing otherwise).  */
      if (IS_DIRECTORY_SEP (nm[0]) && collapse_newdir)
	{
#ifdef WINDOWSNT
	  if (IS_DIRECTORY_SEP (newdir[0]) && IS_DIRECTORY_SEP (newdir[1])
	      && !IS_DIRECTORY_SEP (newdir[2]))
	    {
	      char *adir = strcpy (alloca (newdirlim - newdir + 1), newdir);
	      char *p = adir + 2;
	      while (*p && !IS_DIRECTORY_SEP (*p)) p++;
	      p++;
	      while (*p && !IS_DIRECTORY_SEP (*p)) p++;
	      *p = 0;
	      newdir = adir;
	      newdirlim = newdir + strlen (adir);
	    }
	  else
#endif
	    newdir = newdirlim = "";
	}
    }
#endif /* DOS_NT */

  /* Ignore any slash at the end of newdir, unless newdir is
     just "/" or "//".  */
  length = newdirlim - newdir;
  while (length > 1 && IS_DIRECTORY_SEP (newdir[length - 1])
	 && ! (length == 2 && IS_DIRECTORY_SEP (newdir[0])))
    length--;

  /* Now concatenate the directory and name to new space in the stack frame.  */
  tlen = length + file_name_as_directory_slop + (nmlim - nm) + 1;
  eassert (tlen > file_name_as_directory_slop + 1);
#ifdef DOS_NT
  /* Reserve space for drive specifier and escape prefix, since either
     or both may need to be inserted.  (The Microsoft x86 compiler
     produces incorrect code if the following two lines are combined.)  */
  target = alloca (tlen + 4);
  target += 4;
#else  /* not DOS_NT */
  target = SAFE_ALLOCA (tlen);
#endif /* not DOS_NT */
  *target = 0;
  nbytes = 0;

  if (newdir)
    {
      if (nm[0] == 0 || IS_DIRECTORY_SEP (nm[0]))
	{
#ifdef DOS_NT
	  /* If newdir is effectively "C:/", then the drive letter will have
	     been stripped and newdir will be "/".  Concatenating with an
	     absolute directory in nm produces "//", which will then be
	     incorrectly treated as a network share.  Ignore newdir in
	     this case (keeping the drive letter).  */
	  if (!(drive && nm[0] && IS_DIRECTORY_SEP (newdir[0])
		&& newdir[1] == '\0'))
#endif
	    {
	      memcpy (target, newdir, length);
	      target[length] = 0;
	      nbytes = length;
	    }
	}
      else
	nbytes = file_name_as_directory (target, newdir, length, multibyte);
    }

  memcpy (target + nbytes, nm, nmlim - nm + 1);

  /* Now canonicalize by removing `//', `/.' and `/foo/..' if they
     appear.  */
  {
    char *p = target;
    char *o = target;

    while (*p)
      {
	if (!IS_DIRECTORY_SEP (*p))
	  {
	    *o++ = *p++;
	  }
	else if (p[1] == '.'
		 && (IS_DIRECTORY_SEP (p[2])
		     || p[2] == 0))
	  {
	    /* If "/." is the entire filename, keep the "/".  Otherwise,
	       just delete the whole "/.".  */
	    if (o == target && p[2] == '\0')
	      *o++ = *p;
	    p += 2;
	  }
	else if (p[1] == '.' && p[2] == '.'
		 /* `/../' is the "superroot" on certain file systems.
		    Turned off on DOS_NT systems because they have no
		    "superroot" and because this causes us to produce
		    file names like "d:/../foo" which fail file-related
		    functions of the underlying OS.  (To reproduce, try a
		    long series of "../../" in default_directory, longer
		    than the number of levels from the root.)  */
#ifndef DOS_NT
		 && o != target
#endif
		 && (IS_DIRECTORY_SEP (p[3]) || p[3] == 0))
	  {
#ifdef WINDOWSNT
	    char *prev_o = o;
#endif
	    while (o != target && (--o, !IS_DIRECTORY_SEP (*o)))
	      continue;
#ifdef WINDOWSNT
	    /* Don't go below server level in UNC filenames.  */
	    if (o == target + 1 && IS_DIRECTORY_SEP (*o)
		&& IS_DIRECTORY_SEP (*target))
	      o = prev_o;
	    else
#endif
	    /* Keep initial / only if this is the whole name.  */
	    if (o == target && IS_ANY_SEP (*o) && p[3] == 0)
	      ++o;
	    p += 3;
	  }
	else if (IS_DIRECTORY_SEP (p[1])
		 && (p != target || IS_DIRECTORY_SEP (p[2])))
	  /* Collapse multiple "/", except leave leading "//" alone.  */
	  p++;
	else
	  {
	    *o++ = *p++;
	  }
      }

#ifdef DOS_NT
    /* At last, set drive name.  */
#ifdef WINDOWSNT
    /* Except for network file name.  */
    if (!(IS_DIRECTORY_SEP (target[0]) && IS_DIRECTORY_SEP (target[1])))
#endif /* WINDOWSNT */
      {
	if (!drive) emacs_abort ();
	target -= 2;
	target[0] = DRIVE_LETTER (drive);
	target[1] = ':';
      }
    /* Reinsert the escape prefix if required.  */
    if (is_escaped)
      {
	target -= 2;
	target[0] = '/';
	target[1] = ':';
      }
    result = make_specified_string (target, -1, o - target, multibyte);
    dostounix_filename (SSDATA (result));
#ifdef WINDOWSNT
    if (!NILP (Vw32_downcase_file_names))
      result = Fdowncase (result);
#endif
#else  /* !DOS_NT */
    result = make_specified_string (target, -1, o - target, multibyte);
#endif /* !DOS_NT */
  }

  /* Again look to see if the file name has special constructs in it
     and perhaps call the corresponding file handler.  This is needed
     for filenames such as "/foo/../user@host:/bar/../baz".  Expanding
     the ".." component gives us "/user@host:/bar/../baz" which needs
     to be expanded again.  */
  handler = Ffind_file_name_handler (result, Qexpand_file_name);
  if (!NILP (handler))
    {
      handled_name = call3 (handler, Qexpand_file_name,
			    result, default_directory);
      if (! STRINGP (handled_name))
	error ("Invalid handler in `file-name-handler-alist'");
      result = handled_name;
    }

  SAFE_FREE ();
  return result;
}

#if 0
/* PLEASE DO NOT DELETE THIS COMMENTED-OUT VERSION!
   This is the old version of expand-file-name, before it was thoroughly
   rewritten for Emacs 10.31.  We leave this version here commented-out,
   because the code is very complex and likely to have subtle bugs.  If
   bugs _are_ found, it might be of interest to look at the old code and
   see what did it do in the relevant situation.

   Don't remove this code: it's true that it will be accessible
   from the repository, but a few years from deletion, people will
   forget it is there.  */

/* Changed this DEFUN to a DEAFUN, so as not to confuse `make-docfile'.  */
DEAFUN ("expand-file-name", Fexpand_file_name, Sexpand_file_name, 1, 2, 0,
  "Convert FILENAME to absolute, and canonicalize it.\n\
Second arg DEFAULT is directory to start with if FILENAME is relative\n\
\(does not start with slash); if DEFAULT is nil or missing,\n\
the current buffer's value of default-directory is used.\n\
Filenames containing `.' or `..' as components are simplified;\n\
initial `~/' expands to your home directory.\n\
See also the function `substitute-in-file-name'.")
     (name, defalt)
     Lisp_Object name, defalt;
{
  unsigned char *nm;

  register unsigned char *newdir, *p, *o;
  ptrdiff_t tlen;
  unsigned char *target;
  struct passwd *pw;

  CHECK_STRING (name);
  nm = SDATA (name);

  /* If nm is absolute, flush ...// and detect /./ and /../.
     If no /./ or /../ we can return right away.  */
  if (nm[0] == '/')
    {
      bool lose = 0;
      p = nm;
      while (*p)
	{
	  if (p[0] == '/' && p[1] == '/')
	    nm = p + 1;
	  if (p[0] == '/' && p[1] == '~')
	    nm = p + 1, lose = 1;
	  if (p[0] == '/' && p[1] == '.'
	      && (p[2] == '/' || p[2] == 0
		  || (p[2] == '.' && (p[3] == '/' || p[3] == 0))))
	    lose = 1;
	  p++;
	}
      if (!lose)
	{
	  if (nm == SDATA (name))
	    return name;
	  return build_string (nm);
	}
    }

  /* Now determine directory to start with and put it in NEWDIR.  */

  newdir = 0;

  if (nm[0] == '~')             /* prefix ~ */
    if (nm[1] == '/' || nm[1] == 0)/* ~/filename */
      {
	if (!(newdir = (unsigned char *) egetenv ("HOME")))
	  newdir = (unsigned char *) "";
	nm++;
      }
    else  /* ~user/filename */
      {
	/* Get past ~ to user.  */
	unsigned char *user = nm + 1;
	/* Find end of name.  */
	unsigned char *ptr = (unsigned char *) strchr (user, '/');
	ptrdiff_t len = ptr ? ptr - user : strlen (user);
	/* Copy the user name into temp storage.  */
	o = alloca (len + 1);
	memcpy (o, user, len);
	o[len] = 0;

	/* Look up the user name.  */
	block_input ();
	pw = (struct passwd *) getpwnam (o + 1);
	unblock_input ();
	if (!pw)
	  error ("\"%s\" isn't a registered user", o + 1);

	newdir = (unsigned char *) pw->pw_dir;

	/* Discard the user name from NM.  */
	nm += len;
      }

  if (nm[0] != '/' && !newdir)
    {
      if (NILP (defalt))
	defalt = current_buffer->directory;
      CHECK_STRING (defalt);
      newdir = SDATA (defalt);
    }

  /* Now concatenate the directory and name to new space in the stack frame.  */

  tlen = (newdir ? strlen (newdir) + 1 : 0) + strlen (nm) + 1;
  target = alloca (tlen);
  *target = 0;

  if (newdir)
    {
      if (nm[0] == 0 || nm[0] == '/')
	strcpy (target, newdir);
      else
      file_name_as_directory (target, newdir);
    }

  strcat (target, nm);

  /* Now canonicalize by removing /. and /foo/.. if they appear.  */

  p = target;
  o = target;

  while (*p)
    {
      if (*p != '/')
	{
	  *o++ = *p++;
	}
      else if (!strncmp (p, "//", 2)
	       )
	{
	  o = target;
	  p++;
	}
      else if (p[0] == '/' && p[1] == '.'
	       && (p[2] == '/' || p[2] == 0))
	p += 2;
      else if (!strncmp (p, "/..", 3)
	       /* `/../' is the "superroot" on certain file systems.  */
	       && o != target
	       && (p[3] == '/' || p[3] == 0))
	{
	  while (o != target && *--o != '/')
	    ;
	  if (o == target && *o == '/')
	    ++o;
	  p += 3;
	}
      else
	{
	  *o++ = *p++;
	}
    }

  return make_string (target, o - target);
}
#endif


/* If /~ or // appears, discard everything through first slash.  */
static bool
file_name_absolute_p (const char *filename)
{
  return
    (IS_DIRECTORY_SEP (*filename) || *filename == '~'
#ifdef DOS_NT
     || (IS_DRIVE (*filename) && IS_DEVICE_SEP (filename[1])
	 && IS_DIRECTORY_SEP (filename[2]))
#endif
     );
}

static char *
search_embedded_absfilename (char *nm, char *endp)
{
  char *p, *s;

  for (p = nm + 1; p < endp; p++)
    {
      if (IS_DIRECTORY_SEP (p[-1])
	  && file_name_absolute_p (p)
#if defined (WINDOWSNT) || defined (CYGWIN)
	  /* // at start of file name is meaningful in Apollo,
	     WindowsNT and Cygwin systems.  */
	  && !(IS_DIRECTORY_SEP (p[0]) && p - 1 == nm)
#endif /* not (WINDOWSNT || CYGWIN) */
	  )
	{
	  for (s = p; *s && !IS_DIRECTORY_SEP (*s); s++);
	  if (p[0] == '~' && s > p + 1)	/* We've got "/~something/".  */
	    {
	      USE_SAFE_ALLOCA;
	      char *o = SAFE_ALLOCA (s - p + 1);
	      struct passwd *pw;
	      memcpy (o, p, s - p);
	      o [s - p] = 0;

	      /* If we have ~user and `user' exists, discard
		 everything up to ~.  But if `user' does not exist, leave
		 ~user alone, it might be a literal file name.  */
	      block_input ();
	      pw = getpwnam (o + 1);
	      unblock_input ();
	      SAFE_FREE ();
	      if (pw)
		return p;
	    }
	  else
	    return p;
	}
    }
  return NULL;
}

DEFUN ("substitute-in-file-name", Fsubstitute_in_file_name,
       Ssubstitute_in_file_name, 1, 1, 0,
       doc: /* Substitute environment variables referred to in FILENAME.
`$FOO' where FOO is an environment variable name means to substitute
the value of that variable.  The variable name should be terminated
with a character not a letter, digit or underscore; otherwise, enclose
the entire variable name in braces.

If `/~' appears, all of FILENAME through that `/' is discarded.
If `//' appears, everything up to and including the first of
those `/' is discarded.  */)
  (Lisp_Object filename)
{
  char *nm, *p, *x, *endp;
  bool substituted = false;
  bool multibyte;
  char *xnm;
  Lisp_Object handler;

  CHECK_STRING (filename);

  multibyte = STRING_MULTIBYTE (filename);

  /* If the file name has special constructs in it,
     call the corresponding file handler.  */
  handler = Ffind_file_name_handler (filename, Qsubstitute_in_file_name);
  if (!NILP (handler))
    {
      Lisp_Object handled_name = call2 (handler, Qsubstitute_in_file_name,
					filename);
      if (STRINGP (handled_name))
	return handled_name;
      error ("Invalid handler in `file-name-handler-alist'");
    }

  /* Always work on a copy of the string, in case GC happens during
     decode of environment variables, causing the original Lisp_String
     data to be relocated.  */
  USE_SAFE_ALLOCA;
  SAFE_ALLOCA_STRING (nm, filename);

#ifdef DOS_NT
  dostounix_filename (nm);
  substituted = (memcmp (nm, SDATA (filename), SBYTES (filename)) != 0);
#endif
  endp = nm + SBYTES (filename);

  /* If /~ or // appears, discard everything through first slash.  */
  p = search_embedded_absfilename (nm, endp);
  if (p)
    /* Start over with the new string, so we check the file-name-handler
       again.  Important with filenames like "/home/foo//:/hello///there"
       which would substitute to "/:/hello///there" rather than "/there".  */
    {
      Lisp_Object result
	= (Fsubstitute_in_file_name
	   (make_specified_string (p, -1, endp - p, multibyte)));
      SAFE_FREE ();
      return result;
    }

  /* See if any variables are substituted into the string.  */

  if (!NILP (Ffboundp (Qsubstitute_env_in_file_name)))
    {
      Lisp_Object name
	= (!substituted ? filename
	   : make_specified_string (nm, -1, endp - nm, multibyte));
      Lisp_Object tmp = call1 (Qsubstitute_env_in_file_name, name);
      CHECK_STRING (tmp);
      if (!EQ (tmp, name))
	substituted = true;
      filename = tmp;
    }

  if (!substituted)
    {
#ifdef WINDOWSNT
      if (!NILP (Vw32_downcase_file_names))
	filename = Fdowncase (filename);
#endif
      SAFE_FREE ();
      return filename;
    }

  xnm = SSDATA (filename);
  x = xnm + SBYTES (filename);

  /* If /~ or // appears, discard everything through first slash.  */
  while ((p = search_embedded_absfilename (xnm, x)) != NULL)
    /* This time we do not start over because we've already expanded envvars
       and replaced $$ with $.  Maybe we should start over as well, but we'd
       need to quote some $ to $$ first.  */
    xnm = p;

#ifdef WINDOWSNT
  if (!NILP (Vw32_downcase_file_names))
    {
      Lisp_Object xname = make_specified_string (xnm, -1, x - xnm, multibyte);

      filename = Fdowncase (xname);
    }
  else
#endif
  if (xnm != SSDATA (filename))
    filename = make_specified_string (xnm, -1, x - xnm, multibyte);
  SAFE_FREE ();
  return filename;
}


/* A slightly faster and more convenient way to get
   (directory-file-name (expand-file-name FOO)).  */

Lisp_Object
expand_and_dir_to_file (Lisp_Object filename, Lisp_Object defdir)
{
  register Lisp_Object absname;

  absname = Fexpand_file_name (filename, defdir);

  /* Remove final slash, if any (unless this is the root dir).
     stat behaves differently depending!  */
  if (SCHARS (absname) > 1
      && IS_DIRECTORY_SEP (SREF (absname, SBYTES (absname) - 1))
      && !IS_DEVICE_SEP (SREF (absname, SBYTES (absname) - 2)))
    /* We cannot take shortcuts; they might be wrong for magic file names.  */
    absname = Fdirectory_file_name (absname);
  return absname;
}


/* Signal an error if the file ABSNAME already exists.
   If KNOWN_TO_EXIST, the file is known to exist.
   QUERYSTRING is a name for the action that is being considered
   to alter the file.
   If INTERACTIVE, ask the user whether to proceed,
   and bypass the error if the user says to go ahead.
   If QUICK, ask for y or n, not yes or no.  */

static void
barf_or_query_if_file_exists (Lisp_Object absname, bool known_to_exist,
			      const char *querystring, bool interactive,
			      bool quick)
{
  Lisp_Object tem, encoded_filename;
  struct stat statbuf;

  encoded_filename = ENCODE_FILE (absname);

  if (! known_to_exist && lstat (SSDATA (encoded_filename), &statbuf) == 0)
    {
      if (S_ISDIR (statbuf.st_mode))
	xsignal2 (Qfile_error,
		  build_string ("File is a directory"), absname);
      known_to_exist = true;
    }

  if (known_to_exist)
    {
      if (! interactive)
	xsignal2 (Qfile_already_exists,
		  build_string ("File already exists"), absname);
      AUTO_STRING (format, "File %s already exists; %s anyway? ");
      tem = CALLN (Fformat, format, absname, build_string (querystring));
      if (quick)
	tem = call1 (intern ("y-or-n-p"), tem);
      else
	tem = do_yes_or_no_p (tem);
      if (NILP (tem))
	xsignal2 (Qfile_already_exists,
		  build_string ("File already exists"), absname);
    }
}

#ifndef WINDOWSNT
/* Copy data to DEST from SOURCE if possible.  Return true if OK.  */
static bool
clone_file (int dest, int source)
{
#ifdef FICLONE
  return ioctl (dest, FICLONE, source) == 0;
#endif
  return false;
}
#endif

DEFUN ("copy-file", Fcopy_file, Scopy_file, 2, 6,
       "fCopy file: \nGCopy %s to file: \np\nP",
       doc: /* Copy FILE to NEWNAME.  Both args must be strings.
If NEWNAME names a directory, copy FILE there.

This function always sets the file modes of the output file to match
the input file.

The optional third argument OK-IF-ALREADY-EXISTS specifies what to do
if file NEWNAME already exists.  If OK-IF-ALREADY-EXISTS is nil, we
signal a `file-already-exists' error without overwriting.  If
OK-IF-ALREADY-EXISTS is a number, we request confirmation from the user
about overwriting; this is what happens in interactive use with M-x.
Any other value for OK-IF-ALREADY-EXISTS means to overwrite the
existing file.

Fourth arg KEEP-TIME non-nil means give the output file the same
last-modified time as the old one.  (This works on only some systems.)

A prefix arg makes KEEP-TIME non-nil.

If PRESERVE-UID-GID is non-nil, we try to transfer the
uid and gid of FILE to NEWNAME.

If PRESERVE-PERMISSIONS is non-nil, copy permissions of FILE to NEWNAME;
this includes the file modes, along with ACL entries and SELinux
context if present.  Otherwise, if NEWNAME is created its file
permission bits are those of FILE, masked by the default file
permissions.  */)
  (Lisp_Object file, Lisp_Object newname, Lisp_Object ok_if_already_exists,
   Lisp_Object keep_time, Lisp_Object preserve_uid_gid,
   Lisp_Object preserve_permissions)
{
  Lisp_Object handler;
  ptrdiff_t count = SPECPDL_INDEX ();
  Lisp_Object encoded_file, encoded_newname;
#if HAVE_LIBSELINUX
  security_context_t con;
  int conlength = 0;
#endif
#ifdef WINDOWSNT
  int result;
#else
  bool already_exists = false;
  mode_t new_mask;
  int ifd, ofd;
  struct stat st;
#endif

  encoded_file = encoded_newname = Qnil;
  CHECK_STRING (file);
  CHECK_STRING (newname);

  if (!NILP (Ffile_directory_p (newname)))
    newname = Fexpand_file_name (Ffile_name_nondirectory (file), newname);
  else
    newname = Fexpand_file_name (newname, Qnil);

  file = Fexpand_file_name (file, Qnil);

  /* If the input file name has special constructs in it,
     call the corresponding file handler.  */
  handler = Ffind_file_name_handler (file, Qcopy_file);
  /* Likewise for output file name.  */
  if (NILP (handler))
    handler = Ffind_file_name_handler (newname, Qcopy_file);
  if (!NILP (handler))
    return call7 (handler, Qcopy_file, file, newname,
		  ok_if_already_exists, keep_time, preserve_uid_gid,
		  preserve_permissions);

  encoded_file = ENCODE_FILE (file);
  encoded_newname = ENCODE_FILE (newname);

#ifdef WINDOWSNT
  if (NILP (ok_if_already_exists)
      || INTEGERP (ok_if_already_exists))
    barf_or_query_if_file_exists (newname, false, "copy to it",
				  INTEGERP (ok_if_already_exists), false);

  result = w32_copy_file (SSDATA (encoded_file), SSDATA (encoded_newname),
			  !NILP (keep_time), !NILP (preserve_uid_gid),
			  !NILP (preserve_permissions));
  switch (result)
    {
    case -1:
      report_file_error ("Copying file", list2 (file, newname));
    case -2:
      report_file_error ("Copying permissions from", file);
    case -3:
      xsignal2 (Qfile_date_error,
		build_string ("Resetting file times"), newname);
    case -4:
      report_file_error ("Copying permissions to", newname);
    }
#else /* not WINDOWSNT */
  ifd = emacs_open (SSDATA (encoded_file), O_RDONLY, 0);

  if (ifd < 0)
    report_file_error ("Opening input file", file);

  record_unwind_protect_int (close_file_unwind, ifd);

  if (fstat (ifd, &st) != 0)
    report_file_error ("Input file status", file);

  if (!NILP (preserve_permissions))
    {
#if HAVE_LIBSELINUX
      if (is_selinux_enabled ())
	{
	  conlength = fgetfilecon (ifd, &con);
	  if (conlength == -1)
	    report_file_error ("Doing fgetfilecon", file);
	}
#endif
    }

  /* We can copy only regular files.  */
  if (!S_ISREG (st.st_mode))
    report_file_errno ("Non-regular file", file,
		       S_ISDIR (st.st_mode) ? EISDIR : EINVAL);

  new_mask = st.st_mode & (!NILP (preserve_uid_gid) ? 0700 : 0777);

  ofd = emacs_open (SSDATA (encoded_newname), O_WRONLY | O_CREAT | O_EXCL,
		    new_mask);
  if (ofd < 0 && errno == EEXIST)
    {
      if (NILP (ok_if_already_exists) || INTEGERP (ok_if_already_exists))
	barf_or_query_if_file_exists (newname, true, "copy to it",
				      INTEGERP (ok_if_already_exists), false);
      already_exists = true;
      ofd = emacs_open (SSDATA (encoded_newname), O_WRONLY, 0);
    }
  if (ofd < 0)
    report_file_error ("Opening output file", newname);

  record_unwind_protect_int (close_file_unwind, ofd);

  off_t oldsize = 0, newsize;

  if (already_exists)
    {
      struct stat out_st;
      if (fstat (ofd, &out_st) != 0)
	report_file_error ("Output file status", newname);
      if (st.st_dev == out_st.st_dev && st.st_ino == out_st.st_ino)
	report_file_errno ("Input and output files are the same",
			   list2 (file, newname), 0);
      if (S_ISREG (out_st.st_mode))
	oldsize = out_st.st_size;
    }

  maybe_quit ();

  if (clone_file (ofd, ifd))
    newsize = st.st_size;
  else
    {
      char buf[MAX_ALLOCA];
      ptrdiff_t n;
      for (newsize = 0; 0 < (n = emacs_read_quit (ifd, buf, sizeof buf));
	   newsize += n)
	if (emacs_write_quit (ofd, buf, n) != n)
	  report_file_error ("Write error", newname);
      if (n < 0)
	report_file_error ("Read error", file);
    }

  /* Truncate any existing output file after writing the data.  This
     is more likely to work than truncation before writing, if the
     file system is out of space or the user is over disk quota.  */
  if (newsize < oldsize && ftruncate (ofd, newsize) != 0)
    report_file_error ("Truncating output file", newname);

  /* Preserve the original file permissions, and if requested, also its
     owner and group.  */
  {
    mode_t preserved_permissions = st.st_mode & 07777;
    mode_t default_permissions = st.st_mode & 0777 & ~realmask;
    if (!NILP (preserve_uid_gid))
      {
	/* Attempt to change owner and group.  If that doesn't work
	   attempt to change just the group, as that is sometimes allowed.
	   Adjust the mode mask to eliminate setuid or setgid bits
	   or group permissions bits that are inappropriate if the
	   owner or group are wrong.  */
	if (fchown (ofd, st.st_uid, st.st_gid) != 0)
	  {
	    if (fchown (ofd, -1, st.st_gid) == 0)
	      preserved_permissions &= ~04000;
	    else
	      {
		preserved_permissions &= ~06000;

		/* Copy the other bits to the group bits, since the
		   group is wrong.  */
		preserved_permissions &= ~070;
		preserved_permissions |= (preserved_permissions & 7) << 3;
		default_permissions &= ~070;
		default_permissions |= (default_permissions & 7) << 3;
	      }
	  }
      }

    switch (!NILP (preserve_permissions)
	    ? qcopy_acl (SSDATA (encoded_file), ifd,
			 SSDATA (encoded_newname), ofd,
			 preserved_permissions)
	    : (already_exists
	       || (new_mask & ~realmask) == default_permissions)
	    ? 0
	    : fchmod (ofd, default_permissions))
      {
      case -2: report_file_error ("Copying permissions from", file);
      case -1: report_file_error ("Copying permissions to", newname);
      }
  }

#if HAVE_LIBSELINUX
  if (conlength > 0)
    {
      /* Set the modified context back to the file.  */
      bool fail = fsetfilecon (ofd, con) != 0;
      /* See http://debbugs.gnu.org/11245 for ENOTSUP.  */
      if (fail && errno != ENOTSUP)
	report_file_error ("Doing fsetfilecon", newname);

      freecon (con);
    }
#endif

  if (!NILP (keep_time))
    {
      struct timespec atime = get_stat_atime (&st);
      struct timespec mtime = get_stat_mtime (&st);
      if (set_file_times (ofd, SSDATA (encoded_newname), atime, mtime) != 0)
	xsignal2 (Qfile_date_error,
		  build_string ("Cannot set file date"), newname);
    }

  if (emacs_close (ofd) < 0)
    report_file_error ("Write error", newname);

  emacs_close (ifd);

#endif /* not WINDOWSNT */

  /* Discard the unwind protects.  */
  specpdl_ptr = specpdl + count;

  return Qnil;
}


DEFUN ("make-directory-internal", Fmake_directory_internal,
       Smake_directory_internal, 1, 1, 0,
       doc: /* Create a new directory named DIRECTORY.  */)
  (Lisp_Object directory)
{
  const char *dir;
  Lisp_Object handler;
  Lisp_Object encoded_dir;

  CHECK_STRING (directory);
  directory = Fexpand_file_name (directory, Qnil);

  handler = Ffind_file_name_handler (directory, Qmake_directory_internal);
  if (!NILP (handler))
    return call2 (handler, Qmake_directory_internal, directory);

  encoded_dir = ENCODE_FILE (directory);

  dir = SSDATA (encoded_dir);

#ifdef WINDOWSNT
  if (mkdir (dir) != 0)
#else
  if (mkdir (dir, 0777 & ~auto_saving_dir_umask) != 0)
#endif
    report_file_error ("Creating directory", directory);

  return Qnil;
}

DEFUN ("delete-directory-internal", Fdelete_directory_internal,
       Sdelete_directory_internal, 1, 1, 0,
       doc: /* Delete the directory named DIRECTORY.  Does not follow symlinks.  */)
  (Lisp_Object directory)
{
  const char *dir;
  Lisp_Object encoded_dir;

  CHECK_STRING (directory);
  directory = Fdirectory_file_name (Fexpand_file_name (directory, Qnil));
  encoded_dir = ENCODE_FILE (directory);
  dir = SSDATA (encoded_dir);

  if (rmdir (dir) != 0)
    report_file_error ("Removing directory", directory);

  return Qnil;
}

DEFUN ("delete-file", Fdelete_file, Sdelete_file, 1, 2,
       "(list (read-file-name \
                (if (and delete-by-moving-to-trash (null current-prefix-arg)) \
                    \"Move file to trash: \" \"Delete file: \") \
                nil default-directory (confirm-nonexistent-file-or-buffer)) \
              (null current-prefix-arg))",
       doc: /* Delete file named FILENAME.  If it is a symlink, remove the symlink.
If file has multiple names, it continues to exist with the other names.
TRASH non-nil means to trash the file instead of deleting, provided
`delete-by-moving-to-trash' is non-nil.

When called interactively, TRASH is t if no prefix argument is given.
With a prefix argument, TRASH is nil.  */)
  (Lisp_Object filename, Lisp_Object trash)
{
  Lisp_Object handler;
  Lisp_Object encoded_file;

  if (!NILP (Ffile_directory_p (filename))
      && NILP (Ffile_symlink_p (filename)))
    xsignal2 (Qfile_error,
	      build_string ("Removing old name: is a directory"),
	      filename);
  filename = Fexpand_file_name (filename, Qnil);

  handler = Ffind_file_name_handler (filename, Qdelete_file);
  if (!NILP (handler))
    return call3 (handler, Qdelete_file, filename, trash);

  if (delete_by_moving_to_trash && !NILP (trash))
    return call1 (Qmove_file_to_trash, filename);

  encoded_file = ENCODE_FILE (filename);

  if (unlink (SSDATA (encoded_file)) < 0)
    report_file_error ("Removing old name", filename);
  return Qnil;
}

static Lisp_Object
internal_delete_file_1 (Lisp_Object ignore)
{
  return Qt;
}

/* Delete file FILENAME, returning true if successful.
   This ignores `delete-by-moving-to-trash'.  */

bool
internal_delete_file (Lisp_Object filename)
{
  Lisp_Object tem;

  tem = internal_condition_case_2 (Fdelete_file, filename, Qnil,
				   Qt, internal_delete_file_1);
  return NILP (tem);
}


/* Filesystems are case-sensitive on all supported systems except
   MS-Windows, MS-DOS, Cygwin, and Mac OS X.  They are always
   case-insensitive on the first two, but they may or may not be
   case-insensitive on Cygwin and OS X.  The following function
   attempts to provide a runtime test on those two systems.  If the
   test is not conclusive, we assume case-insensitivity on Cygwin and
   case-sensitivity on Mac OS X.

   FIXME: Mounted filesystems on Posix hosts, like Samba shares or
   NFS-mounted Windows volumes, might be case-insensitive.  Can we
   detect this?  */

static bool
file_name_case_insensitive_p (const char *filename)
{
  /* Use pathconf with _PC_CASE_INSENSITIVE or _PC_CASE_SENSITIVE if
     those flags are available.  As of this writing (2017-05-20),
     Cygwin is the only platform known to support the former (starting
     with Cygwin-2.6.1), and macOS is the only platform known to
     support the latter.  */

#ifdef _PC_CASE_INSENSITIVE
  int res = pathconf (filename, _PC_CASE_INSENSITIVE);
  if (res >= 0)
    return res > 0;
#elif defined _PC_CASE_SENSITIVE
  int res = pathconf (filename, _PC_CASE_SENSITIVE);
  if (res >= 0)
    return res == 0;
#endif

#if defined CYGWIN || defined DOS_NT
  return true;
#else
  return false;
#endif
}

DEFUN ("file-name-case-insensitive-p", Ffile_name_case_insensitive_p,
       Sfile_name_case_insensitive_p, 1, 1, 0,
       doc: /* Return t if file FILENAME is on a case-insensitive filesystem.
The arg must be a string.  */)
  (Lisp_Object filename)
{
  Lisp_Object handler;

  CHECK_STRING (filename);
  filename = Fexpand_file_name (filename, Qnil);

  /* If the file name has special constructs in it,
     call the corresponding file handler.  */
  handler = Ffind_file_name_handler (filename, Qfile_name_case_insensitive_p);
  if (!NILP (handler))
    return call2 (handler, Qfile_name_case_insensitive_p, filename);

  filename = ENCODE_FILE (filename);
  return file_name_case_insensitive_p (SSDATA (filename)) ? Qt : Qnil;
}

DEFUN ("rename-file", Frename_file, Srename_file, 2, 3,
       "fRename file: \nGRename %s to file: \np",
       doc: /* Rename FILE as NEWNAME.  Both args must be strings.
If file has names other than FILE, it continues to have those names.
Signals a `file-already-exists' error if a file NEWNAME already exists
unless optional third argument OK-IF-ALREADY-EXISTS is non-nil.
A number as third arg means request confirmation if NEWNAME already exists.
This is what happens in interactive use with M-x.  */)
  (Lisp_Object file, Lisp_Object newname, Lisp_Object ok_if_already_exists)
{
  Lisp_Object handler;
  Lisp_Object encoded_file, encoded_newname, symlink_target;

  symlink_target = encoded_file = encoded_newname = Qnil;
  CHECK_STRING (file);
  CHECK_STRING (newname);
  file = Fexpand_file_name (file, Qnil);

  if ((!NILP (Ffile_directory_p (newname)))
      /* If the filesystem is case-insensitive and the file names are
	 identical but for the case, don't attempt to move directory
	 to itself.  */
      && (NILP (Ffile_name_case_insensitive_p (file))
	  || NILP (Fstring_equal (Fdowncase (file), Fdowncase (newname)))))
    {
      Lisp_Object fname = (NILP (Ffile_directory_p (file))
			   ? file : Fdirectory_file_name (file));
      newname = Fexpand_file_name (Ffile_name_nondirectory (fname), newname);
    }
  else
    newname = Fexpand_file_name (newname, Qnil);

  /* If the file name has special constructs in it,
     call the corresponding file handler.  */
  handler = Ffind_file_name_handler (file, Qrename_file);
  if (NILP (handler))
    handler = Ffind_file_name_handler (newname, Qrename_file);
  if (!NILP (handler))
    return call4 (handler, Qrename_file,
		  file, newname, ok_if_already_exists);

  encoded_file = ENCODE_FILE (file);
  encoded_newname = ENCODE_FILE (newname);

  /* If the filesystem is case-insensitive and the file names are
     identical but for the case, don't ask for confirmation: they
     simply want to change the letter-case of the file name.  */
  if ((!(file_name_case_insensitive_p (SSDATA (encoded_file)))
       || NILP (Fstring_equal (Fdowncase (file), Fdowncase (newname))))
      && ((NILP (ok_if_already_exists) || INTEGERP (ok_if_already_exists))))
    barf_or_query_if_file_exists (newname, false, "rename to it",
				  INTEGERP (ok_if_already_exists), false);
  if (rename (SSDATA (encoded_file), SSDATA (encoded_newname)) < 0)
    {
      int rename_errno = errno;
      if (rename_errno == EXDEV)
	{
          ptrdiff_t count;
          symlink_target = Ffile_symlink_p (file);
          if (! NILP (symlink_target))
            Fmake_symbolic_link (symlink_target, newname,
                                 NILP (ok_if_already_exists) ? Qnil : Qt);
	  else if (!NILP (Ffile_directory_p (file)))
	    call4 (Qcopy_directory, file, newname, Qt, Qnil);
	  else
	    /* We have already prompted if it was an integer, so don't
	       have copy-file prompt again.  */
	    Fcopy_file (file, newname,
			NILP (ok_if_already_exists) ? Qnil : Qt,
			Qt, Qt, Qt);

	  count = SPECPDL_INDEX ();
	  specbind (Qdelete_by_moving_to_trash, Qnil);

	  if (!NILP (Ffile_directory_p (file)) && NILP (symlink_target))
	    call2 (Qdelete_directory, file, Qt);
	  else
	    Fdelete_file (file, Qnil);
	  unbind_to (count, Qnil);
	}
      else
	report_file_errno ("Renaming", list2 (file, newname), rename_errno);
    }

  return Qnil;
}

DEFUN ("add-name-to-file", Fadd_name_to_file, Sadd_name_to_file, 2, 3,
       "fAdd name to file: \nGName to add to %s: \np",
       doc: /* Give FILE additional name NEWNAME.  Both args must be strings.
Signals a `file-already-exists' error if a file NEWNAME already exists
unless optional third argument OK-IF-ALREADY-EXISTS is non-nil.
A number as third arg means request confirmation if NEWNAME already exists.
This is what happens in interactive use with M-x.  */)
  (Lisp_Object file, Lisp_Object newname, Lisp_Object ok_if_already_exists)
{
  Lisp_Object handler;
  Lisp_Object encoded_file, encoded_newname;

  encoded_file = encoded_newname = Qnil;
  CHECK_STRING (file);
  CHECK_STRING (newname);
  file = Fexpand_file_name (file, Qnil);

  if (!NILP (Ffile_directory_p (newname)))
    newname = Fexpand_file_name (Ffile_name_nondirectory (file), newname);
  else
    newname = Fexpand_file_name (newname, Qnil);

  /* If the file name has special constructs in it,
     call the corresponding file handler.  */
  handler = Ffind_file_name_handler (file, Qadd_name_to_file);
  if (!NILP (handler))
    return call4 (handler, Qadd_name_to_file, file,
		  newname, ok_if_already_exists);

  /* If the new name has special constructs in it,
     call the corresponding file handler.  */
  handler = Ffind_file_name_handler (newname, Qadd_name_to_file);
  if (!NILP (handler))
    return call4 (handler, Qadd_name_to_file, file,
		  newname, ok_if_already_exists);

  encoded_file = ENCODE_FILE (file);
  encoded_newname = ENCODE_FILE (newname);

  if (NILP (ok_if_already_exists)
      || INTEGERP (ok_if_already_exists))
    barf_or_query_if_file_exists (newname, false, "make it a new name",
				  INTEGERP (ok_if_already_exists), false);

  unlink (SSDATA (newname));
  if (link (SSDATA (encoded_file), SSDATA (encoded_newname)) < 0)
    {
      int link_errno = errno;
      report_file_errno ("Adding new name", list2 (file, newname), link_errno);
    }

  return Qnil;
}

DEFUN ("make-symbolic-link", Fmake_symbolic_link, Smake_symbolic_link, 2, 3,
       "FMake symbolic link to file: \nGMake symbolic link to file %s: \np",
       doc: /* Make a symbolic link to TARGET, named LINKNAME.
Both args must be strings.
Signals a `file-already-exists' error if a file LINKNAME already exists
unless optional third argument OK-IF-ALREADY-EXISTS is non-nil.
A number as third arg means request confirmation if LINKNAME already exists.
This happens for interactive use with M-x.  */)
  (Lisp_Object target, Lisp_Object linkname, Lisp_Object ok_if_already_exists)
{
  Lisp_Object handler;
  Lisp_Object encoded_target, encoded_linkname;

  encoded_target = encoded_linkname = Qnil;
  CHECK_STRING (target);
  CHECK_STRING (linkname);
  /* If the link target has a ~, we must expand it to get
     a truly valid file name.  Otherwise, do not expand;
     we want to permit links to relative file names.  */
  if (SREF (target, 0) == '~')
    target = Fexpand_file_name (target, Qnil);

  if (!NILP (Ffile_directory_p (linkname)))
    linkname = Fexpand_file_name (Ffile_name_nondirectory (target), linkname);
  else
    linkname = Fexpand_file_name (linkname, Qnil);

  /* If the file name has special constructs in it,
     call the corresponding file handler.  */
  handler = Ffind_file_name_handler (target, Qmake_symbolic_link);
  if (!NILP (handler))
    return call4 (handler, Qmake_symbolic_link, target,
		  linkname, ok_if_already_exists);

  /* If the new link name has special constructs in it,
     call the corresponding file handler.  */
  handler = Ffind_file_name_handler (linkname, Qmake_symbolic_link);
  if (!NILP (handler))
    return call4 (handler, Qmake_symbolic_link, target,
		  linkname, ok_if_already_exists);

  encoded_target = ENCODE_FILE (target);
  encoded_linkname = ENCODE_FILE (linkname);

  if (NILP (ok_if_already_exists)
      || INTEGERP (ok_if_already_exists))
    barf_or_query_if_file_exists (linkname, false, "make it a link",
				  INTEGERP (ok_if_already_exists), false);
  if (symlink (SSDATA (encoded_target), SSDATA (encoded_linkname)) < 0)
    {
      /* If we didn't complain already, silently delete existing file.  */
      int symlink_errno;
      if (errno == EEXIST)
	{
	  unlink (SSDATA (encoded_linkname));
	  if (symlink (SSDATA (encoded_target), SSDATA (encoded_linkname))
	      >= 0)
	    return Qnil;
	}
      if (errno == ENOSYS)
	xsignal1 (Qfile_error,
		  build_string ("Symbolic links are not supported"));

      symlink_errno = errno;
      report_file_errno ("Making symbolic link", list2 (target, linkname),
			 symlink_errno);
    }

  return Qnil;
}



DEFUN ("file-name-absolute-p", Ffile_name_absolute_p, Sfile_name_absolute_p,
       1, 1, 0,
       doc: /* Return t if file FILENAME specifies an absolute file name.
On Unix, this is a name starting with a `/' or a `~'.  */)
  (Lisp_Object filename)
{
  CHECK_STRING (filename);
  return file_name_absolute_p (SSDATA (filename)) ? Qt : Qnil;
}


DEFUN ("file-exists-p", Ffile_exists_p, Sfile_exists_p, 1, 1, 0,
       doc: /* Return t if file FILENAME exists (whether or not you can read it.)
See also `file-readable-p' and `file-attributes'.
This returns nil for a symlink to a nonexistent file.
Use `file-symlink-p' to test for such links.  */)
  (Lisp_Object filename)
{
  Lisp_Object absname;
  Lisp_Object handler;

  CHECK_STRING (filename);
  absname = Fexpand_file_name (filename, Qnil);

  /* If the file name has special constructs in it,
     call the corresponding file handler.  */
  handler = Ffind_file_name_handler (absname, Qfile_exists_p);
  if (!NILP (handler))
    {
      Lisp_Object result = call2 (handler, Qfile_exists_p, absname);
      errno = 0;
      return result;
    }

  absname = ENCODE_FILE (absname);

  return check_existing (SSDATA (absname)) ? Qt : Qnil;
}

DEFUN ("file-executable-p", Ffile_executable_p, Sfile_executable_p, 1, 1, 0,
       doc: /* Return t if FILENAME can be executed by you.
For a directory, this means you can access files in that directory.
\(It is generally better to use `file-accessible-directory-p' for that
purpose, though.)  */)
  (Lisp_Object filename)
{
  Lisp_Object absname;
  Lisp_Object handler;

  CHECK_STRING (filename);
  absname = Fexpand_file_name (filename, Qnil);

  /* If the file name has special constructs in it,
     call the corresponding file handler.  */
  handler = Ffind_file_name_handler (absname, Qfile_executable_p);
  if (!NILP (handler))
    return call2 (handler, Qfile_executable_p, absname);

  absname = ENCODE_FILE (absname);

  return (check_executable (SSDATA (absname)) ? Qt : Qnil);
}

DEFUN ("file-readable-p", Ffile_readable_p, Sfile_readable_p, 1, 1, 0,
       doc: /* Return t if file FILENAME exists and you can read it.
See also `file-exists-p' and `file-attributes'.  */)
  (Lisp_Object filename)
{
  Lisp_Object absname;
  Lisp_Object handler;

  CHECK_STRING (filename);
  absname = Fexpand_file_name (filename, Qnil);

  /* If the file name has special constructs in it,
     call the corresponding file handler.  */
  handler = Ffind_file_name_handler (absname, Qfile_readable_p);
  if (!NILP (handler))
    return call2 (handler, Qfile_readable_p, absname);

  absname = ENCODE_FILE (absname);
  return (faccessat (AT_FDCWD, SSDATA (absname), R_OK, AT_EACCESS) == 0
	  ? Qt : Qnil);
}

DEFUN ("file-writable-p", Ffile_writable_p, Sfile_writable_p, 1, 1, 0,
       doc: /* Return t if file FILENAME can be written or created by you.  */)
  (Lisp_Object filename)
{
  Lisp_Object absname, dir, encoded;
  Lisp_Object handler;

  CHECK_STRING (filename);
  absname = Fexpand_file_name (filename, Qnil);

  /* If the file name has special constructs in it,
     call the corresponding file handler.  */
  handler = Ffind_file_name_handler (absname, Qfile_writable_p);
  if (!NILP (handler))
    return call2 (handler, Qfile_writable_p, absname);

  encoded = ENCODE_FILE (absname);
  if (check_writable (SSDATA (encoded), W_OK))
    return Qt;
  if (errno != ENOENT)
    return Qnil;

  dir = Ffile_name_directory (absname);
  eassert (!NILP (dir));

  dir = ENCODE_FILE (dir);
#ifdef WINDOWSNT
  /* The read-only attribute of the parent directory doesn't affect
     whether a file or directory can be created within it.  Some day we
     should check ACLs though, which do affect this.  */
  return file_directory_p (SSDATA (dir)) ? Qt : Qnil;
#else
  return check_writable (SSDATA (dir), W_OK | X_OK) ? Qt : Qnil;
#endif
}


DEFUN ("access-file", Faccess_file, Saccess_file, 2, 2, 0,
       doc: /* Access file FILENAME, and get an error if that does not work.
The second argument STRING is prepended to the error message.
If there is no error, returns nil.  */)
  (Lisp_Object filename, Lisp_Object string)
{
  Lisp_Object handler, encoded_filename, absname;

  CHECK_STRING (filename);
  absname = Fexpand_file_name (filename, Qnil);

  CHECK_STRING (string);

  /* If the file name has special constructs in it,
     call the corresponding file handler.  */
  handler = Ffind_file_name_handler (absname, Qaccess_file);
  if (!NILP (handler))
    return call3 (handler, Qaccess_file, absname, string);

  encoded_filename = ENCODE_FILE (absname);

  if (faccessat (AT_FDCWD, SSDATA (encoded_filename), R_OK, AT_EACCESS) != 0)
    report_file_error (SSDATA (string), filename);

  return Qnil;
}


/* Relative to directory FD, return the symbolic link value of FILENAME.
   On failure, return nil.  */
Lisp_Object
emacs_readlinkat (int fd, char const *filename)
{
  static struct allocator const emacs_norealloc_allocator =
    { xmalloc, NULL, xfree, memory_full };
  Lisp_Object val;
  char readlink_buf[1024];
  char *buf = careadlinkat (fd, filename, readlink_buf, sizeof readlink_buf,
			    &emacs_norealloc_allocator, readlinkat);
  if (!buf)
    return Qnil;

  val = build_unibyte_string (buf);
  if (buf[0] == '/' && strchr (buf, ':'))
    {
      AUTO_STRING (slash_colon, "/:");
      val = concat2 (slash_colon, val);
    }
  if (buf != readlink_buf)
    xfree (buf);
  val = DECODE_FILE (val);
  return val;
}

DEFUN ("file-symlink-p", Ffile_symlink_p, Sfile_symlink_p, 1, 1, 0,
       doc: /* Return non-nil if file FILENAME is the name of a symbolic link.
The value is the link target, as a string.
Otherwise it returns nil.

This function does not check whether the link target exists.  */)
  (Lisp_Object filename)
{
  Lisp_Object handler;

  CHECK_STRING (filename);
  filename = Fexpand_file_name (filename, Qnil);

  /* If the file name has special constructs in it,
     call the corresponding file handler.  */
  handler = Ffind_file_name_handler (filename, Qfile_symlink_p);
  if (!NILP (handler))
    return call2 (handler, Qfile_symlink_p, filename);

  filename = ENCODE_FILE (filename);

  return emacs_readlinkat (AT_FDCWD, SSDATA (filename));
}

DEFUN ("file-directory-p", Ffile_directory_p, Sfile_directory_p, 1, 1, 0,
       doc: /* Return t if FILENAME names an existing directory.
Symbolic links to directories count as directories.
See `file-symlink-p' to distinguish symlinks.  */)
  (Lisp_Object filename)
{
  Lisp_Object absname;
  Lisp_Object handler;

  absname = expand_and_dir_to_file (filename, BVAR (current_buffer, directory));

  /* If the file name has special constructs in it,
     call the corresponding file handler.  */
  handler = Ffind_file_name_handler (absname, Qfile_directory_p);
  if (!NILP (handler))
    return call2 (handler, Qfile_directory_p, absname);

  absname = ENCODE_FILE (absname);

  return file_directory_p (SSDATA (absname)) ? Qt : Qnil;
}

/* Return true if FILE is a directory or a symlink to a directory.  */
bool
file_directory_p (char const *file)
{
#ifdef WINDOWSNT
  /* This is cheaper than 'stat'.  */
  return faccessat (AT_FDCWD, file, D_OK, AT_EACCESS) == 0;
#else
  struct stat st;
  return stat (file, &st) == 0 && S_ISDIR (st.st_mode);
#endif
}

DEFUN ("file-accessible-directory-p", Ffile_accessible_directory_p,
       Sfile_accessible_directory_p, 1, 1, 0,
       doc: /* Return t if FILENAME names a directory you can open.
For the value to be t, FILENAME must specify the name of a directory
as a file, and the directory must allow you to open files in it.  In
order to use a directory as a buffer's current directory, this
predicate must return true.  A directory name spec may be given
instead; then the value is t if the directory so specified exists and
really is a readable and searchable directory.  */)
  (Lisp_Object filename)
{
  Lisp_Object absname;
  Lisp_Object handler;

  CHECK_STRING (filename);
  absname = Fexpand_file_name (filename, Qnil);

  /* If the file name has special constructs in it,
     call the corresponding file handler.  */
  handler = Ffind_file_name_handler (absname, Qfile_accessible_directory_p);
  if (!NILP (handler))
    {
      Lisp_Object r = call2 (handler, Qfile_accessible_directory_p, absname);

      /* Set errno in case the handler failed.  EACCES might be a lie
	 (e.g., the directory might not exist, or be a regular file),
	 but at least it does TRT in the "usual" case of an existing
	 directory that is not accessible by the current user, and
	 avoids reporting "Success" for a failed operation.  Perhaps
	 someday we can fix this in a better way, by improving
	 file-accessible-directory-p's API; see Bug#25419.  */
      if (!EQ (r, Qt))
	errno = EACCES;

      return r;
    }

  absname = ENCODE_FILE (absname);
  return file_accessible_directory_p (absname) ? Qt : Qnil;
}

/* If FILE is a searchable directory or a symlink to a
   searchable directory, return true.  Otherwise return
   false and set errno to an error number.  */
bool
file_accessible_directory_p (Lisp_Object file)
{
#ifdef DOS_NT
# ifdef WINDOWSNT
  /* We need a special-purpose test because (a) NTFS security data is
     not reflected in Posix-style mode bits, and (b) the trick with
     accessing "DIR/.", used below on Posix hosts, doesn't work on
     Windows, because "DIR/." is normalized to just "DIR" before
     hitting the disk.  */
  return (SBYTES (file) == 0
	  || w32_accessible_directory_p (SSDATA (file), SBYTES (file)));
# endif	 /* WINDOWSNT */
#else	 /* !DOS_NT */
  /* On POSIXish platforms, use just one system call; this avoids a
     race and is typically faster.  */
  const char *data = SSDATA (file);
  ptrdiff_t len = SBYTES (file);
  char const *dir;
  bool ok;
  int saved_errno;
  USE_SAFE_ALLOCA;

  /* Normally a file "FOO" is an accessible directory if "FOO/." exists.
     There are three exceptions: "", "/", and "//".  Leave "" alone,
     as it's invalid.  Append only "." to the other two exceptions as
     "/" and "//" are distinct on some platforms, whereas "/", "///",
     "////", etc. are all equivalent.  */
  if (! len)
    dir = data;
  else
    {
      /* Just check for trailing '/' when deciding whether to append '/'.
	 That's simpler than testing the two special cases "/" and "//",
	 and it's a safe optimization here.  */
      char *buf = SAFE_ALLOCA (len + 3);
      memcpy (buf, data, len);
      strcpy (buf + len, &"/."[data[len - 1] == '/']);
      dir = buf;
    }

  ok = check_existing (dir);
  saved_errno = errno;
  SAFE_FREE ();
  errno = saved_errno;
  return ok;
#endif	/* !DOS_NT */
}

DEFUN ("file-regular-p", Ffile_regular_p, Sfile_regular_p, 1, 1, 0,
       doc: /* Return t if FILENAME names a regular file.
This is the sort of file that holds an ordinary stream of data bytes.
Symbolic links to regular files count as regular files.
See `file-symlink-p' to distinguish symlinks.  */)
  (Lisp_Object filename)
{
  register Lisp_Object absname;
  struct stat st;
  Lisp_Object handler;

  absname = expand_and_dir_to_file (filename, BVAR (current_buffer, directory));

  /* If the file name has special constructs in it,
     call the corresponding file handler.  */
  handler = Ffind_file_name_handler (absname, Qfile_regular_p);
  if (!NILP (handler))
    return call2 (handler, Qfile_regular_p, absname);

  absname = ENCODE_FILE (absname);

#ifdef WINDOWSNT
  {
    int result;
    Lisp_Object tem = Vw32_get_true_file_attributes;

    /* Tell stat to use expensive method to get accurate info.  */
    Vw32_get_true_file_attributes = Qt;
    result = stat (SSDATA (absname), &st);
    Vw32_get_true_file_attributes = tem;

    if (result < 0)
      return Qnil;
    return S_ISREG (st.st_mode) ? Qt : Qnil;
  }
#else
  if (stat (SSDATA (absname), &st) < 0)
    return Qnil;
  return S_ISREG (st.st_mode) ? Qt : Qnil;
#endif
}


DEFUN ("file-selinux-context", Ffile_selinux_context,
       Sfile_selinux_context, 1, 1, 0,
       doc: /* Return SELinux context of file named FILENAME.
The return value is a list (USER ROLE TYPE RANGE), where the list
elements are strings naming the user, role, type, and range of the
file's SELinux security context.

Return (nil nil nil nil) if the file is nonexistent or inaccessible,
or if SELinux is disabled, or if Emacs lacks SELinux support.  */)
  (Lisp_Object filename)
{
  Lisp_Object absname;
  Lisp_Object user = Qnil, role = Qnil, type = Qnil, range = Qnil;

  Lisp_Object handler;
#if HAVE_LIBSELINUX
  security_context_t con;
  int conlength;
  context_t context;
#endif

  absname = expand_and_dir_to_file (filename, BVAR (current_buffer, directory));

  /* If the file name has special constructs in it,
     call the corresponding file handler.  */
  handler = Ffind_file_name_handler (absname, Qfile_selinux_context);
  if (!NILP (handler))
    return call2 (handler, Qfile_selinux_context, absname);

  absname = ENCODE_FILE (absname);

#if HAVE_LIBSELINUX
  if (is_selinux_enabled ())
    {
      conlength = lgetfilecon (SSDATA (absname), &con);
      if (conlength > 0)
	{
	  context = context_new (con);
	  if (context_user_get (context))
	    user = build_string (context_user_get (context));
	  if (context_role_get (context))
	    role = build_string (context_role_get (context));
	  if (context_type_get (context))
	    type = build_string (context_type_get (context));
	  if (context_range_get (context))
	    range = build_string (context_range_get (context));
	  context_free (context);
	  freecon (con);
	}
    }
#endif

  return list4 (user, role, type, range);
}


DEFUN ("set-file-selinux-context", Fset_file_selinux_context,
       Sset_file_selinux_context, 2, 2, 0,
       doc: /* Set SELinux context of file named FILENAME to CONTEXT.
CONTEXT should be a list (USER ROLE TYPE RANGE), where the list
elements are strings naming the components of a SELinux context.

Value is t if setting of SELinux context was successful, nil otherwise.

This function does nothing and returns nil if SELinux is disabled,
or if Emacs was not compiled with SELinux support.  */)
  (Lisp_Object filename, Lisp_Object context)
{
  Lisp_Object absname;
  Lisp_Object handler;
#if HAVE_LIBSELINUX
  Lisp_Object encoded_absname;
  Lisp_Object user = CAR_SAFE (context);
  Lisp_Object role = CAR_SAFE (CDR_SAFE (context));
  Lisp_Object type = CAR_SAFE (CDR_SAFE (CDR_SAFE (context)));
  Lisp_Object range = CAR_SAFE (CDR_SAFE (CDR_SAFE (CDR_SAFE (context))));
  security_context_t con;
  bool fail;
  int conlength;
  context_t parsed_con;
#endif

  absname = Fexpand_file_name (filename, BVAR (current_buffer, directory));

  /* If the file name has special constructs in it,
     call the corresponding file handler.  */
  handler = Ffind_file_name_handler (absname, Qset_file_selinux_context);
  if (!NILP (handler))
    return call3 (handler, Qset_file_selinux_context, absname, context);

#if HAVE_LIBSELINUX
  if (is_selinux_enabled ())
    {
      /* Get current file context. */
      encoded_absname = ENCODE_FILE (absname);
      conlength = lgetfilecon (SSDATA (encoded_absname), &con);
      if (conlength > 0)
	{
	  parsed_con = context_new (con);
	  /* Change the parts defined in the parameter.*/
	  if (STRINGP (user))
	    {
	      if (context_user_set (parsed_con, SSDATA (user)))
		error ("Doing context_user_set");
	    }
	  if (STRINGP (role))
	    {
	      if (context_role_set (parsed_con, SSDATA (role)))
		error ("Doing context_role_set");
	    }
	  if (STRINGP (type))
	    {
	      if (context_type_set (parsed_con, SSDATA (type)))
		error ("Doing context_type_set");
	    }
	  if (STRINGP (range))
	    {
	      if (context_range_set (parsed_con, SSDATA (range)))
		error ("Doing context_range_set");
	    }

	  /* Set the modified context back to the file.  */
	  fail = (lsetfilecon (SSDATA (encoded_absname),
			       context_str (parsed_con))
		  != 0);
          /* See http://debbugs.gnu.org/11245 for ENOTSUP.  */
	  if (fail && errno != ENOTSUP)
	    report_file_error ("Doing lsetfilecon", absname);

	  context_free (parsed_con);
	  freecon (con);
	  return fail ? Qnil : Qt;
	}
      else
	report_file_error ("Doing lgetfilecon", absname);
    }
#endif

  return Qnil;
}


DEFUN ("file-acl", Ffile_acl, Sfile_acl, 1, 1, 0,
       doc: /* Return ACL entries of file named FILENAME.
The entries are returned in a format suitable for use in `set-file-acl'
but is otherwise undocumented and subject to change.
Return nil if file does not exist or is not accessible, or if Emacs
was unable to determine the ACL entries.  */)
  (Lisp_Object filename)
{
#if USE_ACL
  Lisp_Object absname;
  Lisp_Object handler;
# ifdef HAVE_ACL_SET_FILE
  acl_t acl;
  Lisp_Object acl_string;
  char *str;
#  ifndef HAVE_ACL_TYPE_EXTENDED
  acl_type_t ACL_TYPE_EXTENDED = ACL_TYPE_ACCESS;
#  endif
# endif

  absname = expand_and_dir_to_file (filename,
				    BVAR (current_buffer, directory));

  /* If the file name has special constructs in it,
     call the corresponding file handler.  */
  handler = Ffind_file_name_handler (absname, Qfile_acl);
  if (!NILP (handler))
    return call2 (handler, Qfile_acl, absname);

# ifdef HAVE_ACL_SET_FILE
  absname = ENCODE_FILE (absname);

  acl = acl_get_file (SSDATA (absname), ACL_TYPE_EXTENDED);
  if (acl == NULL)
    return Qnil;

  str = acl_to_text (acl, NULL);
  if (str == NULL)
    {
      acl_free (acl);
      return Qnil;
    }

  acl_string = build_string (str);
  acl_free (str);
  acl_free (acl);

  return acl_string;
# endif
#endif

  return Qnil;
}

DEFUN ("set-file-acl", Fset_file_acl, Sset_file_acl,
       2, 2, 0,
       doc: /* Set ACL of file named FILENAME to ACL-STRING.
ACL-STRING should contain the textual representation of the ACL
entries in a format suitable for the platform.

Value is t if setting of ACL was successful, nil otherwise.

Setting ACL for local files requires Emacs to be built with ACL
support.  */)
  (Lisp_Object filename, Lisp_Object acl_string)
{
#if USE_ACL
  Lisp_Object absname;
  Lisp_Object handler;
# ifdef HAVE_ACL_SET_FILE
  Lisp_Object encoded_absname;
  acl_t acl;
  bool fail;
# endif

  absname = Fexpand_file_name (filename, BVAR (current_buffer, directory));

  /* If the file name has special constructs in it,
     call the corresponding file handler.  */
  handler = Ffind_file_name_handler (absname, Qset_file_acl);
  if (!NILP (handler))
    return call3 (handler, Qset_file_acl, absname, acl_string);

# ifdef HAVE_ACL_SET_FILE
  if (STRINGP (acl_string))
    {
      acl = acl_from_text (SSDATA (acl_string));
      if (acl == NULL)
	{
	  report_file_error ("Converting ACL", absname);
	  return Qnil;
	}

      encoded_absname = ENCODE_FILE (absname);

      fail = (acl_set_file (SSDATA (encoded_absname), ACL_TYPE_ACCESS,
			    acl)
	      != 0);
      if (fail && acl_errno_valid (errno))
	report_file_error ("Setting ACL", absname);

      acl_free (acl);
      return fail ? Qnil : Qt;
    }
# endif
#endif

  return Qnil;
}


DEFUN ("file-modes", Ffile_modes, Sfile_modes, 1, 1, 0,
       doc: /* Return mode bits of file named FILENAME, as an integer.
Return nil, if file does not exist or is not accessible.  */)
  (Lisp_Object filename)
{
  Lisp_Object absname;
  struct stat st;
  Lisp_Object handler;

  absname = expand_and_dir_to_file (filename, BVAR (current_buffer, directory));

  /* If the file name has special constructs in it,
     call the corresponding file handler.  */
  handler = Ffind_file_name_handler (absname, Qfile_modes);
  if (!NILP (handler))
    return call2 (handler, Qfile_modes, absname);

  absname = ENCODE_FILE (absname);

  if (stat (SSDATA (absname), &st) < 0)
    return Qnil;

  return make_number (st.st_mode & 07777);
}

DEFUN ("set-file-modes", Fset_file_modes, Sset_file_modes, 2, 2,
       "(let ((file (read-file-name \"File: \")))			\
	  (list file (read-file-modes nil file)))",
       doc: /* Set mode bits of file named FILENAME to MODE (an integer).
Only the 12 low bits of MODE are used.

Interactively, mode bits are read by `read-file-modes', which accepts
symbolic notation, like the `chmod' command from GNU Coreutils.  */)
  (Lisp_Object filename, Lisp_Object mode)
{
  Lisp_Object absname, encoded_absname;
  Lisp_Object handler;

  absname = Fexpand_file_name (filename, BVAR (current_buffer, directory));
  CHECK_NUMBER (mode);

  /* If the file name has special constructs in it,
     call the corresponding file handler.  */
  handler = Ffind_file_name_handler (absname, Qset_file_modes);
  if (!NILP (handler))
    return call3 (handler, Qset_file_modes, absname, mode);

  encoded_absname = ENCODE_FILE (absname);

  if (chmod (SSDATA (encoded_absname), XINT (mode) & 07777) < 0)
    report_file_error ("Doing chmod", absname);

  return Qnil;
}

DEFUN ("set-default-file-modes", Fset_default_file_modes, Sset_default_file_modes, 1, 1, 0,
       doc: /* Set the file permission bits for newly created files.
The argument MODE should be an integer; only the low 9 bits are used.
This setting is inherited by subprocesses.  */)
  (Lisp_Object mode)
{
  mode_t oldrealmask, oldumask, newumask;
  CHECK_NUMBER (mode);
  oldrealmask = realmask;
  newumask = ~ XINT (mode) & 0777;

  block_input ();
  realmask = newumask;
  oldumask = umask (newumask);
  unblock_input ();

  eassert (oldumask == oldrealmask);
  return Qnil;
}

DEFUN ("default-file-modes", Fdefault_file_modes, Sdefault_file_modes, 0, 0, 0,
       doc: /* Return the default file protection for created files.
The value is an integer.  */)
  (void)
{
  Lisp_Object value;
  XSETINT (value, (~ realmask) & 0777);
  return value;
}



DEFUN ("set-file-times", Fset_file_times, Sset_file_times, 1, 2, 0,
       doc: /* Set times of file FILENAME to TIMESTAMP.
Set both access and modification times.
Return t on success, else nil.
Use the current time if TIMESTAMP is nil.  TIMESTAMP is in the format of
`current-time'. */)
  (Lisp_Object filename, Lisp_Object timestamp)
{
  Lisp_Object absname, encoded_absname;
  Lisp_Object handler;
  struct timespec t = lisp_time_argument (timestamp);

  absname = Fexpand_file_name (filename, BVAR (current_buffer, directory));

  /* If the file name has special constructs in it,
     call the corresponding file handler.  */
  handler = Ffind_file_name_handler (absname, Qset_file_times);
  if (!NILP (handler))
    return call3 (handler, Qset_file_times, absname, timestamp);

  encoded_absname = ENCODE_FILE (absname);

  {
    if (set_file_times (-1, SSDATA (encoded_absname), t, t) != 0)
      {
        report_file_error ("Setting file times", absname);
      }
  }

  return Qt;
}


#ifdef HAVE_SYNC
DEFUN ("unix-sync", Funix_sync, Sunix_sync, 0, 0, "",
       doc: /* Tell Unix to finish all pending disk updates.  */)
  (void)
{
  sync ();
  return Qnil;
}

#endif /* HAVE_SYNC */

DEFUN ("file-newer-than-file-p", Ffile_newer_than_file_p, Sfile_newer_than_file_p, 2, 2, 0,
       doc: /* Return t if file FILE1 is newer than file FILE2.
If FILE1 does not exist, the answer is nil;
otherwise, if FILE2 does not exist, the answer is t.  */)
  (Lisp_Object file1, Lisp_Object file2)
{
  Lisp_Object absname1, absname2;
  struct stat st1, st2;
  Lisp_Object handler;

  CHECK_STRING (file1);
  CHECK_STRING (file2);

  absname1 = Qnil;
  absname1 = expand_and_dir_to_file (file1, BVAR (current_buffer, directory));
  absname2 = expand_and_dir_to_file (file2, BVAR (current_buffer, directory));

  /* If the file name has special constructs in it,
     call the corresponding file handler.  */
  handler = Ffind_file_name_handler (absname1, Qfile_newer_than_file_p);
  if (NILP (handler))
    handler = Ffind_file_name_handler (absname2, Qfile_newer_than_file_p);
  if (!NILP (handler))
    return call3 (handler, Qfile_newer_than_file_p, absname1, absname2);

  absname1 = ENCODE_FILE (absname1);
  absname2 = ENCODE_FILE (absname2);

  if (stat (SSDATA (absname1), &st1) < 0)
    return Qnil;

  if (stat (SSDATA (absname2), &st2) < 0)
    return Qt;

  return (timespec_cmp (get_stat_mtime (&st2), get_stat_mtime (&st1)) < 0
	  ? Qt : Qnil);
}
<<<<<<< HEAD


#ifndef READ_BUF_SIZE
#define READ_BUF_SIZE (64 << 10)
#endif
/* Some buffer offsets are stored in 'int' variables.  */
verify (READ_BUF_SIZE <= INT_MAX);
=======

enum { READ_BUF_SIZE = MAX_ALLOCA };
>>>>>>> 5c9b6e90

/* This function is called after Lisp functions to decide a coding
   system are called, or when they cause an error.  Before they are
   called, the current buffer is set unibyte and it contains only a
   newly inserted text (thus the buffer was empty before the
   insertion).

   The functions may set markers, overlays, text properties, or even
   alter the buffer contents, change the current buffer.

   Here, we reset all those changes by:
	o set back the current buffer.
	o move all markers and overlays to BEG.
	o remove all text properties.
	o set back the buffer multibyteness.  */

static void
decide_coding_unwind (Lisp_Object unwind_data)
{
  Lisp_Object multibyte, undo_list, buffer;

  multibyte = XCAR (unwind_data);
  unwind_data = XCDR (unwind_data);
  undo_list = XCAR (unwind_data);
  buffer = XCDR (unwind_data);

  set_buffer_internal (XBUFFER (buffer));
  adjust_markers_for_delete (BEG, BEG_BYTE, Z, Z_BYTE);
  adjust_overlays_for_delete (BEG, Z - BEG);
  set_buffer_intervals (current_buffer, NULL);
  TEMP_SET_PT_BOTH (BEG, BEG_BYTE);

  /* Now we are safe to change the buffer's multibyteness directly.  */
  bset_enable_multibyte_characters (current_buffer, multibyte);
  bset_undo_list (current_buffer, undo_list);
}

/* Read from a non-regular file.  STATE is a Lisp_Save_Value
   object where slot 0 is the file descriptor, slot 1 specifies
   an offset to put the read bytes, and slot 2 is the maximum
   amount of bytes to read.  Value is the number of bytes read.  */

static Lisp_Object
read_non_regular (Lisp_Object state)
{
  int nbytes = emacs_read_quit (XSAVE_INTEGER (state, 0),
				((char *) BEG_ADDR + PT_BYTE - BEG_BYTE
				 + XSAVE_INTEGER (state, 1)),
				XSAVE_INTEGER (state, 2));
  /* Fast recycle this object for the likely next call.  */
  free_misc (state);
  return make_number (nbytes);
}


/* Condition-case handler used when reading from non-regular files
   in insert-file-contents.  */

static Lisp_Object
read_non_regular_quit (Lisp_Object ignore)
{
  return Qnil;
}

/* Return the file offset that VAL represents, checking for type
   errors and overflow.  */
static off_t
file_offset (Lisp_Object val)
{
  if (RANGED_INTEGERP (0, val, TYPE_MAXIMUM (off_t)))
    return XINT (val);

  if (FLOATP (val))
    {
      double v = XFLOAT_DATA (val);
      if (0 <= v && v < 1.0 + TYPE_MAXIMUM (off_t))
	{
	  off_t o = v;
	  if (o == v)
	    return o;
	}
    }

  wrong_type_argument (intern ("file-offset"), val);
}

/* Return a special time value indicating the error number ERRNUM.  */
static struct timespec
time_error_value (int errnum)
{
  int ns = (errnum == ENOENT || errnum == EACCES || errnum == ENOTDIR
	    ? NONEXISTENT_MODTIME_NSECS
	    : UNKNOWN_MODTIME_NSECS);
  return make_timespec (0, ns);
}

static Lisp_Object
get_window_points_and_markers (void)
{
  Lisp_Object pt_marker = Fpoint_marker ();
  Lisp_Object windows
    = call3 (Qget_buffer_window_list, Fcurrent_buffer (), Qnil, Qt);
  Lisp_Object window_markers = windows;
  /* Window markers (and point) are handled specially: rather than move to
     just before or just after the modified text, we try to keep the
     markers at the same distance (bug#19161).
     In general, this is wrong, but for window-markers, this should be harmless
     and is convenient for the end user when most of the file is unmodified,
     except for a few minor details near the beginning and near the end.  */
  for (; CONSP (windows); windows = XCDR (windows))
    if (WINDOWP (XCAR (windows)))
      {
	Lisp_Object window_marker = XWINDOW (XCAR (windows))->pointm;
	XSETCAR (windows,
		 Fcons (window_marker, Fmarker_position (window_marker)));
      }
  return Fcons (Fcons (pt_marker, Fpoint ()), window_markers);
}

static void
restore_window_points (Lisp_Object window_markers, ptrdiff_t inserted,
		       ptrdiff_t same_at_start, ptrdiff_t same_at_end)
{
  for (; CONSP (window_markers); window_markers = XCDR (window_markers))
    if (CONSP (XCAR (window_markers)))
      {
	Lisp_Object car = XCAR (window_markers);
	Lisp_Object marker = XCAR (car);
	Lisp_Object oldpos = XCDR (car);
	if (MARKERP (marker) && INTEGERP (oldpos)
	    && XINT (oldpos) > same_at_start
	    && XINT (oldpos) < same_at_end)
	  {
	    ptrdiff_t oldsize = same_at_end - same_at_start;
	    ptrdiff_t newsize = inserted;
	    double growth = newsize / (double)oldsize;
	    ptrdiff_t newpos
	      = same_at_start + growth * (XINT (oldpos) - same_at_start);
	    Fset_marker (marker, make_number (newpos), Qnil);
	  }
      }
}

/* Make sure the gap is at Z_BYTE.  This is required to treat buffer
   text as a linear C char array.  */
static void
maybe_move_gap (struct buffer *b)
{
  if (BUF_GPT_BYTE (b) != BUF_Z_BYTE (b))
    {
      struct buffer *cb = current_buffer;

      set_buffer_internal (b);
      move_gap_both (Z, Z_BYTE);
      set_buffer_internal (cb);
    }
}

/* FIXME: insert-file-contents should be split with the top-level moved to
   Elisp and only the core kept in C.  */

DEFUN ("insert-file-contents", Finsert_file_contents, Sinsert_file_contents,
       1, 5, 0,
       doc: /* Insert contents of file FILENAME after point.
Returns list of absolute file name and number of characters inserted.
If second argument VISIT is non-nil, the buffer's visited filename and
last save file modtime are set, and it is marked unmodified.  If
visiting and the file does not exist, visiting is completed before the
error is signaled.

The optional third and fourth arguments BEG and END specify what portion
of the file to insert.  These arguments count bytes in the file, not
characters in the buffer.  If VISIT is non-nil, BEG and END must be nil.

If optional fifth argument REPLACE is non-nil, replace the current
buffer contents (in the accessible portion) with the file contents.
This is better than simply deleting and inserting the whole thing
because (1) it preserves some marker positions and (2) it puts less data
in the undo list.  When REPLACE is non-nil, the second return value is
the number of characters that replace previous buffer contents.

This function does code conversion according to the value of
`coding-system-for-read' or `file-coding-system-alist', and sets the
variable `last-coding-system-used' to the coding system actually used.

In addition, this function decodes the inserted text from known formats
by calling `format-decode', which see.  */)
  (Lisp_Object filename, Lisp_Object visit, Lisp_Object beg, Lisp_Object end, Lisp_Object replace)
{
  struct stat st;
  struct timespec mtime;
  int fd;
  ptrdiff_t inserted = 0;
  ptrdiff_t how_much;
  off_t beg_offset, end_offset;
  int unprocessed;
  ptrdiff_t count = SPECPDL_INDEX ();
  Lisp_Object handler, val, insval, orig_filename, old_undo;
  Lisp_Object p;
  ptrdiff_t total = 0;
  bool not_regular = 0;
  int save_errno = 0;
  char read_buf[READ_BUF_SIZE];
  struct coding_system coding;
  bool replace_handled = false;
  bool set_coding_system = false;
  Lisp_Object coding_system;
  bool read_quit = false;
  /* If the undo log only contains the insertion, there's no point
     keeping it.  It's typically when we first fill a file-buffer.  */
  bool empty_undo_list_p
    = (!NILP (visit) && NILP (BVAR (current_buffer, undo_list))
       && BEG == Z);
  Lisp_Object old_Vdeactivate_mark = Vdeactivate_mark;
  bool we_locked_file = false;
  ptrdiff_t fd_index;
  Lisp_Object window_markers = Qnil;
  /* same_at_start and same_at_end count bytes, because file access counts
     bytes and BEG and END count bytes.  */
  ptrdiff_t same_at_start = BEGV_BYTE;
  ptrdiff_t same_at_end = ZV_BYTE;
  /* SAME_AT_END_CHARPOS counts characters, because
     restore_window_points needs the old character count.  */
  ptrdiff_t same_at_end_charpos = ZV;

  if (current_buffer->base_buffer && ! NILP (visit))
    error ("Cannot do file visiting in an indirect buffer");

  if (!NILP (BVAR (current_buffer, read_only)))
    Fbarf_if_buffer_read_only (Qnil);

  val = Qnil;
  p = Qnil;
  orig_filename = Qnil;
  old_undo = Qnil;

  CHECK_STRING (filename);
  filename = Fexpand_file_name (filename, Qnil);

  /* The value Qnil means that the coding system is not yet
     decided.  */
  coding_system = Qnil;

  /* If the file name has special constructs in it,
     call the corresponding file handler.  */
  handler = Ffind_file_name_handler (filename, Qinsert_file_contents);
  if (!NILP (handler))
    {
      val = call6 (handler, Qinsert_file_contents, filename,
		   visit, beg, end, replace);
      if (CONSP (val) && CONSP (XCDR (val))
	  && RANGED_INTEGERP (0, XCAR (XCDR (val)), ZV - PT))
	inserted = XINT (XCAR (XCDR (val)));
      goto handled;
    }

  orig_filename = filename;
  filename = ENCODE_FILE (filename);

  fd = emacs_open (SSDATA (filename), O_RDONLY, 0);
  if (fd < 0)
    {
      save_errno = errno;
      if (NILP (visit))
	report_file_error ("Opening input file", orig_filename);
      mtime = time_error_value (save_errno);
      st.st_size = -1;
      if (!NILP (Vcoding_system_for_read))
	{
	  /* Don't let invalid values into buffer-file-coding-system.  */
	  CHECK_CODING_SYSTEM (Vcoding_system_for_read);
	  Fset (Qbuffer_file_coding_system, Vcoding_system_for_read);
	}
      goto notfound;
    }

  fd_index = SPECPDL_INDEX ();
  record_unwind_protect_int (close_file_unwind, fd);

  /* Replacement should preserve point as it preserves markers.  */
  if (!NILP (replace))
    {
      window_markers = get_window_points_and_markers ();
      record_unwind_protect (restore_point_unwind,
			     XCAR (XCAR (window_markers)));
    }

  if (fstat (fd, &st) != 0)
    report_file_error ("Input file status", orig_filename);
  mtime = get_stat_mtime (&st);

  /* This code will need to be changed in order to work on named
     pipes, and it's probably just not worth it.  So we should at
     least signal an error.  */
  if (!S_ISREG (st.st_mode))
    {
      not_regular = 1;

      if (! NILP (visit))
	goto notfound;

      if (! NILP (replace) || ! NILP (beg) || ! NILP (end))
	xsignal2 (Qfile_error,
		  build_string ("not a regular file"), orig_filename);
    }

  if (!NILP (visit))
    {
      if (!NILP (beg) || !NILP (end))
	error ("Attempt to visit less than an entire file");
      if (BEG < Z && NILP (replace))
	error ("Cannot do file visiting in a non-empty buffer");
    }

  if (!NILP (beg))
    beg_offset = file_offset (beg);
  else
    beg_offset = 0;

  if (!NILP (end))
    end_offset = file_offset (end);
  else
    {
      if (not_regular)
	end_offset = TYPE_MAXIMUM (off_t);
      else
	{
	  end_offset = st.st_size;

	  /* A negative size can happen on a platform that allows file
	     sizes greater than the maximum off_t value.  */
	  if (end_offset < 0)
	    buffer_overflow ();

	  /* The file size returned from stat may be zero, but data
	     may be readable nonetheless, for example when this is a
	     file in the /proc filesystem.  */
	  if (end_offset == 0)
	    end_offset = READ_BUF_SIZE;
	}
    }

  /* Check now whether the buffer will become too large,
     in the likely case where the file's length is not changing.
     This saves a lot of needless work before a buffer overflow.  */
  if (! not_regular)
    {
      /* The likely offset where we will stop reading.  We could read
	 more (or less), if the file grows (or shrinks) as we read it.  */
      off_t likely_end = min (end_offset, st.st_size);

      if (beg_offset < likely_end)
	{
	  ptrdiff_t buf_bytes
	    = Z_BYTE - (!NILP (replace) ? ZV_BYTE - BEGV_BYTE  : 0);
	  ptrdiff_t buf_growth_max = BUF_BYTES_MAX - buf_bytes;
	  off_t likely_growth = likely_end - beg_offset;
	  if (buf_growth_max < likely_growth)
	    buffer_overflow ();
	}
    }

  /* Prevent redisplay optimizations.  */
  current_buffer->clip_changed = true;

  if (EQ (Vcoding_system_for_read, Qauto_save_coding))
    {
      coding_system = coding_inherit_eol_type (Qutf_8_emacs, Qunix);
      setup_coding_system (coding_system, &coding);
      /* Ensure we set Vlast_coding_system_used.  */
      set_coding_system = true;
    }
  else if (BEG < Z)
    {
      /* Decide the coding system to use for reading the file now
         because we can't use an optimized method for handling
         `coding:' tag if the current buffer is not empty.  */
      if (!NILP (Vcoding_system_for_read))
	coding_system = Vcoding_system_for_read;
      else
	{
	  /* Don't try looking inside a file for a coding system
	     specification if it is not seekable.  */
	  if (! not_regular && ! NILP (Vset_auto_coding_function))
	    {
	      /* Find a coding system specified in the heading two
		 lines or in the tailing several lines of the file.
		 We assume that the 1K-byte and 3K-byte for heading
		 and tailing respectively are sufficient for this
		 purpose.  */
	      int nread;

	      if (st.st_size <= (1024 * 4))
		nread = emacs_read_quit (fd, read_buf, 1024 * 4);
	      else
		{
		  nread = emacs_read_quit (fd, read_buf, 1024);
		  if (nread == 1024)
		    {
		      int ntail;
		      if (lseek (fd, - (1024 * 3), SEEK_END) < 0)
			report_file_error ("Setting file position",
					   orig_filename);
		      ntail = emacs_read_quit (fd, read_buf + nread, 1024 * 3);
		      nread = ntail < 0 ? ntail : nread + ntail;
		    }
		}

	      if (nread < 0)
		report_file_error ("Read error", orig_filename);
	      else if (nread > 0)
		{
		  AUTO_STRING (name, " *code-converting-work*");
		  struct buffer *prev = current_buffer;
		  Lisp_Object workbuf;
		  struct buffer *buf;

		  record_unwind_current_buffer ();

		  workbuf = Fget_buffer_create (name);
		  buf = XBUFFER (workbuf);

		  delete_all_overlays (buf);
		  bset_directory (buf, BVAR (current_buffer, directory));
		  bset_read_only (buf, Qnil);
		  bset_filename (buf, Qnil);
		  bset_undo_list (buf, Qt);
		  eassert (buf->overlays_before == NULL);
		  eassert (buf->overlays_after == NULL);

		  set_buffer_internal (buf);
		  Ferase_buffer ();
		  bset_enable_multibyte_characters (buf, Qnil);

		  insert_1_both ((char *) read_buf, nread, nread, 0, 0, 0);
		  TEMP_SET_PT_BOTH (BEG, BEG_BYTE);
		  coding_system = call2 (Vset_auto_coding_function,
					 filename, make_number (nread));
		  set_buffer_internal (prev);

		  /* Discard the unwind protect for recovering the
                     current buffer.  */
		  specpdl_ptr--;

		  /* Rewind the file for the actual read done later.  */
		  if (lseek (fd, 0, SEEK_SET) < 0)
		    report_file_error ("Setting file position", orig_filename);
		}
	    }

	  if (NILP (coding_system))
	    {
	      /* If we have not yet decided a coding system, check
                 file-coding-system-alist.  */
	      coding_system = CALLN (Ffind_operation_coding_system,
				     Qinsert_file_contents, orig_filename,
				     visit, beg, end, replace);
	      if (CONSP (coding_system))
		coding_system = XCAR (coding_system);
	    }
	}

      if (NILP (coding_system))
	coding_system = Qundecided;
      else
	CHECK_CODING_SYSTEM (coding_system);

      if (NILP (BVAR (current_buffer, enable_multibyte_characters)))
	/* We must suppress all character code conversion except for
	   end-of-line conversion.  */
	coding_system = raw_text_coding_system (coding_system);

      setup_coding_system (coding_system, &coding);
      /* Ensure we set Vlast_coding_system_used.  */
      set_coding_system = true;
    }

  /* If requested, replace the accessible part of the buffer
     with the file contents.  Avoid replacing text at the
     beginning or end of the buffer that matches the file contents;
     that preserves markers pointing to the unchanged parts.

     Here we implement this feature in an optimized way
     for the case where code conversion is NOT needed.
     The following if-statement handles the case of conversion
     in a less optimal way.

     If the code conversion is "automatic" then we try using this
     method and hope for the best.
     But if we discover the need for conversion, we give up on this method
     and let the following if-statement handle the replace job.  */
  if (!NILP (replace)
      && BEGV < ZV
      && (NILP (coding_system)
	  || ! CODING_REQUIRE_DECODING (&coding)))
    {
      ptrdiff_t overlap;
      /* There is still a possibility we will find the need to do code
	 conversion.  If that happens, set this variable to
	 give up on handling REPLACE in the optimized way.  */
      bool giveup_match_end = false;

      if (beg_offset != 0)
	{
	  if (lseek (fd, beg_offset, SEEK_SET) < 0)
	    report_file_error ("Setting file position", orig_filename);
	}

      /* Count how many chars at the start of the file
	 match the text at the beginning of the buffer.  */
      while (true)
	{
	  int nread = emacs_read_quit (fd, read_buf, sizeof read_buf);
	  if (nread < 0)
	    report_file_error ("Read error", orig_filename);
	  else if (nread == 0)
	    break;

	  if (CODING_REQUIRE_DETECTION (&coding))
	    {
	      coding_system = detect_coding_system ((unsigned char *) read_buf,
						    nread, nread, 1, 0,
						    coding_system);
	      setup_coding_system (coding_system, &coding);
	    }

	  if (CODING_REQUIRE_DECODING (&coding))
	    /* We found that the file should be decoded somehow.
               Let's give up here.  */
	    {
	      giveup_match_end = true;
	      break;
	    }

	  int bufpos = 0;
	  while (bufpos < nread && same_at_start < ZV_BYTE
		 && FETCH_BYTE (same_at_start) == read_buf[bufpos])
	    same_at_start++, bufpos++;
	  /* If we found a discrepancy, stop the scan.
	     Otherwise loop around and scan the next bufferful.  */
	  if (bufpos != nread)
	    break;
	}
      /* If the file matches the buffer completely,
	 there's no need to replace anything.  */
      if (same_at_start - BEGV_BYTE == end_offset - beg_offset)
	{
	  emacs_close (fd);
	  clear_unwind_protect (fd_index);

	  /* Truncate the buffer to the size of the file.  */
	  del_range_1 (same_at_start, same_at_end, 0, 0);
	  goto handled;
	}

      /* Count how many chars at the end of the file
	 match the text at the end of the buffer.  But, if we have
	 already found that decoding is necessary, don't waste time.  */
      while (!giveup_match_end)
	{
	  int total_read, nread, bufpos, trial;
	  off_t curpos;

	  /* At what file position are we now scanning?  */
	  curpos = end_offset - (ZV_BYTE - same_at_end);
	  /* If the entire file matches the buffer tail, stop the scan.  */
	  if (curpos == 0)
	    break;
	  /* How much can we scan in the next step?  */
	  trial = min (curpos, sizeof read_buf);
	  if (lseek (fd, curpos - trial, SEEK_SET) < 0)
	    report_file_error ("Setting file position", orig_filename);

	  total_read = nread = 0;
	  while (total_read < trial)
	    {
	      nread = emacs_read_quit (fd, read_buf + total_read,
				       trial - total_read);
	      if (nread < 0)
		report_file_error ("Read error", orig_filename);
	      else if (nread == 0)
		break;
	      total_read += nread;
	    }

	  /* Scan this bufferful from the end, comparing with
	     the Emacs buffer.  */
	  bufpos = total_read;

	  /* Compare with same_at_start to avoid counting some buffer text
	     as matching both at the file's beginning and at the end.  */
	  while (bufpos > 0 && same_at_end > same_at_start
		 && FETCH_BYTE (same_at_end - 1) == read_buf[bufpos - 1])
	    same_at_end--, bufpos--;

	  /* If we found a discrepancy, stop the scan.
	     Otherwise loop around and scan the preceding bufferful.  */
	  if (bufpos != 0)
	    {
	      /* If this discrepancy is because of code conversion,
		 we cannot use this method; giveup and try the other.  */
	      if (same_at_end > same_at_start
		  && FETCH_BYTE (same_at_end - 1) >= 0200
		  && ! NILP (BVAR (current_buffer, enable_multibyte_characters))
		  && (CODING_MAY_REQUIRE_DECODING (&coding)))
		giveup_match_end = true;
	      break;
	    }

	  if (nread == 0)
	    break;
	}

      if (! giveup_match_end)
	{
	  ptrdiff_t temp;
          ptrdiff_t this_count = SPECPDL_INDEX ();

	  /* We win!  We can handle REPLACE the optimized way.  */

	  /* Extend the start of non-matching text area to multibyte
             character boundary.  */
	  if (! NILP (BVAR (current_buffer, enable_multibyte_characters)))
	    while (same_at_start > BEGV_BYTE
		   && ! CHAR_HEAD_P (FETCH_BYTE (same_at_start)))
	      same_at_start--;

	  /* Extend the end of non-matching text area to multibyte
             character boundary.  */
	  if (! NILP (BVAR (current_buffer, enable_multibyte_characters)))
	    while (same_at_end < ZV_BYTE
		   && ! CHAR_HEAD_P (FETCH_BYTE (same_at_end)))
	      same_at_end++;

	  /* Don't try to reuse the same piece of text twice.  */
	  overlap = (same_at_start - BEGV_BYTE
		     - (same_at_end
			+ (! NILP (end) ? end_offset : st.st_size) - ZV_BYTE));
	  if (overlap > 0)
	    same_at_end += overlap;
	  same_at_end_charpos = BYTE_TO_CHAR (same_at_end);

	  /* Arrange to read only the nonmatching middle part of the file.  */
	  beg_offset += same_at_start - BEGV_BYTE;
	  end_offset -= ZV_BYTE - same_at_end;

          /* This binding is to avoid ask-user-about-supersession-threat
	     being called in insert_from_buffer or del_range_bytes (via
	     prepare_to_modify_buffer).
             AFAICT we could avoid ask-user-about-supersession-threat by setting
             current_buffer->modtime earlier, but we could still end up calling
             ask-user-about-supersession-threat if the file is modified while
             we read it, so we bind buffer-file-name instead.  */
          specbind (intern ("buffer-file-name"), Qnil);
	  del_range_byte (same_at_start, same_at_end);
	  /* Insert from the file at the proper position.  */
	  temp = BYTE_TO_CHAR (same_at_start);
	  SET_PT_BOTH (temp, same_at_start);
          unbind_to (this_count, Qnil);

	  /* If display currently starts at beginning of line,
	     keep it that way.  */
	  if (XBUFFER (XWINDOW (selected_window)->contents) == current_buffer)
	    XWINDOW (selected_window)->start_at_line_beg = !NILP (Fbolp ());

	  replace_handled = true;
	}
    }

  /* If requested, replace the accessible part of the buffer
     with the file contents.  Avoid replacing text at the
     beginning or end of the buffer that matches the file contents;
     that preserves markers pointing to the unchanged parts.

     Here we implement this feature for the case where code conversion
     is needed, in a simple way that needs a lot of memory.
     The preceding if-statement handles the case of no conversion
     in a more optimized way.  */
  if (!NILP (replace) && ! replace_handled && BEGV < ZV)
    {
      ptrdiff_t same_at_start_charpos;
      ptrdiff_t inserted_chars;
      ptrdiff_t overlap;
      ptrdiff_t bufpos;
      unsigned char *decoded;
      ptrdiff_t temp;
      ptrdiff_t this = 0;
      ptrdiff_t this_count = SPECPDL_INDEX ();
      bool multibyte
	= ! NILP (BVAR (current_buffer, enable_multibyte_characters));
      Lisp_Object conversion_buffer;

      conversion_buffer = code_conversion_save (1, multibyte);

      /* First read the whole file, performing code conversion into
	 CONVERSION_BUFFER.  */

      if (lseek (fd, beg_offset, SEEK_SET) < 0)
	report_file_error ("Setting file position", orig_filename);

      inserted = 0;		/* Bytes put into CONVERSION_BUFFER so far.  */
      unprocessed = 0;		/* Bytes not processed in previous loop.  */

      while (true)
	{
	  /* Read at most READ_BUF_SIZE bytes at a time, to allow
	     quitting while reading a huge file.  */

	  this = emacs_read_quit (fd, read_buf + unprocessed,
				  READ_BUF_SIZE - unprocessed);
	  if (this <= 0)
	    break;

	  BUF_TEMP_SET_PT (XBUFFER (conversion_buffer),
			   BUF_Z (XBUFFER (conversion_buffer)));
	  decode_coding_c_string (&coding, (unsigned char *) read_buf,
				  unprocessed + this, conversion_buffer);
	  unprocessed = coding.carryover_bytes;
	  if (coding.carryover_bytes > 0)
	    memcpy (read_buf, coding.carryover, unprocessed);
	}

      if (this < 0)
	report_file_error ("Read error", orig_filename);
      emacs_close (fd);
      clear_unwind_protect (fd_index);

      if (unprocessed > 0)
	{
	  coding.mode |= CODING_MODE_LAST_BLOCK;
	  decode_coding_c_string (&coding, (unsigned char *) read_buf,
				  unprocessed, conversion_buffer);
	  coding.mode &= ~CODING_MODE_LAST_BLOCK;
	}

      coding_system = CODING_ID_NAME (coding.id);
      set_coding_system = true;
      maybe_move_gap (XBUFFER (conversion_buffer));
      decoded = BUF_BEG_ADDR (XBUFFER (conversion_buffer));
      inserted = (BUF_Z_BYTE (XBUFFER (conversion_buffer))
		  - BUF_BEG_BYTE (XBUFFER (conversion_buffer)));

      /* Compare the beginning of the converted string with the buffer
	 text.  */

      bufpos = 0;
      while (bufpos < inserted && same_at_start < same_at_end
	     && FETCH_BYTE (same_at_start) == decoded[bufpos])
	same_at_start++, bufpos++;

      /* If the file matches the head of buffer completely,
	 there's no need to replace anything.  */

      if (bufpos == inserted)
	{
	  /* Truncate the buffer to the size of the file.  */
	  if (same_at_start != same_at_end)
	    {
              /* See previous specbind for the reason behind this.  */
              specbind (intern ("buffer-file-name"), Qnil);
	      del_range_byte (same_at_start, same_at_end);
	    }
	  inserted = 0;

	  unbind_to (this_count, Qnil);
	  goto handled;
	}

      /* Extend the start of non-matching text area to the previous
	 multibyte character boundary.  */
      if (! NILP (BVAR (current_buffer, enable_multibyte_characters)))
	while (same_at_start > BEGV_BYTE
	       && ! CHAR_HEAD_P (FETCH_BYTE (same_at_start)))
	  same_at_start--;

      /* Scan this bufferful from the end, comparing with
	 the Emacs buffer.  */
      bufpos = inserted;

      /* Compare with same_at_start to avoid counting some buffer text
	 as matching both at the file's beginning and at the end.  */
      while (bufpos > 0 && same_at_end > same_at_start
	     && FETCH_BYTE (same_at_end - 1) == decoded[bufpos - 1])
	same_at_end--, bufpos--;

      /* Extend the end of non-matching text area to the next
	 multibyte character boundary.  */
      if (! NILP (BVAR (current_buffer, enable_multibyte_characters)))
	while (same_at_end < ZV_BYTE
	       && ! CHAR_HEAD_P (FETCH_BYTE (same_at_end)))
	  same_at_end++;

      /* Don't try to reuse the same piece of text twice.  */
      overlap = same_at_start - BEGV_BYTE - (same_at_end + inserted - ZV_BYTE);
      if (overlap > 0)
	same_at_end += overlap;
      same_at_end_charpos = BYTE_TO_CHAR (same_at_end);

      /* If display currently starts at beginning of line,
	 keep it that way.  */
      if (XBUFFER (XWINDOW (selected_window)->contents) == current_buffer)
	XWINDOW (selected_window)->start_at_line_beg = !NILP (Fbolp ());

      /* Replace the chars that we need to replace,
	 and update INSERTED to equal the number of bytes
	 we are taking from the decoded string.  */
      inserted -= (ZV_BYTE - same_at_end) + (same_at_start - BEGV_BYTE);

      /* See previous specbind for the reason behind this.  */
      specbind (intern ("buffer-file-name"), Qnil);
      if (same_at_end != same_at_start)
	{
	  del_range_byte (same_at_start, same_at_end);
	  temp = GPT;
	  eassert (same_at_start == GPT_BYTE);
	  same_at_start = GPT_BYTE;
	}
      else
	{
	  temp = same_at_end_charpos;
	}
      /* Insert from the file at the proper position.  */
      SET_PT_BOTH (temp, same_at_start);
      same_at_start_charpos
	= buf_bytepos_to_charpos (XBUFFER (conversion_buffer),
				  same_at_start - BEGV_BYTE
				  + BUF_BEG_BYTE (XBUFFER (conversion_buffer)));
      eassert (same_at_start_charpos == temp - (BEGV - BEG));
      inserted_chars
	= (buf_bytepos_to_charpos (XBUFFER (conversion_buffer),
				   same_at_start + inserted - BEGV_BYTE
				  + BUF_BEG_BYTE (XBUFFER (conversion_buffer)))
	   - same_at_start_charpos);
      insert_from_buffer (XBUFFER (conversion_buffer),
			  same_at_start_charpos, inserted_chars, 0);
      /* Set `inserted' to the number of inserted characters.  */
      inserted = PT - temp;
      /* Set point before the inserted characters.  */
      SET_PT_BOTH (temp, same_at_start);

      unbind_to (this_count, Qnil);

      goto handled;
    }

  if (! not_regular)
    total = end_offset - beg_offset;
  else
    /* For a special file, all we can do is guess.  */
    total = READ_BUF_SIZE;

  if (NILP (visit) && total > 0)
    {
      if (!NILP (BVAR (current_buffer, file_truename))
	  /* Make binding buffer-file-name to nil effective.  */
	  && !NILP (BVAR (current_buffer, filename))
	  && SAVE_MODIFF >= MODIFF)
	we_locked_file = true;
      prepare_to_modify_buffer (PT, PT, NULL);
    }

  move_gap_both (PT, PT_BYTE);
  if (GAP_SIZE < total)
    make_gap (total - GAP_SIZE);

  if (beg_offset != 0 || !NILP (replace))
    {
      if (lseek (fd, beg_offset, SEEK_SET) < 0)
	report_file_error ("Setting file position", orig_filename);
    }

  /* In the following loop, HOW_MUCH contains the total bytes read so
     far for a regular file, and not changed for a special file.  But,
     before exiting the loop, it is set to a negative value if I/O
     error occurs.  */
  how_much = 0;

  /* Total bytes inserted.  */
  inserted = 0;

  /* Here, we don't do code conversion in the loop.  It is done by
     decode_coding_gap after all data are read into the buffer.  */
  {
    ptrdiff_t gap_size = GAP_SIZE;

    while (how_much < total)
      {
	/* `try' is reserved in some compilers (Microsoft C).  */
	ptrdiff_t trytry = min (total - how_much, READ_BUF_SIZE);
	ptrdiff_t this;

	if (not_regular)
	  {
	    Lisp_Object nbytes;

	    /* Maybe make more room.  */
	    if (gap_size < trytry)
	      {
		make_gap (trytry - gap_size);
		gap_size = GAP_SIZE - inserted;
	      }

	    /* Read from the file, capturing `quit'.  When an
	       error occurs, end the loop, and arrange for a quit
	       to be signaled after decoding the text we read.  */
	    nbytes = internal_condition_case_1
	      (read_non_regular,
	       make_save_int_int_int (fd, inserted, trytry),
	       Qerror, read_non_regular_quit);

	    if (NILP (nbytes))
	      {
		read_quit = true;
		break;
	      }

	    this = XINT (nbytes);
	  }
	else
	  {
	    /* Allow quitting out of the actual I/O.  We don't make text
	       part of the buffer until all the reading is done, so a C-g
	       here doesn't do any harm.  */
	    this = emacs_read_quit (fd,
				    ((char *) BEG_ADDR + PT_BYTE - BEG_BYTE
				     + inserted),
				    trytry);
	  }

	if (this <= 0)
	  {
	    how_much = this;
	    break;
	  }

	gap_size -= this;

	/* For a regular file, where TOTAL is the real size,
	   count HOW_MUCH to compare with it.
	   For a special file, where TOTAL is just a buffer size,
	   so don't bother counting in HOW_MUCH.
	   (INSERTED is where we count the number of characters inserted.)  */
	if (! not_regular)
	  how_much += this;
	inserted += this;
      }
  }

  /* Now we have either read all the file data into the gap,
     or stop reading on I/O error or quit.  If nothing was
     read, undo marking the buffer modified.  */

  if (inserted == 0)
    {
      if (we_locked_file)
	unlock_file (BVAR (current_buffer, file_truename));
      Vdeactivate_mark = old_Vdeactivate_mark;
    }
  else
    Fset (Qdeactivate_mark, Qt);

  emacs_close (fd);
  clear_unwind_protect (fd_index);

  if (how_much < 0)
    report_file_error ("Read error", orig_filename);

  /* Make the text read part of the buffer.  */
  GAP_SIZE -= inserted;
  GPT      += inserted;
  GPT_BYTE += inserted;
  ZV       += inserted;
  ZV_BYTE  += inserted;
  Z        += inserted;
  Z_BYTE   += inserted;

  if (GAP_SIZE > 0)
    /* Put an anchor to ensure multi-byte form ends at gap.  */
    *GPT_ADDR = 0;

 notfound:

  if (NILP (coding_system))
    {
      /* The coding system is not yet decided.  Decide it by an
	 optimized method for handling `coding:' tag.

	 Note that we can get here only if the buffer was empty
	 before the insertion.  */

      if (!NILP (Vcoding_system_for_read))
	coding_system = Vcoding_system_for_read;
      else
	{
	  /* Since we are sure that the current buffer was empty
	     before the insertion, we can toggle
	     enable-multibyte-characters directly here without taking
	     care of marker adjustment.  By this way, we can run Lisp
	     program safely before decoding the inserted text.  */
	  Lisp_Object unwind_data;
	  ptrdiff_t count1 = SPECPDL_INDEX ();

	  unwind_data = Fcons (BVAR (current_buffer, enable_multibyte_characters),
			       Fcons (BVAR (current_buffer, undo_list),
				      Fcurrent_buffer ()));
	  bset_enable_multibyte_characters (current_buffer, Qnil);
	  bset_undo_list (current_buffer, Qt);
	  record_unwind_protect (decide_coding_unwind, unwind_data);

	  if (inserted > 0 && ! NILP (Vset_auto_coding_function))
	    {
	      coding_system = call2 (Vset_auto_coding_function,
				     filename, make_number (inserted));
	    }

	  if (NILP (coding_system))
	    {
	      /* If the coding system is not yet decided, check
		 file-coding-system-alist.  */
	      coding_system = CALLN (Ffind_operation_coding_system,
				     Qinsert_file_contents, orig_filename,
				     visit, beg, end, Qnil);
	      if (CONSP (coding_system))
		coding_system = XCAR (coding_system);
	    }
	  unbind_to (count1, Qnil);
	  inserted = Z_BYTE - BEG_BYTE;
	}

      if (NILP (coding_system))
	coding_system = Qundecided;
      else
	CHECK_CODING_SYSTEM (coding_system);

      if (NILP (BVAR (current_buffer, enable_multibyte_characters)))
	/* We must suppress all character code conversion except for
	   end-of-line conversion.  */
	coding_system = raw_text_coding_system (coding_system);
      setup_coding_system (coding_system, &coding);
      /* Ensure we set Vlast_coding_system_used.  */
      set_coding_system = true;
    }

  if (!NILP (visit))
    {
      /* When we visit a file by raw-text, we change the buffer to
	 unibyte.  */
      if (CODING_FOR_UNIBYTE (&coding)
	  /* Can't do this if part of the buffer might be preserved.  */
	  && NILP (replace))
	{
	  /* Visiting a file with these coding system makes the buffer
	     unibyte.  */
	  if (inserted > 0)
	    bset_enable_multibyte_characters (current_buffer, Qnil);
	  else
	    Fset_buffer_multibyte (Qnil);
	}
    }

  coding.dst_multibyte = ! NILP (BVAR (current_buffer, enable_multibyte_characters));
  if (CODING_MAY_REQUIRE_DECODING (&coding)
      && (inserted > 0 || CODING_REQUIRE_FLUSHING (&coding)))
    {
      move_gap_both (PT, PT_BYTE);
      GAP_SIZE += inserted;
      ZV_BYTE -= inserted;
      Z_BYTE -= inserted;
      ZV -= inserted;
      Z -= inserted;
      decode_coding_gap (&coding, inserted, inserted);
      inserted = coding.produced_char;
      coding_system = CODING_ID_NAME (coding.id);
    }
  else if (inserted > 0)
    {
      invalidate_buffer_caches (current_buffer, PT, PT + inserted);
      adjust_after_insert (PT, PT_BYTE, PT + inserted, PT_BYTE + inserted,
			   inserted);
    }

  /* Call after-change hooks for the inserted text, aside from the case
     of normal visiting (not with REPLACE), which is done in a new buffer
     "before" the buffer is changed.  */
  if (inserted > 0 && total > 0
      && (NILP (visit) || !NILP (replace)))
    {
      signal_after_change (PT, 0, inserted);
      update_compositions (PT, PT, CHECK_BORDER);
    }

  /* Now INSERTED is measured in characters.  */

 handled:

  if (inserted > 0)
    restore_window_points (window_markers, inserted,
			   BYTE_TO_CHAR (same_at_start),
			   same_at_end_charpos);

  if (!NILP (visit))
    {
      if (empty_undo_list_p)
	bset_undo_list (current_buffer, Qnil);

      if (NILP (handler))
	{
	  current_buffer->modtime = mtime;
	  current_buffer->modtime_size = st.st_size;
	  bset_filename (current_buffer, orig_filename);
	}

      SAVE_MODIFF = MODIFF;
      BUF_AUTOSAVE_MODIFF (current_buffer) = MODIFF;
      XSETFASTINT (BVAR (current_buffer, save_length), Z - BEG);
      if (NILP (handler))
	{
	  if (!NILP (BVAR (current_buffer, file_truename)))
	    unlock_file (BVAR (current_buffer, file_truename));
	  unlock_file (filename);
	}
      if (not_regular)
	xsignal2 (Qfile_error,
		  build_string ("not a regular file"), orig_filename);
    }

  if (set_coding_system)
    Vlast_coding_system_used = coding_system;

  if (! NILP (Ffboundp (Qafter_insert_file_set_coding)))
    {
      insval = call2 (Qafter_insert_file_set_coding, make_number (inserted),
		      visit);
      if (! NILP (insval))
	{
	  if (! RANGED_INTEGERP (0, insval, ZV - PT))
	    wrong_type_argument (intern ("inserted-chars"), insval);
	  inserted = XFASTINT (insval);
	}
    }

  /* Decode file format.  */
  if (inserted > 0)
    {
      /* Don't run point motion or modification hooks when decoding.  */
      ptrdiff_t count1 = SPECPDL_INDEX ();
      ptrdiff_t old_inserted = inserted;
      specbind (Qinhibit_point_motion_hooks, Qt);
      specbind (Qinhibit_modification_hooks, Qt);

      /* Save old undo list and don't record undo for decoding.  */
      old_undo = BVAR (current_buffer, undo_list);
      bset_undo_list (current_buffer, Qt);

      if (NILP (replace))
	{
	  insval = call3 (Qformat_decode,
			  Qnil, make_number (inserted), visit);
	  if (! RANGED_INTEGERP (0, insval, ZV - PT))
	    wrong_type_argument (intern ("inserted-chars"), insval);
	  inserted = XFASTINT (insval);
	}
      else
	{
	  /* If REPLACE is non-nil and we succeeded in not replacing the
	     beginning or end of the buffer text with the file's contents,
	     call format-decode with `point' positioned at the beginning
	     of the buffer and `inserted' equaling the number of
	     characters in the buffer.  Otherwise, format-decode might
	     fail to correctly analyze the beginning or end of the buffer.
	     Hence we temporarily save `point' and `inserted' here and
	     restore `point' iff format-decode did not insert or delete
	     any text.  Otherwise we leave `point' at point-min.  */
	  ptrdiff_t opoint = PT;
	  ptrdiff_t opoint_byte = PT_BYTE;
	  ptrdiff_t oinserted = ZV - BEGV;
	  EMACS_INT ochars_modiff = CHARS_MODIFF;

	  TEMP_SET_PT_BOTH (BEGV, BEGV_BYTE);
	  insval = call3 (Qformat_decode,
			  Qnil, make_number (oinserted), visit);
	  if (! RANGED_INTEGERP (0, insval, ZV - PT))
	    wrong_type_argument (intern ("inserted-chars"), insval);
	  if (ochars_modiff == CHARS_MODIFF)
	    /* format_decode didn't modify buffer's characters => move
	       point back to position before inserted text and leave
	       value of inserted alone.  */
	    SET_PT_BOTH (opoint, opoint_byte);
	  else
	    /* format_decode modified buffer's characters => consider
	       entire buffer changed and leave point at point-min.  */
	    inserted = XFASTINT (insval);
	}

      /* For consistency with format-decode call these now iff inserted > 0
	 (martin 2007-06-28).  */
      p = Vafter_insert_file_functions;
      while (CONSP (p))
	{
	  if (NILP (replace))
	    {
	      insval = call1 (XCAR (p), make_number (inserted));
	      if (!NILP (insval))
		{
		  if (! RANGED_INTEGERP (0, insval, ZV - PT))
		    wrong_type_argument (intern ("inserted-chars"), insval);
		  inserted = XFASTINT (insval);
		}
	    }
	  else
	    {
	      /* For the rationale of this see the comment on
		 format-decode above.  */
	      ptrdiff_t opoint = PT;
	      ptrdiff_t opoint_byte = PT_BYTE;
	      ptrdiff_t oinserted = ZV - BEGV;
	      EMACS_INT ochars_modiff = CHARS_MODIFF;

	      TEMP_SET_PT_BOTH (BEGV, BEGV_BYTE);
	      insval = call1 (XCAR (p), make_number (oinserted));
	      if (!NILP (insval))
		{
		  if (! RANGED_INTEGERP (0, insval, ZV - PT))
		    wrong_type_argument (intern ("inserted-chars"), insval);
		  if (ochars_modiff == CHARS_MODIFF)
		    /* after_insert_file_functions didn't modify
		       buffer's characters => move point back to
		       position before inserted text and leave value of
		       inserted alone.  */
		    SET_PT_BOTH (opoint, opoint_byte);
		  else
		    /* after_insert_file_functions did modify buffer's
	               characters => consider entire buffer changed and
	               leave point at point-min.  */
		    inserted = XFASTINT (insval);
		}
	    }

	  maybe_quit ();
	  p = XCDR (p);
	}

      if (!empty_undo_list_p)
	{
	  bset_undo_list (current_buffer, old_undo);
	  if (CONSP (old_undo) && inserted != old_inserted)
	    {
	      /* Adjust the last undo record for the size change during
		 the format conversion.  */
	      Lisp_Object tem = XCAR (old_undo);
	      if (CONSP (tem) && INTEGERP (XCAR (tem))
		  && INTEGERP (XCDR (tem))
		  && XFASTINT (XCDR (tem)) == PT + old_inserted)
		XSETCDR (tem, make_number (PT + inserted));
	    }
	}
      else
	/* If undo_list was Qt before, keep it that way.
	   Otherwise start with an empty undo_list.  */
	bset_undo_list (current_buffer, EQ (old_undo, Qt) ? Qt : Qnil);

      unbind_to (count1, Qnil);
    }

  if (!NILP (visit)
      && current_buffer->modtime.tv_nsec == NONEXISTENT_MODTIME_NSECS)
    {
      /* If visiting nonexistent file, return nil.  */
      report_file_errno ("Opening input file", orig_filename, save_errno);
    }

  /* We made a lot of deletions and insertions above, so invalidate
     the newline cache for the entire region of the inserted
     characters.  */
  if (current_buffer->base_buffer && current_buffer->base_buffer->newline_cache)
    invalidate_region_cache (current_buffer->base_buffer,
                             current_buffer->base_buffer->newline_cache,
                             PT - BEG, Z - PT - inserted);
  else if (current_buffer->newline_cache)
    invalidate_region_cache (current_buffer,
                             current_buffer->newline_cache,
                             PT - BEG, Z - PT - inserted);

  if (read_quit)
    quit ();

  /* Retval needs to be dealt with in all cases consistently.  */
  if (NILP (val))
    val = list2 (orig_filename, make_number (inserted));

  return unbind_to (count, val);
}


static Lisp_Object build_annotations (Lisp_Object, Lisp_Object);

static void
build_annotations_unwind (Lisp_Object arg)
{
  Vwrite_region_annotation_buffers = arg;
}

/* Decide the coding-system to encode the data with.  */

static Lisp_Object
choose_write_coding_system (Lisp_Object start, Lisp_Object end, Lisp_Object filename,
			    Lisp_Object append, Lisp_Object visit, Lisp_Object lockname,
			    struct coding_system *coding)
{
  Lisp_Object val;
  Lisp_Object eol_parent = Qnil;

  if (auto_saving
      && NILP (Fstring_equal (BVAR (current_buffer, filename),
			      BVAR (current_buffer, auto_save_file_name))))
    {
      val = Qutf_8_emacs;
      eol_parent = Qunix;
    }
  else if (!NILP (Vcoding_system_for_write))
    {
      val = Vcoding_system_for_write;
      if (coding_system_require_warning
	  && !NILP (Ffboundp (Vselect_safe_coding_system_function)))
	/* Confirm that VAL can surely encode the current region.  */
	val = call5 (Vselect_safe_coding_system_function,
		     start, end, list2 (Qt, val),
		     Qnil, filename);
    }
  else
    {
      /* If the variable `buffer-file-coding-system' is set locally,
	 it means that the file was read with some kind of code
	 conversion or the variable is explicitly set by users.  We
	 had better write it out with the same coding system even if
	 `enable-multibyte-characters' is nil.

	 If it is not set locally, we anyway have to convert EOL
	 format if the default value of `buffer-file-coding-system'
	 tells that it is not Unix-like (LF only) format.  */
      bool using_default_coding = 0;
      bool force_raw_text = 0;

      val = BVAR (current_buffer, buffer_file_coding_system);
      if (NILP (val)
	  || NILP (Flocal_variable_p (Qbuffer_file_coding_system, Qnil)))
	{
	  val = Qnil;
	  if (NILP (BVAR (current_buffer, enable_multibyte_characters)))
	    force_raw_text = 1;
	}

      if (NILP (val))
	{
	  /* Check file-coding-system-alist.  */
	  Lisp_Object coding_systems
	    = CALLN (Ffind_operation_coding_system, Qwrite_region, start, end,
		     filename, append, visit, lockname);
	  if (CONSP (coding_systems) && !NILP (XCDR (coding_systems)))
	    val = XCDR (coding_systems);
	}

      if (NILP (val))
	{
	  /* If we still have not decided a coding system, use the
	     current buffer's value of buffer-file-coding-system.  */
	  val = BVAR (current_buffer, buffer_file_coding_system);
	  using_default_coding = 1;
	}

      if (! NILP (val) && ! force_raw_text)
	{
	  Lisp_Object spec, attrs;

	  CHECK_CODING_SYSTEM (val);
	  CHECK_CODING_SYSTEM_GET_SPEC (val, spec);
	  attrs = AREF (spec, 0);
	  if (EQ (CODING_ATTR_TYPE (attrs), Qraw_text))
	    force_raw_text = 1;
	}

      if (!force_raw_text
	  && !NILP (Ffboundp (Vselect_safe_coding_system_function)))
	{
	  /* Confirm that VAL can surely encode the current region.  */
	  val = call5 (Vselect_safe_coding_system_function,
		       start, end, val, Qnil, filename);
	  /* As the function specified by select-safe-coding-system-function
	     is out of our control, make sure we are not fed by bogus
	     values.  */
	  if (!NILP (val))
	    CHECK_CODING_SYSTEM (val);
	}

      /* If the decided coding-system doesn't specify end-of-line
	 format, we use that of `buffer-file-coding-system'.  */
      if (! using_default_coding)
	{
	  Lisp_Object dflt = BVAR (&buffer_defaults, buffer_file_coding_system);

	  if (! NILP (dflt))
	    val = coding_inherit_eol_type (val, dflt);
	}

      /* If we decide not to encode text, use `raw-text' or one of its
	 subsidiaries.  */
      if (force_raw_text)
	val = raw_text_coding_system (val);
    }

  val = coding_inherit_eol_type (val, eol_parent);
  setup_coding_system (val, coding);

  if (!STRINGP (start) && !NILP (BVAR (current_buffer, selective_display)))
    coding->mode |= CODING_MODE_SELECTIVE_DISPLAY;
  return val;
}

DEFUN ("write-region", Fwrite_region, Swrite_region, 3, 7,
       "r\nFWrite region to file: \ni\ni\ni\np",
       doc: /* Write current region into specified file.
When called from a program, requires three arguments:
START, END and FILENAME.  START and END are normally buffer positions
specifying the part of the buffer to write.
If START is nil, that means to use the entire buffer contents; END is
ignored.
If START is a string, then output that string to the file
instead of any buffer contents; END is ignored.

Optional fourth argument APPEND if non-nil means
  append to existing file contents (if any).  If it is a number,
  seek to that offset in the file before writing.
Optional fifth argument VISIT, if t or a string, means
  set the last-save-file-modtime of buffer to this file's modtime
  and mark buffer not modified.
If VISIT is a string, it is a second file name;
  the output goes to FILENAME, but the buffer is marked as visiting VISIT.
  VISIT is also the file name to lock and unlock for clash detection.
If VISIT is neither t nor nil nor a string, or if Emacs is in batch mode,
  do not display the \"Wrote file\" message.
The optional sixth arg LOCKNAME, if non-nil, specifies the name to
  use for locking and unlocking, overriding FILENAME and VISIT.
The optional seventh arg MUSTBENEW, if non-nil, insists on a check
  for an existing file with the same name.  If MUSTBENEW is `excl',
  that means to get an error if the file already exists; never overwrite.
  If MUSTBENEW is neither nil nor `excl', that means ask for
  confirmation before overwriting, but do go ahead and overwrite the file
  if the user confirms.

This does code conversion according to the value of
`coding-system-for-write', `buffer-file-coding-system', or
`file-coding-system-alist', and sets the variable
`last-coding-system-used' to the coding system actually used.

This calls `write-region-annotate-functions' at the start, and
`write-region-post-annotation-function' at the end.  */)
  (Lisp_Object start, Lisp_Object end, Lisp_Object filename, Lisp_Object append,
   Lisp_Object visit, Lisp_Object lockname, Lisp_Object mustbenew)
{
  return write_region (start, end, filename, append, visit, lockname, mustbenew,
		       -1);
}

/* Like Fwrite_region, except that if DESC is nonnegative, it is a file
   descriptor for FILENAME, so do not open or close FILENAME.  */

Lisp_Object
write_region (Lisp_Object start, Lisp_Object end, Lisp_Object filename,
	      Lisp_Object append, Lisp_Object visit, Lisp_Object lockname,
	      Lisp_Object mustbenew, int desc)
{
  int open_flags;
  int mode;
  off_t offset UNINIT;
  bool open_and_close_file = desc < 0;
  bool ok;
  int save_errno = 0;
  const char *fn;
  struct stat st;
  struct timespec modtime;
  ptrdiff_t count = SPECPDL_INDEX ();
  ptrdiff_t count1 UNINIT;
  Lisp_Object handler;
  Lisp_Object visit_file;
  Lisp_Object annotations;
  Lisp_Object encoded_filename;
  bool visiting = (EQ (visit, Qt) || STRINGP (visit));
  bool quietly = !NILP (visit);
  bool file_locked = 0;
  struct buffer *given_buffer;
  struct coding_system coding;

  if (current_buffer->base_buffer && visiting)
    error ("Cannot do file visiting in an indirect buffer");

  if (!NILP (start) && !STRINGP (start))
    validate_region (&start, &end);

  visit_file = Qnil;

  filename = Fexpand_file_name (filename, Qnil);

  if (!NILP (mustbenew) && !EQ (mustbenew, Qexcl))
    barf_or_query_if_file_exists (filename, false, "overwrite", true, true);

  if (STRINGP (visit))
    visit_file = Fexpand_file_name (visit, Qnil);
  else
    visit_file = filename;

  if (NILP (lockname))
    lockname = visit_file;

  annotations = Qnil;

  /* If the file name has special constructs in it,
     call the corresponding file handler.  */
  handler = Ffind_file_name_handler (filename, Qwrite_region);
  /* If FILENAME has no handler, see if VISIT has one.  */
  if (NILP (handler) && STRINGP (visit))
    handler = Ffind_file_name_handler (visit, Qwrite_region);

  if (!NILP (handler))
    {
      Lisp_Object val;
      val = call6 (handler, Qwrite_region, start, end,
		   filename, append, visit);

      if (visiting)
	{
	  SAVE_MODIFF = MODIFF;
	  XSETFASTINT (BVAR (current_buffer, save_length), Z - BEG);
	  bset_filename (current_buffer, visit_file);
	}

      return val;
    }

  record_unwind_protect (save_restriction_restore, save_restriction_save ());

  /* Special kludge to simplify auto-saving.  */
  if (NILP (start))
    {
      /* Do it later, so write-region-annotate-function can work differently
	 if we save "the buffer" vs "a region".
	 This is useful in tar-mode.  --Stef
      XSETFASTINT (start, BEG);
      XSETFASTINT (end, Z); */
      Fwiden ();
    }

  record_unwind_protect (build_annotations_unwind,
			 Vwrite_region_annotation_buffers);
  Vwrite_region_annotation_buffers = list1 (Fcurrent_buffer ());

  given_buffer = current_buffer;

  if (!STRINGP (start))
    {
      annotations = build_annotations (start, end);

      if (current_buffer != given_buffer)
	{
	  XSETFASTINT (start, BEGV);
	  XSETFASTINT (end, ZV);
	}
    }

  if (NILP (start))
    {
      XSETFASTINT (start, BEGV);
      XSETFASTINT (end, ZV);
    }

  /* Decide the coding-system to encode the data with.
     We used to make this choice before calling build_annotations, but that
     leads to problems when a write-annotate-function takes care of
     unsavable chars (as was the case with X-Symbol).  */
  Vlast_coding_system_used
    = choose_write_coding_system (start, end, filename,
                                 append, visit, lockname, &coding);

  if (open_and_close_file && !auto_saving)
    {
      lock_file (lockname);
      file_locked = 1;
    }

  encoded_filename = ENCODE_FILE (filename);
  fn = SSDATA (encoded_filename);
  open_flags = O_WRONLY | O_CREAT;
  open_flags |= EQ (mustbenew, Qexcl) ? O_EXCL : !NILP (append) ? 0 : O_TRUNC;
  if (NUMBERP (append))
    offset = file_offset (append);
  else if (!NILP (append))
    open_flags |= O_APPEND;
#ifdef DOS_NT
  mode = S_IREAD | S_IWRITE;
#else
  mode = auto_saving ? auto_save_mode_bits : 0666;
#endif

  if (open_and_close_file)
    {
      desc = emacs_open (fn, open_flags, mode);
      if (desc < 0)
	{
	  int open_errno = errno;
	  if (file_locked)
	    unlock_file (lockname);
	  report_file_errno ("Opening output file", filename, open_errno);
	}

      count1 = SPECPDL_INDEX ();
      record_unwind_protect_int (close_file_unwind, desc);
    }

  if (NUMBERP (append))
    {
      off_t ret = lseek (desc, offset, SEEK_SET);
      if (ret < 0)
	{
	  int lseek_errno = errno;
	  if (file_locked)
	    unlock_file (lockname);
	  report_file_errno ("Lseek error", filename, lseek_errno);
	}
    }

  if (STRINGP (start))
    ok = a_write (desc, start, 0, SCHARS (start), &annotations, &coding);
  else if (XINT (start) != XINT (end))
    ok = a_write (desc, Qnil, XINT (start), XINT (end) - XINT (start),
		  &annotations, &coding);
  else
    {
      /* If file was empty, still need to write the annotations.  */
      coding.mode |= CODING_MODE_LAST_BLOCK;
      ok = a_write (desc, Qnil, XINT (end), 0, &annotations, &coding);
    }
  save_errno = errno;

  if (ok && CODING_REQUIRE_FLUSHING (&coding)
      && !(coding.mode & CODING_MODE_LAST_BLOCK))
    {
      /* We have to flush out a data. */
      coding.mode |= CODING_MODE_LAST_BLOCK;
      ok = e_write (desc, Qnil, 1, 1, &coding);
      save_errno = errno;
    }

  /* fsync is not crucial for temporary files.  Nor for auto-save
     files, since they might lose some work anyway.  */
  if (open_and_close_file && !auto_saving && !write_region_inhibit_fsync)
    {
      /* Transfer data and metadata to disk, retrying if interrupted.
	 fsync can report a write failure here, e.g., due to disk full
	 under NFS.  But ignore EINVAL, which means fsync is not
	 supported on this file.  */
      while (fsync (desc) != 0)
	if (errno != EINTR)
	  {
	    if (errno != EINVAL)
	      ok = 0, save_errno = errno;
	    break;
	  }
    }

  modtime = invalid_timespec ();
  if (visiting)
    {
      if (fstat (desc, &st) == 0)
	modtime = get_stat_mtime (&st);
      else
	ok = 0, save_errno = errno;
    }

  if (open_and_close_file)
    {
      /* NFS can report a write failure now.  */
      if (emacs_close (desc) < 0)
	ok = 0, save_errno = errno;

      /* Discard the unwind protect for close_file_unwind.  */
      specpdl_ptr = specpdl + count1;
    }

  /* Some file systems have a bug where st_mtime is not updated
     properly after a write.  For example, CIFS might not see the
     st_mtime change until after the file is opened again.

     Attempt to detect this file system bug, and update MODTIME to the
     newer st_mtime if the bug appears to be present.  This introduces
     a race condition, so to avoid most instances of the race condition
     on non-buggy file systems, skip this check if the most recently
     encountered non-buggy file system was the current file system.

     A race condition can occur if some other process modifies the
     file between the fstat above and the fstat below, but the race is
     unlikely and a similar race between the last write and the fstat
     above cannot possibly be closed anyway.  */

  if (timespec_valid_p (modtime)
      && ! (valid_timestamp_file_system && st.st_dev == timestamp_file_system))
    {
      int desc1 = emacs_open (fn, O_WRONLY, 0);
      if (desc1 >= 0)
	{
	  struct stat st1;
	  if (fstat (desc1, &st1) == 0
	      && st.st_dev == st1.st_dev && st.st_ino == st1.st_ino)
	    {
	      /* Use the heuristic if it appears to be valid.  With neither
		 O_EXCL nor O_TRUNC, if Emacs happened to write nothing to the
		 file, the time stamp won't change.  Also, some non-POSIX
		 systems don't update an empty file's time stamp when
		 truncating it.  Finally, file systems with 100 ns or worse
		 resolution sometimes seem to have bugs: on a system with ns
		 resolution, checking ns % 100 incorrectly avoids the heuristic
		 1% of the time, but the problem should be temporary as we will
		 try again on the next time stamp.  */
	      bool use_heuristic
		= ((open_flags & (O_EXCL | O_TRUNC)) != 0
		   && st.st_size != 0
		   && modtime.tv_nsec % 100 != 0);

	      struct timespec modtime1 = get_stat_mtime (&st1);
	      if (use_heuristic
		  && timespec_cmp (modtime, modtime1) == 0
		  && st.st_size == st1.st_size)
		{
		  timestamp_file_system = st.st_dev;
		  valid_timestamp_file_system = 1;
		}
	      else
		{
		  st.st_size = st1.st_size;
		  modtime = modtime1;
		}
	    }
	  emacs_close (desc1);
	}
    }

  /* Call write-region-post-annotation-function. */
  while (CONSP (Vwrite_region_annotation_buffers))
    {
      Lisp_Object buf = XCAR (Vwrite_region_annotation_buffers);
      if (!NILP (Fbuffer_live_p (buf)))
  	{
  	  Fset_buffer (buf);
  	  if (FUNCTIONP (Vwrite_region_post_annotation_function))
  	    call0 (Vwrite_region_post_annotation_function);
  	}
      Vwrite_region_annotation_buffers
  	= XCDR (Vwrite_region_annotation_buffers);
    }

  unbind_to (count, Qnil);

  if (file_locked)
    unlock_file (lockname);

  /* Do this before reporting IO error
     to avoid a "file has changed on disk" warning on
     next attempt to save.  */
  if (timespec_valid_p (modtime))
    {
      current_buffer->modtime = modtime;
      current_buffer->modtime_size = st.st_size;
    }

  if (! ok)
    report_file_errno ("Write error", filename, save_errno);

  bool auto_saving_into_visited_file =
    auto_saving
    && ! NILP (Fstring_equal (BVAR (current_buffer, filename),
			      BVAR (current_buffer, auto_save_file_name)));
  if (visiting)
    {
      SAVE_MODIFF = MODIFF;
      XSETFASTINT (BVAR (current_buffer, save_length), Z - BEG);
      bset_filename (current_buffer, visit_file);
      update_mode_lines = 14;
      if (auto_saving_into_visited_file)
	unlock_file (lockname);
    }
  else if (quietly)
    {
      if (auto_saving_into_visited_file)
	{
	  SAVE_MODIFF = MODIFF;
	  unlock_file (lockname);
	}

      return Qnil;
    }

  if (!auto_saving && !noninteractive)
    message_with_string ((NUMBERP (append)
			  ? "Updated %s"
			  : ! NILP (append)
			  ? "Added to %s"
			  : "Wrote %s"),
			 visit_file, 1);

  return Qnil;
}


DEFUN ("car-less-than-car", Fcar_less_than_car, Scar_less_than_car, 2, 2, 0,
       doc: /* Return t if (car A) is numerically less than (car B).  */)
  (Lisp_Object a, Lisp_Object b)
{
  return arithcompare (Fcar (a), Fcar (b), ARITH_LESS);
}

/* Build the complete list of annotations appropriate for writing out
   the text between START and END, by calling all the functions in
   write-region-annotate-functions and merging the lists they return.
   If one of these functions switches to a different buffer, we assume
   that buffer contains altered text.  Therefore, the caller must
   make sure to restore the current buffer in all cases,
   as save-excursion would do.  */

static Lisp_Object
build_annotations (Lisp_Object start, Lisp_Object end)
{
  Lisp_Object annotations;
  Lisp_Object p, res;
  Lisp_Object original_buffer;
  int i;
  bool used_global = false;

  XSETBUFFER (original_buffer, current_buffer);

  annotations = Qnil;
  p = Vwrite_region_annotate_functions;
  while (CONSP (p))
    {
      struct buffer *given_buffer = current_buffer;
      if (EQ (Qt, XCAR (p)) && !used_global)
	{ /* Use the global value of the hook.  */
	  used_global = true;
	  p = CALLN (Fappend,
		     Fdefault_value (Qwrite_region_annotate_functions),
		     XCDR (p));
	  continue;
	}
      Vwrite_region_annotations_so_far = annotations;
      res = call2 (XCAR (p), start, end);
      /* If the function makes a different buffer current,
	 assume that means this buffer contains altered text to be output.
	 Reset START and END from the buffer bounds
	 and discard all previous annotations because they should have
	 been dealt with by this function.  */
      if (current_buffer != given_buffer)
	{
	  Vwrite_region_annotation_buffers
	    = Fcons (Fcurrent_buffer (),
		     Vwrite_region_annotation_buffers);
	  XSETFASTINT (start, BEGV);
	  XSETFASTINT (end, ZV);
	  annotations = Qnil;
	}
      Flength (res);   /* Check basic validity of return value */
      annotations = merge (annotations, res, Qcar_less_than_car);
      p = XCDR (p);
    }

  /* Now do the same for annotation functions implied by the file-format */
  if (auto_saving && (!EQ (BVAR (current_buffer, auto_save_file_format), Qt)))
    p = BVAR (current_buffer, auto_save_file_format);
  else
    p = BVAR (current_buffer, file_format);
  for (i = 0; CONSP (p); p = XCDR (p), ++i)
    {
      struct buffer *given_buffer = current_buffer;

      Vwrite_region_annotations_so_far = annotations;

      /* Value is either a list of annotations or nil if the function
         has written annotations to a temporary buffer, which is now
         current.  */
      res = call5 (Qformat_annotate_function, XCAR (p), start, end,
		   original_buffer, make_number (i));
      if (current_buffer != given_buffer)
	{
	  XSETFASTINT (start, BEGV);
	  XSETFASTINT (end, ZV);
	  annotations = Qnil;
	}

      if (CONSP (res))
	annotations = merge (annotations, res, Qcar_less_than_car);
    }

  return annotations;
}



/* Write to descriptor DESC the NCHARS chars starting at POS of STRING.
   If STRING is nil, POS is the character position in the current buffer.
   Intersperse with them the annotations from *ANNOT
   which fall within the range of POS to POS + NCHARS,
   each at its appropriate position.

   We modify *ANNOT by discarding elements as we use them up.

   Return true if successful.  */

static bool
a_write (int desc, Lisp_Object string, ptrdiff_t pos,
	 ptrdiff_t nchars, Lisp_Object *annot,
	 struct coding_system *coding)
{
  Lisp_Object tem;
  ptrdiff_t nextpos;
  ptrdiff_t lastpos = pos + nchars;

  while (NILP (*annot) || CONSP (*annot))
    {
      tem = Fcar_safe (Fcar (*annot));
      nextpos = pos - 1;
      if (INTEGERP (tem))
	nextpos = XFASTINT (tem);

      /* If there are no more annotations in this range,
	 output the rest of the range all at once.  */
      if (! (nextpos >= pos && nextpos <= lastpos))
	return e_write (desc, string, pos, lastpos, coding);

      /* Output buffer text up to the next annotation's position.  */
      if (nextpos > pos)
	{
	  if (!e_write (desc, string, pos, nextpos, coding))
	    return 0;
	  pos = nextpos;
	}
      /* Output the annotation.  */
      tem = Fcdr (Fcar (*annot));
      if (STRINGP (tem))
	{
	  if (!e_write (desc, tem, 0, SCHARS (tem), coding))
	    return 0;
	}
      *annot = Fcdr (*annot);
    }
  return 1;
}

/* Maximum number of characters that the next
   function encodes per one loop iteration.  */

enum { E_WRITE_MAX = 8 * 1024 * 1024 };

/* Write text in the range START and END into descriptor DESC,
   encoding them with coding system CODING.  If STRING is nil, START
   and END are character positions of the current buffer, else they
   are indexes to the string STRING.  Return true if successful.  */

static bool
e_write (int desc, Lisp_Object string, ptrdiff_t start, ptrdiff_t end,
	 struct coding_system *coding)
{
  if (STRINGP (string))
    {
      start = 0;
      end = SCHARS (string);
    }

  /* We used to have a code for handling selective display here.  But,
     now it is handled within encode_coding.  */

  while (start < end)
    {
      if (STRINGP (string))
	{
	  coding->src_multibyte = SCHARS (string) < SBYTES (string);
	  if (CODING_REQUIRE_ENCODING (coding))
	    {
	      ptrdiff_t nchars = min (end - start, E_WRITE_MAX);

	      /* Avoid creating huge Lisp string in encode_coding_object.  */
	      if (nchars == E_WRITE_MAX)
		coding->raw_destination = 1;

	      encode_coding_object
		(coding, string, start, string_char_to_byte (string, start),
		 start + nchars, string_char_to_byte (string, start + nchars),
		 Qt);
	    }
	  else
	    {
	      coding->dst_object = string;
	      coding->consumed_char = SCHARS (string);
	      coding->produced = SBYTES (string);
	    }
	}
      else
	{
	  ptrdiff_t start_byte = CHAR_TO_BYTE (start);
	  ptrdiff_t end_byte = CHAR_TO_BYTE (end);

	  coding->src_multibyte = (end - start) < (end_byte - start_byte);
	  if (CODING_REQUIRE_ENCODING (coding))
	    {
	      ptrdiff_t nchars = min (end - start, E_WRITE_MAX);

	      /* Likewise.  */
	      if (nchars == E_WRITE_MAX)
		coding->raw_destination = 1;

	      encode_coding_object
		(coding, Fcurrent_buffer (), start, start_byte,
		 start + nchars, CHAR_TO_BYTE (start + nchars), Qt);
	    }
	  else
	    {
	      coding->dst_object = Qnil;
	      coding->dst_pos_byte = start_byte;
	      if (start >= GPT || end <= GPT)
		{
		  coding->consumed_char = end - start;
		  coding->produced = end_byte - start_byte;
		}
	      else
		{
		  coding->consumed_char = GPT - start;
		  coding->produced = GPT_BYTE - start_byte;
		}
	    }
	}

      if (coding->produced > 0)
	{
	  char *buf = (coding->raw_destination ? (char *) coding->destination
		       : (STRINGP (coding->dst_object)
			  ? SSDATA (coding->dst_object)
			  : (char *) BYTE_POS_ADDR (coding->dst_pos_byte)));
	  coding->produced -= emacs_write_quit (desc, buf, coding->produced);

	  if (coding->raw_destination)
	    {
	      /* We're responsible for freeing this, see
		 encode_coding_object to check why.  */
	      xfree (coding->destination);
	      coding->raw_destination = 0;
	    }
	  if (coding->produced)
	    return 0;
	}
      start += coding->consumed_char;
    }

  return 1;
}


DEFUN ("verify-visited-file-modtime", Fverify_visited_file_modtime,
       Sverify_visited_file_modtime, 0, 1, 0,
       doc: /* Return t if last mod time of BUF's visited file matches what BUF records.
This means that the file has not been changed since it was visited or saved.
If BUF is omitted or nil, it defaults to the current buffer.
See Info node `(elisp)Modification Time' for more details.  */)
  (Lisp_Object buf)
{
  struct buffer *b = decode_buffer (buf);
  struct stat st;
  Lisp_Object handler;
  Lisp_Object filename;
  struct timespec mtime;

  if (!STRINGP (BVAR (b, filename))) return Qt;
  if (b->modtime.tv_nsec == UNKNOWN_MODTIME_NSECS) return Qt;

  /* If the file name has special constructs in it,
     call the corresponding file handler.  */
  handler = Ffind_file_name_handler (BVAR (b, filename),
				     Qverify_visited_file_modtime);
  if (!NILP (handler))
    return call2 (handler, Qverify_visited_file_modtime, buf);

  filename = ENCODE_FILE (BVAR (b, filename));

  mtime = (stat (SSDATA (filename), &st) == 0
	   ? get_stat_mtime (&st)
	   : time_error_value (errno));
  if (timespec_cmp (mtime, b->modtime) == 0
      && (b->modtime_size < 0
	  || st.st_size == b->modtime_size))
    return Qt;
  return Qnil;
}

DEFUN ("visited-file-modtime", Fvisited_file_modtime,
       Svisited_file_modtime, 0, 0, 0,
       doc: /* Return the current buffer's recorded visited file modification time.
The value is a list of the form (HIGH LOW USEC PSEC), like the time values that
`file-attributes' returns.  If the current buffer has no recorded file
modification time, this function returns 0.  If the visited file
doesn't exist, return -1.
See Info node `(elisp)Modification Time' for more details.  */)
  (void)
{
  int ns = current_buffer->modtime.tv_nsec;
  if (ns < 0)
    return make_number (UNKNOWN_MODTIME_NSECS - ns);
  return make_lisp_time (current_buffer->modtime);
}

DEFUN ("set-visited-file-modtime", Fset_visited_file_modtime,
       Sset_visited_file_modtime, 0, 1, 0,
       doc: /* Update buffer's recorded modification time from the visited file's time.
Useful if the buffer was not read from the file normally
or if the file itself has been changed for some known benign reason.
An argument specifies the modification time value to use
\(instead of that of the visited file), in the form of a list
\(HIGH LOW USEC PSEC) or an integer flag as returned by
`visited-file-modtime'.  */)
  (Lisp_Object time_flag)
{
  if (!NILP (time_flag))
    {
      struct timespec mtime;
      if (INTEGERP (time_flag))
	{
	  CHECK_RANGED_INTEGER (time_flag, -1, 0);
	  mtime = make_timespec (0, UNKNOWN_MODTIME_NSECS - XINT (time_flag));
	}
      else
	mtime = lisp_time_argument (time_flag);

      current_buffer->modtime = mtime;
      current_buffer->modtime_size = -1;
    }
  else
    {
      register Lisp_Object filename;
      struct stat st;
      Lisp_Object handler;

      filename = Fexpand_file_name (BVAR (current_buffer, filename), Qnil);

      /* If the file name has special constructs in it,
	 call the corresponding file handler.  */
      handler = Ffind_file_name_handler (filename, Qset_visited_file_modtime);
      if (!NILP (handler))
	/* The handler can find the file name the same way we did.  */
	return call2 (handler, Qset_visited_file_modtime, Qnil);

      filename = ENCODE_FILE (filename);

      if (stat (SSDATA (filename), &st) >= 0)
        {
	  current_buffer->modtime = get_stat_mtime (&st);
          current_buffer->modtime_size = st.st_size;
        }
    }

  return Qnil;
}


static Lisp_Object
auto_save_error (Lisp_Object error_val)
{
  auto_save_error_occurred = 1;

  ring_bell (XFRAME (selected_frame));

  AUTO_STRING (format, "Auto-saving %s: %s");
  Lisp_Object msg = CALLN (Fformat, format, BVAR (current_buffer, name),
			   Ferror_message_string (error_val));
  call3 (intern ("display-warning"),
         intern ("auto-save"), msg, intern ("error"));

  return Qnil;
}

static Lisp_Object
auto_save_1 (void)
{
  struct stat st;
  Lisp_Object modes;

  auto_save_mode_bits = 0666;

  /* Get visited file's mode to become the auto save file's mode.  */
  if (! NILP (BVAR (current_buffer, filename)))
    {
      if (stat (SSDATA (BVAR (current_buffer, filename)), &st) >= 0)
	/* But make sure we can overwrite it later!  */
	auto_save_mode_bits = (st.st_mode | 0600) & 0777;
      else if (modes = Ffile_modes (BVAR (current_buffer, filename)),
	       INTEGERP (modes))
	/* Remote files don't cooperate with stat.  */
	auto_save_mode_bits = (XINT (modes) | 0600) & 0777;
    }

  return
    Fwrite_region (Qnil, Qnil, BVAR (current_buffer, auto_save_file_name), Qnil,
		   NILP (Vauto_save_visited_file_name) ? Qlambda : Qt,
		   Qnil, Qnil);
}

struct auto_save_unwind
{
  FILE *stream;
  bool auto_raise;
};

static void
do_auto_save_unwind (void *arg)
{
  struct auto_save_unwind *p = arg;
  FILE *stream = p->stream;
  minibuffer_auto_raise = p->auto_raise;
  auto_saving = 0;
  if (stream != NULL)
    {
      block_input ();
      fclose (stream);
      unblock_input ();
    }
}

static Lisp_Object
do_auto_save_make_dir (Lisp_Object dir)
{
  Lisp_Object result;

  auto_saving_dir_umask = 077;
  result = call2 (Qmake_directory, dir, Qt);
  auto_saving_dir_umask = 0;
  return result;
}

static Lisp_Object
do_auto_save_eh (Lisp_Object ignore)
{
  auto_saving_dir_umask = 0;
  return Qnil;
}

DEFUN ("do-auto-save", Fdo_auto_save, Sdo_auto_save, 0, 2, "",
       doc: /* Auto-save all buffers that need it.
This is all buffers that have auto-saving enabled
and are changed since last auto-saved.
Auto-saving writes the buffer into a file
so that your editing is not lost if the system crashes.
This file is not the file you visited; that changes only when you save.
Normally we run the normal hook `auto-save-hook' before saving.

A non-nil NO-MESSAGE argument means do not print any message if successful.
A non-nil CURRENT-ONLY argument means save only current buffer.  */)
  (Lisp_Object no_message, Lisp_Object current_only)
{
  struct buffer *old = current_buffer, *b;
  Lisp_Object tail, buf, hook;
  bool auto_saved = 0;
  int do_handled_files;
  Lisp_Object oquit;
  FILE *stream = NULL;
  ptrdiff_t count = SPECPDL_INDEX ();
  bool orig_minibuffer_auto_raise = minibuffer_auto_raise;
  bool old_message_p = 0;
  struct auto_save_unwind auto_save_unwind;

  if (max_specpdl_size < specpdl_size + 40)
    max_specpdl_size = specpdl_size + 40;

  if (minibuf_level)
    no_message = Qt;

  if (NILP (no_message))
    {
      old_message_p = push_message ();
      record_unwind_protect_void (pop_message_unwind);
    }

  /* Ordinarily don't quit within this function,
     but don't make it impossible to quit (in case we get hung in I/O).  */
  oquit = Vquit_flag;
  Vquit_flag = Qnil;

  hook = intern ("auto-save-hook");
  safe_run_hooks (hook);

  if (STRINGP (Vauto_save_list_file_name))
    {
      Lisp_Object listfile;

      listfile = Fexpand_file_name (Vauto_save_list_file_name, Qnil);

      /* Don't try to create the directory when shutting down Emacs,
         because creating the directory might signal an error, and
         that would leave Emacs in a strange state.  */
      if (!NILP (Vrun_hooks))
	{
	  Lisp_Object dir;
	  dir = Ffile_name_directory (listfile);
	  if (NILP (Ffile_directory_p (dir)))
	    internal_condition_case_1 (do_auto_save_make_dir,
				       dir, Qt,
				       do_auto_save_eh);
	}

      stream = emacs_fopen (SSDATA (listfile), "w");
    }

  auto_save_unwind.stream = stream;
  auto_save_unwind.auto_raise = minibuffer_auto_raise;
  record_unwind_protect_ptr (do_auto_save_unwind, &auto_save_unwind);
  minibuffer_auto_raise = 0;
  auto_saving = 1;
  auto_save_error_occurred = 0;

  /* On first pass, save all files that don't have handlers.
     On second pass, save all files that do have handlers.

     If Emacs is crashing, the handlers may tweak what is causing
     Emacs to crash in the first place, and it would be a shame if
     Emacs failed to autosave perfectly ordinary files because it
     couldn't handle some ange-ftp'd file.  */

  for (do_handled_files = 0; do_handled_files < 2; do_handled_files++)
    FOR_EACH_LIVE_BUFFER (tail, buf)
      {
	b = XBUFFER (buf);

	/* Record all the buffers that have auto save mode
	   in the special file that lists them.  For each of these buffers,
	   Record visited name (if any) and auto save name.  */
	if (STRINGP (BVAR (b, auto_save_file_name))
	    && stream != NULL && do_handled_files == 0)
	  {
	    block_input ();
	    if (!NILP (BVAR (b, filename)))
	      fwrite_unlocked (SDATA (BVAR (b, filename)), 1,
			       SBYTES (BVAR (b, filename)), stream);
	    putc_unlocked ('\n', stream);
	    fwrite_unlocked (SDATA (BVAR (b, auto_save_file_name)), 1,
			     SBYTES (BVAR (b, auto_save_file_name)), stream);
	    putc_unlocked ('\n', stream);
	    unblock_input ();
	  }

	if (!NILP (current_only)
	    && b != current_buffer)
	  continue;

	/* Don't auto-save indirect buffers.
	   The base buffer takes care of it.  */
	if (b->base_buffer)
	  continue;

	/* Check for auto save enabled
	   and file changed since last auto save
	   and file changed since last real save.  */
	if (STRINGP (BVAR (b, auto_save_file_name))
	    && BUF_SAVE_MODIFF (b) < BUF_MODIFF (b)
	    && BUF_AUTOSAVE_MODIFF (b) < BUF_MODIFF (b)
	    /* -1 means we've turned off autosaving for a while--see below.  */
	    && XINT (BVAR (b, save_length)) >= 0
	    && (do_handled_files
		|| NILP (Ffind_file_name_handler (BVAR (b, auto_save_file_name),
						  Qwrite_region))))
	  {
	    struct timespec before_time = current_timespec ();
	    struct timespec after_time;

	    /* If we had a failure, don't try again for 20 minutes.  */
	    if (b->auto_save_failure_time > 0
		&& before_time.tv_sec - b->auto_save_failure_time < 1200)
	      continue;

	    set_buffer_internal (b);
	    if (NILP (Vauto_save_include_big_deletions)
		&& (XFASTINT (BVAR (b, save_length)) * 10
		    > (BUF_Z (b) - BUF_BEG (b)) * 13)
		/* A short file is likely to change a large fraction;
		   spare the user annoying messages.  */
		&& XFASTINT (BVAR (b, save_length)) > 5000
		/* These messages are frequent and annoying for `*mail*'.  */
		&& !EQ (BVAR (b, filename), Qnil)
		&& NILP (no_message))
	      {
		/* It has shrunk too much; turn off auto-saving here.  */
		minibuffer_auto_raise = orig_minibuffer_auto_raise;
		message_with_string ("Buffer %s has shrunk a lot; auto save disabled in that buffer until next real save",
				     BVAR (b, name), 1);
		minibuffer_auto_raise = 0;
		/* Turn off auto-saving until there's a real save,
		   and prevent any more warnings.  */
		XSETINT (BVAR (b, save_length), -1);
		Fsleep_for (make_number (1), Qnil);
		continue;
	      }
	    if (!auto_saved && NILP (no_message))
	      message1 ("Auto-saving...");
	    internal_condition_case (auto_save_1, Qt, auto_save_error);
	    auto_saved = 1;
	    BUF_AUTOSAVE_MODIFF (b) = BUF_MODIFF (b);
	    XSETFASTINT (BVAR (current_buffer, save_length), Z - BEG);
	    set_buffer_internal (old);

	    after_time = current_timespec ();

	    /* If auto-save took more than 60 seconds,
	       assume it was an NFS failure that got a timeout.  */
	    if (after_time.tv_sec - before_time.tv_sec > 60)
	      b->auto_save_failure_time = after_time.tv_sec;
	  }
      }

  /* Prevent another auto save till enough input events come in.  */
  record_auto_save ();

  if (auto_saved && NILP (no_message))
    {
      if (old_message_p)
	{
	  /* If we are going to restore an old message,
	     give time to read ours.  */
	  sit_for (make_number (1), 0, 0);
	  restore_message ();
	}
      else if (!auto_save_error_occurred)
	/* Don't overwrite the error message if an error occurred.
	   If we displayed a message and then restored a state
	   with no message, leave a "done" message on the screen.  */
	message1 ("Auto-saving...done");
    }

  Vquit_flag = oquit;

  /* This restores the message-stack status.  */
  unbind_to (count, Qnil);
  return Qnil;
}

DEFUN ("set-buffer-auto-saved", Fset_buffer_auto_saved,
       Sset_buffer_auto_saved, 0, 0, 0,
       doc: /* Mark current buffer as auto-saved with its current text.
No auto-save file will be written until the buffer changes again.  */)
  (void)
{
  /* FIXME: This should not be called in indirect buffers, since
     they're not autosaved.  */
  BUF_AUTOSAVE_MODIFF (current_buffer) = MODIFF;
  XSETFASTINT (BVAR (current_buffer, save_length), Z - BEG);
  current_buffer->auto_save_failure_time = 0;
  return Qnil;
}

DEFUN ("clear-buffer-auto-save-failure", Fclear_buffer_auto_save_failure,
       Sclear_buffer_auto_save_failure, 0, 0, 0,
       doc: /* Clear any record of a recent auto-save failure in the current buffer.  */)
  (void)
{
  current_buffer->auto_save_failure_time = 0;
  return Qnil;
}

DEFUN ("recent-auto-save-p", Frecent_auto_save_p, Srecent_auto_save_p,
       0, 0, 0,
       doc: /* Return t if current buffer has been auto-saved recently.
More precisely, if it has been auto-saved since last read from or saved
in the visited file.  If the buffer has no visited file,
then any auto-save counts as "recent".  */)
  (void)
{
  /* FIXME: maybe we should return nil for indirect buffers since
     they're never autosaved.  */
  return (SAVE_MODIFF < BUF_AUTOSAVE_MODIFF (current_buffer) ? Qt : Qnil);
}

/* Reading and completing file names.  */

DEFUN ("next-read-file-uses-dialog-p", Fnext_read_file_uses_dialog_p,
       Snext_read_file_uses_dialog_p, 0, 0, 0,
       doc: /* Return t if a call to `read-file-name' will use a dialog.
The return value is only relevant for a call to `read-file-name' that happens
before any other event (mouse or keypress) is handled.  */)
  (void)
{
#if (defined USE_GTK || defined USE_MOTIF \
     || defined HAVE_NS || defined HAVE_NTGUI)
  if ((NILP (last_nonmenu_event) || CONSP (last_nonmenu_event))
      && use_dialog_box
      && use_file_dialog
      && window_system_available (SELECTED_FRAME ()))
    return Qt;
#endif
  return Qnil;
}



DEFUN ("set-binary-mode", Fset_binary_mode, Sset_binary_mode, 2, 2, 0,
       doc: /* Switch STREAM to binary I/O mode or text I/O mode.
STREAM can be one of the symbols `stdin', `stdout', or `stderr'.
If MODE is non-nil, switch STREAM to binary mode, otherwise switch
it to text mode.

As a side effect, this function flushes any pending STREAM's data.

Value is the previous value of STREAM's I/O mode, nil for text mode,
non-nil for binary mode.

On MS-Windows and MS-DOS, binary mode is needed to read or write
arbitrary binary data, and for disabling translation between CR-LF
pairs and a single newline character.  Examples include generation
of text files with Unix-style end-of-line format using `princ' in
batch mode, with standard output redirected to a file.

On Posix systems, this function always returns non-nil, and has no
effect except for flushing STREAM's data.  */)
  (Lisp_Object stream, Lisp_Object mode)
{
  FILE *fp = NULL;
  int binmode;

  CHECK_SYMBOL (stream);
  if (EQ (stream, Qstdin))
    fp = stdin;
  else if (EQ (stream, Qstdout))
    fp = stdout;
  else if (EQ (stream, Qstderr))
    fp = stderr;
  else
    xsignal2 (Qerror, build_string ("unsupported stream"), stream);

  binmode = NILP (mode) ? O_TEXT : O_BINARY;
  if (fp != stdin)
    fflush_unlocked (fp);

  return (set_binary_mode (fileno (fp), binmode) == O_BINARY) ? Qt : Qnil;
}


void
init_fileio (void)
{
  realmask = umask (0);
  umask (realmask);

  valid_timestamp_file_system = 0;

  /* fsync can be a significant performance hit.  Often it doesn't
     suffice to make the file-save operation survive a crash.  For
     batch scripts, which are typically part of larger shell commands
     that don't fsync other files, its effect on performance can be
     significant so its utility is particularly questionable.
     Hence, for now by default fsync is used only when interactive.

     For more on why fsync often fails to work on today's hardware, see:
     Zheng M et al. Understanding the robustness of SSDs under power fault.
     11th USENIX Conf. on File and Storage Technologies, 2013 (FAST '13), 271-84
     http://www.usenix.org/system/files/conference/fast13/fast13-final80.pdf

     For more on why fsync does not suffice even if it works properly, see:
     Roche X. Necessary step(s) to synchronize filename operations on disk.
     Austin Group Defect 672, 2013-03-19
     http://austingroupbugs.net/view.php?id=672  */
  write_region_inhibit_fsync = noninteractive;
}

void
syms_of_fileio (void)
{
  /* Property name of a file name handler,
     which gives a list of operations it handles.  */
  DEFSYM (Qoperations, "operations");

  DEFSYM (Qexpand_file_name, "expand-file-name");
  DEFSYM (Qsubstitute_in_file_name, "substitute-in-file-name");
  DEFSYM (Qdirectory_file_name, "directory-file-name");
  DEFSYM (Qfile_name_directory, "file-name-directory");
  DEFSYM (Qfile_name_nondirectory, "file-name-nondirectory");
  DEFSYM (Qunhandled_file_name_directory, "unhandled-file-name-directory");
  DEFSYM (Qfile_name_as_directory, "file-name-as-directory");
  DEFSYM (Qcopy_file, "copy-file");
  DEFSYM (Qmake_directory_internal, "make-directory-internal");
  DEFSYM (Qmake_directory, "make-directory");
  DEFSYM (Qdelete_file, "delete-file");
  DEFSYM (Qfile_name_case_insensitive_p, "file-name-case-insensitive-p");
  DEFSYM (Qrename_file, "rename-file");
  DEFSYM (Qadd_name_to_file, "add-name-to-file");
  DEFSYM (Qmake_symbolic_link, "make-symbolic-link");
  DEFSYM (Qfile_exists_p, "file-exists-p");
  DEFSYM (Qfile_executable_p, "file-executable-p");
  DEFSYM (Qfile_readable_p, "file-readable-p");
  DEFSYM (Qfile_writable_p, "file-writable-p");
  DEFSYM (Qfile_symlink_p, "file-symlink-p");
  DEFSYM (Qaccess_file, "access-file");
  DEFSYM (Qfile_directory_p, "file-directory-p");
  DEFSYM (Qfile_regular_p, "file-regular-p");
  DEFSYM (Qfile_accessible_directory_p, "file-accessible-directory-p");
  DEFSYM (Qfile_modes, "file-modes");
  DEFSYM (Qset_file_modes, "set-file-modes");
  DEFSYM (Qset_file_times, "set-file-times");
  DEFSYM (Qfile_selinux_context, "file-selinux-context");
  DEFSYM (Qset_file_selinux_context, "set-file-selinux-context");
  DEFSYM (Qfile_acl, "file-acl");
  DEFSYM (Qset_file_acl, "set-file-acl");
  DEFSYM (Qfile_newer_than_file_p, "file-newer-than-file-p");
  DEFSYM (Qinsert_file_contents, "insert-file-contents");
  DEFSYM (Qwrite_region, "write-region");
  DEFSYM (Qverify_visited_file_modtime, "verify-visited-file-modtime");
  DEFSYM (Qset_visited_file_modtime, "set-visited-file-modtime");

  /* The symbol bound to coding-system-for-read when
     insert-file-contents is called for recovering a file.  This is not
     an actual coding system name, but just an indicator to tell
     insert-file-contents to use `emacs-mule' with a special flag for
     auto saving and recovering a file.  */
  DEFSYM (Qauto_save_coding, "auto-save-coding");

  DEFSYM (Qfile_name_history, "file-name-history");
  Fset (Qfile_name_history, Qnil);

  DEFSYM (Qfile_error, "file-error");
  DEFSYM (Qfile_already_exists, "file-already-exists");
  DEFSYM (Qfile_date_error, "file-date-error");
  DEFSYM (Qfile_missing, "file-missing");
  DEFSYM (Qfile_notify_error, "file-notify-error");
  DEFSYM (Qexcl, "excl");

  DEFVAR_LISP ("file-name-coding-system", Vfile_name_coding_system,
	       doc: /* Coding system for encoding file names.
If it is nil, `default-file-name-coding-system' (which see) is used.

On MS-Windows, the value of this variable is largely ignored if
`w32-unicode-filenames' (which see) is non-nil.  Emacs on Windows
behaves as if file names were encoded in `utf-8'.  */);
  Vfile_name_coding_system = Qnil;

  DEFVAR_LISP ("default-file-name-coding-system",
	       Vdefault_file_name_coding_system,
	       doc: /* Default coding system for encoding file names.
This variable is used only when `file-name-coding-system' is nil.

This variable is set/changed by the command `set-language-environment'.
User should not set this variable manually,
instead use `file-name-coding-system' to get a constant encoding
of file names regardless of the current language environment.

On MS-Windows, the value of this variable is largely ignored if
`w32-unicode-filenames' (which see) is non-nil.  Emacs on Windows
behaves as if file names were encoded in `utf-8'.  */);
  Vdefault_file_name_coding_system = Qnil;

  /* Lisp functions for translating file formats.  */
  DEFSYM (Qformat_decode, "format-decode");
  DEFSYM (Qformat_annotate_function, "format-annotate-function");

  /* Lisp function for setting buffer-file-coding-system and the
     multibyteness of the current buffer after inserting a file.  */
  DEFSYM (Qafter_insert_file_set_coding, "after-insert-file-set-coding");

  DEFSYM (Qcar_less_than_car, "car-less-than-car");

  Fput (Qfile_error, Qerror_conditions,
	Fpurecopy (list2 (Qfile_error, Qerror)));
  Fput (Qfile_error, Qerror_message,
	build_pure_c_string ("File error"));

  Fput (Qfile_already_exists, Qerror_conditions,
	Fpurecopy (list3 (Qfile_already_exists, Qfile_error, Qerror)));
  Fput (Qfile_already_exists, Qerror_message,
	build_pure_c_string ("File already exists"));

  Fput (Qfile_date_error, Qerror_conditions,
	Fpurecopy (list3 (Qfile_date_error, Qfile_error, Qerror)));
  Fput (Qfile_date_error, Qerror_message,
	build_pure_c_string ("Cannot set file date"));

  Fput (Qfile_missing, Qerror_conditions,
	Fpurecopy (list3 (Qfile_missing, Qfile_error, Qerror)));
  Fput (Qfile_missing, Qerror_message,
	build_pure_c_string ("File is missing"));

  Fput (Qfile_notify_error, Qerror_conditions,
	Fpurecopy (list3 (Qfile_notify_error, Qfile_error, Qerror)));
  Fput (Qfile_notify_error, Qerror_message,
	build_pure_c_string ("File notification error"));

  DEFVAR_LISP ("file-name-handler-alist", Vfile_name_handler_alist,
	       doc: /* Alist of elements (REGEXP . HANDLER) for file names handled specially.
If a file name matches REGEXP, all I/O on that file is done by calling
HANDLER.  If a file name matches more than one handler, the handler
whose match starts last in the file name gets precedence.  The
function `find-file-name-handler' checks this list for a handler for
its argument.

HANDLER should be a function.  The first argument given to it is the
name of the I/O primitive to be handled; the remaining arguments are
the arguments that were passed to that primitive.  For example, if you
do (file-exists-p FILENAME) and FILENAME is handled by HANDLER, then
HANDLER is called like this:

  (funcall HANDLER \\='file-exists-p FILENAME)

Note that HANDLER must be able to handle all I/O primitives; if it has
nothing special to do for a primitive, it should reinvoke the
primitive to handle the operation \"the usual way\".
See Info node `(elisp)Magic File Names' for more details.  */);
  Vfile_name_handler_alist = Qnil;

  DEFVAR_LISP ("set-auto-coding-function",
	       Vset_auto_coding_function,
	       doc: /* If non-nil, a function to call to decide a coding system of file.
Two arguments are passed to this function: the file name
and the length of a file contents following the point.
This function should return a coding system to decode the file contents.
It should check the file name against `auto-coding-alist'.
If no coding system is decided, it should check a coding system
specified in the heading lines with the format:
	-*- ... coding: CODING-SYSTEM; ... -*-
or local variable spec of the tailing lines with `coding:' tag.  */);
  Vset_auto_coding_function = Qnil;

  DEFVAR_LISP ("after-insert-file-functions", Vafter_insert_file_functions,
	       doc: /* A list of functions to be called at the end of `insert-file-contents'.
Each is passed one argument, the number of characters inserted,
with point at the start of the inserted text.  Each function
should leave point the same, and return the new character count.
If `insert-file-contents' is intercepted by a handler from
`file-name-handler-alist', that handler is responsible for calling the
functions in `after-insert-file-functions' if appropriate.  */);
  Vafter_insert_file_functions = Qnil;

  DEFVAR_LISP ("write-region-annotate-functions", Vwrite_region_annotate_functions,
	       doc: /* A list of functions to be called at the start of `write-region'.
Each is passed two arguments, START and END as for `write-region'.
These are usually two numbers but not always; see the documentation
for `write-region'.  The function should return a list of pairs
of the form (POSITION . STRING), consisting of strings to be effectively
inserted at the specified positions of the file being written (1 means to
insert before the first byte written).  The POSITIONs must be sorted into
increasing order.

If there are several annotation functions, the lists returned by these
functions are merged destructively.  As each annotation function runs,
the variable `write-region-annotations-so-far' contains a list of all
annotations returned by previous annotation functions.

An annotation function can return with a different buffer current.
Doing so removes the annotations returned by previous functions, and
resets START and END to `point-min' and `point-max' of the new buffer.

After `write-region' completes, Emacs calls the function stored in
`write-region-post-annotation-function', once for each buffer that was
current when building the annotations (i.e., at least once), with that
buffer current.  */);
  Vwrite_region_annotate_functions = Qnil;
  DEFSYM (Qwrite_region_annotate_functions, "write-region-annotate-functions");

  DEFVAR_LISP ("write-region-post-annotation-function",
	       Vwrite_region_post_annotation_function,
	       doc: /* Function to call after `write-region' completes.
The function is called with no arguments.  If one or more of the
annotation functions in `write-region-annotate-functions' changed the
current buffer, the function stored in this variable is called for
each of those additional buffers as well, in addition to the original
buffer.  The relevant buffer is current during each function call.  */);
  Vwrite_region_post_annotation_function = Qnil;
  staticpro (&Vwrite_region_annotation_buffers);

  DEFVAR_LISP ("write-region-annotations-so-far",
	       Vwrite_region_annotations_so_far,
	       doc: /* When an annotation function is called, this holds the previous annotations.
These are the annotations made by other annotation functions
that were already called.  See also `write-region-annotate-functions'.  */);
  Vwrite_region_annotations_so_far = Qnil;

  DEFVAR_LISP ("inhibit-file-name-handlers", Vinhibit_file_name_handlers,
	       doc: /* A list of file name handlers that temporarily should not be used.
This applies only to the operation `inhibit-file-name-operation'.  */);
  Vinhibit_file_name_handlers = Qnil;

  DEFVAR_LISP ("inhibit-file-name-operation", Vinhibit_file_name_operation,
	       doc: /* The operation for which `inhibit-file-name-handlers' is applicable.  */);
  Vinhibit_file_name_operation = Qnil;

  DEFVAR_LISP ("auto-save-list-file-name", Vauto_save_list_file_name,
	       doc: /* File name in which we write a list of all auto save file names.
This variable is initialized automatically from `auto-save-list-file-prefix'
shortly after Emacs reads your init file, if you have not yet given it
a non-nil value.  */);
  Vauto_save_list_file_name = Qnil;

  DEFVAR_LISP ("auto-save-visited-file-name", Vauto_save_visited_file_name,
	       doc: /* Non-nil says auto-save a buffer in the file it is visiting, when practical.
Normally auto-save files are written under other names.  */);
  Vauto_save_visited_file_name = Qnil;

  DEFVAR_LISP ("auto-save-include-big-deletions", Vauto_save_include_big_deletions,
	       doc: /* If non-nil, auto-save even if a large part of the text is deleted.
If nil, deleting a substantial portion of the text disables auto-save
in the buffer; this is the default behavior, because the auto-save
file is usually more useful if it contains the deleted text.  */);
  Vauto_save_include_big_deletions = Qnil;

  DEFVAR_BOOL ("write-region-inhibit-fsync", write_region_inhibit_fsync,
	       doc: /* Non-nil means don't call fsync in `write-region'.
This variable affects calls to `write-region' as well as save commands.
Setting this to nil may avoid data loss if the system loses power or
the operating system crashes.  By default, it is non-nil in batch mode.  */);
  write_region_inhibit_fsync = 0; /* See also `init_fileio' above.  */

  DEFVAR_BOOL ("delete-by-moving-to-trash", delete_by_moving_to_trash,
               doc: /* Specifies whether to use the system's trash can.
When non-nil, certain file deletion commands use the function
`move-file-to-trash' instead of deleting files outright.
This includes interactive calls to `delete-file' and
`delete-directory' and the Dired deletion commands.  */);
  delete_by_moving_to_trash = 0;
  DEFSYM (Qdelete_by_moving_to_trash, "delete-by-moving-to-trash");

  /* Lisp function for moving files to trash.  */
  DEFSYM (Qmove_file_to_trash, "move-file-to-trash");

  /* Lisp function for recursively copying directories.  */
  DEFSYM (Qcopy_directory, "copy-directory");

  /* Lisp function for recursively deleting directories.  */
  DEFSYM (Qdelete_directory, "delete-directory");

  DEFSYM (Qsubstitute_env_in_file_name, "substitute-env-in-file-name");
  DEFSYM (Qget_buffer_window_list, "get-buffer-window-list");

  DEFSYM (Qstdin, "stdin");
  DEFSYM (Qstdout, "stdout");
  DEFSYM (Qstderr, "stderr");

  defsubr (&Sfind_file_name_handler);
  defsubr (&Sfile_name_directory);
  defsubr (&Sfile_name_nondirectory);
  defsubr (&Sunhandled_file_name_directory);
  defsubr (&Sfile_name_as_directory);
  defsubr (&Sdirectory_file_name);
  defsubr (&Smake_temp_name);
  defsubr (&Sexpand_file_name);
  defsubr (&Ssubstitute_in_file_name);
  defsubr (&Scopy_file);
  defsubr (&Smake_directory_internal);
  defsubr (&Sdelete_directory_internal);
  defsubr (&Sdelete_file);
  defsubr (&Sfile_name_case_insensitive_p);
  defsubr (&Srename_file);
  defsubr (&Sadd_name_to_file);
  defsubr (&Smake_symbolic_link);
  defsubr (&Sfile_name_absolute_p);
  defsubr (&Sfile_exists_p);
  defsubr (&Sfile_executable_p);
  defsubr (&Sfile_readable_p);
  defsubr (&Sfile_writable_p);
  defsubr (&Saccess_file);
  defsubr (&Sfile_symlink_p);
  defsubr (&Sfile_directory_p);
  defsubr (&Sfile_accessible_directory_p);
  defsubr (&Sfile_regular_p);
  defsubr (&Sfile_modes);
  defsubr (&Sset_file_modes);
  defsubr (&Sset_file_times);
  defsubr (&Sfile_selinux_context);
  defsubr (&Sfile_acl);
  defsubr (&Sset_file_acl);
  defsubr (&Sset_file_selinux_context);
  defsubr (&Sset_default_file_modes);
  defsubr (&Sdefault_file_modes);
  defsubr (&Sfile_newer_than_file_p);
  defsubr (&Sinsert_file_contents);
  defsubr (&Swrite_region);
  defsubr (&Scar_less_than_car);
  defsubr (&Sverify_visited_file_modtime);
  defsubr (&Svisited_file_modtime);
  defsubr (&Sset_visited_file_modtime);
  defsubr (&Sdo_auto_save);
  defsubr (&Sset_buffer_auto_saved);
  defsubr (&Sclear_buffer_auto_save_failure);
  defsubr (&Srecent_auto_save_p);

  defsubr (&Snext_read_file_uses_dialog_p);

  defsubr (&Sset_binary_mode);

#ifdef HAVE_SYNC
  defsubr (&Sunix_sync);
#endif
}<|MERGE_RESOLUTION|>--- conflicted
+++ resolved
@@ -3281,19 +3281,9 @@
   return (timespec_cmp (get_stat_mtime (&st2), get_stat_mtime (&st1)) < 0
 	  ? Qt : Qnil);
 }
-<<<<<<< HEAD
-
-
-#ifndef READ_BUF_SIZE
-#define READ_BUF_SIZE (64 << 10)
-#endif
-/* Some buffer offsets are stored in 'int' variables.  */
-verify (READ_BUF_SIZE <= INT_MAX);
-=======
  
 enum { READ_BUF_SIZE = MAX_ALLOCA };
->>>>>>> 5c9b6e90
 
 /* This function is called after Lisp functions to decide a coding
    system are called, or when they cause an error.  Before they are
