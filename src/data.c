--- conflicted
+++ resolved
@@ -308,39 +308,6 @@
 }
  
-<<<<<<< HEAD
-/* Find the value of a symbol, returning Qunbound if it's not bound.
-   This is helpful for code which just wants to get a variable's value
-   if it has one, without signaling an error.
-   Note that it must not be possible to quit
-   within this function.  Great care is required for this.  */
-
-Lisp_Object
-find_symbol_value (Lisp_Object symbol)
-{
-  struct Lisp_Symbol *sym;
-
-  CHECK_SYMBOL (symbol);
-  sym = XSYMBOL (symbol);
-
- start:
-  switch (sym->u.s.redirect)
-    {
-    case SYMBOL_VARALIAS: sym = indirect_variable (sym); goto start;
-    case SYMBOL_PLAINVAL: return SYMBOL_VAL (sym);
-    case SYMBOL_LOCALIZED:
-      {
-	struct Lisp_Buffer_Local_Value *blv = SYMBOL_BLV (sym);
-	swap_in_symval_forwarding (sym, blv);
-	return blv->fwd ? do_symval_forwarding (blv->fwd) : get_blv_value (blv);
-      }
-    case SYMBOL_FORWARDED:
-      return do_symval_forwarding (SYMBOL_FWD (sym));
-    default: emacs_abort ();
-    }
-}
-=======
->>>>>>> ad267c2a
 
 /* Store the value NEWVAL into SYMBOL.
    If buffer-locality is an issue, WHERE specifies which context to use.
@@ -1202,45 +1169,8 @@
 
   return make_unibyte_string (buffer, len);
 }
-
-<<<<<<< HEAD
-DEFUN ("string-to-number", Fstring_to_number, Sstring_to_number, 1, 2, 0,
-       doc: /* Parse STRING as a decimal number and return the number.
-Ignore leading spaces and tabs, and all trailing chars.  Return 0 if
-STRING cannot be parsed as an integer or floating point number.
-
-If BASE, interpret STRING as a number in that base.  If BASE isn't
-present, base 10 is used.  BASE must be between 2 and 16 (inclusive).
-If the base used is not 10, STRING is always parsed as an integer.  */)
-  (register Lisp_Object string, Lisp_Object base)
-{
-  int b;
-
-  CHECK_STRING (string);
-
-  if (NILP (base))
-    b = 10;
-  else
-    {
-      CHECK_NUMBER (base);
-      if (! (XINT (base) >= 2 && XINT (base) <= 16))
-	xsignal1 (Qargs_out_of_range, base);
-      b = XINT (base);
-    }
-
-  char *p = SSDATA (string);
-  while (*p == ' ' || *p == '\t')
-    p++;
-
-  int flags = S2N_IGNORE_TRAILING | S2N_OVERFLOW_TO_FLOAT;
-  Lisp_Object val = string_to_number (p, b, flags);
-  return NILP (val) ? make_number (0) : val;
-}
  
-
-=======
->>>>>>> ad267c2a
 static Lisp_Object
 ash_lsh_impl (Lisp_Object value, Lisp_Object count, bool lsh)
 {
