dnl  Autoconf script for GNU Emacs
dnl To rebuild the 'configure' script from this, execute the command
dnl	autoconf
dnl in the directory containing this script.
dnl If you changed any AC_DEFINES, also run autoheader.
dnl
dnl Copyright (C) 1994-1996, 1999-2020 Free Software Foundation, Inc.
dnl
dnl  This file is part of GNU Emacs.
dnl
dnl  GNU Emacs is free software: you can redistribute it and/or modify
dnl  it under the terms of the GNU General Public License as published by
dnl  the Free Software Foundation, either version 3 of the License, or
dnl  (at your option) any later version.
dnl
dnl  GNU Emacs is distributed in the hope that it will be useful,
dnl  but WITHOUT ANY WARRANTY; without even the implied warranty of
dnl  MERCHANTABILITY or FITNESS FOR A PARTICULAR PURPOSE.  See the
dnl  GNU General Public License for more details.
dnl
dnl  You should have received a copy of the GNU General Public License
dnl  along with GNU Emacs.  If not, see <https://www.gnu.org/licenses/>.

AC_PREREQ(2.65)
dnl Note this is parsed by (at least) make-dist and lisp/cedet/ede/emacs.el.
<<<<<<< HEAD
AC_INIT(GNU Emacs, 26.2.90, bug-gnu-emacs@gnu.org, , https://www.gnu.org/software/emacs/)
=======
AC_INIT(GNU Emacs, 27.0.60, bug-gnu-emacs@gnu.org, , https://www.gnu.org/software/emacs/)
>>>>>>> 3bce7ec3

dnl Set emacs_config_options to the options of 'configure', quoted for the shell,
dnl and then quoted again for a C string.  Separate options with spaces.
dnl Add some environment variables, if they were passed via the environment
dnl rather than on the command-line.
emacs_config_options=
optsep=
dnl This is the documented way to record the args passed to configure,
dnl rather than $ac_configure_args.
for opt in "$@" CFLAGS CPPFLAGS LDFLAGS; do
  case $opt in
    -n | --no-create | --no-recursion)
      continue ;;
    CFLAGS | CPPFLAGS | LDFLAGS)
      eval 'test "${'$opt'+set}" = set' || continue
      case " $*" in
	*" $opt="*) continue ;;
      esac
      eval opt=$opt=\$$opt ;;
  esac

  emacs_shell_specials=$IFS\''"#$&()*;<>?@<:@\\`{|~'
  case $opt in
    *[["$emacs_shell_specials"]]*)
      case $opt in
	*\'*)
	  emacs_quote_apostrophes="s/'/'\\\\''/g"
	  opt=`AS_ECHO(["$opt"]) | sed "$emacs_quote_apostrophes"` ;;
      esac
      opt="'$opt'"
      case $opt in
	*[['"\\']]*)
	  emacs_quote_for_c='s/[["\\]]/\\&/g; $!s/$/\\n\\/'
	  opt=`AS_ECHO(["$opt"]) | sed "$emacs_quote_for_c"` ;;
      esac ;;
  esac
  AS_VAR_APPEND([emacs_config_options], ["$optsep$opt"])
  optsep=' '
done

AC_CONFIG_HEADERS(src/config.h:src/config.in)
AC_CONFIG_SRCDIR(src/lisp.h)
AC_CONFIG_AUX_DIR(build-aux)
AC_CONFIG_MACRO_DIR(m4)

xcsdkdir=
AC_CHECK_PROGS(XCRUN, [xcrun])
if test -n "$XCRUN"; then
  if test -z "$MAKE"; then
    dnl Call the variable MAKE_PROG, not MAKE, to avoid confusion with
    dnl the usual MAKE variable that 'make' itself uses.
    AC_CHECK_PROG([MAKE_PROG], [make], [yes])
    if test -z "$MAKE_PROG"; then
      MAKE="$XCRUN MAKE"
      export MAKE
      xcsdkdir=`$XCRUN --show-sdk-path 2>/dev/null`
    fi
  fi
fi

dnl Check for GNU Make and possibly set MAKE.
[emacs_check_gnu_make ()
{
  emacs_makeout=`($1 --version) 2>/dev/null` &&
  case $emacs_makeout in
    'GNU Make '3.8[1-9]* | 'GNU Make '3.9[0-9]* | \
    'GNU Make '3.[1-9][0-9][0-9]* | 'GNU Make '[4-9]* | 'GNU Make '[1-9][0-9]* )
       ac_path_MAKE_found=:;;
  esac
}]
AC_CACHE_CHECK([for GNU Make], [ac_cv_path_MAKE],
  [ac_path_MAKE_found=false
   if test -n "$MAKE"; then
     emacs_check_gnu_make "$MAKE"
     ac_cv_path_MAKE=$MAKE
   else
     emacs_tried_make=false
     emacs_tried_gmake=false
     emacs_tried_gnumake=false
     AC_PATH_PROGS_FEATURE_CHECK([MAKE], [make gmake gnumake],
       [[emacs_check_gnu_make "$ac_path_MAKE"
	 if $ac_path_MAKE_found; then
	   # Use the fully-qualified program name only if the basename
	   # would not resolve to it.
	   if eval \$emacs_tried_$ac_prog; then
	     ac_cv_path_MAKE=$ac_path_MAKE
	   else
	     ac_cv_path_MAKE=$ac_prog
	   fi
	 fi
	 eval emacs_tried_$ac_prog=:]])
   fi])
$ac_path_MAKE_found || {
AC_MSG_ERROR([[Building Emacs requires GNU Make, at least version 3.81.
If you have it installed under another name, configure with 'MAKE=...'.
For example, run '$0 MAKE=gnu-make'.]])
}
MAKE=$ac_cv_path_MAKE
export MAKE

dnl Canonicalize the configuration name.
AC_CANONICAL_HOST

case $host in
 *-mingw*)

  if test -z "$host_alias"; then

      # No --host argument was given to 'configure'; therefore $host
      # was set to a default value based on the build platform.  But
      # this default value may be wrong if we are building from a
      # 64-bit MSYS[2] pre-configured to build 32-bit MinGW programs.
      # Therefore, we'll try to get the right host platform from the
      # compiler's target.

      AC_MSG_CHECKING([the compiler's target])
      if test -z "$CC"; then
	  cc=gcc
      else
	  cc=$CC
      fi
      cc_target=`$cc -v 2>&1 | sed -n 's/Target: //p'`
      case "$cc_target" in
          *-*) host=$cc_target
	      ;;
          "") AC_MSG_ERROR([Impossible to obtain $cc compiler target.
Please explicitly provide --host.])
              ;;
	  *) AC_MSG_WARN([Compiler reported non-standard target.
Defaulting to $host.])
              ;;
      esac
      AC_MSG_RESULT([$host])
  fi

  . $srcdir/nt/mingw-cfg.site

  case $srcdir in
    /* | ?:*)
      # srcdir is an absolute path.  In this case, force the format
      # "/c/foo/bar", to simplify later conversions to native Windows
      # format ("c:/foo/bar").
      srcdir=`cd "${srcdir}" && pwd -W`
      # 'eval' pacifies strict POSIX non-MinGW shells (Bug#18612).
      # We downcase the drive letter to avoid warnings when
      # generating autoloads.
      eval 'srcdir=/`echo ${srcdir:0:1} | sed "y/ABCDEFGHIJKLMNOPQRSTUVWXYZ/abcdefghijklmnopqrstuvwxyz/"`"${srcdir:2}"'
      ;;
  esac;;
esac

canonical=$host
configuration=${host_alias-${build_alias-$host}}
emacs_uname_r=`uname -r`

dnl Support for --program-prefix, --program-suffix and
dnl --program-transform-name options
AC_ARG_PROGRAM

dnl It is important that variables on the RHS not be expanded here,
dnl hence the single quotes.  This is per the GNU coding standards, see
dnl (autoconf) Installation Directory Variables
dnl See also epaths.h below.
lispdir='${datadir}/remacs/${version}/lisp'
standardlisppath='${lispdir}'
locallisppath='${datadir}/remacs/${version}/site-lisp:'\
'${datadir}/remacs/site-lisp'
lisppath='${locallisppath}:${standardlisppath}'
etcdir='${datadir}/remacs/${version}/etc'
archlibdir='${libexecdir}/remacs/${version}/${configuration}'
etcdocdir='${datadir}/remacs/${version}/etc'
gamedir='${localstatedir}/games/remacs'

dnl Special option to disable the most of other options.
AC_ARG_WITH(all,
[AS_HELP_STRING([--without-all],
		[omit almost all features and build
		small executable with minimal dependencies])],
  [with_features=$withval],
  [with_features=yes])

dnl OPTION_DEFAULT_OFF(NAME, HELP-STRING)
dnl Create a new --with option that defaults to being disabled.
dnl NAME is the base name of the option.  The shell variable with_NAME
dnl   will be set to either the user's value (if the option is
dnl   specified; 'yes' for a plain --with-NAME) or to 'no' (if the
dnl   option is not specified).  Note that the shell variable name is
dnl   constructed as autoconf does, by replacing non-alphanumeric
dnl   characters with "_".
dnl HELP-STRING is the help text for the option.
AC_DEFUN([OPTION_DEFAULT_OFF], [dnl
  AC_ARG_WITH([$1],[AS_HELP_STRING([--with-$1],[$2])],[],[dnl
    m4_bpatsubst([with_$1], [[^0-9a-z]], [_])=no])dnl
])dnl

dnl OPTION_DEFAULT_ON(NAME, HELP-STRING)
dnl Create a new --with option that defaults to $with_features.
dnl NAME is the base name of the option.  The shell variable with_NAME
dnl   will be set either to 'no' (for a plain --without-NAME) or to
dnl   'yes' (if the option is not specified).  Note that the shell
dnl   variable name is constructed as autoconf does, by replacing
dnl   non-alphanumeric characters with "_".
dnl HELP-STRING is the help text for the option.
AC_DEFUN([OPTION_DEFAULT_ON], [dnl
  AC_ARG_WITH([$1],[AS_HELP_STRING([--without-$1],[$2])],[],[dnl
   m4_bpatsubst([with_$1], [[^0-9a-z]], [_])=$with_features])dnl
])dnl

# For retrieving mail, unencrypted network connections are the default
# only on native MS-Windows platforms.  (FIXME: These platforms should
# also be secure by default.)

AC_ARG_WITH([mailutils],
  [AS_HELP_STRING([--with-mailutils],
     [rely on GNU Mailutils, so that the --without-pop through --with-mailhost
      options are irrelevant; this is the default if GNU Mailutils is
      installed])],
  [],
  [with_mailutils=$with_features
   if test "$with_mailutils" = yes; then
     (movemail --version) >/dev/null 2>&1 || with_mailutils=no
   fi])
if test "$with_mailutils" = no; then
  with_mailutils=
fi
AC_SUBST([with_mailutils])

AC_ARG_WITH([pop],
  [AS_HELP_STRING([--with-pop],
     [Support POP mail retrieval if Emacs movemail is used (not recommended,
      as Emacs movemail POP is insecure).  This is the default only on
      native MS-Windows.])],
  [],
  [case $host in
     *-mingw*) with_pop=yes;;
     *) with_pop=no-by-default;;
   esac])
if test "$with_pop" = yes; then
   AC_DEFINE(MAIL_USE_POP)
fi
AH_TEMPLATE(MAIL_USE_POP, [Define to support POP mail retrieval.])dnl

OPTION_DEFAULT_OFF([kerberos],[support Kerberos-authenticated POP])
if test "$with_kerberos" != no; then
   AC_DEFINE(KERBEROS)
fi
AH_TEMPLATE(KERBEROS,
	    [Define to support Kerberos-authenticated POP mail retrieval.])dnl

OPTION_DEFAULT_OFF([kerberos5],[support Kerberos version 5 authenticated POP])
if test "${with_kerberos5}" != no; then
  if test "${with_kerberos}" = no; then
    with_kerberos=yes
    AC_DEFINE(KERBEROS)
  fi
  AC_DEFINE(KERBEROS5, 1, [Define to use Kerberos 5 instead of Kerberos 4.])
fi

OPTION_DEFAULT_OFF([hesiod],[support Hesiod to get the POP server host])
dnl FIXME hesiod support may not be present, so it seems like an error
dnl to define, or at least use, this unconditionally.
if test "$with_hesiod" != no; then
  AC_DEFINE(HESIOD, 1, [Define to support using a Hesiod database to find the POP server.])
fi

OPTION_DEFAULT_OFF([mail-unlink],[unlink, rather than empty, mail spool after reading])
if test "$with_mail_unlink" != no; then
   AC_DEFINE(MAIL_UNLINK_SPOOL, 1, [Define to unlink, rather than empty, mail spool after reading.])
fi

AC_ARG_WITH([mailhost],[AS_HELP_STRING([--with-mailhost=HOSTNAME],
    [string giving default POP mail host])],
    AC_DEFINE_UNQUOTED(MAILHOST, ["$withval"], [String giving fallback POP mail host.]))

AC_ARG_WITH([sound],[AS_HELP_STRING([--with-sound=VALUE],
  [compile with sound support (VALUE one of: yes, alsa, oss, bsd-ossaudio, no;
default yes).  Only for GNU/Linux, FreeBSD, NetBSD, MinGW, Cygwin.])],
  [ case "${withval}" in
      yes|no|alsa|oss|bsd-ossaudio) val=$withval ;;
      *) AC_MSG_ERROR(['--with-sound=$withval' is invalid;
this option's value should be 'yes', 'no', 'alsa', 'oss', or 'bsd-ossaudio'.])
      ;;
    esac
    with_sound=$val
  ],
  [with_sound=$with_features])

AC_ARG_WITH([pdumper],
  AS_HELP_STRING(
    [--with-pdumper=VALUE],
    [enable pdumper support unconditionally
      ('yes', 'no', or 'auto': default 'auto')]),
    [ case "${withval}" in
        yes|no|auto) val=$withval ;;
        *) AC_MSG_ERROR(
           ['--with-pdumper=$withval' is invalid;
this option's value should be 'yes' or 'no'.]) ;;
      esac
      with_pdumper=$val
    ],
    [with_pdumper=auto])

AC_ARG_WITH([unexec],
  AS_HELP_STRING(
    [--with-unexec=VALUE],
    [enable unexec support unconditionally
      ('yes', 'no', or 'auto': default 'auto')]),
    [ case "${withval}" in
        yes|no|auto) val=$withval ;;
        *) AC_MSG_ERROR(
           ['--with-unexec=$withval' is invalid;
this option's value should be 'yes' or 'no'.]) ;;
      esac
      with_unexec=$val
    ],
    [with_unexec=auto])

AC_ARG_WITH([dumping],[AS_HELP_STRING([--with-dumping=VALUE],
    [kind of dumping to use for initial Emacs build
(VALUE one of: pdumper, unexec, none; default pdumper)])],
    [ case "${withval}" in
        pdumper|unexec|none) val=$withval ;;
        *) AC_MSG_ERROR(['--with-dumping=$withval is invalid;
this option's value should be 'pdumper', 'unexec', or 'none'.])
        ;;
      esac
      with_dumping=$val
    ],
    [with_dumping=pdumper])

if test "$with_pdumper" = "auto"; then
  if test "$with_dumping" = "pdumper"; then
    with_pdumper=yes
  else
    with_pdumper=no
  fi
fi

if test "$with_unexec" = "auto"; then
  if test "$with_dumping" = "unexec"; then
    with_unexec=yes
  else
    with_unexec=no
  fi
fi

if test "$with_dumping" = "pdumper" && test "$with_pdumper" = "no"; then
  AC_MSG_ERROR(['--with-dumping=pdumper' requires pdumper support])
fi

if test "$with_dumping" = "unexec" && test "$with_unexec" = "no"; then
  AC_MSG_ERROR(['--with-dumping=unexec' requires unexec support])
fi

if test "$with_pdumper" = "yes"; then
  AC_DEFINE([HAVE_PDUMPER], 1, [Define to build with portable dumper support])
  HAVE_PDUMPER=yes
else
  HAVE_PDUMPER=no
fi
AC_SUBST([HAVE_PDUMPER])

DUMPING=$with_dumping
AC_SUBST(DUMPING)

dnl FIXME currently it is not the last.
dnl This should be the last --with option, because --with-x is
dnl added later on when we find the file name of X, and it's best to
dnl keep them together visually.
AC_ARG_WITH([x-toolkit],[AS_HELP_STRING([--with-x-toolkit=KIT],
 [use an X toolkit (KIT one of: yes or gtk, gtk2, gtk3, no)])],
[	  case "${withval}" in
	    y | ye | yes )	val=gtk ;;
	    g | gt | gtk  )	val=gtk ;;
	    gtk2  )	val=gtk2 ;;
	    gtk3  )	val=gtk3 ;;
	    * )
AC_MSG_ERROR(['--with-x-toolkit=$withval' is invalid;
this option's value should be 'yes', 'gtk',
'gtk2' or 'gtk3'.  'yes' and 'gtk' are synonyms.])
	    ;;
	  esac
	  with_x_toolkit=$val
])

OPTION_DEFAULT_OFF([wide-int], [prefer wide Emacs integers (typically 62-bit); allows buffer and string size up to 2GB on 32-bit hosts, at the cost of 10% to 30% slowdown of Lisp interpreter and larger memory footprint])
if test "$with_wide_int" = yes; then
  AC_DEFINE([WIDE_EMACS_INT], 1, [Use long long for EMACS_INT if available.])
fi

dnl _ON results in a '--without' option in the --help output, so
dnl the help text should refer to "don't compile", etc.
with_xpm_set=${with_xpm+set}
OPTION_DEFAULT_ON([xpm],[don't compile with XPM image support])
OPTION_DEFAULT_ON([jpeg],[don't compile with JPEG image support])
OPTION_DEFAULT_ON([tiff],[don't compile with TIFF image support])
OPTION_DEFAULT_ON([gif],[don't compile with GIF image support])
OPTION_DEFAULT_ON([png],[don't compile with PNG image support])
OPTION_DEFAULT_ON([rsvg],[don't compile with SVG image support])
OPTION_DEFAULT_ON([lcms2],[don't compile with Little CMS support])
OPTION_DEFAULT_ON([libsystemd],[don't compile with libsystemd support])
OPTION_DEFAULT_OFF([cairo],[compile with Cairo drawing])
OPTION_DEFAULT_ON([xml2],[don't compile with XML parsing support])
OPTION_DEFAULT_OFF([imagemagick],[compile with ImageMagick image support])
OPTION_DEFAULT_ON([json], [don't compile with native JSON support])

OPTION_DEFAULT_ON([xft],[don't use XFT for anti aliased fonts])
OPTION_DEFAULT_ON([harfbuzz],[don't use HarfBuzz for text shaping])
OPTION_DEFAULT_ON([libotf],[don't use libotf for OpenType font support])
OPTION_DEFAULT_ON([m17n-flt],[don't use m17n-flt for text shaping])

<<<<<<< HEAD
OPTION_DEFAULT_ON([xim],[don't use X11 XIM])
=======
OPTION_DEFAULT_ON([toolkit-scroll-bars],[don't use Motif/Xaw3d/GTK toolkit scroll bars])
OPTION_DEFAULT_ON([xaw3d],[don't use Xaw3d])
OPTION_DEFAULT_ON([xim],[at runtime, default X11 XIM to off])
>>>>>>> 3bce7ec3
AC_ARG_WITH([ns],[AS_HELP_STRING([--with-ns],
[use Nextstep (macOS Cocoa or GNUstep) windowing system.
On by default on macOS.])],[],[with_ns=maybe])
OPTION_DEFAULT_OFF([w32], [use native MS Windows GUI in a Cygwin build])

OPTION_DEFAULT_ON([gpm],[don't use -lgpm for mouse support on a GNU/Linux console])
OPTION_DEFAULT_ON([dbus],[don't compile with D-Bus support])
AC_ARG_WITH([gconf],[AS_HELP_STRING([--with-gconf],
[compile with Gconf support (Gsettings replaces this)])],[],
[if test $with_features = yes; then
with_gconf=maybe
else
with_gconf=no
fi])
OPTION_DEFAULT_ON([gsettings],[don't compile with GSettings support])
OPTION_DEFAULT_ON([selinux],[don't compile with SELinux support])
OPTION_DEFAULT_ON([gnutls],[don't use -lgnutls for SSL/TLS support])
<<<<<<< HEAD
OPTION_DEFAULT_OFF([modules],[compile with dynamic modules support])
=======
OPTION_DEFAULT_ON([zlib],[don't compile with zlib decompression support])
OPTION_DEFAULT_ON([modules],[don't compile with dynamic modules support])
>>>>>>> 3bce7ec3
OPTION_DEFAULT_ON([threads],[don't compile with elisp threading support])

AC_ARG_WITH([file-notification],[AS_HELP_STRING([--with-file-notification=LIB],
 [use a file notification library (LIB one of: yes, inotify, kqueue, gfile, w32, no)])],
 [ case "${withval}" in
    y | ye | yes )	val=yes ;;
    n | no )		val=no  ;;
    i | in | ino | inot | inoti | inotif | inotify )	val=inotify ;;
    k | kq | kqu | kque | kqueu | kqueue )	val=kqueue ;;
    g | gf | gfi | gfil | gfile )	val=gfile ;;
    w | w3 | w32 )	val=w32 ;;
    * ) AC_MSG_ERROR(['--with-file-notification=$withval' is invalid;
this option's value should be 'yes', 'no', 'inotify', 'kqueue', 'gfile' or 'w32'.
'yes' is a synonym for 'w32' on MS-Windows, for 'no' on Nextstep,
otherwise for the first of 'inotify', 'kqueue' or 'gfile' that is usable.])
    ;;
   esac
   with_file_notification=$val
 ],
 [with_file_notification=$with_features])

OPTION_DEFAULT_OFF([xwidgets],
  [enable use of some gtk widgets in Emacs buffers (requires gtk3)])

## For the times when you want to build Emacs but don't have
## a suitable makeinfo, and can live without the manuals.
dnl https://lists.gnu.org/r/emacs-devel/2008-04/msg01844.html
OPTION_DEFAULT_ON([makeinfo],[don't require makeinfo for building manuals])

## Makefile.in needs the cache file name.
AC_SUBST(cache_file)

## This is an option because I do not know if all info/man support
## compressed files, nor how to test if they do so.
OPTION_DEFAULT_ON([compress-install],
  [don't compress some files (.el, .info, etc.) when installing.  Equivalent to:
make GZIP_PROG= install])

AC_ARG_WITH(gameuser,dnl
[AS_HELP_STRING([--with-gameuser=USER_OR_GROUP],
		[user for shared game score files.
		An argument prefixed by ':' specifies a group instead.])])
gameuser=
gamegroup=
case ${with_gameuser} in
  '' | no) ;;
  yes) gamegroup=games ;;
  :*) gamegroup=${with_gameuser#:} ;;
  *) gameuser=${with_gameuser} ;;
esac

AC_ARG_WITH([gnustep-conf],dnl
[AS_HELP_STRING([--with-gnustep-conf=FILENAME],
   [name of GNUstep configuration file to use on systems where the command
    'gnustep-config' does not work; default $GNUSTEP_CONFIG_FILE, or
    /etc/GNUstep/GNUstep.conf])])
test "X${with_gnustep_conf}" != X && test "${with_gnustep_conf}" != yes && \
  GNUSTEP_CONFIG_FILE="${with_gnustep_conf}"
test "X$GNUSTEP_CONFIG_FILE" = "X" && \
     GNUSTEP_CONFIG_FILE=/etc/GNUstep/GNUstep.conf

AC_ARG_ENABLE(ns-self-contained,
[AS_HELP_STRING([--disable-ns-self-contained],
                [disable self contained build under NeXTstep])],
   EN_NS_SELF_CONTAINED=$enableval,
   EN_NS_SELF_CONTAINED=yes)

locallisppathset=no
AC_ARG_ENABLE(locallisppath,
[AS_HELP_STRING([--enable-locallisppath=PATH],
                [directories Emacs should search for lisp files specific
		 to this site])],
if test "${enableval}" = "no"; then
  locallisppath=
elif test "${enableval}" != "yes"; then
  locallisppath=${enableval} locallisppathset=yes
fi)

AC_ARG_ENABLE(checking,
[AS_HELP_STRING([--enable-checking@<:@=LIST@:>@],
		[enable expensive checks.  With LIST,
		 enable only specific categories of checks.
		 Categories are: all,yes,no.
		 Flags are: stringbytes, stringoverrun, stringfreelist,
		 structs, glyphs])],
[ac_checking_flags="${enableval}"],[])
IFS="${IFS= 	}"; ac_save_IFS="$IFS"; IFS="$IFS,"
CHECK_STRUCTS=false
for check in $ac_checking_flags
do
	case $check in
	# these set all the flags to specific states
	yes)		ac_enable_checking=1 ;;
	no)		ac_enable_checking= ;
			CHECK_STRUCTS=false
			ac_gc_check_stringbytes= ;
	                ac_gc_check_string_overrun= ;
	                ac_gc_check_string_free_list= ;
			ac_glyphs_debug= ;;
	all)		ac_enable_checking=1 ;
			CHECK_STRUCTS=true
			ac_gc_check_stringbytes=1 ;
	                ac_gc_check_string_overrun=1 ;
	                ac_gc_check_string_free_list=1 ;
			ac_glyphs_debug=1 ;;
	# these enable particular checks
	stringbytes)	ac_gc_check_stringbytes=1 ;;
	stringoverrun)	ac_gc_check_string_overrun=1 ;;
	stringfreelist) ac_gc_check_string_free_list=1 ;;
	structs)	CHECK_STRUCTS=true ;;
	glyphs)		ac_glyphs_debug=1 ;;
	*)	AC_MSG_ERROR(unknown check category $check) ;;
	esac
done
IFS="$ac_save_IFS"

CARGO_CHECKING_FEATURES=""
if test x$ac_enable_checking != x ; then
  AC_DEFINE(ENABLE_CHECKING, 1,
[Define to 1 if expensive run-time data type and consistency checks are enabled.])
fi
if $CHECK_STRUCTS; then
  AC_DEFINE([CHECK_STRUCTS], 1,
    [Define this to check whether someone updated the portable dumper
     code after changing the layout of a structure that it uses.
     If you change one of these structures, check that the pdumper.c
     code is still valid, and update the pertinent hash in pdumper.c
     by manually copying the hash from the newly-generated dmpstruct.h.])
fi
AC_SUBST([CHECK_STRUCTS])
if test x$ac_gc_check_stringbytes != x ; then
  AC_DEFINE(GC_CHECK_STRING_BYTES, 1,
[Define this temporarily to hunt a bug.  If defined, the size of
   strings is redundantly recorded in sdata structures so that it can
   be compared to the sizes recorded in Lisp strings.])
fi
if test x$ac_gc_check_string_overrun != x ; then
  AC_DEFINE(GC_CHECK_STRING_OVERRUN, 1,
[Define this to check for short string overrun.])
fi
if test x$ac_gc_check_string_free_list != x ; then
  AC_DEFINE(GC_CHECK_STRING_FREE_LIST, 1,
[Define this to check the string free list.])
fi
if test x$ac_glyphs_debug != x ; then
  AC_DEFINE(GLYPH_DEBUG, 1,
[Define this to enable glyphs debugging code.])
  CARGO_CHECKING_FEATURES="${CARGO_CHECKING_FEATURES}\"glyph-debug\", "
fi
AC_SUBST(CARGO_CHECKING_FEATURES)

dnl The name of this option is unfortunate.  It predates, and has no
dnl relation to, the "sampling-based elisp profiler" added in 24.3.
dnl Actually, it stops it working.
dnl https://lists.gnu.org/r/emacs-devel/2012-11/msg00393.html
AC_ARG_ENABLE(profiling,
[AS_HELP_STRING([--enable-profiling],
		[build emacs with low-level, gprof profiling support.
                Mainly useful for debugging Emacs itself.  May not work on
                all platforms.  Stops profiler.el working.])],
[ac_enable_profiling="${enableval}"],[])
if test x$ac_enable_profiling != x ; then
   PROFILING_CFLAGS="-DPROFILING=1 -pg"
else
   PROFILING_CFLAGS=
fi
AC_SUBST(PROFILING_CFLAGS)

AC_ARG_ENABLE(autodepend,
[AS_HELP_STRING([--enable-autodepend],
		[automatically generate dependencies to .h-files.
		 Requires gcc, enabled if found.])],
[ac_enable_autodepend="${enableval}"],[ac_enable_autodepend=yes])

AC_ARG_ENABLE(gtk-deprecation-warnings,
[AS_HELP_STRING([--enable-gtk-deprecation-warnings],
		[Show Gtk+/Gdk deprecation warnings for Gtk+ >= 3.0])],
[ac_enable_gtk_deprecation_warnings="${enableval}"],[])

BUILD_DETAILS=
AC_ARG_ENABLE([build-details],
  [AS_HELP_STRING([--disable-build-details],
		  [Make the build more deterministic by omitting host
		   names, time stamps, etc. from the output.])],
  [test "$enableval" = no && BUILD_DETAILS=--no-build-details])
AC_SUBST([BUILD_DETAILS])

dnl This used to use changequote, but, apart from 'changequote is evil'
dnl per the autoconf manual, we can speed up autoconf somewhat by quoting
dnl the great gob of text.  Thus it's not processed for possible expansion.
dnl Just make sure the brackets remain balanced.
dnl
dnl Since Emacs can't find matching pairs of quotes, boundaries are
dnl indicated by comments.
dnl quotation begins
[

### If you add support for a new configuration, add code to this
### switch statement to recognize your configuration name and select
### the appropriate opsys.

### As far as handling version numbers on operating systems is
### concerned, make sure things will fail in a fixable way.  If
### /etc/MACHINES doesn't say anything about version numbers, be
### prepared to handle anything reasonably.  If version numbers
### matter, be sure /etc/MACHINES says something about it.

opsys='' unported=no
case "${canonical}" in

  ## GNU/Linux and similar ports
  *-*-linux* )
    opsys=gnu-linux
  ;;

  ## FreeBSD ports
  *-*-freebsd* )
    opsys=freebsd
  ;;

  ## DragonFly ports
  *-*-dragonfly* )
    opsys=dragonfly
  ;;

  ## FreeBSD kernel + glibc based userland
  *-*-kfreebsd*gnu* )
    opsys=gnu-kfreebsd
  ;;

  ## NetBSD ports
  *-*-netbsd* )
    opsys=netbsd
  ;;

  ## OpenBSD ports
  *-*-openbsd* | *-*-mirbsd* )
    opsys=openbsd
  ;;

  ## Apple Darwin / macOS
  *-apple-darwin* )
    case "${canonical}" in
      *-apple-darwin[0-9].*) unported=yes ;;
      i[3456]86-* | x86_64-* )  ;;
      * )            unported=yes ;;
    esac
    opsys=darwin
    ## FIXME: Find a way to use Fink if available (Bug#11507).
  ;;

  ## Chromium Native Client
  *-nacl )
    opsys=nacl
  ;;

  ## Cygwin ports
  *-*-cygwin )
    opsys=cygwin
  ;;

  ## HP 9000 series 700 and 800, running HP/UX
  hppa*-hp-hpux10.2* )
    opsys=hpux10-20
  ;;
  hppa*-hp-hpux1[1-9]* )
    opsys=hpux11
    CFLAGS="-D_INCLUDE__STDC_A1_SOURCE $CFLAGS"
  ;;

  ## IBM machines
  rs6000-ibm-aix4.[23]* )
    opsys=aix4-2
  ;;
  powerpc-ibm-aix4.[23]*  )
    opsys=aix4-2
  ;;
  rs6000-ibm-aix[56]* )
    opsys=aix4-2
  ;;
  powerpc-ibm-aix[5-9]* | powerpc-ibm-aix[1-9][0-9]* )
    opsys=aix4-2
  ;;

  ## Suns
  *-sun-solaris* \
    | i[3456]86-*-solaris2* | i[3456]86-*-sunos5* \
    | x86_64-*-solaris2*    | x86_64-*-sunos5*)
    case "${canonical}" in
      i[3456]86-*-* )   ;;
      amd64-*-*|x86_64-*-*) ;;
      sparc* )		;;
      * )		unported=yes ;;
    esac
    case "${canonical}" in
      *-sunos5.[1-9][0-9]* | *-solaris2.[1-9][0-9]* )
		opsys=sol2-10
		emacs_check_sunpro_c=yes
		;;
      *-sunos5.[1-5]* | *-solaris2.[1-5]* ) unported=yes ;;
      ## Note that Emacs 23.1's NEWS said the following would be dropped.
      *-sunos5.6* | *-solaris2.6* )
		opsys=sol2-6
		RANLIB="ar -ts"
		;;
      ## 5.7 EOL Aug 2008, 5.8 EOL Mar 2012.
      *-sunos5.[7-9]* | *-solaris2.[7-9]* )
		opsys=sol2-6
		emacs_check_sunpro_c=yes
		;;
    esac
    ## Watch out for a compiler that we know will not work.
    case "${canonical}" in
     *-solaris* | *-sunos5* )
		if [ "x$CC" = x/usr/ucb/cc ]; then
		  ## /usr/ucb/cc doesn't work;
		  ## we should find some other compiler that does work.
		  unset CC
		fi
		;;
      *) ;;
    esac
  ;;

  ## QNX Neutrino
  *-nto-qnx* )
    opsys=qnxnto
    test -z "$CC" && CC=qcc
    CFLAGS="$CFLAGS -D__NO_EXT_QNX"
    if test "$with_unexec" = yes; then
      LDFLAGS="-N2MB $LDFLAGS"
    fi
  ;;

  ## Intel 386 machines where we don't care about the manufacturer.
  i[3456]86-*-* )
    case "${canonical}" in
      *-darwin* )               opsys=darwin ;;
      *-mingw* )
		opsys=mingw32
		# MinGW overrides and adds some system headers in nt/inc.
		GCC_TEST_OPTIONS="-I $srcdir/nt/inc"
		;;
      *-sysv4.2uw* )		opsys=unixware ;;
      *-sysv5uw* )		opsys=unixware ;;
      *-sysv5OpenUNIX* )	opsys=unixware ;;
      ## Otherwise, we'll fall through to the generic opsys code at the bottom.
    esac
  ;;

  # MinGW64
  x86_64-*-* )
    case "${canonical}" in
      *-mingw* )
		opsys=mingw32
		# MinGW overrides and adds some system headers in nt/inc.
		GCC_TEST_OPTIONS="-I $srcdir/nt/inc"
		;;
      ## Otherwise, we'll fall through to the generic opsys code at the bottom.
    esac
  ;;

  * )
    unported=yes
  ;;
esac

### If the code above didn't choose an operating system, just choose
### an operating system based on the configuration name.  You really
### only want to use this when you have no idea what the right
### operating system is; if you know what operating systems a machine
### runs, it's cleaner to make it explicit in the case statement
### above.
if test x"${opsys}" = x; then
  case "${canonical}" in
    *-gnu* )				opsys=gnu ;;
    * )
      unported=yes
    ;;
  esac
fi

]
dnl quotation ends

if test $unported = yes; then
  AC_MSG_ERROR([Emacs does not support '${canonical}' systems.
If you think it should, please send a report to ${PACKAGE_BUGREPORT}.
Check 'etc/MACHINES' for recognized configuration names.])
fi

#### Choose a compiler.

dnl Don't bother to test for C89.
AC_DEFUN([_AC_PROG_CC_C89], [$2])

dnl Sets GCC=yes if using gcc.
AC_PROG_CC([gcc cc cl clang "$XCRUN gcc" "$XCRUN clang"])
if test -n "$XCRUN"; then
  AC_CHECK_PROGS(AR, [ar "$XCRUN ar"])
  test -n "$AR" && export AR
fi

dnl Emacs needs C99 or later.
gl_PROG_CC_C99

AC_PROG_CC_C_O

if test x$GCC = xyes; then
  test "x$GCC_TEST_OPTIONS" != x && CC="$CC $GCC_TEST_OPTIONS"
fi

# Avoid gnulib's tests for -lcrypto, so that there's no static dependency on it.
AC_DEFUN([gl_CRYPTO_CHECK])
# Avoid gnulib's tests for HAVE_WORKING_O_NOATIME and HAVE_WORKING_O_NOFOLLOW,
# as we don't use them.
AC_DEFUN([gl_FCNTL_O_FLAGS])
# Avoid gnulib's test for pthread_sigmask.
funcs=
for func in $ac_func_list; do
  test $func = pthread_sigmask || AS_VAR_APPEND([funcs], [" $func"])
done
ac_func_list=$funcs
# Use the system putenv even if it lacks GNU features, as we don't need them,
# and the gnulib replacement runs afoul of a FreeBSD 10.1 bug; see Bug#19874.
AC_CHECK_FUNCS_ONCE([putenv])
AC_DEFUN([gl_FUNC_PUTENV],
  [test "$ac_cv_func_putenv" = yes || REPLACE_PUTENV=1])
# Emacs does not use the wchar or wctype-h modules.
AC_DEFUN([gt_TYPE_WINT_T],
  [GNULIB_OVERRIDES_WINT_T=0
   AC_SUBST([GNULIB_OVERRIDES_WINT_T])])

# Initialize gnulib right after choosing the compiler.
dnl Amongst other things, this sets AR and ARFLAGS.
gl_EARLY

if test "$ac_test_CFLAGS" != set; then
  # It's helpful to have C macros available to GDB, so prefer -g3 to -g
  # if -g3 works and the user does not specify CFLAGS.
  # This test must follow gl_EARLY; otherwise AC_LINK_IFELSE complains.
  case $CFLAGS in
    '-g')
      emacs_g3_CFLAGS='-g3';;
    '-g -O2')
      emacs_g3_CFLAGS='-g3 -O2';;
    *)
      emacs_g3_CFLAGS='';;
  esac
  if test -n "$emacs_g3_CFLAGS"; then
    emacs_save_CFLAGS=$CFLAGS
    CFLAGS=$emacs_g3_CFLAGS
    AC_CACHE_CHECK([whether $CC accepts $emacs_g3_CFLAGS],
      [emacs_cv_prog_cc_g3],
      [AC_LINK_IFELSE([AC_LANG_PROGRAM()],
	 [emacs_cv_prog_cc_g3=yes],
	 [emacs_cv_prog_cc_g3=no])])
    if test $emacs_cv_prog_cc_g3 != yes; then
      CFLAGS=$emacs_save_CFLAGS
    fi
    if test $opsys = mingw32; then
      CFLAGS="$CFLAGS -gdwarf-2"
    fi
  fi

  case $CFLAGS in
    *-O*) ;;
    *)
      # No optimization flag was inferred for this non-GCC compiler.
      # Try -O.  This is needed for xlc on AIX; see Bug#14258.
      emacs_save_CFLAGS=$CFLAGS
      test -z "$CFLAGS" || CFLAGS="$CFLAGS "
      CFLAGS=${CFLAGS}-O
      AC_CACHE_CHECK([whether $CC accepts -O],
        [emacs_cv_prog_cc_o],
	[AC_LINK_IFELSE([AC_LANG_PROGRAM()],
	   [emacs_cv_prog_cc_o=yes],
	   [emacs_cv_prog_cc_o=no])])
      if test $emacs_cv_prog_cc_o != yes; then
	CFLAGS=$emacs_save_CFLAGS
      fi ;;
  esac
fi

# gl_GCC_VERSION_IFELSE([major], [minor], [run-if-found], [run-if-not-found])
# ---------------------------------------------------------------------------
# If $CPP is gcc-MAJOR.MINOR or newer, then run RUN-IF-FOUND.
# Otherwise, run RUN-IF-NOT-FOUND.
AC_DEFUN([gl_GCC_VERSION_IFELSE],
  [AC_PREPROC_IFELSE(
    [AC_LANG_PROGRAM(
      [[
#if ($1) < __GNUC__ || (($1) == __GNUC__ && ($2) <= __GNUC_MINOR__)
/* ok */
#else
# error "your version of gcc is older than $1.$2"
#endif
      ]]),
    ], [$3], [$4])
  ]
)

AC_ARG_ENABLE([gcc-warnings],
  [AS_HELP_STRING([--enable-gcc-warnings@<:@=TYPE@:>@],
                  [control generation of GCC warnings.  The TYPE 'yes'
		   means to fail if any warnings are issued; 'warn-only'
		   means issue warnings without failing (default for
		   developer builds); 'no' means disable warnings
		   (default for non-developer builds).])],
  [case $enableval in
     yes|no|warn-only) ;;
     *)      AC_MSG_ERROR([bad value $enableval for gcc-warnings option]) ;;
   esac
   gl_gcc_warnings=$enableval],
  [# By default, use 'warn-only' if it looks like the invoker of 'configure'
   # is a developer as opposed to a builder.  This is most likely true
   # if GCC is recent enough and there is a .git directory or file;
   # however, if there is also a .tarball-version file it is probably
   # just a release imported into Git for patch management.
   gl_gcc_warnings=no
   if test -e "$srcdir"/.git && test ! -f "$srcdir"/.tarball-version; then
     gl_GCC_VERSION_IFELSE([5], [3], [gl_gcc_warnings=warn-only])
   fi])

AC_ARG_ENABLE([check-lisp-object-type],
  [AS_HELP_STRING([--enable-check-lisp-object-type],
     [Enable compile time checks for the Lisp_Object data type,
      which can catch some bugs during development.])])
if test "$enable_check_lisp_object_type" = yes; then
  AC_DEFINE([CHECK_LISP_OBJECT_TYPE], 1,
    [Define to enable compile-time checks for the Lisp_Object data type.])
fi

# clang is unduly picky about some things.
AC_CACHE_CHECK([whether the compiler is clang], [emacs_cv_clang],
  [AC_COMPILE_IFELSE(
     [AC_LANG_PROGRAM([[
	  #ifndef __clang__
	    error "not clang";
	  #endif
        ]])],
     [emacs_cv_clang=yes],
     [emacs_cv_clang=no])])

WERROR_CFLAGS=$WERROR_CFLAGS
# When compiling with GCC, prefer -isystem to -I when including system
# include files, to avoid generating useless diagnostics for the files.
AS_IF([test $gl_gcc_warnings = no],
 [
  isystem='-I'
  AS_IF([test "$emacs_cv_clang" = yes],
   [
     # Turn off some warnings if supported.
     gl_WARN_ADD([-Wno-switch])
     gl_WARN_ADD([-Wno-pointer-sign])
     gl_WARN_ADD([-Wno-string-plus-int])
     gl_WARN_ADD([-Wno-unknown-attributes])
   ])
 ],[
  isystem='-isystem '

  # This, $nw, is the list of warnings we disable.
  nw=

  AS_IF([test $gl_gcc_warnings = yes],
    [WERROR_CFLAGS=-Werror])

  nw="$nw -Wcast-align -Wcast-align=strict" # Emacs is tricky with pointers.
  nw="$nw -Wduplicated-branches"    # Too many false alarms
  nw="$nw -Wformat-overflow=2"      # False alarms due to GCC bug 80776
  nw="$nw -Wsystem-headers"         # Don't let system headers trigger warnings
  nw="$nw -Woverlength-strings"     # Not a problem these days
  nw="$nw -Wformat-nonliteral"      # we do this a lot
  nw="$nw -Wvla"                    # Emacs uses <vla.h>.
  nw="$nw -Wunused-const-variable=2" # lisp.h declares const objects.
  nw="$nw -Winline"                 # OK to ignore 'inline'
  nw="$nw -Wstrict-overflow"        # OK to optimize assuming that
                                    # signed overflow has undefined behavior
  nw="$nw -Wsync-nand"              # irrelevant here, and provokes ObjC warning
  nw="$nw -Wunsafe-loop-optimizations" # OK to suppress unsafe optimizations
  nw="$nw -Wbad-function-cast"      # These casts are no worse than others.
  nw="$nw -Wabi"                    # Not useful, perceived as noise

  # Emacs doesn't care about shadowing; see
  # <https://lists.gnu.org/r/emacs-diffs/2011-11/msg00265.html>.
  nw="$nw -Wshadow"

  # Emacs's use of alloca inhibits protecting the stack.
  nw="$nw -Wstack-protector"

  # Emacs's use of __attribute__ ((cold)) causes false alarms with this option.
  nw="$nw -Wsuggest-attribute=cold"

  # Emacs's use of partly-const functions such as Fgnutls_available_p
  # make this option problematic.
  nw="$nw -Wsuggest-attribute=const"

  # Emacs's use of partly-pure functions such as CHECK_TYPE make this
  # option problematic.
  nw="$nw -Wsuggest-attribute=pure"

  # This part is merely for shortening the command line,
  # since -Wall implies -Wswitch.
  nw="$nw -Wswitch"

  # This part is merely for shortening the command line,
  # since -Wno-FOO needs to be added below regardless.
  nw="$nw -Wmissing-field-initializers"
  nw="$nw -Woverride-init"
  nw="$nw -Wtype-limits"
  nw="$nw -Wunused-parameter"

  if test "$emacs_cv_clang" = yes; then
    nw="$nw -Wcast-align"
    nw="$nw -Wdouble-promotion"
    nw="$nw -Wmissing-braces"
  fi

  # These cause too much noise in the MinGW build
  if test $opsys = mingw32; then
    nw="$nw -Wpointer-sign"
    nw="$nw -Wsuggest-attribute=format"
  fi

  gl_MANYWARN_ALL_GCC([ws])
  gl_MANYWARN_COMPLEMENT([ws], [$ws], [$nw])
  for w in $ws; do
    gl_WARN_ADD([$w])
  done
  gl_WARN_ADD([-Wredundant-decls])     # Prefer this, as we don't use Bison.
  gl_WARN_ADD([-Wno-missing-field-initializers]) # We need this one
  gl_WARN_ADD([-Wno-override-init])    # More trouble than it is worth
  gl_WARN_ADD([-Wno-sign-compare])     # Too many warnings for now
  gl_WARN_ADD([-Wno-type-limits])      # Too many warnings for now
  gl_WARN_ADD([-Wno-unused-parameter]) # Too many warnings for now
  gl_WARN_ADD([-Wno-format-nonliteral])

  # clang is unduly picky about some things.
  if test "$emacs_cv_clang" = yes; then
    gl_WARN_ADD([-Wno-missing-braces])
    gl_WARN_ADD([-Wno-null-pointer-arithmetic])
  fi

  # This causes too much noise in the MinGW build
  if test $opsys = mingw32; then
    gl_WARN_ADD([-Wno-pointer-sign])
  fi

  AC_DEFINE([GCC_LINT], [1], [Define to 1 if --enable-gcc-warnings.])
  AS_IF([test $gl_gcc_warnings = yes],
    [AC_DEFINE([GNULIB_PORTCHECK], [1], [enable some gnulib portability checks])
     AH_VERBATIM([GNULIB_PORTCHECK_FORTIFY_SOURCE],
     [/* Enable compile-time and run-time bounds-checking, and some warnings,
	 without upsetting glibc 2.15+. */
      #if (defined GNULIB_PORTCHECK && !defined _FORTIFY_SOURCE \
	   && defined __OPTIMIZE__ && __OPTIMIZE__)
      # define _FORTIFY_SOURCE 2
      #endif
     ])])
 ])

# clang is picky about these regardless of whether
# --enable-gcc-warnings is specified.
if test "$emacs_cv_clang" = yes; then
  gl_WARN_ADD([-Wno-initializer-overrides])
  gl_WARN_ADD([-Wno-tautological-compare])
  gl_WARN_ADD([-Wno-tautological-constant-out-of-range-compare])
fi

# Use a slightly smaller set of warning options for lib/.
nw=
nw="$nw -Wunused-macros"
gl_MANYWARN_COMPLEMENT([GNULIB_WARN_CFLAGS], [$WARN_CFLAGS], [$nw])

AC_SUBST([WERROR_CFLAGS])
AC_SUBST([GNULIB_WARN_CFLAGS])

edit_cflags="
  s,///*,/,g
  s/^/ /
  s/ -I/ $isystem/g
  s/^ //
"

AC_ARG_ENABLE(link-time-optimization,
[AS_HELP_STRING([--enable-link-time-optimization],
                [build with link-time optimization
		 (experimental; see INSTALL)])],
if test "${enableval}" != "no"; then
   ac_lto_supported=no
   if test "$emacs_cv_clang" = yes; then
      AC_MSG_CHECKING([whether link-time optimization is supported by clang])
      GOLD_PLUGIN=`$CC -print-file-name=LLVMgold.so 2>/dev/null`
      if test -x "$GOLD_PLUGIN"; then
	 LTO="-flto"
      fi
   elif test x$GCC = xyes; then
      AC_MSG_CHECKING([whether link-time optimization is supported by gcc])
      CPUS=`getconf _NPROCESSORS_ONLN 2>/dev/null`
      if test x$CPUS != x; then
	 LTO="-flto=$CPUS"
      else
	 LTO="-flto"
      fi
   else
      AC_MSG_ERROR([Link-time optimization is not supported with your compiler.])
   fi
   if test -z "$LTO"; then
      ac_lto_supported=no
   else
      old_CFLAGS=$CFLAGS
      CFLAGS="$CFLAGS $LTO"
      AC_COMPILE_IFELSE([AC_LANG_PROGRAM([[]], [[]])],
         [ac_lto_supported=yes], [ac_lto_supported=no])
         CFLAGS="$old_CFLAGS"
   fi
   AC_MSG_RESULT([$ac_lto_supported])
   if test "$ac_lto_supported" = "yes"; then
      CFLAGS="$CFLAGS $LTO"
      if test "$emacs_cv_clang" = yes; then
	 AC_MSG_WARN([Please read INSTALL before using link-time optimization with clang])
	 # WARNING: 'ar --plugin ...' doesn't work without
	 # command, so plugin name is appended to ARFLAGS.
	 ARFLAGS="cru --plugin $GOLD_PLUGIN"
	 RANLIB="$RANLIB --plugin $GOLD_PLUGIN"
      else
        dnl The following is needed for GCC 4.9.0.  The GCC 4.9.0 release notes
        dnl suggest that instead of -ffat-lto-objects we should use gcc-ar and
        dnl gcc-ranlib in place of ar and ranlib, but gcc-ar makes /usr/bin/ar
        dnl dump core on Fedora 20, so play it safe for now.
        gl_COMPILER_OPTION_IF([-ffat-lto-objects],
          [CFLAGS="$CFLAGS -ffat-lto-objects"])
      fi
   fi
fi)


dnl Automake replacements.
AC_DEFUN([AM_CONDITIONAL],
  [$2 && $1=1 || $1=
   AC_SUBST([$1])])

dnl Prefer silent make output.  For verbose output, use
dnl 'configure --disable-silent-rules' or 'make V=1' .
dnl This code is adapted from Automake.
dnl Although it can be simplified now that GNU Make is assumed,
dnl the simplification hasn't been done yet.
AC_ARG_ENABLE([silent-rules],
  [AS_HELP_STRING(
     [--disable-silent-rules],
     [verbose build output (undo: "make V=0")])])
if test "$enable_silent_rules" = no; then
  AM_DEFAULT_VERBOSITY=1
else
  AM_DEFAULT_VERBOSITY=0
fi
AM_V='$(V)'
AM_DEFAULT_V='$(AM_DEFAULT_VERBOSITY)'
AC_SUBST([AM_V])
AC_SUBST([AM_DEFAULT_V])
AC_SUBST([AM_DEFAULT_VERBOSITY])

dnl Some other nice autoconf tests.
AC_PROG_INSTALL
dnl These are commented out, since gl_EARLY and/or Autoconf already does them.
dnl AC_PROG_MKDIR_P
dnl if test "x$RANLIB" = x; then
dnl   AC_PROG_RANLIB
dnl fi


dnl Sadly, AC_PROG_LN_S is too restrictive.  It also tests whether links
dnl can be made to directories.  This is not relevant for our usage, and
dnl excludes some cases that work fine for us.  Eg MS Windows or files
dnl hosted on AFS, both examples where simple links work, but links to
dnl directories fail.  We use a cut-down version instead.
dnl AC_PROG_LN_S

AC_CACHE_CHECK([command to symlink files in the same directory], [emacs_cv_ln_s_fileonly],
[rm -f conf$$ conf$$.file

emacs_cv_ln_s_fileonly='cp -p'

dnl On MinGW, ensure we will call the MSYS /bin/ln.exe, not some
dnl random program in the current directory.
if (echo >conf$$.file) 2>/dev/null; then
  if ln -s conf$$.file conf$$ 2>/dev/null; then
    if test "$opsys" = "mingw32"; then
      emacs_cv_ln_s_fileonly='/bin/ln -s'
    else
      emacs_cv_ln_s_fileonly='ln -s'
    fi
  elif ln conf$$.file conf$$ 2>/dev/null; then
    if test "$opsys" = "mingw32"; then
      emacs_cv_ln_s_fileonly=/bin/ln
    else
      emacs_cv_ln_s_fileonly=ln
    fi
  fi
fi

rm -f conf$$ conf$$.file])
LN_S_FILEONLY=$emacs_cv_ln_s_fileonly

AC_SUBST(LN_S_FILEONLY)


dnl AC_PROG_LN_S sets LN_S to 'cp -pR' for MinGW, on the premise that 'ln'
dnl doesn't support links to directories, as in "ln file dir".  But that
dnl use is non-portable, and OTOH MinGW wants to use hard links for Emacs
dnl executables at "make install" time.
dnl See https://lists.gnu.org/r/emacs-devel/2013-04/msg00475.html
dnl for more details.
if test "$opsys" = "mingw32"; then
  LN_S="/bin/ln"
fi

dnl On some Debian versions, "install-info" prints irritating messages
dnl "This is not dpkg install-info anymore, but GNU install-info"
dnl if called via an absolute file name.
dnl Use the entirely-identical-but-quieter ginstall-info instead if present.
dnl Sadly some people may have an old ginstall-info installed on
dnl non-Debian systems, so we can't use this.
dnl AC_PATH_PROGS(INSTALL_INFO, [ginstall-info install-info], :,
dnl   $PATH$PATH_SEPARATOR/usr/sbin$PATH_SEPARATOR/sbin)

AC_PATH_PROG(INSTALL_INFO, install-info, :,
  $PATH$PATH_SEPARATOR/usr/sbin$PATH_SEPARATOR/sbin)
dnl Don't use GZIP, which is used by gzip for additional parameters.
AC_PATH_PROG(GZIP_PROG, gzip)

test $with_compress_install != yes && test -n "$GZIP_PROG" && \
   GZIP_PROG=" # $GZIP_PROG # (disabled by configure --without-compress-install)"

if test "$with_dumping" = "unexec" && test "$opsys" = "nacl"; then
  AC_MSG_ERROR([nacl is not compatible with --with-dumping=unexec])
fi

AC_CACHE_CHECK([for 'find' args to delete a file],
  [emacs_cv_find_delete],
  [if touch conftest.tmp && find conftest.tmp -delete 2>/dev/null &&
      test ! -f conftest.tmp
   then emacs_cv_find_delete="-delete"
   else emacs_cv_find_delete="-exec rm -f {} ';'"
   fi])
FIND_DELETE=$emacs_cv_find_delete
AC_SUBST([FIND_DELETE])

PAXCTL_dumped=
PAXCTL_notdumped=
if test $with_unexec = yes && test $opsys = gnu-linux; then
  if test "${SETFATTR+set}" != set; then
    AC_CACHE_CHECK([for setfattr],
      [emacs_cv_prog_setfattr],
      [touch conftest.tmp
       if (setfattr -n user.pax.flags conftest.tmp) >/dev/null 2>&1; then
	 emacs_cv_prog_setfattr=yes
       else
	 emacs_cv_prog_setfattr=no
       fi])
    if test "$emacs_cv_prog_setfattr" = yes; then
      PAXCTL_notdumped='$(SETFATTR) -n user.pax.flags -v er'
      SETFATTR=setfattr
    else
      SETFATTR=
    fi
  fi
  case $opsys,$PAXCTL_notdumped,$emacs_uname_r in
    gnu-linux,,* | netbsd,,[0-7].*)
      AC_PATH_PROG([PAXCTL], [paxctl], [],
	[$PATH$PATH_SEPARATOR/sbin$PATH_SEPARATOR/usr/sbin])
      if test -n "$PAXCTL"; then
	if test "$opsys" = netbsd; then
	  PAXCTL_dumped='$(PAXCTL) +a'
	  PAXCTL_notdumped=$PAXCTL_dumped
	else
	  AC_MSG_CHECKING([whether binaries have a PT_PAX_FLAGS header])
	  AC_LINK_IFELSE([AC_LANG_PROGRAM([], [])],
	    [if $PAXCTL -v conftest$EXEEXT >/dev/null 2>&1; then
	       AC_MSG_RESULT([yes])
	     else
	       AC_MSG_RESULT([no])
	       PAXCTL=
	     fi])
	  if test -n "$PAXCTL"; then
	    PAXCTL_dumped='$(PAXCTL) -zex'
	    PAXCTL_notdumped='$(PAXCTL) -r'
	  fi
	fi
      fi;;
  esac
fi
AC_SUBST([PAXCTL_dumped])
AC_SUBST([PAXCTL_notdumped])
AC_SUBST([SETFATTR])

# Makeinfo on macOS is ancient, check whether there is a more recent
# version installed by Homebrew.
AC_CHECK_PROGS(BREW, [brew])
if test -n "$BREW"; then
  AC_PATH_PROG([MAKEINFO], [makeinfo], [],
    [`$BREW --prefix texinfo 2>/dev/null`/bin$PATH_SEPARATOR$PATH])
fi

## Require makeinfo >= 4.13 (last of the 4.x series) to build the manuals.
if test "${MAKEINFO:=makeinfo}" != "no"; then
  case `($MAKEINFO --version) 2>/dev/null` in
    *' (GNU texinfo) '4.1[[3-9]]* | \
    *' (GNU texinfo) '[[5-9]]* | \
    *' (GNU texinfo) '[[1-9][0-9]]* ) ;;
    *) MAKEINFO=no;;
  esac
fi

## Makeinfo is unusual.  For a released Emacs, the manuals are
## pre-built, and not deleted by the normal clean rules.  makeinfo is
## therefore in the category of "special tools" not normally required, which
## configure does not have to check for (eg autoconf itself).
## In a repository checkout on the other hand, the manuals are not included.
## So makeinfo is a requirement to build from the repository, and configure
## should test for it as it does for any other build requirement.
## We use the presence of $srcdir/info/emacs to distinguish a release,
## with pre-built manuals, from a repository checkout.
HAVE_MAKEINFO=yes

if test "$MAKEINFO" = "no"; then
  MAKEINFO=makeinfo
  if test "x${with_makeinfo}" = "xno"; then
    HAVE_MAKEINFO=no
  elif test ! -e "$srcdir/info/emacs" && test ! -e "$srcdir/info/emacs.info"; then
    AC_MSG_ERROR( [You do not seem to have makeinfo >= 4.13, and your
source tree does not seem to have pre-built manuals in the 'info' directory.
Either install a suitable version of makeinfo, or re-run configure
with the '--without-makeinfo' option to build without the manuals.] )
  fi
fi
AC_SUBST([MAKEINFO])
AC_SUBST(HAVE_MAKEINFO)

if test $opsys = mingw32; then
   DOCMISC_W32=efaq-w32
else
   DOCMISC_W32=
fi
AC_SUBST(DOCMISC_W32)

dnl Add our options to ac_link now, after it is set up.

if test x$GCC = xyes; then
  test "x$GCC_LINK_TEST_OPTIONS" != x && \
    ac_link="$ac_link $GCC_LINK_TEST_OPTIONS"
else
  test "x$NON_GCC_LINK_TEST_OPTIONS" != x && \
    ac_link="$ac_link $NON_GCC_LINK_TEST_OPTIONS"
fi

dnl On some platforms using GNU ld, linking temacs needs -znocombreloc.
dnl Although this has something to do with dumping, the details are unknown.
dnl If the flag is used but not needed,
dnl Emacs should still work (albeit a bit more slowly),
dnl so use the flag everywhere that it is supported.
dnl When testing whether the flag works, treat GCC specially
dnl since it just gives a non-fatal 'unrecognized option'
dnl if not built to support GNU ld.
if test "$GCC" = yes; then
  LDFLAGS_NOCOMBRELOC="-Wl,-znocombreloc"
else
  LDFLAGS_NOCOMBRELOC="-znocombreloc"
fi

AC_CACHE_CHECK([for -znocombreloc], [emacs_cv_znocombreloc],
  [if test $with_unexec = no; then
     emacs_cv_znocombreloc='not needed'
   else
     save_LDFLAGS=$LDFLAGS
     LDFLAGS="$LDFLAGS $LDFLAGS_NOCOMBRELOC"
     AC_LINK_IFELSE([AC_LANG_PROGRAM([], [])],
       [emacs_cv_znocombreloc=yes], [emacs_cv_znocombreloc=no])
     LDFLAGS=$save_LDFLAGS
   fi])

case $emacs_cv_znocombreloc in
  no*)
    LDFLAGS_NOCOMBRELOC= ;;
esac


AC_CACHE_CHECK([whether addresses are sanitized],
  [emacs_cv_sanitize_address],
  [AC_COMPILE_IFELSE(
     [AC_LANG_PROGRAM(
	[[#ifndef __has_feature
	  #define __has_feature(f) 0
	  #endif
	  #if defined __SANITIZE_ADDRESS__ || __has_feature (address_sanitizer)
	  #else
	   error "Addresses are not sanitized.";
	  #endif
	]])],
     [emacs_cv_sanitize_address=yes],
     [emacs_cv_sanitize_address=no])])

if test $with_unexec = yes; then
  AC_DEFINE([HAVE_UNEXEC], 1, [Define if Emacs supports unexec.])
  if test "$emacs_cv_sanitize_address" = yes; then
    AC_MSG_WARN([[Addresses are sanitized; suggest --without-unexec]])
  fi
fi


UNEXEC_OBJ=
test $with_unexec = yes &&
case "$opsys" in
  aix4-2)
   UNEXEC_OBJ=unexaix.o
   ;;
  cygwin)
   UNEXEC_OBJ=unexcw.o
   ;;
  darwin)
   UNEXEC_OBJ=unexmacosx.o
   ;;
  hpux10-20 | hpux11)
   UNEXEC_OBJ=unexhp9k800.o
   ;;
  mingw32)
   UNEXEC_OBJ=unexw32.o
   ;;
  sol2-10)
   # Use the Solaris dldump() function, called from unexsol.c, to dump
   # emacs, instead of the generic ELF dump code found in unexelf.c.
   # The resulting binary has a complete symbol table, and is better
   # for debugging and other observability tools (debuggers, pstack, etc).
   #
   # It is likely that dldump() works with older Solaris too, but this has
   # not been tested, so for now this change is for Solaris 10 or newer.
   UNEXEC_OBJ=unexsol.o
   ;;
  *)
   UNEXEC_OBJ=unexelf.o
   ;;
esac

LD_SWITCH_SYSTEM=
test "$with_unexec" = no || case "$opsys" in
  freebsd|dragonfly)
   ## Let 'ld' find image libs and similar things in /usr/local/lib.
   ## The system compiler, GCC, has apparently been modified to not
   ## look there, contrary to what a stock GCC would do.
### It's not our place to do this.  See bug#10313#17.
###   LD_SWITCH_SYSTEM=-L/usr/local/lib
      :
   ;;

  gnu-linux)
   ## cpp test was "ifdef __mips__", but presumably this is equivalent...
   case $host_cpu in mips*) LD_SWITCH_SYSTEM="-G 0";; esac
   ;;

  netbsd)
### It's not our place to do this.  See bug#10313#17.
###   LD_SWITCH_SYSTEM="-Wl,-rpath,/usr/pkg/lib -L/usr/pkg/lib -Wl,-rpath,/usr/local/lib -L/usr/local/lib"
      :
   ;;

  openbsd)
   ## Han Boetes <han@boetes.org> says this is necessary,
   ## otherwise Emacs dumps core on elf systems.
   LD_SWITCH_SYSTEM="-Z"
   ;;
esac
AC_SUBST(LD_SWITCH_SYSTEM)

ac_link="$ac_link $LD_SWITCH_SYSTEM"

## This setting of LD_SWITCH_SYSTEM references LD_SWITCH_X_SITE_RPATH,
## which has not been defined yet.  When this was handled with cpp,
## it was expanded to null when configure sourced the s/*.h file.
## Thus LD_SWITCH_SYSTEM had different values in configure and the Makefiles.
## FIXME it would be cleaner to put this in LD_SWITCH_SYSTEM_TEMACS
## (or somesuch), but because it is supposed to go at the _front_
## of LD_SWITCH_SYSTEM, we cannot do that in exactly the same way.
## Compare with the gnu-linux case below, which added to the end
## of LD_SWITCH_SYSTEM, and so can instead go at the front of
## LD_SWITCH_SYSTEM_TEMACS.
case "$opsys" in
  netbsd|openbsd)
   LD_SWITCH_SYSTEM="\$(LD_SWITCH_X_SITE_RPATH) $LD_SWITCH_SYSTEM" ;;
esac

C_SWITCH_MACHINE=

test $with_unexec = yes &&
case $canonical in
 alpha*)
  AC_CHECK_DECL([__ELF__])
  if test "$ac_cv_have_decl___ELF__" = "yes"; then
    ## With ELF, make sure that all common symbols get allocated to in the
    ## data section.  Otherwise, the dump of temacs may miss variables in
    ## the shared library that have been initialized.  For example, with
    ## GNU libc, __malloc_initialized would normally be resolved to the
    ## shared library's .bss section, which is fatal.
    if test "x$GCC" = "xyes"; then
      C_SWITCH_MACHINE="-fno-common"
    else
      AC_MSG_ERROR([Non-GCC compilers are not supported.])
    fi
  else
      dnl This was the unexalpha.c case.  Removed in 24.1, 2010-07-24,
      dnl albeit under the mistaken assumption that said file
      dnl was no longer used.
      AC_MSG_ERROR([Non-ELF systems are not supported since Emacs 24.1.])
  fi
  ;;
esac
AC_SUBST(C_SWITCH_MACHINE)

AC_SUBST(UNEXEC_OBJ)

C_SWITCH_SYSTEM=
## Some programs in src produce warnings saying certain subprograms
## are too complex and need a MAXMEM value greater than 2000 for
## additional optimization.  --nils@exp-math.uni-essen.de
test "$opsys" = "aix4.2" && test "x$GCC" != "xyes" && \
  C_SWITCH_SYSTEM="-ma -qmaxmem=4000"
if test "$opsys" = "mingw32"; then
  case "$canonical" in
    x86_64-*-mingw*) C_SWITCH_SYSTEM="-mtune=generic" ;;
    *) C_SWITCH_SYSTEM="-mtune=pentium4" ;;
  esac
fi
## gnu-linux might need -D_BSD_SOURCE on old libc5 systems.
## It is redundant in glibc2, since we define _GNU_SOURCE.
AC_SUBST(C_SWITCH_SYSTEM)


LIBS_SYSTEM=
case "$opsys" in
  ## IBM's X11R5 uses -lIM and -liconv in AIX 3.2.2.
  aix4-2) LIBS_SYSTEM="-lrts -lIM -liconv" ;;

  freebsd|dragonfly) LIBS_SYSTEM="-lutil" ;;

  hpux*) LIBS_SYSTEM="-l:libdld.sl" ;;

  qnxnto) LIBS_SYSTEM="-lsocket" ;;

  sol2*) LIBS_SYSTEM="-lsocket -lnsl" ;;

  unixware) LIBS_SYSTEM="-lsocket -lnsl -lelf" ;;
esac

AC_SUBST(LIBS_SYSTEM)

### Make sure subsequent tests use flags consistent with the build flags.

if test x"${OVERRIDE_CPPFLAGS}" != x; then
  CPPFLAGS="${OVERRIDE_CPPFLAGS}"
else
  CPPFLAGS="$C_SWITCH_SYSTEM $C_SWITCH_MACHINE $CPPFLAGS"
fi

# Suppress obsolescent Autoconf test for size_t; Emacs assumes C99 or better.
AC_DEFUN([AC_TYPE_SIZE_T])
# Likewise for obsolescent test for uid_t, gid_t; Emacs assumes them.
AC_DEFUN([AC_TYPE_UID_T])

# sqrt and other floating-point functions such as fmod and frexp
# are found in -lm on many systems.
OLD_LIBS=$LIBS
AC_SEARCH_LIBS([sqrt], [m])
if test "X$LIBS" = "X$OLD_LIBS"; then
  LIB_MATH=
else
  LIB_MATH=$ac_cv_search_sqrt
fi
LIBS=$OLD_LIBS

dnl Current possibilities handled by sed (aix4-2 -> aix,
dnl gnu-linux -> gnu/linux, etc.):
dnl gnu, gnu/linux, gnu/kfreebsd, aix, cygwin, darwin, hpux.
dnl And special cases: berkeley-unix, usg-unix-v, ms-dos, windows-nt.
SYSTEM_TYPE=`echo $opsys | sed -e 's/[[0-9]].*//' -e 's|-|/|'`

case $opsys in
  cygwin )
    LIB_MATH=
    ;;
  darwin )
    ## Adding -lm confuses the dynamic linker, so omit it.
    LIB_MATH=
    ;;
  freebsd | dragonfly )
    SYSTEM_TYPE=berkeley-unix
    ;;
  gnu-linux | gnu-kfreebsd )
    ;;
  hpux10-20 | hpux11 )
    ;;
  mingw32 )
    LIB_MATH=
    SYSTEM_TYPE=windows-nt
    ;;
  netbsd | openbsd )
    SYSTEM_TYPE=berkeley-unix
    ;;

  sol2* | unixware )
    SYSTEM_TYPE=usg-unix-v
    ;;

esac

AC_SUBST(LIB_MATH)
AC_DEFINE_UNQUOTED(SYSTEM_TYPE, "$SYSTEM_TYPE",
  [The type of system you are compiling for; sets 'system-type'.])
AC_SUBST([SYSTEM_TYPE])


pre_PKG_CONFIG_CFLAGS=$CFLAGS
pre_PKG_CONFIG_LIBS=$LIBS

PKG_PROG_PKG_CONFIG(0.9.0)
if test x$PKG_CONFIG = x ; then
  AC_MSG_ERROR([pkg-config not found.])
fi

dnl EMACS_CHECK_MODULES(GSTUFF, gtk+-2.0 >= 1.3 glib = 1.3.4)
dnl acts like PKG_CHECK_MODULES(GSTUFF, gtk+-2.0 >= 1.3 glib = 1.3.4,
dnl HAVE_GSTUFF=yes, HAVE_GSTUFF=no) -- see pkg-config man page --
dnl except that it postprocesses CFLAGS as needed for --enable-gcc-warnings.
dnl EMACS_CHECK_MODULES accepts optional 3rd and 4th arguments that
dnl can take the place of the default HAVE_GSTUFF=yes and HAVE_GSTUFF=no
dnl actions.
AC_DEFUN([EMACS_CHECK_MODULES],
  [PKG_CHECK_MODULES([$1], [$2],
     [$1_CFLAGS=`AS_ECHO(["$$1_CFLAGS"]) | sed -e "$edit_cflags"`
      m4_default([$3], [HAVE_$1=yes])],
     [m4_default([$4], [HAVE_$1=no])])])

HAVE_SOUND=no
if test "${with_sound}" != "no"; then
  # Sound support for GNU/Linux, the free BSDs, MinGW, and Cygwin.
  AC_CHECK_HEADERS([machine/soundcard.h sys/soundcard.h soundcard.h mmsystem.h],
    have_sound_header=yes, [], [
    #ifdef __MINGW32__
    #define WIN32_LEAN_AND_MEAN
    #include <windows.h>
    #endif
    ])
  test "${with_sound}" = "oss" && test "${have_sound_header}" != "yes" && \
    AC_MSG_ERROR([OSS sound support requested but not found.])

  if test "${with_sound}" = "bsd-ossaudio" || test "${with_sound}" = "yes"; then
    # Emulation library used on NetBSD.
    AC_CHECK_LIB(ossaudio, _oss_ioctl, LIBSOUND=-lossaudio, LIBSOUND=)
    test "${with_sound}" = "bsd-ossaudio" && test -z "$LIBSOUND" && \
      AC_MSG_ERROR([bsd-ossaudio sound support requested but not found.])
    dnl FIXME?  If we did find ossaudio, should we set with_sound=bsd-ossaudio?
    dnl Traditionally, we go on to check for alsa too.  Does that make sense?
  fi
  AC_SUBST(LIBSOUND)

  if test "${with_sound}" = "alsa" || test "${with_sound}" = "yes"; then
    ALSA_REQUIRED=1.0.0
    ALSA_MODULES="alsa >= $ALSA_REQUIRED"
    EMACS_CHECK_MODULES([ALSA], [$ALSA_MODULES])
    if test $HAVE_ALSA = yes; then
      LIBSOUND="$LIBSOUND $ALSA_LIBS"
      CFLAGS_SOUND="$CFLAGS_SOUND $ALSA_CFLAGS"
      AC_DEFINE(HAVE_ALSA, 1, [Define to 1 if ALSA is available.])
    elif test "${with_sound}" = "alsa"; then
      AC_MSG_ERROR([ALSA sound support requested but not found.])
    fi
  fi                            dnl with_sound = alsa|yes

  dnl Define HAVE_SOUND if we have sound support.  We know it works and
  dnl compiles only on the specified platforms.  For others, it
  dnl probably doesn't make sense to try.
  dnl FIXME So surely we should bypass this whole section if not using
  dnl one of these platforms?
  if test x$have_sound_header = xyes || test $HAVE_ALSA = yes; then
     case "$opsys" in
       dnl defined __FreeBSD__ || defined __NetBSD__ || defined __linux__
       dnl Adjust the --with-sound help text if you change this.
       gnu-linux|freebsd|netbsd|mingw32|cygwin)
         AC_DEFINE(HAVE_SOUND, 1, [Define to 1 if you have sound support.])
         HAVE_SOUND=yes
         ;;
     esac
  fi

  AC_SUBST(CFLAGS_SOUND)
fi

dnl checks for header files
AC_CHECK_HEADERS_ONCE(
  linux/fs.h
  malloc.h
  sys/systeminfo.h
  sys/sysinfo.h
  coff.h pty.h
  sys/resource.h
  sys/utsname.h pwd.h utmp.h util.h)

AC_CACHE_CHECK([for ADDR_NO_RANDOMIZE],
  [emacs_cv_personality_addr_no_randomize],
  [AC_COMPILE_IFELSE(
     [AC_LANG_PROGRAM([[#include <sys/personality.h>]],
		      [[personality (personality (0xffffffff)
				     | ADDR_NO_RANDOMIZE)]])],
     [emacs_cv_personality_addr_no_randomize=yes],
     [emacs_cv_personality_addr_no_randomize=no])])
if test $emacs_cv_personality_addr_no_randomize = yes; then
  AC_DEFINE([HAVE_PERSONALITY_ADDR_NO_RANDOMIZE], [1],
            [Define to 1 if personality flag ADDR_NO_RANDOMIZE exists.])
fi

# Note that Solaris has sys/sysinfo.h which defines struct
# sysinfo as well.  To make sure that we're using GNU/Linux
# sysinfo, we explicitly set one of its fields.
if test "$ac_cv_header_sys_sysinfo_h" = yes; then
  AC_CACHE_CHECK([if Linux sysinfo may be used], [emacs_cv_linux_sysinfo],
  [AC_COMPILE_IFELSE([AC_LANG_PROGRAM([[#include <sys/sysinfo.h>]],
                                     [[struct sysinfo si;
                                       si.totalram = 0;
                                       sysinfo (&si)]])],
    emacs_cv_linux_sysinfo=yes, emacs_cv_linux_sysinfo=no)])

  if test $emacs_cv_linux_sysinfo = yes; then
    AC_DEFINE([HAVE_LINUX_SYSINFO], 1, [Define to 1 if you have Linux sysinfo function.])
    AC_COMPILE_IFELSE([AC_LANG_PROGRAM([[#include <sys/sysinfo.h>]],
                                       [[struct sysinfo si; return si.mem_unit]])],
      AC_DEFINE(LINUX_SYSINFO_UNIT, 1,
                [Define to 1 if Linux sysinfo sizes are in multiples of mem_unit bytes.]))
  fi
fi

dnl On Solaris 8 there's a compilation warning for term.h because
dnl it doesn't define 'bool'.
AC_CHECK_HEADERS(term.h, , , -)
AC_HEADER_TIME
AC_CHECK_DECLS([sys_siglist], [], [], [[#include <signal.h>
			              ]])
if test $ac_cv_have_decl_sys_siglist != yes; then
  # For Tru64, at least:
  AC_CHECK_DECLS([__sys_siglist], [], [], [[#include <signal.h>
			                  ]])
fi
AC_HEADER_SYS_WAIT

AC_CHECK_HEADERS_ONCE(sys/socket.h)
AC_CHECK_HEADERS(net/if.h, , , [AC_INCLUDES_DEFAULT
#if HAVE_SYS_SOCKET_H
#include <sys/socket.h>
#endif])
AC_CHECK_HEADERS(ifaddrs.h, , , [AC_INCLUDES_DEFAULT
#if HAVE_SYS_SOCKET_H
#include <sys/socket.h>
#endif])
AC_CHECK_HEADERS(net/if_dl.h, , , [AC_INCLUDES_DEFAULT
#if HAVE_SYS_SOCKET_H
#include <sys/socket.h>
#endif])

dnl checks for structure members
AC_CHECK_MEMBERS([struct ifreq.ifr_flags, struct ifreq.ifr_hwaddr,
		  struct ifreq.ifr_netmask, struct ifreq.ifr_broadaddr,
		  struct ifreq.ifr_addr,
		  struct ifreq.ifr_addr.sa_len], , ,
		 [AC_INCLUDES_DEFAULT
#if HAVE_SYS_SOCKET_H
#include <sys/socket.h>
#endif
#if HAVE_NET_IF_H
#include <net/if.h>
#endif])

dnl Check for endianness.
dnl AC_C_BIGENDIAN is done by gnulib.

dnl check for Make feature

AUTO_DEPEND=no
AUTODEPEND_PARENTS='lib src'
dnl check if we have GCC and autodepend is on.
if test "$GCC" = yes && test "$ac_enable_autodepend" = yes; then
   AC_CACHE_CHECK([whether gcc understands -MMD -MF], [emacs_cv_autodepend],
   [SAVE_CFLAGS="$CFLAGS"
   CFLAGS="$CFLAGS -MMD -MF deps.d -MP"
   AC_COMPILE_IFELSE([AC_LANG_PROGRAM([[]], [[]])],
     [emacs_cv_autodepend=yes], [emacs_cv_autodepend=no])
   CFLAGS="$SAVE_CFLAGS"
   test -f deps.d || emacs_cv_autodepend=no
   rm -rf deps.d])
   if test $emacs_cv_autodepend = yes; then
      AUTO_DEPEND=yes
   fi
fi
AC_SUBST(AUTO_DEPEND)

#### Choose a window system.

## We leave window_system equal to none if
## we end up building without one.  Any new window system should
## set window_system to an appropriate value and add objects to
## window-system-specific substs.

window_system=none
AC_PATH_X
if test "$no_x" != yes; then
  window_system=x11
fi

LD_SWITCH_X_SITE_RPATH=
if test "${x_libraries}" != NONE; then
  if test -n "${x_libraries}"; then
    LD_SWITCH_X_SITE=-L`AS_ECHO(["$x_libraries"]) | sed -e 's/:/ -L/g'`
    LD_SWITCH_X_SITE_RPATH=-Wl,-rpath,`
      AS_ECHO(["$x_libraries"]) | sed -e 's/:/ -Wl,-rpath,/g'
    `
  fi
  x_default_search_path=""
  x_search_path=${x_libraries}
  if test -z "${x_search_path}"; then
    x_search_path=/usr/lib
  fi
  for x_library in `AS_ECHO(["$x_search_path:"]) | \
		    sed -e "s/:/ /g" -e p -e "s:/lib[[^ /]]* :/share :g"`; do
    x_search_path="\
${x_library}/X11/%L/%T/%N%C%S:\
${x_library}/X11/%l/%T/%N%C%S:\
${x_library}/X11/%T/%N%C%S:\
${x_library}/X11/%L/%T/%N%S:\
${x_library}/X11/%l/%T/%N%S:\
${x_library}/X11/%T/%N%S"
    if test x"${x_default_search_path}" = x; then
      x_default_search_path=${x_search_path}
    else
      x_default_search_path="${x_search_path}:${x_default_search_path}"
    fi
  done
fi
AC_SUBST(LD_SWITCH_X_SITE_RPATH)

if test "${x_includes}" != NONE && test -n "${x_includes}"; then
  C_SWITCH_X_SITE=$isystem`AS_ECHO(["$x_includes"]) | sed -e "s/:/ $isystem/g"`
fi

if test x"${x_includes}" = x; then
  bitmapdir=/usr/include/X11/bitmaps
else
  # accumulate include directories that have X11 bitmap subdirectories
  bmd_acc=
  for bmd in `AS_ECHO(["$x_includes"]) | sed -e 's/:/ /g'`; do
    if test -d "${bmd}/X11/bitmaps"; then
      bmd_acc="${bmd_acc}:${bmd}/X11/bitmaps"
    fi
    if test -d "${bmd}/bitmaps"; then
      bmd_acc="${bmd_acc}:${bmd}/bitmaps"
    fi
  done
  bitmapdir=${bmd_acc#:}
fi

test "${with_ns}" = maybe && test "${opsys}" != darwin && with_ns=no
HAVE_NS=no
NS_GNUSTEP_CONFIG=no
NS_IMPL_COCOA=no
NS_IMPL_GNUSTEP=no
tmp_CPPFLAGS="$CPPFLAGS"
tmp_CFLAGS="$CFLAGS"
CPPFLAGS="$CPPFLAGS -x objective-c"
CFLAGS="$CFLAGS -x objective-c"
GNU_OBJC_CFLAGS=
LIBS_GNUSTEP=
if test "${with_ns}" != no; then
  # macfont.o requires macuvs.h which is absent after 'make extraclean',
  # so avoid NS_IMPL_COCOA if macuvs.h is absent.
  # Even a headless Emacs can build macuvs.h, so this should let you bootstrap.
  if test "${opsys}" = darwin && test -f "$srcdir/src/macuvs.h"; then
     NS_IMPL_COCOA=yes
     ns_appdir=`pwd`/nextstep/Remacs.app
     ns_appbindir=${ns_appdir}/Contents/MacOS
     ns_appresdir=${ns_appdir}/Contents/Resources
     ns_appsrc=Cocoa/Remacs.base
     ns_fontfile=macfont.o
  elif flags=$( (gnustep-config --objc-flags) 2>/dev/null); then
     NS_IMPL_GNUSTEP=yes
     NS_GNUSTEP_CONFIG=yes
     GNU_OBJC_CFLAGS=$flags
     LIBS_GNUSTEP=$(gnustep-config --gui-libs) || exit
  elif test -f $GNUSTEP_CONFIG_FILE; then
     NS_IMPL_GNUSTEP=yes
     dnl FIXME sourcing this several times in subshells seems inefficient.
     GNUSTEP_SYSTEM_HEADERS=$(
       . $GNUSTEP_CONFIG_FILE
       AS_ECHO(["$GNUSTEP_SYSTEM_HEADERS"])
     )
     GNUSTEP_SYSTEM_LIBRARIES=$(
       . $GNUSTEP_CONFIG_FILE
       AS_ECHO(["$GNUSTEP_SYSTEM_LIBRARIES"])
     )
     dnl I seemed to need these as well with GNUstep-startup 0.25.
     GNUSTEP_LOCAL_HEADERS=$(
       . $GNUSTEP_CONFIG_FILE
       AS_ECHO(["$GNUSTEP_LOCAL_HEADERS"])
     )
     GNUSTEP_LOCAL_LIBRARIES=$(
       . $GNUSTEP_CONFIG_FILE
       AS_ECHO(["$GNUSTEP_LOCAL_LIBRARIES"])
     )
     test "x${GNUSTEP_LOCAL_HEADERS}" != "x" && \
       GNUSTEP_LOCAL_HEADERS="-I${GNUSTEP_LOCAL_HEADERS}"
     test "x${GNUSTEP_LOCAL_LIBRARIES}" != "x" && \
       GNUSTEP_LOCAL_LIBRARIES="-L${GNUSTEP_LOCAL_LIBRARIES}"
     CPPFLAGS="$CPPFLAGS -I${GNUSTEP_SYSTEM_HEADERS} ${GNUSTEP_LOCAL_HEADERS}"
     CFLAGS="$CFLAGS -I${GNUSTEP_SYSTEM_HEADERS} ${GNUSTEP_LOCAL_HEADERS}"
     LDFLAGS="$LDFLAGS -L${GNUSTEP_SYSTEM_LIBRARIES} ${GNUSTEP_LOCAL_LIBRARIES}"
     LIBS_GNUSTEP="-lgnustep-gui -lgnustep-base -lobjc -lpthread"
     dnl GNUstep defines BASE_NATIVE_OBJC_EXCEPTIONS to 0 or 1.
     dnl If they had chosen to either define it or not, we could have
     dnl just used AC_CHECK_DECL here.
     AC_CACHE_CHECK(if GNUstep defines BASE_NATIVE_OBJC_EXCEPTIONS,
       emacs_cv_objc_exceptions,
AC_COMPILE_IFELSE([AC_LANG_PROGRAM([[#include <GNUstepBase/GSConfig.h>]],
[[#if defined BASE_NATIVE_OBJC_EXCEPTIONS && BASE_NATIVE_OBJC_EXCEPTIONS > 0
1;
#else
fail;
#endif]])], emacs_cv_objc_exceptions=yes, emacs_cv_objc_exceptions=no ) )
     if test $emacs_cv_objc_exceptions = yes; then
       dnl _NATIVE_OBJC_EXCEPTIONS is used by the GNUstep headers.
       AC_DEFINE(_NATIVE_OBJC_EXCEPTIONS, 1,
         [Define if GNUstep uses ObjC exceptions.])
       GNU_OBJC_CFLAGS="-fobjc-exceptions"
     fi
  fi
  if test $NS_IMPL_GNUSTEP = yes; then
     ns_appdir=`pwd`/nextstep/Remacs.app
     ns_appbindir=${ns_appdir}
     ns_appresdir=${ns_appdir}/Resources
     ns_appsrc=GNUstep/Remacs.base
     ns_fontfile=nsfont.o
  fi

  dnl This is only used while we test the NS headers, it gets reset below.
  CPPFLAGS="$CPPFLAGS $GNU_OBJC_CFLAGS"
  CFLAGS="$CFLAGS $GNU_OBJC_CFLAGS"

  AC_CHECK_HEADER([AppKit/AppKit.h], [HAVE_NS=yes],
		  [AC_MSG_ERROR([The include files (AppKit/AppKit.h etc) that
are required for a Nextstep build are missing or cannot be compiled.
Either fix this, or re-configure with the option '--without-ns'.])])

  macfont_file=""
  if test "${NS_IMPL_COCOA}" = "yes"; then
    AC_MSG_CHECKING([for Mac OS X 10.6 or newer])
    AC_COMPILE_IFELSE([AC_LANG_PROGRAM([#include <AppKit/AppKit.h>],
                                     [
#ifdef MAC_OS_X_VERSION_MAX_ALLOWED
#if MAC_OS_X_VERSION_MAX_ALLOWED >= 1060
 ; /* OK */
#else
 error "Mac OS X 10.6 or newer required";
#endif
#endif
		    ])],
		    ns_osx_have_106=yes,
		    ns_osx_have_106=no)
    AC_MSG_RESULT([$ns_osx_have_106])

    if test $ns_osx_have_106 = no; then
       AC_MSG_ERROR([Mac OS X 10.6 or newer is required]);
    fi
  fi
fi

AC_SUBST(LIBS_GNUSTEP)

INSTALL_ARCH_INDEP_EXTRA=install-etc
ns_self_contained=no
NS_OBJ=
NS_OBJC_OBJ=
if test "${HAVE_NS}" = yes; then
  window_system=nextstep
  # set up packaging dirs
  if test "${EN_NS_SELF_CONTAINED}" = yes; then
     ns_self_contained=yes
     prefix=${ns_appresdir}
     exec_prefix=${ns_appbindir}
     dnl This one isn't really used, only archlibdir is.
     libexecdir="\${ns_appbindir}/libexec"
     archlibdir="\${ns_appbindir}/libexec"
     etcdocdir="\${ns_appresdir}/etc"
     etcdir="\${ns_appresdir}/etc"
     dnl FIXME maybe set datarootdir instead.
     dnl That would also get applications, icons, man.
     infodir="\${ns_appresdir}/info"
     mandir="\${ns_appresdir}/man"
     lispdir="\${ns_appresdir}/lisp"
     test "$locallisppathset" = no && locallisppath=""
     INSTALL_ARCH_INDEP_EXTRA=
  fi

  NS_OBJC_OBJ="nsterm.o nsfns.o nsmenu.o nsselect.o nsimage.o $ns_fontfile"
fi
CFLAGS="$tmp_CFLAGS"
CPPFLAGS="$tmp_CPPFLAGS"
AC_SUBST(INSTALL_ARCH_INDEP_EXTRA)
AC_SUBST(ns_self_contained)
AC_SUBST(NS_OBJ)
AC_SUBST(NS_OBJC_OBJ)

if test "${HAVE_NS}" = yes; then
  AC_CACHE_CHECK(
    [if the Objective C compiler supports instancetype],
    [emacs_cv_objc_instancetype],
    [AC_LANG_PUSH([Objective C])
     AC_COMPILE_IFELSE(
       [AC_LANG_SOURCE([[@interface Test
                          + (instancetype)test;
                          @end]])],
       emacs_cv_objc_instancetype=yes,
       emacs_cv_objc_instancetype=no)
     AC_LANG_POP([Objective C])])

  if test x$emacs_cv_objc_instancetype = xyes ; then
    AC_DEFINE(NATIVE_OBJC_INSTANCETYPE, 1,
              [Define if ObjC compiler supports instancetype natively.])
  fi
fi

HAVE_W32=no
W32_OBJ=
W32_LIBS=
EMACSRES=
CLIENTRES=
CLIENTW=
W32_RES_LINK=
EMACS_MANIFEST=
if test "${with_w32}" != no; then
  case "${opsys}" in
    cygwin)
      AC_CHECK_HEADER([windows.h], [HAVE_W32=yes],
             [AC_MSG_ERROR(['--with-w32' was specified, but windows.h
                   cannot be found.])])
    ;;
    mingw32)
    ## Using --with-w32 with MinGW is a no-op, but we allow it.
    ;;
    *)
      AC_MSG_ERROR([Using w32 with an autotools build is only supported for Cygwin and MinGW32.])
    ;;
  esac
fi

if test "${opsys}" = "mingw32"; then
  AC_CACHE_CHECK([whether Windows API headers are recent enough], [emacs_cv_w32api],
  [AC_COMPILE_IFELSE([AC_LANG_PROGRAM([[
     #include <windows.h>
     #include <usp10.h>]],
   [[PIMAGE_NT_HEADERS pHeader;
     PIMAGE_SECTION_HEADER pSection = IMAGE_FIRST_SECTION(pHeader)]])],
   [emacs_cv_w32api=yes], [emacs_cv_w32api=no])])
  if test "${emacs_cv_w32api}" = "no"; then
    AC_MSG_ERROR([the Windows API headers are too old to support this build.])
  fi
  HAVE_W32=${emacs_cv_w32api}
fi

FIRSTFILE_OBJ=
NTDIR=
LIBS_ECLIENT=
LIB_WSOCK32=
NTLIB=
CM_OBJ="cm.o"
XARGS_LIMIT=
if test "${HAVE_W32}" = "yes"; then
  AC_DEFINE(HAVE_NTGUI, 1, [Define to use native MS Windows GUI.])
  AC_CHECK_TOOL(WINDRES, [windres],
                [AC_MSG_ERROR([No resource compiler found.])])
  W32_OBJ="w32fns.o w32menu.o w32reg.o w32font.o w32term.o"
  W32_OBJ="$W32_OBJ w32xfns.o w32select.o w32uniscribe.o w32cygwinx.o"
  EMACSRES="emacs.res"
  case "$canonical" in
    x86_64-*-*) EMACS_MANIFEST="emacs-x64.manifest" ;;
    *) EMACS_MANIFEST="emacs-x86.manifest" ;;
  esac
  dnl Construct something of the form "24,4,0,0" with 4 components.
  comma_version=`echo "${PACKAGE_VERSION}.0.0" | sed -e 's/\./,/g' -e 's/^\([[^,]]*,[[^,]]*,[[^,]]*,[[^,]]*\).*/\1/'`

  comma_space_version=`echo "$comma_version" | sed 's/,/, /g'`
  AC_SUBST(comma_version)
  AC_SUBST(comma_space_version)
  AC_CONFIG_FILES([nt/emacs.rc nt/emacsclient.rc])
  if test "${opsys}" = "cygwin"; then
    W32_LIBS="$W32_LIBS -lkernel32 -luser32 -lusp10 -lgdi32"
    W32_LIBS="$W32_LIBS -lole32 -lcomdlg32 -lcomctl32 -lwinspool"
    # Tell the linker that emacs.res is an object (which we compile from
    # the rc file), not a linker script.
    W32_RES_LINK="-Wl,emacs.res"
  else
    W32_OBJ="$W32_OBJ w32.o w32console.o w32heap.o w32inevt.o w32proc.o"
    W32_LIBS="$W32_LIBS -lwinmm -lusp10 -lgdi32 -lcomdlg32"
    W32_LIBS="$W32_LIBS -lmpr -lwinspool -lole32 -lcomctl32"
    W32_RES_LINK="\$(EMACSRES)"
    CLIENTRES="emacsclient.res"
    CLIENTW="emacsclientw\$(EXEEXT)"
    FIRSTFILE_OBJ=firstfile.o
    NTDIR=nt
    CM_OBJ=
    LIBS_ECLIENT="-lcomctl32"
    LIB_WSOCK32="-lwsock32"
    NTLIB="ntlib.$ac_objext"
    XARGS_LIMIT="-s 10000"
  fi
fi

if test "${HAVE_W32}" = "no" && test "${opsys}" = "cygwin"; then
  W32_LIBS="-lkernel32"
  W32_OBJ="w32cygwinx.o"
fi

AC_SUBST(W32_OBJ)
AC_SUBST(W32_LIBS)
AC_SUBST(EMACSRES)
AC_SUBST(EMACS_MANIFEST)
AC_SUBST(CLIENTRES)
AC_SUBST(CLIENTW)
AC_SUBST(W32_RES_LINK)
AC_SUBST(FIRSTFILE_OBJ)
AC_SUBST(NTDIR)
AC_SUBST(CM_OBJ)
AC_SUBST(LIBS_ECLIENT)
AC_SUBST(LIB_WSOCK32)
AC_SUBST(NTLIB)
AC_SUBST(XARGS_LIMIT)

if test "${HAVE_W32}" = "yes"; then
  window_system=w32
  with_xft=no
fi

## $window_system is now set to the window system we will
## ultimately use.

term_header=
HAVE_X_WINDOWS=no
HAVE_X11=no
USE_X_TOOLKIT=none

case "${window_system}" in
  x11 )
    HAVE_X_WINDOWS=yes
    HAVE_X11=yes
    term_header=xterm.h
    case "${with_x_toolkit}" in
      gtk ) with_gtk=yes
            term_header=gtkutil.h
dnl Don't set this for GTK.  A lot of tests below assumes Xt when
dnl USE_X_TOOLKIT is set.
            USE_X_TOOLKIT=none ;;
      gtk2 ) with_gtk2=yes
             term_header=gtkutil.h
             USE_X_TOOLKIT=none ;;
      gtk3 ) with_gtk3=yes
             term_header=gtkutil.h
             USE_X_TOOLKIT=none ;;
dnl If user did not say whether to use a toolkit, make this decision later:
dnl use the toolkit if we have gtk, or X11R5 or newer.
      * ) USE_X_TOOLKIT=maybe ;;
    esac
  ;;
  nextstep )
    term_header=nsterm.h
  ;;
  w32 )
    term_header=w32term.h
  ;;
esac

if test "$window_system" = none && test "X$with_x" != "Xno"; then
   AC_CHECK_PROG(HAVE_XSERVER, X, true, false)
   if test "$HAVE_XSERVER" = true ||
      test -n "$DISPLAY" ||
      {
        for emacs_libX11 in /usr/lib/libX11.*; do break; done
        test "$emacs_libX11" != '/usr/lib/libX11.*'
      }
   then
        AC_MSG_ERROR([You seem to be running X, but no X development libraries
were found.  You should install the relevant development files for X
and for the toolkit you want, such as Gtk+.  Also make
sure you have development files for image handling, i.e.
tiff, gif, jpeg, png and xpm.
If you are sure you want Emacs compiled without X window support, pass
  --without-x
to configure.])
   fi
fi

# Does the opsystem file prohibit the use of the GNU malloc?
# Assume not, until told otherwise.
GNU_MALLOC=yes

AC_CACHE_CHECK(
  [whether malloc is Doug Lea style],
  [emacs_cv_var_doug_lea_malloc],
  [emacs_cv_var_doug_lea_malloc=no
   dnl Hooks do not work with address sanitization.
   if test "$emacs_cv_sanitize_address" != yes; then
     AC_LINK_IFELSE(
       [AC_LANG_PROGRAM(
	  [[#include <malloc.h>
	    static void hook (void) {}]],
	  [[malloc_set_state (malloc_get_state ());
	    __after_morecore_hook = hook;
	    __malloc_initialize_hook = hook;]])],
       [emacs_cv_var_doug_lea_malloc=yes])
   fi])
doug_lea_malloc=$emacs_cv_var_doug_lea_malloc

hybrid_malloc=
system_malloc=yes

test $with_unexec = yes &&
case "$opsys" in
  ## darwin ld insists on the use of malloc routines in the System framework.
  darwin | mingw32 | nacl | sol2-10) ;;
  cygwin | qnxnto | freebsd)
	  hybrid_malloc=yes
          system_malloc= ;;
  *) test "$ac_cv_func_sbrk" = yes && system_malloc=$emacs_cv_sanitize_address;;
esac

if test "${system_malloc}" != yes && test "${doug_lea_malloc}" != yes \
   && test "${UNEXEC_OBJ}" = unexelf.o; then
  hybrid_malloc=yes
fi

GMALLOC_OBJ=
HYBRID_MALLOC=
if test "${system_malloc}" = "yes"; then
  AC_DEFINE([SYSTEM_MALLOC], 1,
    [Define to 1 to use the system memory allocator, even if it is not
     Doug Lea style.])
  GNU_MALLOC=no
  GNU_MALLOC_reason="
    (The GNU allocators don't work with this system configuration.)"
  VMLIMIT_OBJ=
elif test "$hybrid_malloc" = yes; then
  AC_DEFINE(HYBRID_MALLOC, 1,
    [Define to use gmalloc before dumping and the system malloc after.])
  HYBRID_MALLOC=1
  GNU_MALLOC=no
  GNU_MALLOC_reason=" (only before dumping)"
  GMALLOC_OBJ=gmalloc.o
  VMLIMIT_OBJ=
else
  test "$doug_lea_malloc" != "yes" && GMALLOC_OBJ=gmalloc.o
  VMLIMIT_OBJ=vm-limit.o

  AC_CHECK_HEADERS([sys/vlimit.h])
  AC_CACHE_CHECK([for data_start], [emacs_cv_data_start],
    [AC_LINK_IFELSE(
       [AC_LANG_PROGRAM(
	 [[extern char data_start[]; char ch;]],
	 [[return data_start < &ch;]])],
       [emacs_cv_data_start=yes],
       [emacs_cv_data_start=no])])
  if test $emacs_cv_data_start = yes; then
    AC_DEFINE([HAVE_DATA_START], 1,
      [Define to 1 if data_start is the address of the start
       of the main data segment.])
  fi
fi
AC_SUBST([HYBRID_MALLOC])
AC_SUBST(GMALLOC_OBJ)
AC_SUBST(VMLIMIT_OBJ)

if test "$doug_lea_malloc" = "yes" && test "$hybrid_malloc" != yes; then
  if test "$GNU_MALLOC" = yes ; then
    GNU_MALLOC_reason="
      (Using Doug Lea's new malloc from the GNU C Library.)"
  fi
  AC_DEFINE(DOUG_LEA_MALLOC, 1,
    [Define to 1 if the system memory allocator is Doug Lea style,
     with malloc hooks and malloc_set_state.])

  ## Use mmap directly for allocating larger buffers.
  ## FIXME this comes from src/s/{gnu,gnu-linux}.h:
  ## #ifdef DOUG_LEA_MALLOC; #undef REL_ALLOC; #endif
  ## Does the AC_FUNC_MMAP test below make this check unnecessary?
  case "$opsys" in
    mingw32|gnu*) REL_ALLOC=no ;;
  esac
fi

if test x"${REL_ALLOC}" = x; then
  REL_ALLOC=${GNU_MALLOC}
fi

use_mmap_for_buffers=no
case "$opsys" in
  mingw32) use_mmap_for_buffers=yes ;;
esac

AC_FUNC_MMAP
if test $use_mmap_for_buffers = yes; then
  AC_DEFINE(USE_MMAP_FOR_BUFFERS, 1, [Define to use mmap to allocate buffer text.])
  REL_ALLOC=no
fi

LIBS="$LIBS_SYSTEM $LIBS"

dnl FIXME replace main with a function we actually want from this library.
AC_CHECK_LIB(Xbsd, main, LD_SWITCH_X_SITE="$LD_SWITCH_X_SITE -lXbsd")

dnl Check for the POSIX thread library.
LIB_PTHREAD=
AC_CHECK_HEADERS_ONCE(pthread.h)
if test "$ac_cv_header_pthread_h" && test "$opsys" != "mingw32"; then
  AC_CACHE_CHECK([for pthread library],
    [emacs_cv_pthread_lib],
    [emacs_cv_pthread_lib=no
     OLD_LIBS=$LIBS
     for emacs_pthread_lib in 'none needed' -lpthread; do
       case $emacs_pthread_lib in
	 -*) LIBS="$OLD_LIBS $emacs_pthread_lib";;
       esac
       AC_LINK_IFELSE(
	 [AC_LANG_PROGRAM(
	    [[#include <pthread.h>
	      #include <signal.h>
	      sigset_t old_mask, new_mask;
	      void noop (void) {}]],
	    [[pthread_t th = pthread_self ();
	      int status = 0;
	      status += pthread_create (&th, 0, 0, 0);
	      status += pthread_sigmask (SIG_BLOCK, &new_mask, &old_mask);
	      status += pthread_kill (th, 0);
	      #if ! (defined SYSTEM_MALLOC || defined HYBRID_MALLOC \
		     || defined DOUG_LEA_MALLOC)
	      /* Test for pthread_atfork only if gmalloc uses it,
		 as older-style hosts like MirBSD 10 lack it.  */
	      status += pthread_atfork (noop, noop, noop);
	      #endif
	      return status;]])],
	 [emacs_cv_pthread_lib=$emacs_pthread_lib])
       LIBS=$OLD_LIBS
       if test "$emacs_cv_pthread_lib" != no; then
	 break
       fi
     done])
  if test "$emacs_cv_pthread_lib" != no; then
    AC_DEFINE([HAVE_PTHREAD], 1, [Define to 1 if you have POSIX threads.])
    case $emacs_cv_pthread_lib in
      -*) LIB_PTHREAD=$emacs_cv_pthread_lib;;
    esac
    ac_cv_func_pthread_sigmask=yes
    # Some systems optimize for single-threaded programs by default, and
    # need special flags to disable these optimizations. For example, the
    # definition of 'errno' in <errno.h>.
    case $opsys in
      hpux* | sol*)
	AC_DEFINE([_REENTRANT], 1,
	  [Define to 1 if your system requires this in multithreaded code.]);;
      aix4-2)
	AC_DEFINE([_THREAD_SAFE], 1,
	  [Define to 1 if your system requires this in multithreaded code.]);;
    esac
  fi
fi
AC_SUBST([LIB_PTHREAD])

AC_MSG_CHECKING([for thread support])
threads_enabled=no
if test "$with_threads" = yes; then
   if test "$emacs_cv_pthread_lib" != no; then
      AC_DEFINE(THREADS_ENABLED, 1,
                [Define to 1 if you want elisp thread support.])
      threads_enabled=yes
   elif test "${opsys}" = "mingw32"; then
      dnl MinGW can do native Windows threads even without pthreads
      AC_DEFINE(THREADS_ENABLED, 1,
                [Define to 1 if you want elisp thread support.])
      threads_enabled=yes
   fi
fi
AC_MSG_RESULT([$threads_enabled])

dnl Check for need for bigtoc support on IBM AIX

case ${host_os} in
aix*)
  AC_CACHE_CHECK([for -bbigtoc option], [gdb_cv_bigtoc], [
    case $GCC in
    yes) gdb_cv_bigtoc=-Wl,-bbigtoc ;;
    *) gdb_cv_bigtoc=-bbigtoc ;;
    esac

    LDFLAGS=$LDFLAGS\ $gdb_cv_bigtoc
    AC_LINK_IFELSE([AC_LANG_PROGRAM([[]], [[int i;]])], [], [gdb_cv_bigtoc=])
  ])
  ;;
esac

# Change CFLAGS, CPPFLAGS, and LIBS temporarily so that C_SWITCH_X_SITE
# is for the tests that follow.  We set them back later on.

REAL_CFLAGS="$CFLAGS"
REAL_CPPFLAGS="$CPPFLAGS"
REAL_LIBS="$LIBS"

if test "${HAVE_X11}" = "yes"; then
  DEFS="$C_SWITCH_X_SITE $DEFS"
  LDFLAGS="$LDFLAGS $LD_SWITCH_X_SITE"
  LIBS="-lX11 $LIBS"
  CFLAGS="$C_SWITCH_X_SITE $CFLAGS"
  CPPFLAGS="$C_SWITCH_X_SITE $CPPFLAGS"

  # On Solaris, arrange for LD_RUN_PATH to point to the X libraries for tests.
  # This is handled by LD_SWITCH_X_SITE_RPATH during the real build,
  # but it's more convenient here to set LD_RUN_PATH since this
  # also works on hosts that don't understand LD_SWITCH_X_SITE_RPATH.
  if test "${x_libraries}" != NONE && test -n "${x_libraries}"; then
    LD_RUN_PATH=$x_libraries${LD_RUN_PATH+:}$LD_RUN_PATH
    export LD_RUN_PATH
  fi

  if test "${opsys}" = "gnu-linux"; then
    AC_CACHE_CHECK([whether X on GNU/Linux needs -b to link], [emacs_cv_b_link],
    [AC_LINK_IFELSE([AC_LANG_PROGRAM([[]],
     [[XOpenDisplay ("foo");]])],
     [xgnu_linux_first_failure=no],
     [xgnu_linux_first_failure=yes])
    if test "${xgnu_linux_first_failure}" = "yes"; then
      OLD_CPPFLAGS="$CPPFLAGS"
      OLD_LIBS="$LIBS"
      CPPFLAGS="$CPPFLAGS -b i486-linuxaout"
      LIBS="$LIBS -b i486-linuxaout"
      AC_LINK_IFELSE([AC_LANG_PROGRAM([[]],
       [[XOpenDisplay ("foo");]])],
       [xgnu_linux_second_failure=no],
       [xgnu_linux_second_failure=yes])
      if test "${xgnu_linux_second_failure}" = "yes"; then
	# If we get the same failure with -b, there is no use adding -b.
	# So leave it out.  This plays safe.
        emacs_cv_b_link=no
      else
        emacs_cv_b_link=yes
      fi
      CPPFLAGS=$OLD_CPPFLAGS
      LIBS=$OLD_LIBS
    else
      emacs_cv_b_link=no
    fi])
    if test "x$emacs_cv_b_link" = xyes ; then
      LD_SWITCH_X_SITE="$LD_SWITCH_X_SITE -b i486-linuxaout"
      C_SWITCH_X_SITE="$C_SWITCH_X_SITE -b i486-linuxaout"
    fi
  fi

  # Reportedly, some broken Solaris systems have XKBlib.h but are missing
  # header files included from there.
  AC_CACHE_CHECK([for Xkb], [emacs_cv_xkb],
  [AC_LINK_IFELSE([AC_LANG_PROGRAM([[#include <X11/Xlib.h>
#include <X11/XKBlib.h>]],
	[[XkbDescPtr kb = XkbGetKeyboard (0, XkbAllComponentsMask, XkbUseCoreKbd);]])],
	emacs_cv_xkb=yes, emacs_cv_xkb=no)])
  if test $emacs_cv_xkb = yes; then
    AC_DEFINE(HAVE_XKB, 1, [Define to 1 if you have the Xkb extension.])
  fi

  AC_CHECK_FUNCS(XrmSetDatabase XScreenResourceString \
XScreenNumberOfScreen)
fi

if test "${window_system}" = "x11"; then
  AC_MSG_CHECKING(X11 version 6)
  AC_CACHE_VAL(emacs_cv_x11_version_6,
  [AC_LINK_IFELSE([AC_LANG_PROGRAM([[#include <X11/Xlib.h>]],
[[#if XlibSpecificationRelease < 6
fail;
#endif
]])], emacs_cv_x11_version_6=yes, emacs_cv_x11_version_6=no)])
  if test $emacs_cv_x11_version_6 = yes; then
    AC_MSG_RESULT(6 or newer)
    AC_DEFINE(HAVE_X11R6, 1,
	      [Define to 1 if you have the X11R6 or newer version of Xlib.])
    AC_DEFINE(HAVE_X_I18N, 1, [Define if you have usable i18n support.])
    ## inoue@ainet.or.jp says Solaris has a bug related to X11R6-style
    ## XIM support.
    case "$opsys" in
      sol2-*) : ;;
      *) AC_DEFINE(HAVE_X11R6_XIM, 1,
           [Define if you have usable X11R6-style XIM support.])
         ;;
    esac
  else
    AC_MSG_RESULT(before 6)
  fi
fi


### Use -lrsvg-2 if available, unless '--with-rsvg=no' is specified.
HAVE_RSVG=no
if test "${HAVE_X11}" = "yes" || test "${HAVE_NS}" = "yes" || test "${opsys}" = "mingw32"; then
  if test "${with_rsvg}" != "no"; then
    RSVG_REQUIRED=2.14.0
    RSVG_MODULE="librsvg-2.0 >= $RSVG_REQUIRED"

    EMACS_CHECK_MODULES([RSVG], [$RSVG_MODULE])
    AC_SUBST(RSVG_CFLAGS)
    AC_SUBST(RSVG_LIBS)

    if test $HAVE_RSVG = yes; then
      AC_DEFINE(HAVE_RSVG, 1, [Define to 1 if using librsvg.])
      CFLAGS="$CFLAGS $RSVG_CFLAGS"
      # Windows loads librsvg dynamically
      if test "${opsys}" = "mingw32"; then
	RSVG_LIBS=
      fi
    fi
  fi
fi

HAVE_IMAGEMAGICK=no
if test "${HAVE_X11}" = "yes" || test "${HAVE_NS}" = "yes" || test "${HAVE_W32}" = "yes"; then
  if test "${with_imagemagick}" != "no"; then
    if test -n "$BREW"; then
      # Homebrew doesn't link ImageMagick 6 by default, so make sure
      # pkgconfig can find it.
      export PKG_CONFIG_PATH="$PKG_CONFIG_PATH$PATH_SEPARATOR`$BREW --prefix imagemagick@6 2>/dev/null`/lib/pkgconfig"
    fi

    EMACS_CHECK_MODULES([IMAGEMAGICK], [MagickWand >= 7])
    if test $HAVE_IMAGEMAGICK = yes; then
       AC_DEFINE([HAVE_IMAGEMAGICK7], 1, [Define to 1 if using ImageMagick7.])
    else
       ## 6.3.5 is the earliest version known to work; see Bug#17339.
       ## 6.8.2 makes Emacs crash; see Bug#13867.
       EMACS_CHECK_MODULES([IMAGEMAGICK], [Wand >= 6.3.5 Wand != 6.8.2])
    fi

    if test $HAVE_IMAGEMAGICK = yes; then
      OLD_CFLAGS=$CFLAGS
      OLD_LIBS=$LIBS
      CFLAGS="$CFLAGS $IMAGEMAGICK_CFLAGS"
      LIBS="$IMAGEMAGICK_LIBS $LIBS"
      AC_CHECK_FUNCS([MagickRelinquishMemory MagickExportImagePixels \
		      MagickMergeImageLayers MagickAutoOrientImage])
      CFLAGS=$OLD_CFLAGS
      LIBS=$OLD_LIBS
      # Check that ImageMagick links.  It does not link on Fedora 25
      # with './configure CC=clang', as pkg-config outputs flags like
      # -lomp that work for GCC but not Clang.
      if test "$ac_cv_func_MagickRelinquishMemory" != yes; then
	HAVE_IMAGEMAGICK=no
      fi
    fi
    if test $HAVE_IMAGEMAGICK = yes; then
      AC_DEFINE([HAVE_IMAGEMAGICK], 1, [Define to 1 if using ImageMagick.])
    else
      if test "${with_imagemagick}" != "no"; then
        AC_MSG_ERROR([ImageMagick wanted, but it does not compile.  Maybe some library files are missing?]);
      fi
      IMAGEMAGICK_CFLAGS=
      IMAGEMAGICK_LIBS=
    fi
    AC_SUBST([IMAGEMAGICK_CFLAGS])
    AC_SUBST([IMAGEMAGICK_LIBS])
  fi
fi

AC_CHECK_LIB(anl, getaddrinfo_a, HAVE_GETADDRINFO_A=yes)
if test "${HAVE_GETADDRINFO_A}" = "yes"; then
  AC_DEFINE(HAVE_GETADDRINFO_A, 1,
[Define to 1 if you have getaddrinfo_a for asynchronous DNS resolution.])
  GETADDRINFO_A_LIBS="-lanl"
  AC_SUBST(GETADDRINFO_A_LIBS)
fi

HAVE_GTK=no
GTK_OBJ=
gtk_term_header=$term_header
check_gtk2=no
gtk3_pkg_errors=
if test "${opsys}" != "mingw32"; then
  if test "${with_gtk3}" = "yes" || test "${with_gtk}" = "yes" || test "$USE_X_TOOLKIT" = "maybe"; then
    GLIB_REQUIRED=2.37.5
    GTK_REQUIRED=3.10
    GTK_MODULES="gtk+-3.0 >= $GTK_REQUIRED glib-2.0 >= $GLIB_REQUIRED"

    dnl Checks for libraries.
    EMACS_CHECK_MODULES([GTK], [$GTK_MODULES],
      [pkg_check_gtk=yes], [pkg_check_gtk=no])
    if test "$pkg_check_gtk" = "no" && test "$with_gtk3" = "yes"; then
       AC_MSG_ERROR($GTK_PKG_ERRORS)
    fi
    if test "$pkg_check_gtk" = "yes"; then
       AC_DEFINE(HAVE_GTK3, 1, [Define to 1 if using GTK 3 or later.])
       GTK_OBJ=emacsgtkfixed.o
       gtk_term_header=gtkutil.h
       USE_GTK_TOOLKIT="GTK3"
       if test "x$ac_enable_gtk_deprecation_warnings" = x; then
	 AC_DEFINE([GDK_DISABLE_DEPRECATION_WARNINGS], [1],
	   [Define to 1 to disable GTK+/GDK deprecation warnings.])
	 AC_DEFINE([GLIB_DISABLE_DEPRECATION_WARNINGS], [1],
	   [Define to 1 to disable Glib deprecation warnings.])
       fi
    else
       check_gtk2=yes
       gtk3_pkg_errors="$GTK_PKG_ERRORS "
    fi
  fi

  if test "${with_gtk2}" = "yes" || test "$check_gtk2" = "yes"; then
    GLIB_REQUIRED=2.28
    GTK_REQUIRED=2.24
    GTK_MODULES="gtk+-2.0 >= $GTK_REQUIRED glib-2.0 >= $GLIB_REQUIRED"

    dnl Checks for libraries.
    EMACS_CHECK_MODULES([GTK], [$GTK_MODULES],
      [pkg_check_gtk=yes], [pkg_check_gtk=no])
    if test "$pkg_check_gtk" = "no" &&
       { test "$with_gtk" = yes || test "$with_gtk2" = "yes"; }
    then
      AC_MSG_ERROR($gtk3_pkg_errors$GTK_PKG_ERRORS)
    fi
    test "$pkg_check_gtk" = "yes" && USE_GTK_TOOLKIT="GTK2"
  fi
fi

OLD_CFLAGS=$CFLAGS
OLD_LIBS=$LIBS

if test x"$pkg_check_gtk" = xyes; then

  AC_SUBST(GTK_LIBS)
  CFLAGS="$CFLAGS $GTK_CFLAGS"
  LIBS="$GTK_LIBS $LIBS"
  dnl Try to compile a simple GTK program.
  AC_CACHE_CHECK([whether GTK compiles], [emacs_cv_gtk_compiles],
  [AC_LINK_IFELSE(
    [AC_LANG_PROGRAM(
       [[/* Check the Gtk and Glib APIs.  */
	 #include <gtk/gtk.h>
	 #include <glib-object.h>
	 static void
	 callback (GObject *go, GParamSpec *spec, gpointer user_data)
	 {}
       ]],
       [[
	 GtkSettings *gs = 0;
	 /* Use G_CALLBACK to make sure function pointers can be cast to void *;
	    strict C prohibits this.  Use gtk_main_iteration to test that the
	    libraries are there.  */
	 if (g_signal_handler_find (G_OBJECT (gs), G_SIGNAL_MATCH_FUNC,
				    0, 0, 0, G_CALLBACK (callback), 0))
	   gtk_main_iteration ();
       ]])],
    [emacs_cv_gtk_compiles=yes], [emacs_cv_gtk_compiles=no])])
  if test "${emacs_cv_gtk_compiles}" != "yes"; then
    GTK_OBJ=
    if test "$USE_X_TOOLKIT" != "maybe"; then
      AC_MSG_ERROR([Gtk+ wanted, but it does not compile, see config.log.  Maybe some x11-devel files missing?]);
    fi
  else
    C_SWITCH_X_SITE="$C_SWITCH_X_SITE $GTK_CFLAGS"
    HAVE_GTK=yes
    AC_DEFINE(USE_GTK, 1, [Define to 1 if using GTK.])
    GTK_OBJ="gtkutil.o $GTK_OBJ"
    term_header=$gtk_term_header
    USE_X_TOOLKIT=none
    AC_MSG_WARN([[Your version of Gtk+ will have problems with
       closing open displays.  This is no problem if you just use
       one display, but if you use more than one and close one of them
       Emacs may crash.
       See https://gitlab.gnome.org/GNOME/gtk/issues/221]])
  fi

fi
AC_SUBST(GTK_OBJ)


if test "${HAVE_GTK}" = "yes"; then

<<<<<<< HEAD
  dnl  Check if we have the old file selection dialog declared and
  dnl  in the link library.  In 2.x it may be in the library,
  dnl  but not declared if deprecated featured has been selected out.
  dnl  AC_CHECK_DECL checks for a macro, so check for GTK_TYPE_FILE_SELECTION.
  HAVE_GTK_FILE_SELECTION=no
  AC_CHECK_DECL(GTK_TYPE_FILE_SELECTION, HAVE_GTK_FILE_SELECTION=yes,
                   HAVE_GTK_FILE_SELECTION=no, [AC_INCLUDES_DEFAULT
#include <gtk/gtk.h>])
  if test "$HAVE_GTK_FILE_SELECTION" = yes; then
    AC_CHECK_FUNCS(gtk_file_selection_new)
  fi
=======
  dnl  GTK scrollbars resemble toolkit scrollbars a lot, so to avoid
  dnl  a lot if #ifdef:s, say we have toolkit scrollbars.
  if test "$with_toolkit_scroll_bars" != no; then
    with_toolkit_scroll_bars=yes
  fi

  term_header=gtkutil.h
>>>>>>> 3bce7ec3

  if test "${USE_GTK_TOOLKIT}" = GTK2; then

    dnl  Check if we have the old file selection dialog declared and
    dnl  in the link library.  In 2.x it may be in the library,
    dnl  but not declared if deprecated featured has been selected out.
    dnl  AC_CHECK_DECL checks for a macro, so check for GTK_TYPE_FILE_SELECTION.
    HAVE_GTK_FILE_SELECTION=no
    AC_CHECK_DECL(GTK_TYPE_FILE_SELECTION, HAVE_GTK_FILE_SELECTION=yes,
                     HAVE_GTK_FILE_SELECTION=no, [AC_INCLUDES_DEFAULT
#include <gtk/gtk.h>])
    if test "$HAVE_GTK_FILE_SELECTION" = yes; then
      AC_CHECK_FUNCS(gtk_file_selection_new)
    fi

    dnl This procedure causes a bug on certain Ubuntu GTK+2 builds
    AC_CHECK_FUNCS(gtk_window_set_has_resize_grip)
  fi
fi


dnl Enable xwidgets if GTK3 and WebKitGTK+ are available.
HAVE_XWIDGETS=no
XWIDGETS_OBJ=
if test "$with_xwidgets" != "no"; then
  test "$USE_GTK_TOOLKIT" = "GTK3" && test "$window_system" != "none" ||
    AC_MSG_ERROR([xwidgets requested but gtk3 not used.])

  WEBKIT_REQUIRED=2.12
  WEBKIT_MODULES="webkit2gtk-4.0 >= $WEBKIT_REQUIRED"
  EMACS_CHECK_MODULES([WEBKIT], [$WEBKIT_MODULES])
  HAVE_XWIDGETS=$HAVE_WEBKIT
  test $HAVE_XWIDGETS = yes ||
    AC_MSG_ERROR([xwidgets requested but WebKitGTK+ not found.])

  XWIDGETS_OBJ=xwidget.o
  AC_DEFINE([HAVE_XWIDGETS], 1, [Define to 1 if you have xwidgets support.])
fi
AC_SUBST(XWIDGETS_OBJ)

CFLAGS=$OLD_CFLAGS
LIBS=$OLD_LIBS

dnl D-Bus has been tested under GNU/Linux only.  Must be adapted for
dnl other platforms.
HAVE_DBUS=no
DBUS_OBJ=
if test "${with_dbus}" = "yes"; then
   EMACS_CHECK_MODULES([DBUS], [dbus-1 >= 1.0])
   if test "$HAVE_DBUS" = yes; then
     AC_DEFINE(HAVE_DBUS, 1, [Define to 1 if using D-Bus.])
     dnl dbus_watch_get_unix_fd has been introduced in D-Bus 1.1.1.
     dnl dbus_type_is_valid and dbus_validate_* have been introduced in
     dnl D-Bus 1.5.12.
     OLD_LIBS=$LIBS
     LIBS="$LIBS $DBUS_LIBS"
     AC_CHECK_FUNCS(dbus_watch_get_unix_fd \
		    dbus_type_is_valid \
		    dbus_validate_bus_name \
                    dbus_validate_path \
		    dbus_validate_interface \
		    dbus_validate_member)
     LIBS=$OLD_LIBS
     DBUS_OBJ=dbusbind.o
   fi
fi
AC_SUBST(DBUS_CFLAGS)
AC_SUBST(DBUS_LIBS)
AC_SUBST(DBUS_OBJ)

dnl GSettings has been tested under GNU/Linux only.
HAVE_GSETTINGS=no
if test "${HAVE_X11}" = "yes" && test "${with_gsettings}" = "yes"; then
   EMACS_CHECK_MODULES([GSETTINGS], [gio-2.0 >= 2.26])
   if test "$HAVE_GSETTINGS" = "yes"; then
      old_CFLAGS=$CFLAGS
      CFLAGS="$CFLAGS $GSETTINGS_CFLAGS"
      old_LIBS=$LIBS
      LIBS="$LIBS $GSETTINGS_LIBS"
      AC_CACHE_CHECK([whether GSettings is in gio], [emacs_cv_gsettings_in_gio],
      [AC_LINK_IFELSE(
         [AC_LANG_PROGRAM(
	     [[/* Check that gsettings really is present.  */
	     #include <glib-object.h>
	     #include <gio/gio.h>
	     ]],
	     [[
	       GSettings *settings;
	       GVariant *val = g_settings_get_value (settings, "");
	     ]])],
       [emacs_cv_gsettings_in_gio=yes], [emacs_cv_gsettings_in_gio=no])])

      if test "$emacs_cv_gsettings_in_gio" = "yes"; then
        AC_DEFINE(HAVE_GSETTINGS, 1, [Define to 1 if using GSettings.])
	SETTINGS_CFLAGS="$GSETTINGS_CFLAGS"
	SETTINGS_LIBS="$GSETTINGS_LIBS"
	test "$with_gconf" = "yes" || with_gconf=no
      fi
      CFLAGS=$old_CFLAGS
      LIBS=$old_LIBS
   fi
fi

dnl GConf has been tested under GNU/Linux only.
dnl The version is really arbitrary, it is about the same age as Gtk+ 2.6.
HAVE_GCONF=no
if test "${HAVE_X11}" = "yes" && test "${with_gconf}" != "no"; then
   EMACS_CHECK_MODULES([GCONF], [gconf-2.0 >= 2.13])
   if test "$HAVE_GCONF" = yes; then
      AC_DEFINE(HAVE_GCONF, 1, [Define to 1 if using GConf.])
      dnl Newer GConf doesn't link with g_objects, so this is not defined.
      SETTINGS_CFLAGS="$SETTINGS_CFLAGS $GCONF_CFLAGS"
      SETTINGS_LIBS="$SETTINGS_LIBS $GCONF_LIBS"
   fi
fi

if test "$HAVE_GSETTINGS" = "yes" || test "$HAVE_GCONF" = "yes"; then
    EMACS_CHECK_MODULES([GOBJECT], [gobject-2.0 >= 2.0])
    if test "$HAVE_GOBJECT" = "yes"; then
       SETTINGS_CFLAGS="$SETTINGS_CFLAGS $GOBJECT_CFLAGS"
       SETTINGS_LIBS="$SETTINGS_LIBS $GOBJECT_LIBS"
    fi
    SAVE_CFLAGS="$CFLAGS"
    SAVE_LIBS="$LIBS"
    CFLAGS="$SETTINGS_CFLAGS $CFLAGS"
    LIBS="$SETTINGS_LIBS $LIBS"
    CFLAGS="$SAVE_CFLAGS"
    LIBS="$SAVE_LIBS"
fi
AC_SUBST(SETTINGS_CFLAGS)
AC_SUBST(SETTINGS_LIBS)


dnl SELinux is available for GNU/Linux only.
HAVE_LIBSELINUX=no
LIBSELINUX_LIBS=
if test "${with_selinux}" = "yes"; then
   AC_CHECK_LIB([selinux], [lgetfilecon], HAVE_LIBSELINUX=yes, HAVE_LIBSELINUX=no)
   if test "$HAVE_LIBSELINUX" = yes; then
      AC_DEFINE(HAVE_LIBSELINUX, 1, [Define to 1 if using SELinux.])
      LIBSELINUX_LIBS=-lselinux
   fi
fi
AC_SUBST(LIBSELINUX_LIBS)

HAVE_GNUTLS=no
if test "${with_gnutls}" != "no" ; then
  EMACS_CHECK_MODULES([LIBGNUTLS], [gnutls >= 2.12.2],
    [HAVE_GNUTLS=yes], [HAVE_GNUTLS=no])
  if test "${HAVE_GNUTLS}" = "yes"; then
    AC_DEFINE(HAVE_GNUTLS, 1, [Define if using GnuTLS.])
  fi

  # Windows loads GnuTLS dynamically
  if test "${opsys}" = "mingw32"; then
    LIBGNUTLS_LIBS=
  fi
fi

AC_SUBST(LIBGNUTLS_LIBS)
AC_SUBST(LIBGNUTLS_CFLAGS)

HAVE_LIBSYSTEMD=no
if test "${with_libsystemd}" = "yes" ; then
  dnl This code has been tested with libsystemd 222 and later.
  dnl FIXME: Find the earliest version number for which Emacs should work,
  dnl and change '222' to that number.
  EMACS_CHECK_MODULES([LIBSYSTEMD], [libsystemd >= 222],
    [HAVE_LIBSYSTEMD=yes], [HAVE_LIBSYSTEMD=no])
  if test "${HAVE_LIBSYSTEMD}" = "yes"; then
    AC_DEFINE(HAVE_LIBSYSTEMD, 1, [Define if using libsystemd.])
  fi
fi

AC_SUBST(LIBSYSTEMD_LIBS)
AC_SUBST(LIBSYSTEMD_CFLAGS)

HAVE_JSON=no
JSON_OBJ=

if test "${with_json}" = yes; then
  EMACS_CHECK_MODULES([JSON], [jansson >= 2.7],
    [HAVE_JSON=yes], [HAVE_JSON=no])
  if test "${HAVE_JSON}" = yes; then
    AC_DEFINE(HAVE_JSON, 1, [Define if using Jansson.])
    JSON_OBJ=json.o
  fi

  # Windows loads libjansson dynamically
  if test "${opsys}" = "mingw32"; then
    JSON_LIBS=
  fi
fi

AC_SUBST(JSON_LIBS)
AC_SUBST(JSON_CFLAGS)
AC_SUBST(JSON_OBJ)

NOTIFY_OBJ=
NOTIFY_SUMMARY=no

dnl MS Windows native file monitor is available for mingw32 only.
case $with_file_notification,$opsys in
  w32,cygwin)
    AC_MSG_ERROR(['--with-file-notification=w32' was specified, but
    this is only supported on MS-Windows native and MinGW32 builds.
    Consider using gfile instead.])
    ;;
  w32,* | yes,mingw32)
    AC_CHECK_HEADER(windows.h)
    if test "$ac_cv_header_windows_h" = yes ; then
       AC_DEFINE(HAVE_W32NOTIFY, 1, [Define to 1 to use w32notify.])
       NOTIFY_OBJ=w32notify.o
       NOTIFY_SUMMARY="yes (w32)"
    fi ;;
esac

dnl inotify is available only on GNU/Linux.
case $with_file_notification,$NOTIFY_OBJ in
  inotify, | yes,)
    AC_CHECK_HEADER(sys/inotify.h)
    if test "$ac_cv_header_sys_inotify_h" = yes ; then
	AC_CHECK_FUNC(inotify_init1)
	if test "$ac_cv_func_inotify_init1" = yes; then
	  AC_DEFINE(HAVE_INOTIFY, 1, [Define to 1 to use inotify.])
	  NOTIFY_OBJ=inotify.o
	  NOTIFY_SUMMARY="yes -lglibc (inotify)"
       fi
    fi ;;
esac

dnl kqueue is available on BSD-like systems.
case $with_file_notification,$NOTIFY_OBJ in
  kqueue,* | yes,)
    EMACS_CHECK_MODULES([KQUEUE], [libkqueue])
    if test "$HAVE_KQUEUE" = "yes"; then
       AC_DEFINE(HAVE_KQUEUE, 1, [Define to 1 to use kqueue.])
       CPPFLAGS="$CPPFLAGS -I/usr/include/kqueue"
       NOTIFY_CFLAGS=$KQUEUE_CFLAGS
       NOTIFY_LIBS=$KQUEUE_LIBS
       NOTIFY_OBJ=kqueue.o
       NOTIFY_SUMMARY="yes -lkqueue"
    else
       AC_SEARCH_LIBS(kqueue, [])
       if test "$ac_cv_search_kqueue" != no; then
         AC_DEFINE(HAVE_KQUEUE, 1, [Define to 1 to use kqueue.])
	 NOTIFY_OBJ=kqueue.o
	 NOTIFY_SUMMARY="yes (kqueue)"
       fi
    fi ;;
esac

dnl g_file_monitor exists since glib 2.18.  G_FILE_MONITOR_EVENT_MOVED
dnl has been added in glib 2.24.  It has been tested under
dnl GNU/Linux only.
case $with_file_notification,$NOTIFY_OBJ in
  gfile,* | yes,)
    if test "${HAVE_NS}" = yes; then
       AC_MSG_ERROR(['--with-file-notification=gfile' is not supported in NextStep builds.
Consider kqueue instead.])
    else
       EMACS_CHECK_MODULES([GFILENOTIFY], [gio-2.0 >= 2.24])
       if test "$HAVE_GFILENOTIFY" = "yes"; then
	  AC_DEFINE(HAVE_GFILENOTIFY, 1, [Define to 1 if using GFile.])
	  NOTIFY_CFLAGS=$GFILENOTIFY_CFLAGS
	  NOTIFY_LIBS=$GFILENOTIFY_LIBS
	  NOTIFY_OBJ=gfilenotify.o
	  NOTIFY_SUMMARY="yes -lgio (gfile)"
       fi
    fi ;;
esac

case $with_file_notification,$NOTIFY_OBJ in
  yes,* | no,* | *,?*) ;;
  *) AC_MSG_ERROR([File notification '$with_file_notification' requested but requirements not found.]) ;;
esac

if test -n "$NOTIFY_OBJ"; then
   AC_DEFINE(USE_FILE_NOTIFY, 1, [Define to 1 if using file notifications.])
fi
AC_SUBST(NOTIFY_CFLAGS)
AC_SUBST(NOTIFY_LIBS)
AC_SUBST(NOTIFY_OBJ)

dnl Do not put whitespace before the #include statements below.
dnl Older compilers (eg sunos4 cc) choke on it.
HAVE_XAW3D=no
LUCID_LIBW=
if test x"${USE_X_TOOLKIT}" = xmaybe; then
    emacs_cv_xaw3d=no
    AC_MSG_CHECKING(for xaw3d)
    AC_MSG_RESULT(no)
    AC_MSG_CHECKING(for libXaw)
    AC_CACHE_VAL(emacs_cv_xaw,
    [AC_LINK_IFELSE([AC_LANG_PROGRAM([[
#include <X11/Intrinsic.h>
#include <X11/Xaw/Simple.h>]],
      [[]])],
      emacs_cv_xaw=yes,
      emacs_cv_xaw=no)])
      AC_MSG_ERROR([No X toolkit could be found.
If you are sure you want Emacs compiled without an X toolkit, pass
  --with-x-toolkit=no
to configure.  Otherwise, install the development libraries for the toolkit
that you want to use (e.g. Gtk+) and re-run configure.])
fi

X_TOOLKIT_TYPE=$USE_X_TOOLKIT

LIBXTR6=
LIBXMU=
if test "${USE_X_TOOLKIT}" != "none"; then
  AC_MSG_CHECKING(X11 toolkit version)
  AC_CACHE_VAL(emacs_cv_x11_toolkit_version_6,
  [AC_LINK_IFELSE([AC_LANG_PROGRAM([[#include <X11/Intrinsic.h>]],
[[#if XtSpecificationRelease < 6
fail;
#endif
]])], emacs_cv_x11_toolkit_version_6=yes, emacs_cv_x11_toolkit_version_6=no)])
  HAVE_X11XTR6=$emacs_cv_x11_toolkit_version_6
  if test $emacs_cv_x11_toolkit_version_6 = yes; then
    AC_MSG_RESULT(6 or newer)
    AC_DEFINE(HAVE_X11XTR6, 1,
	      [Define to 1 if you have the X11R6 or newer version of Xt.])
    LIBXTR6="-lSM -lICE"
    case "$opsys" in
      ## Use libw.a along with X11R6 Xt.
      unixware) LIBXTR6="$LIBXTR6 -lw" ;;
    esac
  else
    AC_MSG_RESULT(before 6)
  fi

dnl If using toolkit, check whether libXmu.a exists.
dnl tranle@intellicorp.com says libXmu.a can need XtMalloc in libXt.a to link.
  OLDLIBS="$LIBS"
  if test x$HAVE_X11XTR6 = xyes; then
    OTHERLIBS='-lXt -lSM -lICE'
  else
    OTHERLIBS='-lXt'
  fi
  AC_SEARCH_LIBS([XmuConvertStandardSelection], [Xmu], [], [], [$OTHERLIBS])
  if test "X$LIBS" != "X$OLDLIBS"; then
    LIBXMU=$ac_cv_search_XmuConvertStandardSelection
  fi
  LIBS=$OLDLIBS
  dnl ac_cv_search_XmuConvertStandardSelection is also referenced below.
fi
AC_SUBST(LIBXTR6)
AC_SUBST(LIBXMU)

dnl See if XIM is available.
AC_COMPILE_IFELSE([AC_LANG_PROGRAM([[
	  #include <X11/Xlib.h>
	  #include <X11/Xresource.h>]],
	 [[XIMProc  callback;]])],
	 [HAVE_XIM=yes
	 AC_DEFINE(HAVE_XIM, 1, [Define to 1 if XIM is available])],
	 HAVE_XIM=no)

dnl Note this is non-standard.  --with-xim does not control whether
dnl XIM support is compiled in, it only affects the runtime default of
dnl use_xim in xterm.c.
if test "${with_xim}" != "no"; then
  AC_DEFINE(USE_XIM, 1,
	    [Define to 1 to default runtime use of XIM to on.])
fi


if test "${HAVE_XIM}" != "no"; then
  late_CFLAGS=$CFLAGS
  if test "$GCC" = yes; then
    CFLAGS="$CFLAGS --pedantic-errors"
  fi
  AC_COMPILE_IFELSE([AC_LANG_PROGRAM([[
#include <X11/Xlib.h>
#include <X11/Xresource.h>]],
[[Display *display;
XrmDatabase db;
char *res_name;
char *res_class;
XIMProc  callback;
XPointer *client_data;
#ifndef __GNUC__
/* If we're not using GCC, it's probably not XFree86, and this is
   probably right, but we can't use something like --pedantic-errors.  */
extern Bool XRegisterIMInstantiateCallback(Display*, XrmDatabase, char*,
                                           char*, XIMProc, XPointer*);
#endif
(void)XRegisterIMInstantiateCallback(display, db, res_name, res_class, callback,
   client_data);]])],
    [emacs_cv_arg6_star=yes])
  AH_TEMPLATE(XRegisterIMInstantiateCallback_arg6,
         [Define to the type of the 6th arg of XRegisterIMInstantiateCallback,
either XPointer or XPointer*.])dnl
  if test "$emacs_cv_arg6_star" = yes; then
    AC_DEFINE(XRegisterIMInstantiateCallback_arg6, [XPointer*])
  else
    AC_DEFINE(XRegisterIMInstantiateCallback_arg6, [XPointer])
  fi
  CFLAGS=$late_CFLAGS
fi

# Check for XRender
HAVE_XRENDER=no
if test "${HAVE_X11}" = "yes"; then
  AC_CHECK_HEADER([X11/extensions/Xrender.h],
    [AC_CHECK_LIB([Xrender], [XRenderQueryExtension], [HAVE_XRENDER=yes])])
  if test $HAVE_XRENDER = yes; then
    XRENDER_LIBS="-lXrender"
    AC_SUBST(XRENDER_LIBS)
    AC_DEFINE([HAVE_XRENDER], 1, [Define to 1 if XRender is available.])
  fi
fi

HAVE_CAIRO=no
if test "${HAVE_X11}" = "yes"; then
  if test "${with_cairo}" != "no"; then
    CAIRO_REQUIRED=1.8.0
    CAIRO_MODULE="cairo >= $CAIRO_REQUIRED"
    EMACS_CHECK_MODULES(CAIRO, $CAIRO_MODULE)
    if test $HAVE_CAIRO = yes; then
      AC_DEFINE(USE_CAIRO, 1, [Define to 1 if using cairo.])
    else
      AC_MSG_ERROR([cairo requested but not found.])
    fi

    CFLAGS="$CFLAGS $CAIRO_CFLAGS"
    LIBS="$LIBS $CAIRO_LIBS"
    AC_SUBST(CAIRO_CFLAGS)
    AC_SUBST(CAIRO_LIBS)
  fi
fi

### Start of font-backend (under any platform) section.
# (nothing here yet -- this is a placeholder)
### End of font-backend (under any platform) section.

### Start of font-backend (under X11) section.
if test "${HAVE_X11}" = "yes"; then
  if test $HAVE_CAIRO = yes; then
    dnl Strict linkers fail with
    dnl ftfont.o: undefined reference to symbol 'FT_New_Face'
    dnl if -lfreetype is not specified.
    dnl The following is needed to set FREETYPE_LIBS.
    EMACS_CHECK_MODULES([FREETYPE], [freetype2])

    test "$HAVE_FREETYPE" = "no" && AC_MSG_ERROR(cairo requires libfreetype)

    EMACS_CHECK_MODULES([FONTCONFIG], [fontconfig >= 2.2.0])

    test "$HAVE_FONTCONFIG" = "no" && AC_MSG_ERROR(cairo requires libfontconfig)
    dnl For the "Does Emacs use" message at the end.
    HAVE_XFT=no
  else
    ## Use -lXft if available, unless '--with-xft=no'.
    HAVE_XFT=maybe
    if test "x${with_x}" = "xno"; then
      with_xft="no";
    fi

    if test "$with_xft" != no; then
      EMACS_CHECK_MODULES([FONTCONFIG], [fontconfig >= 2.2.0])
      with_xft=$HAVE_FONTCONFIG
    fi

    if test "x${with_xft}" != "xno"; then

      EMACS_CHECK_MODULES([XFT], [xft >= 0.13.0], [], [HAVE_XFT=no])
      ## Because xterm.c uses XRenderQueryExtension when XFT is
      ## enabled, we also need to link to -lXrender.
      if test "$HAVE_XFT" != no && test "$HAVE_XRENDER" != no; then
	OLD_CPPFLAGS="$CPPFLAGS"
	OLD_CFLAGS="$CFLAGS"
	OLD_LIBS="$LIBS"
	CPPFLAGS="$CPPFLAGS $XFT_CFLAGS"
	CFLAGS="$CFLAGS $XFT_CFLAGS"
	LIBS="$XFT_LIBS $LIBS"
	AC_CHECK_HEADER(X11/Xft/Xft.h,
	  AC_CHECK_LIB(Xft, XftFontOpen, HAVE_XFT=yes, , $XFT_LIBS) , ,
          [[#include <X11/X.h>]])

	if test "${HAVE_XFT}" = "yes"; then
	  AC_DEFINE(HAVE_XFT, 1, [Define to 1 if you have the Xft library.])
	    AC_SUBST(XFT_LIBS)
	  C_SWITCH_X_SITE="$C_SWITCH_X_SITE $XFT_CFLAGS"
	fi                        # "${HAVE_XFT}" = "yes"
	CPPFLAGS=$OLD_CPPFLAGS
	CFLAGS=$OLD_CFLAGS
	LIBS=$OLD_LIBS
      else
      # Make sure XFT is disabled if we found XFT but not XRender
	HAVE_XFT=no
      fi                          # "$HAVE_XFT" != no
    fi                            # "x${with_xft}" != "xno"

    ## We used to allow building with FreeType and without Xft.
    ## However, the ftx font backend driver is not in good shape.
    if test "$HAVE_XFT" != "yes"; then
       dnl For the "Does Emacs use" message at the end.
       HAVE_XFT=no
       HAVE_FREETYPE=no
    else
       dnl Strict linkers fail with
       dnl ftfont.o: undefined reference to symbol 'FT_New_Face'
       dnl if -lfreetype is not specified.
       dnl The following is needed to set FREETYPE_LIBS.
       EMACS_CHECK_MODULES([FREETYPE], [freetype2])

       test "$HAVE_FREETYPE" = "no" && AC_MSG_ERROR(libxft requires libfreetype)
    fi
  fi				  # $HAVE_CAIRO != yes

  HAVE_LIBOTF=no
  if test "${HAVE_FREETYPE}" = "yes"; then
    AC_DEFINE(HAVE_FREETYPE, 1,
	      [Define to 1 if using the freetype and fontconfig libraries.])
    OLD_CFLAGS=$CFLAGS
    OLD_LIBS=$LIBS
    CFLAGS="$CFLAGS $FREETYPE_CFLAGS"
    LIBS="$FREETYPE_LIBS $LIBS"
    AC_CHECK_FUNCS(FT_Face_GetCharVariantIndex)
    CFLAGS=$OLD_CFLAGS
    LIBS=$OLD_LIBS
    if test "${with_libotf}" != "no"; then
      EMACS_CHECK_MODULES([LIBOTF], [libotf])
      if test "$HAVE_LIBOTF" = "yes"; then
	AC_DEFINE(HAVE_LIBOTF, 1, [Define to 1 if using libotf.])
	AC_CHECK_LIB(otf, OTF_get_variation_glyphs,
		     HAVE_OTF_GET_VARIATION_GLYPHS=yes,
		     HAVE_OTF_GET_VARIATION_GLYPHS=no)
	if test "${HAVE_OTF_GET_VARIATION_GLYPHS}" = "yes"; then
	  AC_DEFINE(HAVE_OTF_GET_VARIATION_GLYPHS, 1,
		    [Define to 1 if libotf has OTF_get_variation_glyphs.])
	fi
	if ! $PKG_CONFIG --atleast-version=0.9.16 libotf; then
	  AC_DEFINE(HAVE_OTF_KANNADA_BUG, 1,
[Define to 1 if libotf is affected by https://debbugs.gnu.org/28110.])
	fi
      fi
    fi
  dnl FIXME should there be an error if HAVE_FREETYPE != yes?
  dnl Does the new font backend require it, or can it work without it?
  fi

  HAVE_M17N_FLT=no
  if test "${HAVE_LIBOTF}" = yes; then
    if test "${with_m17n_flt}" != "no"; then
      EMACS_CHECK_MODULES([M17N_FLT], [m17n-flt])
      if test "$HAVE_M17N_FLT" = "yes"; then
	AC_DEFINE(HAVE_M17N_FLT, 1, [Define to 1 if using libm17n-flt.])
      fi
    fi
  fi
else # "${HAVE_X11}" != "yes"
  HAVE_XFT=no
  HAVE_FREETYPE=no
  HAVE_LIBOTF=no
  HAVE_M17N_FLT=no
fi   # "${HAVE_X11}" != "yes"

HAVE_HARFBUZZ=no
if test "${HAVE_X11}" = "yes" && test "${HAVE_FREETYPE}" = "yes" \
        || test "${HAVE_W32}" = "yes"; then
  if test "${with_harfbuzz}" != "no"; then
    ### On MS-Windows we use hb_font_get_nominal_glyph, which appeared
    ### in HarfBuzz version 1.2.3
    if test "${HAVE_W32}" = "yes"; then
      EMACS_CHECK_MODULES([HARFBUZZ], [harfbuzz >= 1.2.3])
    else
      EMACS_CHECK_MODULES([HARFBUZZ], [harfbuzz >= 0.9.42])
    fi
    if test "$HAVE_HARFBUZZ" = "yes"; then
      AC_DEFINE(HAVE_HARFBUZZ, 1, [Define to 1 if using HarfBuzz.])
      ### mingw32 and Cygwin-w32 don't use -lharfbuzz, since they load
      ### the library dynamically.
      if test "${HAVE_W32}" = "yes"; then
        HARFBUZZ_LIBS=
      fi
    fi
  fi
fi

### End of font-backend section.

AC_SUBST(FREETYPE_CFLAGS)
AC_SUBST(FREETYPE_LIBS)
AC_SUBST(FONTCONFIG_CFLAGS)
AC_SUBST(FONTCONFIG_LIBS)
AC_SUBST(HARFBUZZ_CFLAGS)
AC_SUBST(HARFBUZZ_LIBS)
AC_SUBST(LIBOTF_CFLAGS)
AC_SUBST(LIBOTF_LIBS)
AC_SUBST(M17N_FLT_CFLAGS)
AC_SUBST(M17N_FLT_LIBS)

if test "${HAVE_X11}" = "yes"; then
  AC_CHECK_HEADER(X11/Xlib-xcb.h,
    AC_CHECK_LIB(xcb, xcb_translate_coordinates, HAVE_XCB=yes))
  if test "${HAVE_XCB}" = "yes"; then
    AC_CHECK_LIB(X11-xcb, XGetXCBConnection, HAVE_X11_XCB=yes)
    if test "${HAVE_X11_XCB}" = "yes"; then
      AC_DEFINE(USE_XCB, 1,
[Define to 1 if you have the XCB library and X11-XCB library for mixed
   X11/XCB programming.])
      XCB_LIBS="-lX11-xcb -lxcb"
      AC_SUBST(XCB_LIBS)
    fi
  fi
fi

### Use -lXpm if available, unless '--with-xpm=no'.
### mingw32 doesn't use -lXpm, since it loads the library dynamically.
### The Cygwin-w32 build uses <noX/xpm.h> instead of <X11/xpm.h>, so
### we need to set LDFLAGS accordingly.
HAVE_XPM=no
LIBXPM=
if test "${HAVE_W32}" = "yes" && test "${opsys}" = "cygwin"; then
  if test "${with_xpm}" != "no"; then
    SAVE_LDFLAGS="$LDFLAGS"
    LDFLAGS="$LDFLAGS -L/usr/lib/noX"
    AC_CHECK_HEADER(noX/xpm.h,
      [AC_CHECK_LIB(Xpm, XpmReadFileToImage, HAVE_XPM=yes)])
    if test "${HAVE_XPM}" = "yes"; then
      AC_CACHE_CHECK([for XpmReturnAllocPixels preprocessor define],
      [emacs_cv_cpp_xpm_return_alloc_pixels],
      [AC_EGREP_CPP(no_return_alloc_pixels,
      [#include "noX/xpm.h"
#ifndef XpmReturnAllocPixels
no_return_alloc_pixels
#endif
      ], emacs_cv_cpp_xpm_return_alloc_pixels=no,
      emacs_cv_cpp_xpm_return_alloc_pixels=yes)])

      if test "$emacs_cv_cpp_xpm_return_alloc_pixels" = "no"; then
        HAVE_XPM=no
        LDFLAGS="$SAVE_LDFLAGS"
      fi
    fi
  fi

  if test "${HAVE_XPM}" = "yes"; then
    AC_DEFINE(HAVE_XPM, 1, [Define to 1 if you have the Xpm library (-lXpm).])
    LIBXPM=-lXpm
  fi
fi

if test "${HAVE_X11}" = "yes"; then
  dnl Avoid Xpm on AIX unless requested, as it crashes; see Bug#17598.
  case $opsys,$with_xpm_set,$with_xpm in
    aix4-2,set,yes) ;;
    aix4-2,*) with_xpm=no;;
  esac

  if test "${with_xpm}" != "no"; then
    AC_CHECK_HEADER(X11/xpm.h,
      [AC_CHECK_LIB(Xpm, XpmReadFileToPixmap, HAVE_XPM=yes, , -lX11)])
    if test "${HAVE_XPM}" = "yes"; then
      AC_CACHE_CHECK([for XpmReturnAllocPixels preprocessor define],
      [emacs_cv_cpp_xpm_return_alloc_pixels],
      [AC_EGREP_CPP(no_return_alloc_pixels,
      [#include "X11/xpm.h"
#ifndef XpmReturnAllocPixels
no_return_alloc_pixels
#endif
      ], emacs_cv_cpp_xpm_return_alloc_pixels=no,
      emacs_cv_cpp_xpm_return_alloc_pixels=yes)])

      if test "$emacs_cv_cpp_xpm_return_alloc_pixels" = "no"; then
	HAVE_XPM=no
      fi
    fi
  fi

  if test "${HAVE_XPM}" = "yes"; then
    AC_DEFINE(HAVE_XPM, 1, [Define to 1 if you have the Xpm library (-lXpm).])
    LIBXPM=-lXpm
  elif test "$opsys,$LUCID_LIBW" = aix4-2,-lXaw; then
    dnl AIX -lXaw needs -lXpm linked too; see Bug#17598 Message#152.
    LIBXPM=-lXpm
  fi
fi

### FIXME: Perhaps regroup to minimize code duplication due to MinGW's
### slightly different requirements wrt image libraries (it doesn't
### use -lXpm because it loads the xpm shared library dynamically at
### run time).
if test "${opsys}" = "mingw32"; then
  if test "${with_xpm}" != "no"; then
    AC_CHECK_HEADER(X11/xpm.h, HAVE_XPM=yes, HAVE_XPM=no, [
#define FOR_MSW 1])
  fi

  if test "${HAVE_XPM}" = "yes"; then
    AC_DEFINE(HAVE_XPM, 1, [Define to 1 if you have the Xpm library (-lXpm).])
  fi
fi

AC_SUBST(LIBXPM)

### Use -ljpeg if available, unless '--with-jpeg=no'.
HAVE_JPEG=no
LIBJPEG=
if test "${NS_IMPL_COCOA}" = yes; then
  : # Cocoa provides its own jpeg support, so do nothing.
elif test "${HAVE_X11}" = "yes" || test "${HAVE_W32}" = "yes"; then
  if test "${with_jpeg}" != "no"; then
    AC_CACHE_CHECK([for jpeglib 6b or later],
      [emacs_cv_jpeglib],
      [OLD_LIBS=$LIBS
       for emacs_cv_jpeglib in yes -ljpeg no; do
	 case $emacs_cv_jpeglib in
	   yes) ;;
	   no) break;;
	   *) LIBS="$LIBS $emacs_cv_jpeglib";;
	 esac
	 AC_LINK_IFELSE(
	   [AC_LANG_PROGRAM(
	      [[#undef HAVE_STDLIB_H /* Avoid config.h/jpeglib.h collision.  */
		#include <stdio.h> /* jpeglib.h needs FILE and size_t.  */
		#include <jpeglib.h>
		#include <jerror.h>
		char verify[JPEG_LIB_VERSION < 62 ? -1 : 1];
		struct jpeg_decompress_struct cinfo;
	      ]],
	      [[
		jpeg_create_decompress (&cinfo);
		WARNMS (&cinfo, JWRN_JPEG_EOF);
		jpeg_destroy_decompress (&cinfo);
	      ]])],
	   [emacs_link_ok=yes],
	   [emacs_link_ok=no])
	 LIBS=$OLD_LIBS
	 test $emacs_link_ok = yes && break
       done])
    if test "$emacs_cv_jpeglib" != no; then
      HAVE_JPEG=yes
      AC_DEFINE([HAVE_JPEG], 1,
	[Define to 1 if you have the jpeg library (typically -ljpeg).])
      ### mingw32 doesn't use -ljpeg, since it loads the library
      ### dynamically when needed, and doesn't want a run-time
      ### dependency on the jpeglib DLL.
      test "$emacs_cv_jpeglib" != yes && test "${opsys}" != "mingw32" \
      && LIBJPEG=$emacs_cv_jpeglib
    fi
  fi
fi
AC_SUBST(LIBJPEG)

HAVE_LCMS2=no
LCMS2_CFLAGS=
LCMS2_LIBS=
if test "${with_lcms2}" != "no"; then
  EMACS_CHECK_MODULES([LCMS2], [lcms2])
fi
if test "${HAVE_LCMS2}" = "yes"; then
  AC_DEFINE([HAVE_LCMS2], 1, [Define to 1 if you have the lcms2 library (-llcms2).])
  ### mingw32 doesn't use -llcms2, since it loads the library dynamically.
  if test "${opsys}" = "mingw32"; then
     LCMS2_LIBS=
  fi
fi
AC_SUBST(LCMS2_CFLAGS)
AC_SUBST(LCMS2_LIBS)

HAVE_ZLIB=no
LIBZ=
if test "${with_zlib}" != "no"; then
  OLIBS=$LIBS
  AC_SEARCH_LIBS([inflateEnd], [z], [HAVE_ZLIB=yes])
  LIBS=$OLIBS
  case $ac_cv_search_inflateEnd in
    -*) LIBZ=$ac_cv_search_inflateEnd ;;
  esac
fi
if test "${HAVE_ZLIB}" = "yes"; then
  AC_DEFINE([HAVE_ZLIB], 1, [Define to 1 if you have the zlib library (-lz).])
  ### mingw32 doesn't use -lz, since it loads the library dynamically.
  if test "${opsys}" = "mingw32"; then
     LIBZ=
  fi
fi

### Dynamic modules support
LIBMODULES=
HAVE_MODULES=no
MODULES_OBJ=
case $opsys in
  cygwin|mingw32) MODULES_SUFFIX=".dll" ;;
  *) MODULES_SUFFIX=".so" ;;
esac
if test "${with_modules}" != "no"; then
  case $opsys in
    gnu|gnu-linux)
      LIBMODULES="-ldl"
      HAVE_MODULES=yes
      ;;
    cygwin|mingw32|darwin)
      HAVE_MODULES=yes
      ;;
    *)
      # BSD systems have dlopen in libc.
      AC_CHECK_FUNC([dlopen], [HAVE_MODULES=yes])
      ;;
  esac

  if test "${HAVE_MODULES}" = no; then
    AC_MSG_ERROR([Dynamic modules are not supported on your system])
  else
    SAVE_LIBS=$LIBS
    LIBS="$LIBS $LIBMODULES"
    AC_CHECK_FUNCS([dladdr dlfunc])
    LIBS=$SAVE_LIBS
  fi
fi

if test "${HAVE_MODULES}" = yes; then
   MODULES_OBJ="dynlib.o emacs-module.o"
   AC_DEFINE(HAVE_MODULES, 1, [Define to 1 if dynamic modules are enabled])
   AC_DEFINE_UNQUOTED(MODULES_SUFFIX, "$MODULES_SUFFIX",
     [System extension for dynamic libraries])
fi
AC_SUBST(MODULES_OBJ)
AC_SUBST(LIBMODULES)
AC_SUBST(HAVE_MODULES)
AC_SUBST(MODULES_SUFFIX)

AC_CONFIG_FILES([src/emacs-module.h])
AC_SUBST_FILE([module_env_snippet_25])
AC_SUBST_FILE([module_env_snippet_26])
AC_SUBST_FILE([module_env_snippet_27])
module_env_snippet_25="$srcdir/src/module-env-25.h"
module_env_snippet_26="$srcdir/src/module-env-26.h"
module_env_snippet_27="$srcdir/src/module-env-27.h"
emacs_major_version="${PACKAGE_VERSION%%.*}"
AC_SUBST(emacs_major_version)

### Use -lpng if available, unless '--with-png=no'.
HAVE_PNG=no
LIBPNG=
PNG_CFLAGS=
if test "${NS_IMPL_COCOA}" = yes; then
  : # Cocoa provides its own png support, so do nothing.
elif test "${with_png}" != no; then
  # mingw32 loads the library dynamically.
  if test "$opsys" = mingw32; then
    AC_CHECK_HEADER([png.h], [HAVE_PNG=yes])
  elif test "${HAVE_X11}" = "yes" || test "${HAVE_W32}" = "yes"; then
    EMACS_CHECK_MODULES([PNG], [libpng >= 1.0.0])
    if test $HAVE_PNG = yes; then
      LIBPNG=$PNG_LIBS
    else
      # Test old way in case pkg-config doesn't have it (older machines).
      AC_MSG_CHECKING([for libpng not configured by pkg-config])

      png_cflags=`(libpng-config --cflags) 2>&AS_MESSAGE_LOG_FD` &&
      png_ldflags=`(libpng-config --ldflags) 2>&AS_MESSAGE_LOG_FD` || {
	# libpng-config does not work; configure by hand.
	# Debian unstable as of July 2003 has multiple libpngs, and puts png.h
	# in /usr/include/libpng.
	if test -r /usr/include/libpng/png.h &&
	   test ! -r /usr/include/png.h; then
	  png_cflags=-I/usr/include/libpng
	else
	  png_cflags=
	fi
	png_ldflags='-lpng'
      }
      SAVE_CFLAGS=$CFLAGS
      SAVE_LIBS=$LIBS
      CFLAGS="$CFLAGS $png_cflags"
      LIBS="$png_ldflags -lz -lm $LIBS"
      AC_LINK_IFELSE(
	[AC_LANG_PROGRAM([[#include <png.h>]],
	   [[return !png_get_channels (0, 0);]])],
	[HAVE_PNG=yes
	 PNG_CFLAGS=`AS_ECHO(["$png_cflags"]) | sed -e "$edit_cflags"`
	 LIBPNG=$png_ldflags])
      CFLAGS=$SAVE_CFLAGS
      LIBS=$SAVE_LIBS
      AC_MSG_RESULT([$HAVE_PNG])
    fi

    # $LIBPNG requires explicit -lz in some cases.
    # We don't know what those cases are, exactly, so play it safe and
    # append -lz to any nonempty $LIBPNG, unless we're already using LIBZ.
    case " $LIBPNG ",$LIBZ in
      *' -lz '*, | *' ',?*) ;;
      *) LIBPNG="$LIBPNG -lz" ;;
    esac
  fi
fi
if test $HAVE_PNG = yes; then
  AC_DEFINE([HAVE_PNG], [1], [Define to 1 if you have the png library.])

  SAVE_CFLAGS=$CFLAGS
  CFLAGS="$CFLAGS $PNG_CFLAGS"
  AC_CHECK_DECL([png_longjmp],
    [],
    [AC_DEFINE([PNG_DEPSTRUCT], [],
       [Define to empty to suppress deprecation warnings when building
	with --enable-gcc-warnings and with libpng versions before 1.5,
	which lack png_longjmp.])],
    [[#include <png.h>
    ]])
  CFLAGS=$SAVE_CFLAGS
fi
AC_SUBST(LIBPNG)
AC_SUBST(PNG_CFLAGS)

### Use -ltiff if available, unless '--with-tiff=no'.
### mingw32 doesn't use -ltiff, since it loads the library dynamically.
HAVE_TIFF=no
LIBTIFF=
if test "${opsys}" = "mingw32"; then
  if test "${with_tiff}" != "no"; then
    AC_CHECK_HEADER(tiffio.h, HAVE_TIFF=yes, HAVE_TIFF=no)
  fi
  if test "${HAVE_TIFF}" = "yes"; then
    AC_DEFINE(HAVE_TIFF, 1, [Define to 1 if you have the tiff library (-ltiff).])
  fi
elif test "${HAVE_X11}" = "yes" || test "${HAVE_W32}" = "yes"; then
  if test "${with_tiff}" != "no"; then
    AC_CHECK_HEADER(tiffio.h,
      [tifflibs="-lz -lm"
      # At least one tiff package requires the jpeg library.
      if test "${HAVE_JPEG}" = yes; then tifflibs="-ljpeg $tifflibs"; fi
      AC_CHECK_LIB(tiff, TIFFGetVersion, HAVE_TIFF=yes, , $tifflibs)])
  fi

  if test "${HAVE_TIFF}" = "yes"; then
    AC_DEFINE(HAVE_TIFF, 1, [Define to 1 if you have the tiff library (-ltiff).])
    dnl FIXME -lz -lm, as per libpng?
    LIBTIFF=-ltiff
  fi
fi
AC_SUBST(LIBTIFF)

### Use -lgif or -lungif if available, unless '--with-gif=no'.
### mingw32 doesn't use -lgif/-lungif, since it loads the library dynamically.
HAVE_GIF=no
LIBGIF=
if test "${opsys}" = "mingw32"; then
  if test "${with_gif}" != "no"; then
    AC_CHECK_HEADER(gif_lib.h, HAVE_GIF=yes, HAVE_GIF=no)
  fi
  if test "${HAVE_GIF}" = "yes"; then
    AC_DEFINE(HAVE_GIF, 1, [Define to 1 if you have a gif (or ungif) library.])
  fi
elif test "${HAVE_X11}" = "yes" && test "${with_gif}" != "no" \
        || test "${HAVE_W32}" = "yes"; then
  AC_CHECK_HEADER(gif_lib.h,
# EGifPutExtensionLast only exists from version libungif-4.1.0b1.
# Earlier versions can crash Emacs, but version 5.0 removes EGifPutExtensionLast.
    [AC_CHECK_LIB(gif, GifMakeMapObject, HAVE_GIF=yes,
        [AC_CHECK_LIB(gif, EGifPutExtensionLast, HAVE_GIF=yes, HAVE_GIF=maybe)])])

  if test "$HAVE_GIF" = yes; then
    LIBGIF=-lgif
  elif test "$HAVE_GIF" = maybe; then
# If gif_lib.h but no libgif, try libungif.
    AC_CHECK_LIB(ungif, EGifPutExtensionLast, HAVE_GIF=yes, HAVE_GIF=no)
    test "$HAVE_GIF" = yes && LIBGIF=-lungif
  fi

  if test "${HAVE_GIF}" = "yes"; then
    AC_DEFINE(HAVE_GIF, 1, [Define to 1 if you have a gif (or ungif) library.])
  fi
fi
AC_SUBST(LIBGIF)

dnl Check for required libraries.
MISSING=
WITH_IFAVAILABLE=
if test "${HAVE_X11}" = "yes"; then
  case $with_xpm,$HAVE_XPM in
    no,* | ifavailable,* | *,yes) ;;
    *) MISSING="libXpm"
       WITH_IFAVAILABLE="--with-xpm=ifavailable";;
  esac
  case $with_jpeg,$HAVE_JPEG in
    no,* | ifavailable,* | *,yes) ;;
    *) MISSING="$MISSING libjpeg"
       WITH_IFAVAILABLE="$WITH_IFAVAILABLE --with-jpeg=ifavailable";;
  esac
  case $with_png,$HAVE_PNG in
    no,* | ifavailable,* | *,yes) ;;
    *) MISSING="$MISSING libpng"
       WITH_IFAVAILABLE="$WITH_IFAVAILABLE --with-png=ifavailable";;
  esac
  case $with_gif,$HAVE_GIF in
    no,* | ifavailable,* | *,yes) ;;
    *) MISSING="$MISSING libgif/libungif"
       WITH_IFAVAILABLE="$WITH_IFAVAILABLE --with-gif=ifavailable";;
  esac
  case $with_tiff,$HAVE_TIFF in
    no,* | ifavailable,* | *,yes) ;;
    *) MISSING="$MISSING libtiff"
       WITH_IFAVAILABLE="$WITH_IFAVAILABLE --with-tiff=ifavailable";;
  esac
fi
case $with_gnutls,$HAVE_GNUTLS in
  no,* | ifavailable,* | *,yes) ;;
  *) MISSING="$MISSING gnutls"
     WITH_IFAVAILABLE="$WITH_IFAVAILABLE --with-gnutls=ifavailable";;
esac
if test "X${MISSING}" != X; then
  AC_MSG_ERROR([The following required libraries were not found:
    $MISSING
Maybe some development libraries/packages are missing?
To build anyway, give:
    $WITH_IFAVAILABLE
as options to configure.])
fi

### Use -lgpm if available, unless '--with-gpm=no'.
HAVE_GPM=no
LIBGPM=
if test "${with_gpm}" != "no"; then
  AC_CHECK_HEADER(gpm.h,
    [AC_CHECK_LIB(gpm, Gpm_Open, HAVE_GPM=yes)])

  if test "${HAVE_GPM}" = "yes"; then
    AC_DEFINE(HAVE_GPM, 1, [Define to 1 if you have the gpm library (-lgpm).])
    LIBGPM=-lgpm
  fi
fi
AC_SUBST(LIBGPM)

dnl Check for malloc/malloc.h on darwin
AC_CHECK_HEADERS_ONCE(malloc/malloc.h)

GNUSTEP_CFLAGS=
### Use NeXTstep API to implement GUI.
if test "${HAVE_NS}" = "yes"; then
  AC_DEFINE(HAVE_NS, 1, [Define to 1 if you are using the NeXTstep API, either GNUstep or Cocoa on macOS.])
  if test "${NS_IMPL_COCOA}" = "yes"; then
    AC_DEFINE(NS_IMPL_COCOA, 1, [Define to 1 if you are using NS windowing under macOS.])
  fi
  if test "${NS_IMPL_GNUSTEP}" = "yes"; then
    AC_DEFINE(NS_IMPL_GNUSTEP, 1, [Define to 1 if you are using NS windowing under GNUstep.])
    if test $NS_GNUSTEP_CONFIG != yes; then
      # See also .m.o rule in src/Makefile.in.  */
      # FIXME: are all these flags really needed?  Document here why.  */
      GNUSTEP_CFLAGS="-D_REENTRANT -fPIC -fno-strict-aliasing -I${GNUSTEP_SYSTEM_HEADERS} ${GNUSTEP_LOCAL_HEADERS}"
      ## Extra CFLAGS applied to src/*.m files.
      GNU_OBJC_CFLAGS="$GNU_OBJC_CFLAGS -fgnu-runtime -Wno-import -fconstant-string-class=NSConstantString -DGNUSTEP_BASE_LIBRARY=1 -DGNU_GUI_LIBRARY=1 -DGNU_RUNTIME=1 -DGSWARN -DGSDIAGNOSE"
    fi
  fi
  OTHER_FILES=ns-app
fi

### Use session management (-lSM -lICE) if available
HAVE_X_SM=no
LIBXSM=
if test "${HAVE_X11}" = "yes"; then
  AC_CHECK_HEADER(X11/SM/SMlib.h,
    [AC_CHECK_LIB(SM, SmcOpenConnection, HAVE_X_SM=yes, , -lICE)])

  if test "${HAVE_X_SM}" = "yes"; then
    AC_DEFINE(HAVE_X_SM, 1, [Define to 1 if you have the SM library (-lSM).])
    LIBXSM="-lSM -lICE"
  fi
fi
AC_SUBST(LIBXSM)

### Use XRandr (-lXrandr) if available
HAVE_XRANDR=no
if test "${HAVE_X11}" = "yes"; then
  XRANDR_REQUIRED=1.2.2
  XRANDR_MODULES="xrandr >= $XRANDR_REQUIRED"
  EMACS_CHECK_MODULES([XRANDR], [$XRANDR_MODULES])
  if test $HAVE_XRANDR = no; then
    # Test old way in case pkg-config doesn't have it (older machines).
    # Include Xrender.h by hand to work around bug in older Xrandr.h
    # (e.g. RHEL5) and silence (harmless) configure warning (bug#18465).
    AC_CHECK_HEADER(X11/extensions/Xrandr.h,
      [AC_CHECK_LIB(Xrandr, XRRGetScreenResources, HAVE_XRANDR=yes)],
      [], [AC_INCLUDES_DEFAULT
#include <X11/extensions/Xrender.h>])
    if test $HAVE_XRANDR = yes; then
      XRANDR_LIBS=-lXrandr
    fi
  fi
  if test $HAVE_XRANDR = yes; then
    AC_DEFINE(HAVE_XRANDR, 1, [Define to 1 if you have the XRandr extension.])
  fi
fi
AC_SUBST(XRANDR_CFLAGS)
AC_SUBST(XRANDR_LIBS)

### Use Xinerama (-lXinerama) if available
HAVE_XINERAMA=no
if test "${HAVE_X11}" = "yes"; then
  XINERAMA_REQUIRED=1.0.2
  XINERAMA_MODULES="xinerama >= $XINERAMA_REQUIRED"
  EMACS_CHECK_MODULES([XINERAMA], [$XINERAMA_MODULES])
  if test $HAVE_XINERAMA = no; then
    # Test old way in case pkg-config doesn't have it (older machines).
    AC_CHECK_HEADER(X11/extensions/Xinerama.h,
      [AC_CHECK_LIB(Xinerama, XineramaQueryExtension, HAVE_XINERAMA=yes)])
    if test $HAVE_XINERAMA = yes; then
      XINERAMA_LIBS=-lXinerama
    fi
  fi
  if test $HAVE_XINERAMA = yes; then
    AC_DEFINE(HAVE_XINERAMA, 1, [Define to 1 if you have the Xinerama extension.])
  fi
fi
AC_SUBST(XINERAMA_CFLAGS)
AC_SUBST(XINERAMA_LIBS)

### Use Xfixes (-lXfixes) if available
HAVE_XFIXES=no
if test "${HAVE_X11}" = "yes"; then
  XFIXES_REQUIRED=4.0.0
  XFIXES_MODULES="xfixes >= $XFIXES_REQUIRED"
  EMACS_CHECK_MODULES([XFIXES], [$XFIXES_MODULES])
  if test $HAVE_XFIXES = no; then
    # Test old way in case pkg-config doesn't have it (older machines).
    AC_CHECK_HEADER(X11/extensions/Xfixes.h,
      [AC_CHECK_LIB(Xfixes, XFixesHideCursor, HAVE_XFIXES=yes)])
    if test $HAVE_XFIXES = yes; then
      XFIXES_LIBS=-lXfixes
    fi
  fi
  if test $HAVE_XFIXES = yes; then
    AC_DEFINE(HAVE_XFIXES, 1, [Define to 1 if you have the Xfixes extension.])
  fi
fi
AC_SUBST(XFIXES_CFLAGS)
AC_SUBST(XFIXES_LIBS)

### Use Xdbe (-lXdbe) if available
HAVE_XDBE=no
if test "${HAVE_X11}" = "yes"; then
  AC_CHECK_HEADER(X11/extensions/Xdbe.h,
    [AC_CHECK_LIB(Xext, XdbeAllocateBackBufferName, HAVE_XDBE=yes)],
    [],
    [#include <X11/Xlib.h>
    ])
  if test $HAVE_XDBE = yes; then
    XDBE_LIBS=-lXext
  fi
  if test $HAVE_XDBE = yes; then
    AC_DEFINE(HAVE_XDBE, 1, [Define to 1 if you have the Xdbe extension.])
  fi
fi
AC_SUBST(XDBE_CFLAGS)
AC_SUBST(XDBE_LIBS)

### Use libxml (-lxml2) if available
### mingw32 doesn't use -lxml2, since it loads the library dynamically.
HAVE_LIBXML2=no
if test "${with_xml2}" != "no"; then
  ### I'm not sure what the version number should be, so I just guessed.
  EMACS_CHECK_MODULES([LIBXML2], [libxml-2.0 > 2.6.17])
  # Built-in libxml2 on OS X 10.8 lacks libxml-2.0.pc.
  if test "${HAVE_LIBXML2}" != "yes" && test "$opsys" = "darwin"; then
    SAVE_CPPFLAGS="$CPPFLAGS"
    if test -z "$xcsdkdir" -a -n "$XCRUN" -a ! -d /usr/include; then
      dnl /usr/include is not found.  Try Xcode SDK dir if it is sane.
      xcsdkdir=`$XCRUN --show-sdk-path 2>/dev/null`
      case $xcsdkdir in
	*[[\\\"\#\$\&\'\`$am_lf\ \	]]*)
	xcsdkdir="" ;;
      esac
    fi
    CPPFLAGS="$CPPFLAGS -isystem${xcsdkdir}/usr/include/libxml2"
    AC_CHECK_HEADER(libxml/HTMLparser.h,
      [AC_CHECK_DECL(HTML_PARSE_RECOVER, HAVE_LIBXML2=yes, ,
		     [#include <libxml/HTMLparser.h>])])
    CPPFLAGS="$SAVE_CPPFLAGS"
    if test "${HAVE_LIBXML2}" = "yes"; then
      LIBXML2_CFLAGS="-isystem${xcsdkdir}/usr/include/libxml2"
      LIBXML2_LIBS="-lxml2"
    fi
  fi
  if test "${HAVE_LIBXML2}" = "yes"; then
    if test "${opsys}" != "mingw32"; then
      AC_CHECK_LIB(xml2, htmlReadMemory, HAVE_LIBXML2=yes, HAVE_LIBXML2=no,
        [$LIBXML2_LIBS])
    else
      LIBXML2_LIBS=""
    fi
    if test "${HAVE_LIBXML2}" = "yes"; then
      AC_DEFINE(HAVE_LIBXML2, 1, [Define to 1 if you have the libxml library (-lxml2).])
    else
      LIBXML2_LIBS=""
      LIBXML2_CFLAGS=""
    fi
  fi
fi
AC_SUBST(LIBXML2_LIBS)
AC_SUBST(LIBXML2_CFLAGS)

BLESSMAIL_TARGET=
LIBS_MAIL=
if test ! "$with_mailutils"; then
  # Check for mail-locking functions in a "mail" library.  Probably this should
  # have the same check as for liblockfile below.
  AC_CHECK_LIB([mail], [maillock], [have_mail=yes], [have_mail=no])
  if test $have_mail = yes; then
    LIBS_MAIL=-lmail
    AC_DEFINE([HAVE_LIBMAIL], [1],
      [Define to 1 if you have the 'mail' library (-lmail).])

    OLD_LIBS=$LIBS
    LIBS="$LIBS_MAIL $LIBS"
    AC_CHECK_FUNCS([touchlock])
    LIBS=$OLD_LIBS
  fi
  dnl Debian, at least:
  AC_CHECK_LIB([lockfile], [maillock], [have_lockfile=yes], [have_lockfile=no])
  if test $have_lockfile = yes; then
     LIBS_MAIL=-llockfile
     AC_DEFINE([HAVE_LIBLOCKFILE], [1],
       [Define to 1 if you have the 'lockfile' library (-llockfile).])
  else
    # If we have the shared liblockfile, assume we must use it for mail
    # locking (e.g. Debian).  If we couldn't link against liblockfile
    # (no liblockfile.a installed), ensure that we don't need to.
    dnl This works for files generally, not just executables.
    dnl Should we look elsewhere for it?  Maybe examine /etc/ld.so.conf?
    AC_CHECK_PROG([liblockfile], [liblockfile.so], [yes], [no],
		  [/usr/lib:/lib:/usr/local/lib:$LD_LIBRARY_PATH])
    if test "$ac_cv_prog_liblockfile" = yes; then
      AC_MSG_ERROR([Shared liblockfile found but can't link against it.
This probably means that movemail could lose mail.
There may be a 'development' package to install containing liblockfile.])
    fi
  fi
  AC_CHECK_HEADERS([maillock.h])

  ## Define MAIL_USE_FLOCK (or LOCKF) if the mailer uses flock (or lockf) to
  ## interlock access to the mail spool.  The alternative is a lock file named
  ## /usr/spool/mail/$USER.lock.
  mail_lock=no
  case $opsys in
    aix4-2) mail_lock="lockf" ;;

    gnu|freebsd|dragonfly|netbsd|openbsd|darwin) mail_lock="flock" ;;

    ## On GNU/Linux systems, both methods are used by various mail programs.
    ## I assume most people are using newer mailers that have heard of flock.
    ## Change this if you need to.
    ## Debian contains a patch which says: "On Debian/GNU/Linux systems,
    ## configure gets the right answers, and that means *NOT* using flock.
    ## Using flock is guaranteed to be the wrong thing. See Debian Policy
    ## for details." and then uses '#ifdef DEBIAN'.  Unfortunately the
    ## Debian maintainer hasn't provided a clean fix for Emacs.
    ## movemail.c will use 'maillock' when MAILDIR, HAVE_LIBMAIL and
    ## HAVE_MAILLOCK_H are defined, so the following appears to be the
    ## correct logic.  -- fx
    ## We must check for HAVE_LIBLOCKFILE too, as movemail does.
    ## liblockfile is a Free Software replacement for libmail, used on
    ## Debian systems and elsewhere. -rfr.
    gnu-*)
      mail_lock="flock"
      if test $have_mail = yes || test $have_lockfile = yes; then
	test $ac_cv_header_maillock_h = yes && mail_lock=no
      fi ;;

    mingw32)
      mail_lock="none-needed" ;;
  esac

  case $mail_lock in
    flock) AC_DEFINE([MAIL_USE_FLOCK], [1],
	     [Define if the mailer uses flock to interlock the mail spool.]);;

    lockf) AC_DEFINE([MAIL_USE_LOCKF], [1],
	     [Define if the mailer uses lockf to interlock the mail spool.]);;

    none-needed) ;;

    *) BLESSMAIL_TARGET="need-blessmail" ;;
  esac
fi
AC_SUBST([BLESSMAIL_TARGET])
AC_SUBST([LIBS_MAIL])

OLD_LIBS=$LIBS
LIBS="$LIB_PTHREAD $LIB_MATH $LIBS"
AC_CHECK_FUNCS(accept4 fchdir gethostname \
getrusage get_current_dir_name \
lrand48 random rint trunc \
select getpagesize setlocale newlocale \
getrlimit setrlimit shutdown \
pthread_sigmask strsignal setitimer timer_getoverrun \
sendto recvfrom getsockname getifaddrs freeifaddrs \
gai_strerror sync \
getpwent endpwent getgrent endgrent \
cfmakeraw cfsetspeed __executable_start log2 pthread_setname_np)
LIBS=$OLD_LIBS

if test "$ac_cv_func_pthread_setname_np" = "yes"; then
  AC_CACHE_CHECK(
   [whether pthread_setname_np takes a single argument],
   [emacs_cv_pthread_setname_np_1arg],
   [AC_COMPILE_IFELSE(
     [AC_LANG_PROGRAM(
       [[#include <pthread.h>]],
       [[pthread_setname_np ("a");]])],
     [emacs_cv_pthread_setname_np_1arg=yes],
     [emacs_cv_pthread_setname_np_1arg=no])])
  if test "$emacs_cv_pthread_setname_np_1arg" = "yes"; then
    AC_DEFINE(
      HAVE_PTHREAD_SETNAME_NP_1ARG, 1,
      [Define to 1 if pthread_setname_np takes a single argument.])
  else
    AC_CACHE_CHECK(
     [whether pthread_setname_np takes three arguments],
     [emacs_cv_pthread_setname_np_3arg],
     [AC_COMPILE_IFELSE(
       [AC_LANG_PROGRAM(
         [[#include <pthread.h>]],
         [[pthread_setname_np (0, "%s", "a");]])],
       [emacs_cv_pthread_setname_np_3arg=yes],
       [emacs_cv_pthread_setname_np_3arg=no])])
     if test "$emacs_cv_pthread_setname_np_3arg" = "yes"; then
       AC_DEFINE(
         HAVE_PTHREAD_SETNAME_NP_3ARG, 1,
         [Define to 1 if pthread_setname_np takes three arguments.])
     fi
  fi
fi

dnl No need to check for posix_memalign if aligned_alloc works.
AC_CHECK_FUNCS([aligned_alloc posix_memalign], [break])
AC_CHECK_DECLS([aligned_alloc], [], [], [[#include <stdlib.h>]])

# Dump loading
AC_CHECK_FUNCS([posix_madvise])

dnl Cannot use AC_CHECK_FUNCS
AC_CACHE_CHECK([for __builtin_frame_address],
  [emacs_cv_func___builtin_frame_address],
  [AC_LINK_IFELSE([AC_LANG_PROGRAM([], [__builtin_frame_address (0);])],
     [emacs_cv_func___builtin_frame_address=yes],
     [emacs_cv_func___builtin_frame_address=no])])
if test $emacs_cv_func___builtin_frame_address = yes; then
  AC_DEFINE([HAVE___BUILTIN_FRAME_ADDRESS], 1,
	    [Define to 1 if you have the '__builtin_frame_address' function.])
fi
AC_CACHE_CHECK([for __builtin_unwind_init],
	       emacs_cv_func___builtin_unwind_init,
[AC_LINK_IFELSE([AC_LANG_PROGRAM([], [__builtin_unwind_init ();])],
		emacs_cv_func___builtin_unwind_init=yes,
		emacs_cv_func___builtin_unwind_init=no)])
if test $emacs_cv_func___builtin_unwind_init = yes; then
  AC_DEFINE(HAVE___BUILTIN_UNWIND_INIT, 1,
	    [Define to 1 if you have the '__builtin_unwind_init' function.])
fi

AC_CHECK_HEADERS_ONCE(sys/un.h)

AC_FUNC_FSEEKO

# UNIX98 PTYs.
AC_CHECK_FUNCS(grantpt)

# PTY-related GNU extensions.
AC_CHECK_FUNCS(getpt posix_openpt)

dnl Run a test program that contains a call to tputs, a call that is
dnl never executed.  This tests whether a pre-'main' dynamic linker
dnl works with the library.  It's too much trouble to actually call
dnl tputs in the test program, due to portability hassles.  When
dnl cross-compiling, assume the test program will run if it links.
AC_DEFUN([tputs_link_source], [
  AC_LANG_SOURCE(
     [[extern void tputs (const char *, int, int (*)(int));
       int main (int argc, char **argv)
       {
	  if (argc == 10000)
	    tputs (argv[0], 0, 0);
	  return 0;
       }]])
])
# Check this now, so that we will NOT find the above functions in ncurses.
# That is because we have not set up to link ncurses in lib-src.
# It's better to believe a function is not available
# than to expect to find it in ncurses.
# Also we need tputs and friends to be able to build at all.
AC_CACHE_CHECK([for library containing tputs], [emacs_cv_tputs_lib],
[if test "${opsys}" = "mingw32"; then
  emacs_cv_tputs_lib='none required'
else
  # curses precedes termcap because of AIX (Bug#9736#35) and OpenIndiana.
  tputs_libraries='tinfo ncurses terminfo curses termcap tinfow ncursesw'
  for tputs_library in '' $tputs_libraries; do
    OLIBS=$LIBS
    if test -z "$tputs_library"; then
      emacs_cv_tputs_lib='none required'
    else
      emacs_cv_tputs_lib=-l$tputs_library
      LIBS="$emacs_cv_tputs_lib $LIBS"
    fi
    AC_RUN_IFELSE([tputs_link_source], [], [emacs_cv_tputs_lib=no],
      [AC_LINK_IFELSE([tputs_link_source], [], [emacs_cv_tputs_lib=no])])
    LIBS=$OLIBS
    if test "X$emacs_cv_tputs_lib" != Xno; then
      break
    fi
  done
fi])
AS_CASE(["$emacs_cv_tputs_lib"],
  [no], [AC_MSG_ERROR([The required function 'tputs' was not found in any library.
The following libraries were tried (in order):
  libtinfo, libncurses, libterminfo, libcurses, libtermcap
Please try installing whichever of these libraries is most appropriate
for your system, together with its header files.
For example, a libncurses-dev(el) or similar package.])],
  [-l*], [LIBS_TERMCAP=$emacs_cv_tputs_lib],
  [*], [LIBS_TERMCAP=])

## Use termcap instead of terminfo?
## Only true for: freebsd < 40000, ms-w32, netbsd < 599002500.
TERMINFO=yes
## FIXME?  In the cases below where we unconditionally set
## LIBS_TERMCAP="-lncurses", this overrides LIBS_TERMCAP = -ltinfo,
## if that was found above to have tputs.
## Should we use the gnu* logic everywhere?
case "$opsys" in
  ## darwin: Prevents crashes when running Emacs in Terminal.app under 10.2.
  ##  The ncurses library has been moved out of the System framework in
  ##  Mac OS X 10.2.  So if configure detects it, set the command-line
  ##  option to use it.
  darwin) LIBS_TERMCAP="-lncurses" ;;

  gnu*) test -z "$LIBS_TERMCAP" && LIBS_TERMCAP="-lncurses" ;;

  freebsd)
    AC_MSG_CHECKING([whether FreeBSD is new enough to use terminfo])
    AC_CACHE_VAL(emacs_cv_freebsd_terminfo,
    [AC_LINK_IFELSE([AC_LANG_PROGRAM([[#include <osreldate.h>]],
[[#if __FreeBSD_version < 400000
fail;
#endif
]])], emacs_cv_freebsd_terminfo=yes, emacs_cv_freebsd_terminfo=no)])

    AC_MSG_RESULT($emacs_cv_freebsd_terminfo)

    if test $emacs_cv_freebsd_terminfo = yes; then
      LIBS_TERMCAP="-lncurses"
    else
      TERMINFO=no
      LIBS_TERMCAP="-ltermcap"
    fi
    ;;

  mingw32)
    TERMINFO=no
    LIBS_TERMCAP=
    ;;

  netbsd)
    if test "x$LIBS_TERMCAP" != "x-lterminfo"; then
      TERMINFO=no
      LIBS_TERMCAP="-ltermcap"
    fi
    ;;

  openbsd | dragonfly) LIBS_TERMCAP="-lncurses" ;;

  ## hpux: Make sure we get select from libc rather than from libcurses
  ##  because libcurses on HPUX 10.10 has a broken version of select.
  ##  We used to use -lc -lcurses, but this may be cleaner.
  ## FIXME?  But TERMINFO = yes on hpux (it used to be explicitly
  # set that way, now it uses the default).  Isn't this a contradiction?
  hpux*) LIBS_TERMCAP="-ltermcap" ;;

esac

TERMCAP_OBJ=tparam.o
if test $TERMINFO = yes; then
  AC_DEFINE(TERMINFO, 1, [Define to 1 if you use terminfo instead of termcap.])
  TERMCAP_OBJ=terminfo.o
fi
if test "X$LIBS_TERMCAP" = "X-lncurses"; then
  AC_DEFINE(USE_NCURSES, 1, [Define to 1 if you use ncurses.])
fi
AC_SUBST(LIBS_TERMCAP)
AC_SUBST(TERMCAP_OBJ)

# GNU/Linux-specific timer functions.
AC_CACHE_CHECK([for timerfd interface], [emacs_cv_have_timerfd],
  [AC_COMPILE_IFELSE(
     [AC_LANG_PROGRAM([[#include <sys/timerfd.h>
		      ]],
		      [[timerfd_create (CLOCK_REALTIME,
					TFD_CLOEXEC | TFD_NONBLOCK);
			timerfd_settime (0, TFD_TIMER_ABSTIME, 0, 0);]])],
     [emacs_cv_have_timerfd=yes],
     [emacs_cv_have_timerfd=no])])
if test "$emacs_cv_have_timerfd" = yes; then
  AC_DEFINE([HAVE_TIMERFD], 1,
    [Define to 1 if timerfd functions are supported as in GNU/Linux.])
fi

# Alternate stack for signal handlers.
AC_CACHE_CHECK([whether signals can be handled on alternate stack],
	       [emacs_cv_alternate_stack],
  [AC_COMPILE_IFELSE(
     [AC_LANG_PROGRAM([[#include <signal.h>
		      ]],
		      [[stack_t ss;
			struct sigaction sa;
			ss.ss_sp = malloc (SIGSTKSZ);
			ss.ss_size = SIGSTKSZ;
			sa.sa_flags = SA_SIGINFO | SA_ONSTACK;
			sigaltstack (&ss, 0);
			sigaction (SIGSEGV, &sa, 0);]])],
     [emacs_cv_alternate_stack=yes],
     [emacs_cv_alternate_stack=no])])

# Do we need the Hesiod library to provide the support routines?
dnl FIXME?  Should we be skipping this on Darwin too?
LIBHESIOD=
LIBRESOLV=
if test "$with_hesiod" != no ; then
  # Don't set $LIBS here -- see comments above.  FIXME which comments?
  resolv=no
  AC_CHECK_FUNC(res_send, , [AC_CHECK_FUNC(__res_send, ,
     [AC_CHECK_LIB(resolv, res_send, resolv=yes,
		  [AC_CHECK_LIB(resolv, __res_send, resolv=yes)])])])
  if test "$resolv" = yes ; then
    RESOLVLIB=-lresolv
  else
    RESOLVLIB=
  fi
  hesiod=no
  AC_CHECK_FUNC(hes_getmailhost, , [AC_CHECK_LIB(hesiod, hes_getmailhost,
	hesiod=yes, :, $RESOLVLIB)])

  if test x"$hesiod" = xyes; then
    LIBHESIOD=-lhesiod
    LIBRESOLV=$RESOLVLIB
  fi
fi
AC_SUBST(LIBHESIOD)
AC_SUBST(LIBRESOLV)

# These tell us which Kerberos-related libraries to use.
COM_ERRLIB=
CRYPTOLIB=
KRB5LIB=
DESLIB=
KRB4LIB=

if test "${with_kerberos}" != no; then
  OLD_LIBS=$LIBS
  AC_CHECK_LIB(com_err, com_err, have_com_err=yes, have_com_err=no)
  if test $have_com_err = yes; then
    COM_ERRLIB=-lcom_err
    LIBS="$COM_ERRLIB $LIBS"
  fi
  AC_CHECK_LIB(crypto, mit_des_cbc_encrypt, have_crypto=yes, have_crypto=no)
  if test $have_crypto = yes; then
    CRYPTOLIB=-lcrypto
    LIBS="$CRYPTOLIB $LIBS"
  fi
  AC_CHECK_LIB(k5crypto, mit_des_cbc_encrypt, have_k5crypto=yes, have_k5crypto=no)
  if test $have_k5crypto = yes; then
    CRYPTOLIB=-lk5crypto
    LIBS="$CRYPTOLIB $LIBS"
  fi
  AC_CHECK_LIB(krb5, krb5_init_context, have_krb5=yes, have_krb5=no)
  if test $have_krb5=yes; then
    KRB5LIB=-lkrb5
    LIBS="$KRB5LIB $LIBS"
  fi
  dnl FIXME Simplify.  Does not match 22 logic, thanks to default_off?
  if test "${with_kerberos5}" = no; then
    AC_CHECK_LIB(des425, des_cbc_encrypt, have_des425=yes, have_des425=no )
    if test $have_des425 = yes; then
      DESLIB=-ldes425
      LIBS="$DESLIB $LIBS"
    else
      AC_CHECK_LIB(des, des_cbc_encrypt, have_des=yes, have_des=no)
      if test $have_des = yes; then
        DESLIB=-ldes
        LIBS="$DESLIB $LIBS"
      fi
    fi
    AC_CHECK_LIB(krb4, krb_get_cred, have_krb4=yes, have_krb4=no)
    if test $have_krb4 = yes; then
      KRB4LIB=-lkrb4
      LIBS="$KRB4LIB $LIBS"
    else
      AC_CHECK_LIB(krb, krb_get_cred, have_krb=yes, have_krb=no)
      if test $have_krb = yes; then
        KRB4LIB=-lkrb
        LIBS="$KRB4LIB $LIBS"
      fi
    fi
  fi

  if test "${with_kerberos5}" != no; then
    AC_CHECK_HEADERS(krb5.h,
      [AC_CHECK_MEMBERS([krb5_error.text, krb5_error.e_text],,,
		        [#include <krb5.h>])])
  else
    AC_CHECK_HEADERS(krb.h,,
		     [AC_CHECK_HEADERS(kerberosIV/krb.h,,
				       [AC_CHECK_HEADERS(kerberos/krb.h)])])
  fi
  AC_CHECK_HEADERS(com_err.h)
  LIBS=$OLD_LIBS
fi

AC_SUBST(COM_ERRLIB)
AC_SUBST(CRYPTOLIB)
AC_SUBST(KRB5LIB)
AC_SUBST(DESLIB)
AC_SUBST(KRB4LIB)

AC_ARG_WITH([libgmp],
  [AS_HELP_STRING([--without-libgmp],
		  [don't use the GNU Multiple Precision (GMP) library;
		   this is the default on systems lacking libgmp.])])
GMP_LIB=
GMP_OBJ=mini-gmp-emacs.o
HAVE_GMP=no
case $with_libgmp in
  no) ;;
  yes) HAVE_GMP=yes GMP_LIB=-lgmp;;
  *) AC_CHECK_HEADERS([gmp.h],
       [OLIBS=$LIBS
	AC_SEARCH_LIBS([__gmpz_roinit_n], [gmp])
	LIBS=$OLIBS
	case $ac_cv_search___gmpz_roinit_n in
	  'none needed') HAVE_GMP=yes;;
	  -*) HAVE_GMP=yes GMP_LIB=$ac_cv_search___gmpz_roinit_n;;
	esac]);;
esac
if test "$HAVE_GMP" = yes; then
  GMP_OBJ=
  AC_DEFINE([HAVE_GMP], 1, [Define to 1 if you have recent-enough GMP.])
fi
AC_SUBST([GMP_LIB])
AC_SUBST([GMP_OBJ])

AC_CHECK_HEADERS(valgrind/valgrind.h)

AC_CHECK_MEMBERS([struct unipair.unicode], [], [], [[#include <linux/kd.h>]])

AC_CHECK_FUNCS_ONCE([sbrk])

AC_FUNC_FORK

AC_CHECK_FUNCS(snprintf)

dnl Check for glib.  This differs from other library checks in that
dnl Emacs need not link to glib unless some other library is already
dnl linking to glib.  Although glib provides no facilities that Emacs
dnl needs for its own purposes, when glib is present Emacs needs to
dnl use primitives like g_main_context_query to avoid clashing with
dnl glib at a low level.
dnl
dnl Check this late, since it depends on $GTK_CFLAGS etc.
XGSELOBJ=
AC_CACHE_CHECK([whether GLib is linked in], [emacs_cv_links_glib],
[OLDCFLAGS="$CFLAGS"
OLDLIBS="$LIBS"
CFLAGS="$CFLAGS $GTK_CFLAGS $RSVG_CFLAGS $DBUS_CFLAGS $SETTINGS_CFLAGS"
LIBS="$LIBS $GTK_LIBS $RSVG_LIBS $DBUS_LIBS $SETTINGS_LIBS"
CFLAGS="$CFLAGS $NOTIFY_CFLAGS $CAIRO_CFLAGS"
LIBS="$LIBS $NOTIFY_LIBS $CAIRO_LIBS"
AC_LINK_IFELSE([AC_LANG_PROGRAM(
	[[#include <glib.h>
	]],
	[[g_print ("Hello world");]])],
     [emacs_cv_links_glib=yes],
     [emacs_cv_links_glib=no])
CFLAGS="$OLDCFLAGS"
LIBS="$OLDLIBS"])
if test "${emacs_cv_links_glib}" = "yes"; then
  AC_DEFINE(HAVE_GLIB, 1, [Define to 1 if GLib is linked in.])
  if test "$HAVE_NS" = no;then
    XGSELOBJ=xgselect.o
  fi
fi
AC_SUBST(XGSELOBJ)

dnl Adapted from Haible's version.
AC_CACHE_CHECK([for nl_langinfo and CODESET], [emacs_cv_langinfo_codeset],
  [AC_LINK_IFELSE([AC_LANG_PROGRAM([[#include <langinfo.h>]],
    [[char *cs = nl_langinfo(CODESET);]])],
    [emacs_cv_langinfo_codeset=yes],
    [emacs_cv_langinfo_codeset=no])
  ])
if test "$emacs_cv_langinfo_codeset" = yes; then
  AC_DEFINE([HAVE_LANGINFO_CODESET], 1,
    [Define if you have <langinfo.h> and nl_langinfo (CODESET).])

  AC_CACHE_CHECK([for nl_langinfo and _NL_PAPER_WIDTH],
    [emacs_cv_langinfo__nl_paper_width],
    [AC_LINK_IFELSE([AC_LANG_PROGRAM([[#include <langinfo.h>]],
      [[char *cs = nl_langinfo (_NL_PAPER_WIDTH);]])],
      [emacs_cv_langinfo__nl_paper_width=yes],
      [emacs_cv_langinfo__nl_paper_width=no])
    ])
  if test "$emacs_cv_langinfo__nl_paper_width" = yes; then
    AC_DEFINE([HAVE_LANGINFO__NL_PAPER_WIDTH], 1,
      [Define if you have <langinfo.h> and nl_langinfo (_NL_PAPER_WIDTH).])
  fi
fi

AC_TYPE_MBSTATE_T

dnl Fixme: AC_SYS_POSIX_TERMIOS should probably be used, but it's not clear
dnl how the tty code is related to POSIX and/or other versions of termios.
dnl The following looks like a useful start.
dnl
dnl AC_SYS_POSIX_TERMIOS
dnl if test $ac_cv_sys_posix_termios = yes; then
dnl    AC_DEFINE(HAVE_TERMIOS, 1, [Define to 1 if you have POSIX-style functions
dnl                                and macros for terminal control.])
dnl    AC_DEFINE(HAVE_TCATTR, 1, [Define to 1 if you have tcgetattr and tcsetattr.])
dnl fi

dnl Turned on June 1996 supposing nobody will mind it.
dnl MinGW emulates passwd database, so this feature doesn't make sense there.
if test "${opsys}" != "mingw32"; then
   AC_DEFINE(AMPERSAND_FULL_NAME, 1, [Define to use the convention that &
     in the full name stands for the login id.])
fi

dnl Everybody supports this, except MS.
dnl Seems like the kind of thing we should be testing for, though.
## Note: PTYs are broken on darwin <6.  Use at your own risk.
if test "${opsys}" != "mingw32"; then
  AC_DEFINE(HAVE_PTYS, 1, [Define if the system supports pty devices.])
fi

dnl Everybody supports this, except MS-DOS.
dnl Seems like the kind of thing we should be testing for, though.
AC_DEFINE(HAVE_SOCKETS, 1, [Define if the system supports
  4.2-compatible sockets.])

AH_TEMPLATE(INTERNAL_TERMINAL, [This is substituted when $TERM is "internal".])

AH_TEMPLATE(NULL_DEVICE, [Name of the file to open to get
  a null file, or a data sink.])
if test "${opsys}" = "mingw32"; then
  AC_DEFINE(NULL_DEVICE, ["NUL:"])
else
  AC_DEFINE(NULL_DEVICE, ["/dev/null"])
fi

if test "${opsys}" = "mingw32"; then
  SEPCHAR=';'
else
  SEPCHAR=':'
fi
AC_DEFINE_UNQUOTED(SEPCHAR, ['$SEPCHAR'], [Character that separates PATH elements.])
dnl This is for MinGW, and is used in test/Makefile.in.
dnl The MSYS Bash has heuristics for replacing ':' with ';' when it
dnl decides that a command-line argument to be passed to a MinGW program
dnl is a PATH-style list of directories.  But that heuristics plays it
dnl safe, and only does the replacement when it is _absolutely_ sure it
dnl sees a colon-separated list of file names; e.g. ":." is left alone,
dnl which breaks in-tree builds.  So we do this manually instead.
dnl Note that we cannot rely on PATH_SEPARATOR, as that one will always
dnl be computed as ':' in MSYS Bash.
AC_SUBST(SEPCHAR)

AC_DEFINE(USER_FULL_NAME, [pw->pw_gecos], [How to get a user's full name.])


AC_DEFINE(DIRECTORY_SEP, ['/'],
  [Character that separates directories in a file name.])

if test "${opsys}" = "mingw32"; then
  AC_DEFINE(IS_DEVICE_SEP(_c_), [((_c_) == ':')],
    [Returns true if character is a device separator.])

  AC_DEFINE(IS_DIRECTORY_SEP(_c_), [((_c_) == '/' || (_c_) == '\\')],
    [Returns true if character is a directory separator.])

  AC_DEFINE(IS_ANY_SEP(_c_), [(IS_DIRECTORY_SEP (_c_) || IS_DEVICE_SEP(_c_))],
    [Returns true if character is any form of separator.])
else
  AC_DEFINE(IS_DEVICE_SEP(_c_), 0,
    [Returns true if character is a device separator.])

  AC_DEFINE(IS_DIRECTORY_SEP(_c_), [((_c_) == DIRECTORY_SEP)],
    [Returns true if character is a directory separator.])

  AC_DEFINE(IS_ANY_SEP(_c_), [(IS_DIRECTORY_SEP (_c_))],
    [Returns true if character is any form of separator.])
fi

if test "$USE_X_TOOLKIT" != "none"; then
  have_editres=yes
  case $opsys in
    hpux*)
      dnl Assar Westerlund <assar@sics.se> says this is necessary
      dnl for HP-UX 10.20, and that it works for HP-UX 0 as well.
      have_editres=no
    ;;
  esac
  if test "$have_editres" != no && test ! -z "$LIBXMU"; then
    OLDLIBS="$LIBS"
    dnl See libXmu.a check above.
    if test x$HAVE_X11XTR6 = xyes; then
      LIBS="-lXt -lSM -lICE $LIBXMU"
    else
      OTHERLIBS="-lXt -$LIBXMU"
    fi
    AC_TRY_LINK(
      [#include <X11/Intrinsic.h>
       #include <X11/Xmu/Editres.h>],
      [_XEditResCheckMessages (0, 0, 0, 0);],
      [AC_DEFINE([X_TOOLKIT_EDITRES], 1,
        [Define to 1 if we should use XEditRes.])])
    LIBS=$OLDLIBS
  fi
fi

case $opsys in
  sol2* | unixware )
    dnl Some SVr4s don't define NSIG in sys/signal.h for ANSI environments;
    dnl instead, there's a system variable _sys_nsig.  Unfortunately, we
    dnl need the constant to dimension an array.  So wire in the appropriate
    dnl value here.
    AC_DEFINE(NSIG_MINIMUM, 32, [Minimum value of NSIG.])
    ;;
esac

emacs_broken_SIGIO=no

case $opsys in
  dnl SIGIO exists, but the feature doesn't work in the way Emacs needs.
  hpux* | nacl | openbsd | sol2* | unixware )
    emacs_broken_SIGIO=yes
    ;;

  aix4-2)
    dnl On AIX Emacs uses the gmalloc.c malloc implementation.  But given
    dnl the way this system works, libc functions that return malloced
    dnl memory use the libc malloc implementation. Calling xfree or
    dnl xrealloc on the results of such functions results in a crash.
    dnl
    dnl One solution for this could be to define SYSTEM_MALLOC in configure,
    dnl but that does not currently work on this system.
    dnl
    dnl It is possible to completely override the malloc implementation on
    dnl AIX, but that involves putting the malloc functions in a shared
    dnl library and setting the MALLOCTYPE environment variable to point to
    dnl that shared library.
    dnl
    dnl Emacs currently calls xrealloc on the results of get_current_dir name,
    dnl to avoid a crash just use the Emacs implementation for that function.
    dnl
    dnl FIXME We could change the AC_CHECK_FUNCS call near the start
    dnl of this file, so that we do not check for get_current_dir_name
    dnl on AIX.  But that might be fragile if something else ends
    dnl up testing for get_current_dir_name as a dependency.
    AC_DEFINE(BROKEN_GET_CURRENT_DIR_NAME, 1, [Define if
      get_current_dir_name should not be used.])
    ;;

  freebsd)
    dnl Circumvent a bug in FreeBSD.  In the following sequence of
    dnl writes/reads on a PTY, read(2) returns bogus data:
    dnl
    dnl write(2)  1022 bytes
    dnl write(2)   954 bytes, get EAGAIN
    dnl read(2)   1024 bytes in process_read_output
    dnl read(2)     11 bytes in process_read_output
    dnl
    dnl That is, read(2) returns more bytes than have ever been written
    dnl successfully.  The 1033 bytes read are the 1022 bytes written
    dnl successfully after processing (for example with CRs added if the
    dnl terminal is set up that way which it is here).  The same bytes will
    dnl be seen again in a later read(2), without the CRs.
    AC_DEFINE(BROKEN_PTY_READ_AFTER_EAGAIN, 1, [Define on FreeBSD to
      work around an issue when reading from a PTY.])
    ;;
esac

case $opsys in
  gnu-* | sol2-10 )
    dnl FIXME Can't we test if this exists (eg /proc/$$)?
    AC_DEFINE(HAVE_PROCFS, 1, [Define if you have the /proc filesystem.])
  ;;
esac

case $opsys in
  darwin | dragonfly | freebsd | netbsd | openbsd )
    AC_DEFINE(DONT_REOPEN_PTY, 1, [Define if process.c does not need to
      close a pty to make it a controlling terminal (it is already a
      controlling terminal of the subprocess, because we did ioctl TIOCSCTTY).])
  ;;
esac

dnl FIXME Surely we can test for this rather than hard-code it.
case $opsys in
  netbsd | openbsd) sound_device="/dev/audio" ;;
  *) sound_device="/dev/dsp" ;;
esac

dnl Used in sound.c
AC_DEFINE_UNQUOTED(DEFAULT_SOUND_DEVICE, "$sound_device",
  [Name of the default sound device.])


dnl Emacs can read input using SIGIO and buffering characters itself,
dnl or using CBREAK mode and making C-g cause SIGINT.
dnl The choice is controlled by the variable interrupt_input.
dnl
dnl Define INTERRUPT_INPUT to make interrupt_input = 1 the default (use SIGIO)
dnl
dnl Emacs uses the presence of the USABLE_SIGIO macro
dnl to indicate whether or not signal-driven I/O is possible.  It uses
dnl INTERRUPT_INPUT to decide whether to use it by default.
dnl
dnl SIGIO can be used only on systems that implement it (4.2 and 4.3).
dnl CBREAK mode has two disadvantages
dnl 1) At least in 4.2, it is impossible to handle the Meta key properly.
dnl I hear that in system V this problem does not exist.
dnl 2) Control-G causes output to be discarded.
dnl I do not know whether this can be fixed in system V.
dnl
dnl Another method of doing input is planned but not implemented.
dnl It would have Emacs fork off a separate process
dnl to read the input and send it to the true Emacs process
dnl through a pipe.
case $opsys in
  darwin | gnu-linux | gnu-kfreebsd )
    AC_DEFINE(INTERRUPT_INPUT, 1, [Define to read input using SIGIO.])
  ;;
esac


dnl If the system's imake configuration file defines 'NeedWidePrototypes'
dnl as 'NO', we must define NARROWPROTO manually.  Such a define is
dnl generated in the Makefile generated by 'xmkmf'.  If we don't define
dnl NARROWPROTO, we will see the wrong function prototypes for X functions
dnl taking float or double parameters.
case $opsys in
  cygwin|gnu|gnu-linux|gnu-kfreebsd|freebsd|netbsd|openbsd)
    AC_DEFINE(NARROWPROTO, 1, [Define if system's imake configuration
      file defines 'NeedWidePrototypes' as 'NO'.])
  ;;
esac


dnl Used in process.c, this must be a loop, even if it only runs once.
AH_TEMPLATE(PTY_ITERATION, [How to iterate over PTYs.])
dnl Only used if !PTY_ITERATION.  Iterate from FIRST_PTY_LETTER to z,
dnl trying suffixes 0-16.
AH_TEMPLATE(FIRST_PTY_LETTER, [Letter to use in finding device name of
  first PTY, if PTYs are supported.])
AH_TEMPLATE(PTY_OPEN, [How to open a PTY, if non-standard.])
AH_TEMPLATE(PTY_NAME_SPRINTF, [How to get the device name of the control
  end of a PTY, if non-standard.])
AH_TEMPLATE(PTY_TTY_NAME_SPRINTF, [How to get device name of the tty
  end of a PTY, if non-standard.])

case $opsys in
  aix4-2 )
    AC_DEFINE(PTY_ITERATION, [int c; for (c = 0; !c ; c++)])
    dnl You allocate a pty by opening /dev/ptc to get the master side.
    dnl To get the name of the slave side, you just ttyname() the master side.
    AC_DEFINE(PTY_NAME_SPRINTF, [strcpy (pty_name, "/dev/ptc");])
    AC_DEFINE(PTY_TTY_NAME_SPRINTF, [strcpy (pty_name, ttyname (fd));])
    ;;

  cygwin )
    AC_DEFINE(PTY_ITERATION, [int i; for (i = 0; i < 1; i++)])
    dnl multi-line AC_DEFINEs are hard. :(
    AC_DEFINE(PTY_OPEN, [ do { int dummy; sigset_t blocked, procmask; sigemptyset (&blocked); sigaddset (&blocked, SIGCHLD); pthread_sigmask (SIG_BLOCK, &blocked, &procmask); if (-1 == openpty (&fd, &dummy, pty_name, 0, 0)) fd = -1; pthread_sigmask (SIG_SETMASK, &procmask, 0); if (fd >= 0) emacs_close (dummy); } while (false)])
    AC_DEFINE(PTY_NAME_SPRINTF, [])
    AC_DEFINE(PTY_TTY_NAME_SPRINTF, [])
    ;;

  gnu | openbsd | qnxnto )
    AC_DEFINE(FIRST_PTY_LETTER, ['p'])
    ;;

  gnu-linux | gnu-kfreebsd | dragonfly | freebsd | netbsd | darwin | nacl )
    dnl if HAVE_GRANTPT
    if test "x$ac_cv_func_grantpt" = xyes; then
      AC_DEFINE(UNIX98_PTYS, 1, [Define if the system has Unix98 PTYs.])
      AC_DEFINE(PTY_ITERATION, [int i; for (i = 0; i < 1; i++)])
      dnl Note that grantpt and unlockpt may fork.  We must block SIGCHLD
      dnl to prevent sigchld_handler from intercepting the child's death.
      AC_DEFINE(PTY_TTY_NAME_SPRINTF, [{ char *ptyname = 0; sigset_t blocked; sigemptyset (&blocked); sigaddset (&blocked, SIGCHLD); pthread_sigmask (SIG_BLOCK, &blocked, 0); if (grantpt (fd) != -1 && unlockpt (fd) != -1) ptyname = ptsname(fd); pthread_sigmask (SIG_UNBLOCK, &blocked, 0); if (!ptyname) { emacs_close (fd); return -1; } snprintf (pty_name, PTY_NAME_SIZE, "%s", ptyname); }])
      dnl if HAVE_POSIX_OPENPT
      if test "x$ac_cv_func_posix_openpt" = xyes; then
        AC_DEFINE(PTY_OPEN, [do { fd = posix_openpt (O_RDWR | O_CLOEXEC | O_NOCTTY); if (fd < 0 && errno == EINVAL) fd = posix_openpt (O_RDWR | O_NOCTTY); } while (false)])
        AC_DEFINE(PTY_NAME_SPRINTF, [])
      dnl if HAVE_GETPT
      elif test "x$ac_cv_func_getpt" = xyes; then
        AC_DEFINE(PTY_OPEN, [fd = getpt ()])
        AC_DEFINE(PTY_NAME_SPRINTF, [])
      else
        AC_DEFINE(PTY_NAME_SPRINTF, [strcpy (pty_name, "/dev/ptmx");])
      fi
    else
      AC_DEFINE(FIRST_PTY_LETTER, ['p'])
    fi
    ;;

  hpux*)
    AC_DEFINE(FIRST_PTY_LETTER, ['p'])
    AC_DEFINE(PTY_NAME_SPRINTF, [sprintf (pty_name, "/dev/ptym/pty%c%x", c, i);])
    AC_DEFINE(PTY_TTY_NAME_SPRINTF, [sprintf (pty_name, "/dev/pty/tty%c%x", c, i);])
    ;;

  sol2* )
    dnl On SysVr4, grantpt(3) forks a subprocess, so do not use
    dnl O_CLOEXEC when opening the pty, and keep the SIGCHLD handler
    dnl from intercepting that death.  If any child but grantpt's should die
    dnl within, it should be caught after sigrelse(2).
    AC_DEFINE(PTY_OPEN, [fd = open (pty_name, O_RDWR | O_NONBLOCK)])
    AC_DEFINE(PTY_TTY_NAME_SPRINTF, [{ char *ptsname (int), *ptyname; int grantpt_result; sigset_t blocked; sigemptyset (&blocked); sigaddset (&blocked, SIGCHLD); pthread_sigmask (SIG_BLOCK, &blocked, 0); grantpt_result = grantpt (fd); pthread_sigmask (SIG_UNBLOCK, &blocked, 0); if (grantpt_result == -1 || unlockpt (fd) == -1 || !(ptyname = ptsname (fd))) { emacs_close (fd); return -1; } snprintf (pty_name, PTY_NAME_SIZE, "%s", ptyname); }])
    ;;

  unixware )
    dnl Comments are as per sol2*.
    AC_DEFINE(PTY_OPEN, [fd = open (pty_name, O_RDWR | O_NONBLOCK)])
    AC_DEFINE(PTY_TTY_NAME_SPRINTF, [{ char *ptsname (int), *ptyname; int grantpt_result; sigset_t blocked; sigemptyset (&blocked); sigaddset (&blocked, SIGCHLD); pthread_sigmask (SIG_BLOCK, &blocked, 0); grantpt_result = grantpt (fd); pthread_sigmask (SIG_UNBLOCK, &blocked, 0); if (grantpt_result == -1) fatal("could not grant slave pty"); if (unlockpt(fd) == -1) fatal("could not unlock slave pty"); if (!(ptyname = ptsname(fd))) fatal ("could not enable slave pty"); snprintf (pty_name, PTY_NAME_SIZE, "%s", ptyname); }])
    ;;
esac


case $opsys in
  sol2* | unixware )
    dnl This change means that we don't loop through allocate_pty too
    dnl many times in the (rare) event of a failure.
    AC_DEFINE(FIRST_PTY_LETTER, ['z'])
    AC_DEFINE(PTY_NAME_SPRINTF, [strcpy (pty_name, "/dev/ptmx");])
    dnl Push various streams modules onto a PTY channel.  Used in process.c.
    AC_DEFINE(SETUP_SLAVE_PTY, [if (ioctl (forkin, I_PUSH, "ptem") == -1) fatal ("ioctl I_PUSH ptem"); if (ioctl (forkin, I_PUSH, "ldterm") == -1) fatal ("ioctl I_PUSH ldterm"); if (ioctl (forkin, I_PUSH, "ttcompat") == -1) fatal ("ioctl I_PUSH ttcompat");], [How to set up a slave PTY, if needed.])
    ;;
esac


AH_TEMPLATE(SIGNALS_VIA_CHARACTERS, [Make process_send_signal work by
"typing" a signal character on the pty.])

case $opsys in
  dnl Perry Smith <pedz@ddivt1.austin.ibm.com> says this is correct for AIX.
  aix4-2 | cygwin | gnu | dragonfly | freebsd | netbsd | openbsd | darwin )
    AC_DEFINE(SIGNALS_VIA_CHARACTERS, 1)
    ;;

  dnl 21 Jun 06: Eric Hanchrow <offby1@blarg.net> says this works.
  dnl FIXME Does gnu-kfreebsd have linux/version.h?  It seems unlikely...
  gnu-linux | gnu-kfreebsd )

    AC_CACHE_CHECK([for signals via characters], [emacs_cv_signals_via_chars],
    [AC_PREPROC_IFELSE([AC_LANG_PROGRAM([[
#include <linux/version.h>
#if LINUX_VERSION_CODE < 0x20400
# error "Linux version too old"
#endif
      ]], [[]])], emacs_cv_signals_via_chars=yes, emacs_cv_signals_via_chars=no)])

    test "$emacs_cv_signals_via_chars" = yes && AC_DEFINE(SIGNALS_VIA_CHARACTERS, 1)
    ;;
esac


AH_TEMPLATE(TAB3, [Undocumented.])

case $opsys in
  darwin) AC_DEFINE(TAB3, OXTABS) ;;

  gnu | dragonfly | freebsd | netbsd | openbsd )
    AC_DEFINE(TABDLY, OXTABS, [Undocumented.])
    AC_DEFINE(TAB3, OXTABS)
    ;;

  gnu-linux | gnu-kfreebsd )
    AC_PREPROC_IFELSE([AC_LANG_PROGRAM([[
#ifndef __ia64__
# error "not ia64"
#endif
      ]], [[]])], AC_DEFINE(GC_MARK_SECONDARY_STACK(),
        [do { extern void *__libc_ia64_register_backing_store_base; __builtin_ia64_flushrs (); mark_memory (__libc_ia64_register_backing_store_base, __builtin_ia64_bsp ());} while (false)],
        [Mark a secondary stack, like the register stack on the ia64.]), [])
    ;;

  hpux*)
    AC_DEFINE(RUN_TIME_REMAP, 1, [Define if emacs.c needs to call
      run_time_remap; for HPUX.])
    ;;
esac


dnl This won't be used automatically yet.  We also need to know, at least,
dnl that the stack is continuous.
AH_TEMPLATE(GC_SETJMP_WORKS, [Define if setjmp is known to save all
  registers relevant for conservative garbage collection in the jmp_buf.])


case $opsys in
  dnl Not all the architectures are tested, but there are Debian packages
  dnl for SCM and/or Guile on them, so the technique must work.  See also
  dnl comments in alloc.c concerning setjmp and gcc.
  dnl Fixme: it's probably safe to just use the GCC conditional below.
  gnu-linux | gnu-kfreebsd )
    AC_PREPROC_IFELSE([AC_LANG_PROGRAM([[
#if defined __i386__ || defined __sparc__ || defined __mc68000__ \
  || defined __alpha__ || defined __mips__ || defined __s390__ \
  || defined __arm__ || defined __powerpc__ || defined __amd64__ \
  || defined __ia64__ || defined __sh__
/* ok */
#else
# error "setjmp not known to work on this arch"
#endif
    ]], [[]])], AC_DEFINE(GC_SETJMP_WORKS, 1))
    ;;
esac


if test x$GCC = xyes; then
   dnl GC_SETJMP_WORKS is nearly always appropriate for GCC.
   AC_DEFINE(GC_SETJMP_WORKS, 1)
else
  case $opsys in
    aix* | dragonfly | freebsd | netbsd | openbsd | sol2* )
      AC_DEFINE(GC_SETJMP_WORKS, 1)
      ;;
  esac
fi                              dnl GCC?

dnl In a weird quirk, MS runtime uses _setjmp and longjmp.
AC_CACHE_CHECK([for _setjmp], [emacs_cv_func__setjmp],
  [AC_LINK_IFELSE(
     [AC_LANG_PROGRAM(
       [[#include <setjmp.h>
         #ifdef __MINGW32__
         # define _longjmp longjmp
         #endif
       ]],
       [[jmp_buf j;
	 if (! _setjmp (j))
	   _longjmp (j, 1);]])],
     [emacs_cv_func__setjmp=yes],
     [emacs_cv_func__setjmp=no])])
if test $emacs_cv_func__setjmp = yes; then
  AC_DEFINE([HAVE__SETJMP], 1, [Define to 1 if _setjmp and _longjmp work.])
fi

# We need to preserve signal mask to handle C stack overflows.
AC_CACHE_CHECK([for sigsetjmp], [emacs_cv_func_sigsetjmp],
  [AC_LINK_IFELSE(
     [AC_LANG_PROGRAM(
       [[#include <setjmp.h>
       ]],
       [[sigjmp_buf j;
         if (! sigsetjmp (j, 1))
	   siglongjmp (j, 1);]])],
     [emacs_cv_func_sigsetjmp=yes],
     [emacs_cv_func_sigsetjmp=no])])
if test $emacs_cv_func_sigsetjmp = yes; then
  AC_DEFINE([HAVE_SIGSETJMP], 1,
    [Define to 1 if sigsetjmp and siglongjmp work.])
fi

case $emacs_cv_func_sigsetjmp,$emacs_cv_alternate_stack,$opsys in
  yes,yes,* | *,*,mingw32)
    AC_DEFINE([HAVE_STACK_OVERFLOW_HANDLING], 1,
      [Define to 1 if C stack overflow can be handled in some cases.]);;
esac

case $opsys in
  sol2* | unixware )
    dnl TIOCGPGRP is broken in SysVr4, so we can't send signals to PTY
    dnl subprocesses the usual way.  But TIOCSIGNAL does work for PTYs,
    dnl and this is all we need.
    AC_DEFINE(TIOCSIGSEND, TIOCSIGNAL, [Some platforms redefine this.])
    ;;
esac


case $opsys in
  hpux* | sol2* )
    dnl Used in xfaces.c.
    AC_DEFINE(XOS_NEEDS_TIME_H, 1, [Compensate for a bug in Xos.h on
      some systems, where it requires time.h.])
    ;;
esac


dnl Define symbols to identify the version of Unix this is.
dnl Define all the symbols that apply correctly.
AH_TEMPLATE(DOS_NT, [Define if the system is MS DOS or MS Windows.])
AH_TEMPLATE(USG, [Define if the system is compatible with System III.])
AH_TEMPLATE(USG5_4, [Define if the system is compatible with System V Release 4.])

case $opsys in
  aix4-2)
    AC_DEFINE(USG, [])
    dnl This symbol should be defined on AIX Version 3  ???????
    AC_PREPROC_IFELSE([AC_LANG_PROGRAM([[
#ifndef _AIX
# error "_AIX not defined"
#endif
    ]], [[]])], [], AC_DEFINE(_AIX, [], [Define if the system is AIX.]))
    ;;

  cygwin)
    AC_DEFINE(CYGWIN, 1, [Define if the system is Cygwin.])
    ;;

  darwin)
    dnl Not __APPLE__, as this may not be defined on non-macOS Darwin.
    dnl Not DARWIN, because Panther and lower CoreFoundation.h use DARWIN to
    dnl distinguish macOS from pure Darwin.
    AC_DEFINE(DARWIN_OS, [], [Define if the system is Darwin.])
    ;;

  gnu-linux | gnu-kfreebsd )
    AC_DEFINE(USG, [])
    AC_DEFINE(GNU_LINUX, [], [Define if ths system is compatible with GNU/Linux.])
    ;;

  hpux*)
    AC_DEFINE(USG, [])
    AC_DEFINE(HPUX, [], [Define if the system is HPUX.])
    ;;

  mingw32)
    AC_DEFINE(DOS_NT, [])
    AC_DEFINE(WINDOWSNT, 1, [Define if compiling for native MS Windows.])
    if test "x$ac_enable_checking" != "x" ; then
      AC_DEFINE(EMACSDEBUG, 1, [Define to 1 to enable w32 debug facilities.])
    fi
    ;;

  sol2*)
    AC_DEFINE(USG, [])
    AC_DEFINE(USG5_4, [])
    AC_DEFINE(SOLARIS2, [], [Define if the system is Solaris.])
    ;;

  unixware)
    AC_DEFINE(USG, [])
    AC_DEFINE(USG5_4, [])
    ;;
esac

AC_CACHE_CHECK([for usable FIONREAD], [emacs_cv_usable_FIONREAD],
  [case $opsys in
     aix4-2 | nacl)
       dnl BUILD 9008 - FIONREAD problem still exists in X-Windows.
       emacs_cv_usable_FIONREAD=no
       ;;

     mingw32)
       emacs_cv_usable_FIONREAD=yes
       ;;

     *)
       AC_COMPILE_IFELSE(
	 [AC_LANG_PROGRAM([[#include <sys/types.h>
			    #include <sys/ioctl.h>
			    #ifdef USG5_4
			    # include <sys/filio.h>
			    #endif
			  ]],
			  [[int foo = ioctl (0, FIONREAD, &foo);]])],
	 [emacs_cv_usable_FIONREAD=yes],
	 [emacs_cv_usable_FIONREAD=no])
       ;;
   esac])
if test $emacs_cv_usable_FIONREAD = yes; then
  AC_DEFINE([USABLE_FIONREAD], [1], [Define to 1 if FIONREAD is usable.])

  if test $emacs_broken_SIGIO = no; then
    AC_CACHE_CHECK([for usable SIGIO], [emacs_cv_usable_SIGIO],
      [AC_COMPILE_IFELSE(
	 [AC_LANG_PROGRAM([[#include <fcntl.h>
			    #include <signal.h>
			  ]],
			  [[int foo = SIGIO | F_SETFL | FASYNC;]])],
	 [emacs_cv_usable_SIGIO=yes],
	 [emacs_cv_usable_SIGIO=no])],
      [emacs_cv_usable_SIGIO=yes],
      [emacs_cv_usable_SIGIO=no])
    if test $emacs_cv_usable_SIGIO = yes; then
      AC_DEFINE([USABLE_SIGIO], [1], [Define to 1 if SIGIO is usable.])
    fi
  fi
fi

case $opsys in
  hpux11)
    dnl It works to open the pty's tty in the parent (Emacs), then
    dnl close and reopen it in the child.
    AC_DEFINE(USG_SUBTTY_WORKS, 1, [Define for USG systems where it
      works to open a pty's tty in the parent process, then close and
      reopen it in the child.])
    ;;

  sol2-10)
    AC_DEFINE(_STRUCTURED_PROC, 1, [Needed for system_process_attributes
      on Solaris.])
    ;;
esac

# Set up the CFLAGS for real compilation, so we can substitute it.
CFLAGS="$REAL_CFLAGS"
CPPFLAGS="$REAL_CPPFLAGS"
LIBS="$REAL_LIBS"

## Hack to detect a buggy GCC version.
if test "$GCC" = yes && \
   $CC --version 2> /dev/null | grep 'gcc.* 4.5.0' >/dev/null; then
  case $CFLAGS in
    *-fno-optimize-sibling-calls*) ;;
    *-O@<:@23@:>@*)
      AC_MSG_ERROR([GCC 4.5.0 has problems compiling Emacs; see etc/PROBLEMS.]);;
  esac
fi

version=$PACKAGE_VERSION

copyright="Copyright (C) 2020 Free Software Foundation, Inc."
AC_DEFINE_UNQUOTED(COPYRIGHT, ["$copyright"],
  [Short copyright string for this version of Emacs.])
AC_SUBST(copyright)

### Specify what sort of things we'll be editing into Makefile and config.h.
### Use configuration here uncanonicalized to avoid exceeding size limits.
AC_SUBST(version)
AC_SUBST(configuration)
## Unused?
AC_SUBST(canonical)
AC_SUBST(srcdir)
AC_SUBST(prefix)
AC_SUBST(exec_prefix)
AC_SUBST(bindir)
AC_SUBST(datadir)
AC_SUBST(sharedstatedir)
AC_SUBST(libexecdir)
AC_SUBST(mandir)
AC_SUBST(infodir)
AC_SUBST(lispdir)
AC_SUBST(standardlisppath)
AC_SUBST(locallisppath)
AC_SUBST(lisppath)
AC_SUBST(x_default_search_path)
AC_SUBST(etcdir)
AC_SUBST(archlibdir)
AC_SUBST(etcdocdir)
AC_SUBST(bitmapdir)
AC_SUBST(gamedir)
AC_SUBST(gameuser)
AC_SUBST(gamegroup)
## FIXME? Nothing uses @LD_SWITCH_X_SITE@.
## src/Makefile.in did add LD_SWITCH_X_SITE (as a cpp define) to the
## end of LIBX_BASE, but nothing ever set it.
AC_SUBST(LD_SWITCH_X_SITE)
AC_SUBST(C_SWITCH_X_SITE)
AC_SUBST(GNUSTEP_CFLAGS)
AC_SUBST(CFLAGS)
AC_SUBST(ns_appdir)
AC_SUBST(ns_appbindir)
AC_SUBST(ns_appresdir)
AC_SUBST(ns_appsrc)
AC_SUBST(GNU_OBJC_CFLAGS)
AC_SUBST(OTHER_FILES)

if test -n "${term_header}"; then
    AC_DEFINE_UNQUOTED(TERM_HEADER, "${term_header}",
        [Define to the header for the built-in window system.])
fi

AC_DEFINE_UNQUOTED(EMACS_CONFIGURATION,  "${canonical}",
		   [Define to the canonical Emacs configuration name.])
AC_DEFINE_UNQUOTED(EMACS_CONFIG_OPTIONS, "${emacs_config_options}",
		   [Define to the options passed to configure.])

XMENU_OBJ=
XOBJ=
FONT_OBJ=
if test "${HAVE_X_WINDOWS}" = "yes" ; then
  AC_DEFINE(HAVE_X_WINDOWS, 1,
	    [Define to 1 if you want to use the X window system.])
  XMENU_OBJ=xmenu.o
  XOBJ="xterm.o xfns.o xselect.o xrdb.o xsmfns.o xsettings.o"
  FONT_OBJ=xfont.o
  if test "$HAVE_CAIRO" = "yes"; then
    FONT_OBJ="$FONT_OBJ ftfont.o ftcrfont.o"
  elif test "$HAVE_XFT" = "yes"; then
    FONT_OBJ="$FONT_OBJ ftfont.o xftfont.o ftxfont.o"
  elif test "$HAVE_FREETYPE" = "yes"; then
    FONT_OBJ="$FONT_OBJ ftfont.o ftxfont.o"
  fi
fi
if test "${HAVE_HARFBUZZ}" = "yes" ; then
  FONT_OBJ="$FONT_OBJ hbfont.o"
fi
AC_SUBST(FONT_OBJ)
AC_SUBST(XMENU_OBJ)
AC_SUBST(XOBJ)
AC_SUBST(FONT_OBJ)

WIDGET_OBJ=
MOTIF_LIBW=
if test "${USE_X_TOOLKIT}" != "none" ; then
  WIDGET_OBJ=widget.o
  AC_DEFINE(USE_X_TOOLKIT, 1, [Define to 1 if using an X toolkit.])
fi
AC_SUBST(WIDGET_OBJ)

TOOLKIT_LIBW=
case "$USE_X_TOOLKIT" in
  none) test "x$HAVE_GTK" = "xyes" && TOOLKIT_LIBW="$GTK_LIBS" ;;
esac
if test "$HAVE_XWIDGETS" = "yes"; then
  TOOLKIT_LIBW="$TOOLKIT_LIBW -lXcomposite"
fi
AC_SUBST(TOOLKIT_LIBW)

if test "${opsys}" != "mingw32"; then
  if test "$USE_X_TOOLKIT" = "none"; then
    LIBXT_OTHER="\$(LIBXSM)"
  else
    LIBXT_OTHER="\$(LIBXMU) -lXt \$(LIBXTR6) -lXext"
  fi
fi
AC_SUBST(LIBXT_OTHER)

if test "${HAVE_X11}" = "yes" ; then
  AC_DEFINE(HAVE_X11, 1,
	    [Define to 1 if you want to use version 11 of X windows.])
  LIBX_OTHER="\$(LIBXT) \$(LIBX_EXTRA)"
else
  LIBX_OTHER=
fi
AC_SUBST(LIBX_OTHER)

if test "$HAVE_GTK" = yes || test "$HAVE_X11" != yes; then
  LIBXMENU=
fi
AC_SUBST(LIBXMENU)

AC_CACHE_CHECK([for struct alignment],
  [emacs_cv_struct_alignment],
  [AC_COMPILE_IFELSE(
     [AC_LANG_PROGRAM([[#include <stddef.h>
			struct s { char c; } __attribute__ ((aligned (8)));
			struct t { char c; struct s s; };
			char verify[offsetof (struct t, s) == 8 ? 1 : -1];
		      ]])],
     [emacs_cv_struct_alignment=yes],
     [emacs_cv_struct_alignment=no])])
if test "$emacs_cv_struct_alignment" = yes; then
  AC_DEFINE([HAVE_STRUCT_ATTRIBUTE_ALIGNED], 1,
    [Define to 1 if 'struct __attribute__ ((aligned (N)))' aligns the
     structure to an N-byte boundary.])
fi

AC_C_TYPEOF

AC_CACHE_CHECK([for statement expressions],
  [emacs_cv_statement_expressions],
  [AC_COMPILE_IFELSE(
     [AC_LANG_PROGRAM([], [[return ({ int x = 5; x-x; });]])],
     [emacs_cv_statement_expressions=yes],
     [emacs_cv_statement_expressions=no])])
if test "$emacs_cv_statement_expressions" = yes; then
  AC_DEFINE([HAVE_STATEMENT_EXPRESSIONS], 1,
    [Define to 1 if statement expressions work.])
fi

if test "${GNU_MALLOC}" = "yes" ; then
  AC_DEFINE(GNU_MALLOC, 1,
	    [Define to 1 if you want to use the GNU memory allocator.])
fi

RALLOC_OBJ=
if test "${REL_ALLOC}" = "yes" ; then
  AC_DEFINE(REL_ALLOC, 1,
	    [Define REL_ALLOC if you want to use the relocating allocator for
	     buffer space.])

  test "$system_malloc" != "yes" && RALLOC_OBJ=ralloc.o
fi
AC_SUBST(RALLOC_OBJ)

if test "$opsys" = "cygwin"; then
  CYGWIN_OBJ="cygw32.o"
  ## Cygwin differs because of its unexec().
  PRE_ALLOC_OBJ=
  POST_ALLOC_OBJ=lastfile.o
elif test "$opsys" = "mingw32"; then
  CYGWIN_OBJ=
  PRE_ALLOC_OBJ=
  POST_ALLOC_OBJ=lastfile.o
else
  CYGWIN_OBJ=
  PRE_ALLOC_OBJ=lastfile.o
  POST_ALLOC_OBJ=
fi
AC_SUBST(CYGWIN_OBJ)
AC_SUBST(PRE_ALLOC_OBJ)
AC_SUBST(POST_ALLOC_OBJ)

dnl Call this 'FORTIFY_SOUR' so that it sorts before the 'FORTIFY_SOURCE'
dnl verbatim defined above.  The tricky name is apropos, as this hack
dnl makes Fortify go sour!
AH_VERBATIM([FORTIFY_SOUR],
[/* Without the following workaround, Emacs runs slowly on OS X 10.8.
   The workaround disables some useful run-time checking, so it
   should be conditional to the platforms with the performance bug.
   Perhaps Apple will fix this some day; also see m4/extern-inline.m4.  */
#if defined __APPLE__ && defined __GNUC__
# ifndef _DONT_USE_CTYPE_INLINE_
#  define _DONT_USE_CTYPE_INLINE_
# endif
# ifndef _FORTIFY_SOURCE
#  define _FORTIFY_SOURCE 0
# endif
#endif
])

# If user asks to omit features, disable optional features that gnulib
# might otherwise enable.
if test "$with_features" = no && test "$enable_acl" != yes; then
  enable_acl=no
fi

# Configure gnulib.  Although this does not affect CFLAGS or LIBS permanently.
# it temporarily reverts them to their pre-pkg-config values,
# because gnulib needs to work with both src (which uses the
# pkg-config stuff) and lib-src (which does not).  For example, gnulib
# may need to determine whether LIB_CLOCK_GETTIME should contain -lrt,
# and it therefore needs to run in an environment where LIBS does not
# already contain -lrt merely because 'pkg-config --libs' printed '-lrt'
# for some package unrelated to lib-src.
SAVE_CFLAGS=$CFLAGS
SAVE_LIBS=$LIBS
CFLAGS=$pre_PKG_CONFIG_CFLAGS
LIBS="$LIB_PTHREAD $pre_PKG_CONFIG_LIBS"
gl_ASSERT_NO_GNULIB_POSIXCHECK
gl_ASSERT_NO_GNULIB_TESTS
gl_INIT
CFLAGS=$SAVE_CFLAGS
LIBS=$SAVE_LIBS

# Add Rust variables, libs and utilities

RUSTFLAGS=$RUSTFLAGS

AC_SUBST(RUSTFLAGS)

CARGO="cargo"
CARGO_BUILD="$CARGO build"
CARGO_CLEAN="$CARGO clean"
CARGO_TEST="$CARGO test"
CARGO_CLIPPY="$CARGO clippy"
CARGO_RUN="$CARGO run"
CARGO_DOC="$CARGO doc --all --open --document-private-items"

AC_SUBST(CARGO_BUILD)
AC_SUBST(CARGO_CLEAN)
AC_SUBST(CARGO_CLIPPY)
AC_SUBST(CARGO_RUN)
AC_SUBST(CARGO_DOC)

AC_ARG_ENABLE(rust-debug,
[AS_HELP_STRING([--enable-rust-debug],
[build rust-src in debug mode
Useful for debugging rust component of Remacs.])],
[ac_enable_rust_debug="${enableval}"],[])
if test x$ac_enable_rust_debug != x ; then
CARGO_FLAGS="$CARGO_FLAGS"
else
CARGO_FLAGS="$CARGO_FLAGS --release"
fi

AC_SUBST(CARGO_FLAGS)

case "${opsys}" in
  darwin) RUST_DEPS="-ldl -lm -lresolv"
  	REMACSLIB_NAME="libremacs_lib.a"
        REMACSLIB_CFLAGS="-pthread" ;;
  gnu*) RUST_DEPS="-ldl -lm -lrt"
    	REMACSLIB_NAME="libremacs_lib.a"
        REMACSLIB_CFLAGS="-pthread" ;;
esac

if test "${HAVE_W32}" = "yes"; then
    REMACSLIB_NAME="remacs_lib.lib"
    RUST_DEPS="$RUST_DEPS -lws2_32 -luserenv"

    # Windows fails linking in the 'cargo test' stage, skip for now.
    CARGO_TEST="true"
fi

LIB_REMACS="$RUST_DEPS"

LDFLAGS_REMACS="-L../$srcdir/rust_src/target/\${CARGO_BUILD_DIR}"

# On macOS, rand crate needs '_SecRandomCopyBytes' symbol in Security framework.
if test "${opsys}" = "darwin"; then
LDFLAGS_REMACS="$LDFLAGS_REMACS -framework Security"
fi

LDFLAGS="$LDFLAGS $LDFLAGS_REMACS"

AC_SUBST(LIB_REMACS)
AC_SUBST(RUST_DEPS)
AC_SUBST(REMACSLIB_CFLAGS)
AC_SUBST(REMACSLIB_NAME)
AC_SUBST(CARGO_TEST)

if test "${opsys}" = "mingw32"; then
  CPPFLAGS="$CPPFLAGS -DUSE_CRT_DLL=1 -I \${abs_top_srcdir}/nt/inc"
  # Remove unneeded switches from the value of CC that goes to Makefiles
  CC=`AS_ECHO(["$CC"]) | sed -e "s,$GCC_TEST_OPTIONS,,"`
fi

case "$opsys" in
  aix4-2) LD_SWITCH_SYSTEM_TEMACS="-Wl,-bnodelcsect" ;;

  cygwin) LD_SWITCH_SYSTEM_TEMACS="-Wl,-stack,0x00800000" ;;

  darwin)
   if test "$HAVE_NS" = "yes"; then
     libs_nsgui="-framework AppKit"
     if test "$NS_IMPL_COCOA" = "yes"; then
        libs_nsgui="$libs_nsgui -framework IOKit -framework Carbon"
     fi
   else
     libs_nsgui=
   fi
   LD_SWITCH_SYSTEM_TEMACS=$libs_nsgui
   ## The -headerpad option tells ld (see man page) to leave room at the
   ## end of the header for adding load commands.  Needed for dumping.
   ## 0x1000 is enough for roughly 52 load commands on the x86_64
   ## architecture (where they are 78 bytes each). The actual number of
   ## load commands added is not consistent but normally ranges from
   ## about 14 to about 34. Setting it high gets us plenty of slop and
   ## only costs about 1.5K of wasted binary space.
   headerpad_extra=1000
   if test "$with_unexec" = yes; then
     LD_SWITCH_SYSTEM_TEMACS="-fno-pie $LD_SWITCH_SYSTEM_TEMACS -Xlinker -headerpad -Xlinker $headerpad_extra"
   fi

   ## This is here because src/Makefile.in did some extra fiddling around
   ## with LD_SWITCH_SYSTEM.  It seems cleaner to put this in
   ## LD_SWITCH_SYSTEM_TEMACS instead,
   test "x$LD_SWITCH_SYSTEM" = "x" && test "x$GCC" != "xyes" && \
     LD_SWITCH_SYSTEM_TEMACS="-X $LD_SWITCH_SYSTEM_TEMACS"
   ;;

  ## LD_SWITCH_X_SITE_RPATH is a -rpath option saying where to
  ## find X at run-time.
  ## When handled by cpp, this was in LD_SWITCH_SYSTEM.  However, at the
  ## point where configure sourced the s/*.h file, LD_SWITCH_X_SITE_RPATH
  ## had not yet been defined and was expanded to null.  Hence LD_SWITCH_SYSTEM
  ## had different values in configure (in ac_link) and src/Makefile.in.
  ## It seems clearer therefore to put this piece in LD_SWITCH_SYSTEM_TEMACS.
  gnu*) LD_SWITCH_SYSTEM_TEMACS="\$(LD_SWITCH_X_SITE_RPATH)" ;;

  mingw32)
   ## Is it any better under MinGW64 to relocate emacs into higher addresses?
   case "$canonical" in
     x86_64-*-*) LD_SWITCH_SYSTEM_TEMACS="-Wl,-stack,0x00800000 -Wl,-heap,0x00100000 -Wl,-image-base,0x400000000 -Wl,-entry,__start -Wl,-Map,./temacs.map" ;;
     *) LD_SWITCH_SYSTEM_TEMACS="-Wl,-stack,0x00800000 -Wl,-heap,0x00100000 -Wl,-image-base,0x01000000 -Wl,-entry,__start -Wl,-Map,./temacs.map" ;;
   esac
   ;;

  *) LD_SWITCH_SYSTEM_TEMACS= ;;
esac

# -no-pie or -nopie fixes a temacs segfault on Gentoo, OpenBSD,
# Ubuntu, and other systems with "hardened" GCC configurations for
# some reason (Bug#18784).  We don't know why this works, but not
# segfaulting is better than segfaulting.  Use ac_c_werror_flag=yes
# when trying the option, otherwise clang keeps warning that it does
# not understand it, and pre-4.6 GCC has a similar problem
# (Bug#20338).  Prefer -no-pie to -nopie, as -no-pie is the
# spelling used by GCC 6.1.0 and later (Bug#24682).
AC_CACHE_CHECK(
  [for $CC option to disable position independent executables],
  [emacs_cv_prog_cc_no_pie],
  [if test $with_unexec = no; then
     emacs_cv_prog_cc_no_pie='not needed'
   else
     emacs_save_c_werror_flag=$ac_c_werror_flag
     emacs_save_LDFLAGS=$LDFLAGS
     ac_c_werror_flag=yes
     for emacs_cv_prog_cc_no_pie in -no-pie -nopie no; do
       test $emacs_cv_prog_cc_no_pie = no && break
       LDFLAGS="$emacs_save_LDFLAGS $emacs_cv_prog_cc_no_pie"
       AC_LINK_IFELSE([AC_LANG_PROGRAM([], [])], [break])
     done
     ac_c_werror_flag=$emacs_save_c_werror_flag
     LDFLAGS=$emacs_save_LDFLAGS
   fi])
case $emacs_cv_prog_cc_no_pie in
  -*)
    LD_SWITCH_SYSTEM_TEMACS="$LD_SWITCH_SYSTEM_TEMACS $emacs_cv_prog_cc_no_pie"
    ;;
esac

if test x$ac_enable_profiling != x ; then
  case $opsys in
    *freebsd | gnu-linux) ;;
    *) LD_SWITCH_SYSTEM_TEMACS="$LD_SWITCH_SYSTEM_TEMACS -pg" ;;
  esac
fi

LD_SWITCH_SYSTEM_TEMACS="$LDFLAGS_NOCOMBRELOC $LD_SWITCH_SYSTEM_TEMACS"

AC_SUBST(LD_SWITCH_SYSTEM_TEMACS)

## Common for all window systems
if test "$window_system" != "none"; then
  AC_DEFINE(HAVE_WINDOW_SYSTEM, 1, [Define if you have a window system.])
  AC_DEFINE(POLL_FOR_INPUT, 1, [Define if you poll periodically to detect C-g.])
  WINDOW_SYSTEM_OBJ="fontset.o fringe.o image.o"
fi

AC_SUBST(WINDOW_SYSTEM_OBJ)

AH_TOP([/* GNU Emacs site configuration template file.

Copyright (C) 1988, 1993-1994, 1999-2002, 2004-2020
  Free Software Foundation, Inc.

This file is part of GNU Emacs.

GNU Emacs is free software: you can redistribute it and/or modify
it under the terms of the GNU General Public License as published by
the Free Software Foundation, either version 3 of the License, or (at
your option) any later version.

GNU Emacs is distributed in the hope that it will be useful,
but WITHOUT ANY WARRANTY; without even the implied warranty of
MERCHANTABILITY or FITNESS FOR A PARTICULAR PURPOSE.  See the
GNU General Public License for more details.

You should have received a copy of the GNU General Public License
along with GNU Emacs.  If not, see <https://www.gnu.org/licenses/>.  */


/* No code in Emacs #includes config.h twice, but some bits of code
   intended to work with other packages as well (like gmalloc.c)
   think they can include it as many times as they like.  */
#ifndef EMACS_CONFIG_H
#define EMACS_CONFIG_H
])dnl

AH_BOTTOM([#include <conf_post.h>

#endif /* EMACS_CONFIG_H */

/*
Local Variables:
mode: c
End:
*/
])dnl

#### Report on what we decided to do.
#### Report GTK as a toolkit, even if it doesn't use Xt.
#### It makes printing result more understandable.
if test "${HAVE_GTK}" = "yes"; then
  USE_X_TOOLKIT="$USE_GTK_TOOLKIT"
fi

if test $USE_ACL -ne 0; then
  ACL_SUMMARY="yes $LIB_ACL"
else
  ACL_SUMMARY=no
fi

emacs_standard_dirs='Standard dirs'
AS_ECHO(["
Configured for '${canonical}'.

  Where should the build process find the source code?    ${srcdir}
  What compiler should emacs be built with?               ${CC} ${CFLAGS}
  Should Emacs use the GNU version of malloc?             ${GNU_MALLOC}${GNU_MALLOC_reason}
  Should Emacs use a relocating allocator for buffers?    ${REL_ALLOC}
  Should Emacs use mmap(2) for buffer allocation?         $use_mmap_for_buffers
  What window system should Emacs use?                    ${window_system}
  What toolkit should Emacs use?                          ${USE_X_TOOLKIT}
  What libraries will lib-remacs link against?            ${RUST_DEPS}
  Where do we find X Windows header files?                ${x_includes:-$emacs_standard_dirs}
  Where do we find X Windows libraries?                   ${x_libraries:-$emacs_standard_dirs}"])

optsep=
emacs_config_features=
<<<<<<< HEAD
for opt in XPM JPEG TIFF GIF PNG RSVG CAIRO IMAGEMAGICK SOUND GPM DBUS \
  GCONF GSETTINGS NOTIFY ACL LIBSELINUX GNUTLS LIBXML2 FREETYPE M17N_FLT \
  LIBOTF XFT ZLIB X_TOOLKIT X11 NS MODULES \
  THREADS XWIDGETS LIBSYSTEMD JSON CANNOT_DUMP LCMS2; do
=======
for opt in XAW3D XPM JPEG TIFF GIF PNG RSVG CAIRO IMAGEMAGICK SOUND GPM DBUS \
  GCONF GSETTINGS GLIB NOTIFY ACL LIBSELINUX GNUTLS LIBXML2 FREETYPE HARFBUZZ M17N_FLT \
  LIBOTF XFT ZLIB TOOLKIT_SCROLL_BARS X_TOOLKIT OLDXMENU X11 XDBE XIM \
  NS MODULES THREADS XWIDGETS LIBSYSTEMD JSON PDUMPER UNEXEC LCMS2 GMP; do
>>>>>>> 3bce7ec3

    case $opt in
      PDUMPER) val=${with_pdumper} ;;
      UNEXEC) val=${with_unexec} ;;
      GLIB) val=${emacs_cv_links_glib} ;;
      NOTIFY|ACL) eval val=\${${opt}_SUMMARY} ;;
      X_TOOLKIT) eval val=\${USE_$opt} ;;
      THREADS) val=${threads_enabled} ;;
      *) eval val=\${HAVE_$opt} ;;
    esac
    case x$val in
      xno|xnone|x) continue ;;
    esac
    case $opt in
      X_TOOLKIT)
        case $val in
          GTK*) opt=$val ;;
          *) continue ;;
        esac
      ;;
      NOTIFY)
        case $val in
          *lkqueue*) opt="$opt LIBKQUEUE" ;;
          *kqueue*) opt="$opt KQUEUE" ;;
          *inotify*) opt="$opt INOTIFY" ;;
          *gfile*) opt="$opt GFILENOTIFY" ;;
          *w32*) opt="$opt W32NOTIFY" ;;
        esac
      ;;
    esac
    AS_VAR_APPEND([emacs_config_features], ["$optsep$opt"])
    optsep=' '
done
AC_DEFINE_UNQUOTED(EMACS_CONFIG_FEATURES, "${emacs_config_features}",
  [Summary of some of the main features enabled by configure.])

AS_ECHO(["  Does Emacs use -lXpm?                                   ${HAVE_XPM}
  Does Emacs use -ljpeg?                                  ${HAVE_JPEG}
  Does Emacs use -ltiff?                                  ${HAVE_TIFF}
  Does Emacs use a gif library?                           ${HAVE_GIF} $LIBGIF
  Does Emacs use a png library?                           ${HAVE_PNG} $LIBPNG
  Does Emacs use -lrsvg-2?                                ${HAVE_RSVG}
  Does Emacs use cairo?                                   ${HAVE_CAIRO}
  Does Emacs use -llcms2?                                 ${HAVE_LCMS2}
  Does Emacs use imagemagick?                             ${HAVE_IMAGEMAGICK}
  Does Emacs support sound?                               ${HAVE_SOUND}
  Does Emacs use -lgpm?                                   ${HAVE_GPM}
  Does Emacs use -ldbus?                                  ${HAVE_DBUS}
  Does Emacs use -lgconf?                                 ${HAVE_GCONF}
  Does Emacs use GSettings?                               ${HAVE_GSETTINGS}
  Does Emacs use a file notification library?             ${NOTIFY_SUMMARY}
  Does Emacs use access control lists?                    ${ACL_SUMMARY}
  Does Emacs use -lselinux?                               ${HAVE_LIBSELINUX}
  Does Emacs use -lgnutls?                                ${HAVE_GNUTLS}
  Does Emacs use -lxml2?                                  ${HAVE_LIBXML2}
  Does Emacs use -lfreetype?                              ${HAVE_FREETYPE}
  Does Emacs use HarfBuzz?                                ${HAVE_HARFBUZZ}
  Does Emacs use -lm17n-flt?                              ${HAVE_M17N_FLT}
  Does Emacs use -lotf?                                   ${HAVE_LIBOTF}
  Does Emacs use -lxft?                                   ${HAVE_XFT}
  Does Emacs use -lsystemd?                               ${HAVE_LIBSYSTEMD}
  Does Emacs use -ljansson?                               ${HAVE_JSON}
<<<<<<< HEAD
=======
  Does Emacs use -lgmp?                                   ${HAVE_GMP}
  Does Emacs directly use zlib?                           ${HAVE_ZLIB}
>>>>>>> 3bce7ec3
  Does Emacs have dynamic modules support?                ${HAVE_MODULES}
  Does Emacs support Xwidgets (requires gtk3)?            ${HAVE_XWIDGETS}
  Does Emacs have threading support in lisp?              ${threads_enabled}
  Does Emacs support the portable dumper?                 ${with_pdumper}
  Does Emacs support legacy unexec dumping?               ${with_unexec}
  Which dumping strategy does Emacs use?                  ${with_dumping}
"])

if test -n "${EMACSDATA}"; then
   AS_ECHO(["  Environment variable EMACSDATA set to:                  $EMACSDATA"])
fi
if test -n "${EMACSDOC}"; then
   AS_ECHO(["  Environment variable EMACSDOC set to:                   $EMACSDOC"])
fi

echo

if test "$HAVE_NS" = "yes"; then
   echo
<<<<<<< HEAD
   AS_ECHO(["You must run \"${MAKE-make} install\" in order to test the built application.
The installed application will go to nextstep/Remacs.app and can be
run or moved from there."])
=======
   AS_ECHO(["Run '${MAKE-make}' to build Emacs, then run 'src/emacs' to test it.
Run '${MAKE-make} install' in order to build an application bundle.
The application will go to nextstep/Emacs.app and can be run or moved
from there."])
>>>>>>> 3bce7ec3
   if test "$EN_NS_SELF_CONTAINED" = "yes"; then
      echo "The application will be fully self-contained."
    else
      AS_ECHO(["The lisp resources for the application will be installed under ${prefix}.
You may need to run \"${MAKE-make} install\" with sudo.  The application will fail
to run if these resources are not installed."])
   fi
   echo
fi

case $opsys,$emacs_uname_r in
  cygwin,1.5.*)
    AC_MSG_WARN([[building Emacs on Cygwin 1.5 is not supported.]])
           echo
	   ;;
  cygwin,3.0.[[0-7]]'('* | cygwin,3.1.[[0-2]]'('*)
    AC_DEFINE([HAVE_CYGWIN_O_PATH_BUG], 1,
      [Define to 1 if opening a FIFO, socket, or symlink with O_PATH is buggy.]);;
esac

# Remove any trailing slashes in these variables.
case $prefix in
  */) prefix=`AS_DIRNAME(["$prefix."])`;;
esac
case $exec_prefix in
  */) exec_prefix=`AS_DIRNAME(["$exec_prefix."])`;;
esac

if test "$HAVE_NS" = "yes"; then
  if test "$NS_IMPL_GNUSTEP" = yes; then
    AC_CONFIG_FILES([nextstep/GNUstep/Remacs.base/Resources/Info-gnustep.plist:nextstep/templates/Info-gnustep.plist.in \
      nextstep/GNUstep/Remacs.base/Resources/Remacs.desktop:nextstep/templates/Remacs.desktop.in])
    ns_check_file=Resources/Info-gnustep.plist
  else
    AC_CONFIG_FILES([nextstep/Cocoa/Remacs.base/Contents/Info.plist:nextstep/templates/Info.plist.in \
      nextstep/Cocoa/Remacs.base/Contents/Resources/English.lproj/InfoPlist.strings:nextstep/templates/InfoPlist.strings.in])
    ns_check_file=Contents/Info.plist
  fi
  AC_SUBST(ns_check_file)
fi

AC_CONFIG_FILES([Makefile lib/gnulib.mk])

dnl config.status treats $srcdir specially, so I think this is ok...
AC_CONFIG_FILES([$srcdir/doc/man/emacs.1])

m4_define([subdir_makefiles],
  [lib/Makefile lib-src/Makefile doc/emacs/Makefile doc/misc/Makefile doc/lispintro/Makefile doc/lispref/Makefile src/Makefile lisp/Makefile leim/Makefile nextstep/Makefile nt/Makefile])
SUBDIR_MAKEFILES="subdir_makefiles"
AC_CONFIG_FILES(subdir_makefiles)

dnl The test/ directory is missing if './make-dist --no-tests' was used.
opt_makefile=test/Makefile
if test -f "$srcdir/$opt_makefile.in"; then
  SUBDIR_MAKEFILES="$SUBDIR_MAKEFILES $opt_makefile"
  dnl Again, it's best not to use a variable.  Though you can add
  dnl ", [], [opt_makefile='$opt_makefile']" and it should work.
  AC_CONFIG_FILES([test/Makefile])
fi


dnl The admin/ directory used to be excluded from tarfiles.
if test -d $srcdir/admin; then
  SUBDIR_MAKEFILES="$SUBDIR_MAKEFILES admin/charsets/Makefile admin/unidata/Makefile admin/grammars/Makefile"
  AC_CONFIG_FILES([admin/charsets/Makefile])
  AC_CONFIG_FILES([admin/unidata/Makefile])
  AC_CONFIG_FILES([admin/grammars/Makefile])
fi                              dnl -d admin


SUBDIR_MAKEFILES_IN=`echo " ${SUBDIR_MAKEFILES}" | sed -e 's| | $(srcdir)/|g' -e 's|Makefile|Makefile.in|g'`

AC_SUBST(SUBDIR_MAKEFILES_IN)

dnl You might wonder (I did) why epaths.h is generated by running make,
dnl rather than just letting configure generate it from epaths.in.
dnl One reason is that the various paths are not fully expanded (see above);
dnl e.g., gamedir='${localstatedir}/games/emacs'.
dnl Secondly, the GNU Coding standards require that one should be able
dnl to run 'make prefix=/some/where/else' and override the values set
dnl by configure.  This also explains the 'move-if-change' test and
dnl the use of force in the 'epaths-force' rule in Makefile.in.
AC_CONFIG_COMMANDS([src/epaths.h], [
if test "${opsys}" = "mingw32"; then
  ${MAKE-make} MAKEFILE_NAME=do-not-make-Makefile epaths-force-w32
else
  ${MAKE-make} MAKEFILE_NAME=do-not-make-Makefile epaths-force
fi || AC_MSG_ERROR(['src/epaths.h' could not be made.])
], [GCC="$GCC" CPPFLAGS="$CPPFLAGS" opsys="$opsys"])


CARGO_DEFAULT_FEATURES=""
if test "$HAVE_LIBXML2" = "yes"; then
    CARGO_DEFAULT_FEATURES="${CARGO_DEFAULT_FEATURES}\"use-xml2\", "
fi
if test "$CANNOT_DUMP" != "yes"; then
    if test "$opsys" = "darwin"; then
        CARGO_DEFAULT_FEATURES="${CARGO_DEFAULT_FEATURES}\"unexecmacosx\", "
    else
        CARGO_DEFAULT_FEATURES="${CARGO_DEFAULT_FEATURES}\"unexec\", "
    fi
fi
if test "$window_system" != "none"; then
    CARGO_DEFAULT_FEATURES="${CARGO_DEFAULT_FEATURES}\"window-system\", "
fi
case "$window_system" in
    x11)
        CARGO_DEFAULT_FEATURES="${CARGO_DEFAULT_FEATURES}\"window-system-x11\", "
    ;;
    nextstep)
	CARGO_DEFAULT_FEATURES="${CARGO_DEFAULT_FEATURES}\"window-system-nextstep\", "
    ;;
    w32)
        CARGO_DEFAULT_FEATURES="${CARGO_DEFAULT_FEATURES}\"window-system-w32\", "
    ;;
esac
AC_SUBST(CARGO_DEFAULT_FEATURES)
AC_CONFIG_FILES([rust_src/Cargo.toml])

dnl NB we have to cheat and use the ac_... version because abs_top_srcdir
dnl is not yet set, sigh.  Or we could use ../$srcdir/src/.gdbinit,
dnl or a symlink?
AC_CONFIG_COMMANDS([src/.gdbinit], [
if test ! -f src/.gdbinit && test -f "$srcdir/src/.gdbinit"; then
  AS_ECHO(["source $ac_abs_top_srcdir/src/.gdbinit"]) > src/.gdbinit
fi
])

dnl Perhaps this would be better named doc-emacs-emacsver.texi?
dnl See comments for etc-refcards-emacsver.tex.
dnl Since we get a doc/emacs directory generated anyway, for the Makefile,
dnl it is not quite the same.  But we are generating in $srcdir.
AC_CONFIG_COMMANDS([doc/emacs/emacsver.texi], [
${MAKE-make} -s --no-print-directory -C doc/emacs doc-emacsver || \
AC_MSG_ERROR(['doc/emacs/emacsver.texi' could not be made.])
])

dnl If we give this the more natural name, etc/refcards/emacsver.texi,
dnl then a directory etc/refcards is created in the build directory,
dnl which is probably harmless, but confusing (in out-of-tree builds).
dnl (If we were to generate etc/refcards/Makefile, this might change.)
dnl It is really $srcdir/etc/refcards/emacsver.tex that we generate.
AC_CONFIG_COMMANDS([etc-refcards-emacsver.tex], [
${MAKE-make} -s MAKEFILE_NAME=do-not-make-Makefile etc-emacsver || \
AC_MSG_ERROR(['etc/refcards/emacsver.tex' could not be made.])
])

if test $AUTO_DEPEND = yes; then
   for dir in $AUTODEPEND_PARENTS; do
     AS_MKDIR_P([$dir/deps])
   done
fi

AC_OUTPUT

if test ! "$with_mailutils"; then
  if test "$with_pop" = yes; then
    AC_MSG_WARN([This configuration installs a 'movemail' program
that retrieves POP3 email via only insecure channels.
To omit insecure POP3, you can use '$0 --without-pop'.])
  elif test "$with_pop" = no-by-default; then
    AC_MSG_WARN([This configuration installs a 'movemail' program
that does not retrieve POP3 email.  By default, Emacs 25 and earlier
installed a 'movemail' program that retrieved POP3 email via only
insecure channels, a practice that is no longer recommended but that
you can continue to support by using '$0 --with-pop'.])
  fi

  case $opsys in
    mingw32)
      # Don't suggest GNU Mailutils, as it hasn't been ported.
      ;;
    *)
      emacs_fix_movemail="use '$0 --with-mailutils'"
      case `(movemail --version) 2>/dev/null` in
	*Mailutils*) ;;
	*) emacs_fix_movemail="install GNU Mailutils
<https://mailutils.org> and $emacs_fix_movemail";;
      esac
      AC_MSG_NOTICE([You might want to $emacs_fix_movemail.]);;
  esac
fi

# Let plain 'make' work.
test "$MAKE" = make || test -f makefile || cat >makefile <<EOF
.POSIX:
MAKE = $MAKE
all:
	\$(MAKE) -f Makefile \$?
.DEFAULT:
	\$(MAKE) -f Makefile \$<
EOF<|MERGE_RESOLUTION|>--- conflicted
+++ resolved
@@ -23,11 +23,7 @@
 
 AC_PREREQ(2.65)
 dnl Note this is parsed by (at least) make-dist and lisp/cedet/ede/emacs.el.
-<<<<<<< HEAD
-AC_INIT(GNU Emacs, 26.2.90, bug-gnu-emacs@gnu.org, , https://www.gnu.org/software/emacs/)
-=======
 AC_INIT(GNU Emacs, 27.0.60, bug-gnu-emacs@gnu.org, , https://www.gnu.org/software/emacs/)
->>>>>>> 3bce7ec3
 
 dnl Set emacs_config_options to the options of 'configure', quoted for the shell,
 dnl and then quoted again for a C string.  Separate options with spaces.
@@ -439,13 +435,9 @@
 OPTION_DEFAULT_ON([libotf],[don't use libotf for OpenType font support])
 OPTION_DEFAULT_ON([m17n-flt],[don't use m17n-flt for text shaping])
 
-<<<<<<< HEAD
-OPTION_DEFAULT_ON([xim],[don't use X11 XIM])
-=======
 OPTION_DEFAULT_ON([toolkit-scroll-bars],[don't use Motif/Xaw3d/GTK toolkit scroll bars])
 OPTION_DEFAULT_ON([xaw3d],[don't use Xaw3d])
 OPTION_DEFAULT_ON([xim],[at runtime, default X11 XIM to off])
->>>>>>> 3bce7ec3
 AC_ARG_WITH([ns],[AS_HELP_STRING([--with-ns],
 [use Nextstep (macOS Cocoa or GNUstep) windowing system.
 On by default on macOS.])],[],[with_ns=maybe])
@@ -463,12 +455,8 @@
 OPTION_DEFAULT_ON([gsettings],[don't compile with GSettings support])
 OPTION_DEFAULT_ON([selinux],[don't compile with SELinux support])
 OPTION_DEFAULT_ON([gnutls],[don't use -lgnutls for SSL/TLS support])
-<<<<<<< HEAD
-OPTION_DEFAULT_OFF([modules],[compile with dynamic modules support])
-=======
 OPTION_DEFAULT_ON([zlib],[don't compile with zlib decompression support])
 OPTION_DEFAULT_ON([modules],[don't compile with dynamic modules support])
->>>>>>> 3bce7ec3
 OPTION_DEFAULT_ON([threads],[don't compile with elisp threading support])
 
 AC_ARG_WITH([file-notification],[AS_HELP_STRING([--with-file-notification=LIB],
@@ -2758,19 +2746,6 @@
 
 if test "${HAVE_GTK}" = "yes"; then
 
-<<<<<<< HEAD
-  dnl  Check if we have the old file selection dialog declared and
-  dnl  in the link library.  In 2.x it may be in the library,
-  dnl  but not declared if deprecated featured has been selected out.
-  dnl  AC_CHECK_DECL checks for a macro, so check for GTK_TYPE_FILE_SELECTION.
-  HAVE_GTK_FILE_SELECTION=no
-  AC_CHECK_DECL(GTK_TYPE_FILE_SELECTION, HAVE_GTK_FILE_SELECTION=yes,
-                   HAVE_GTK_FILE_SELECTION=no, [AC_INCLUDES_DEFAULT
-#include <gtk/gtk.h>])
-  if test "$HAVE_GTK_FILE_SELECTION" = yes; then
-    AC_CHECK_FUNCS(gtk_file_selection_new)
-  fi
-=======
   dnl  GTK scrollbars resemble toolkit scrollbars a lot, so to avoid
   dnl  a lot if #ifdef:s, say we have toolkit scrollbars.
   if test "$with_toolkit_scroll_bars" != no; then
@@ -2778,7 +2753,6 @@
   fi
 
   term_header=gtkutil.h
->>>>>>> 3bce7ec3
 
   if test "${USE_GTK_TOOLKIT}" = GTK2; then
 
@@ -5577,17 +5551,10 @@
 
 optsep=
 emacs_config_features=
-<<<<<<< HEAD
-for opt in XPM JPEG TIFF GIF PNG RSVG CAIRO IMAGEMAGICK SOUND GPM DBUS \
-  GCONF GSETTINGS NOTIFY ACL LIBSELINUX GNUTLS LIBXML2 FREETYPE M17N_FLT \
-  LIBOTF XFT ZLIB X_TOOLKIT X11 NS MODULES \
-  THREADS XWIDGETS LIBSYSTEMD JSON CANNOT_DUMP LCMS2; do
-=======
 for opt in XAW3D XPM JPEG TIFF GIF PNG RSVG CAIRO IMAGEMAGICK SOUND GPM DBUS \
   GCONF GSETTINGS GLIB NOTIFY ACL LIBSELINUX GNUTLS LIBXML2 FREETYPE HARFBUZZ M17N_FLT \
   LIBOTF XFT ZLIB TOOLKIT_SCROLL_BARS X_TOOLKIT OLDXMENU X11 XDBE XIM \
   NS MODULES THREADS XWIDGETS LIBSYSTEMD JSON PDUMPER UNEXEC LCMS2 GMP; do
->>>>>>> 3bce7ec3
 
     case $opt in
       PDUMPER) val=${with_pdumper} ;;
@@ -5650,11 +5617,8 @@
   Does Emacs use -lxft?                                   ${HAVE_XFT}
   Does Emacs use -lsystemd?                               ${HAVE_LIBSYSTEMD}
   Does Emacs use -ljansson?                               ${HAVE_JSON}
-<<<<<<< HEAD
-=======
   Does Emacs use -lgmp?                                   ${HAVE_GMP}
   Does Emacs directly use zlib?                           ${HAVE_ZLIB}
->>>>>>> 3bce7ec3
   Does Emacs have dynamic modules support?                ${HAVE_MODULES}
   Does Emacs support Xwidgets (requires gtk3)?            ${HAVE_XWIDGETS}
   Does Emacs have threading support in lisp?              ${threads_enabled}
@@ -5674,16 +5638,10 @@
 
 if test "$HAVE_NS" = "yes"; then
    echo
-<<<<<<< HEAD
-   AS_ECHO(["You must run \"${MAKE-make} install\" in order to test the built application.
-The installed application will go to nextstep/Remacs.app and can be
-run or moved from there."])
-=======
    AS_ECHO(["Run '${MAKE-make}' to build Emacs, then run 'src/emacs' to test it.
 Run '${MAKE-make} install' in order to build an application bundle.
 The application will go to nextstep/Emacs.app and can be run or moved
 from there."])
->>>>>>> 3bce7ec3
    if test "$EN_NS_SELF_CONTAINED" = "yes"; then
       echo "The application will be fully self-contained."
     else
