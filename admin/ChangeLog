<<<<<<< HEAD
2014-10-15  Eli Zaretskii  <eliz@gnu.org>

	* unidata/unidata-gen.el (unidata-prop-alist): New properties
	'paired-bracket' and 'bracket-type', in support of the UBA 6.3.
	(unidata-gen-table): Support PROP-IDX being a function.
	(unidata-describe-bidi-bracket-type, unidata-gen-brackets-list)
	(unidata-gen-bracket-type-list): New functions.
	(unidata-check): Support checking the 'bracket-type' attribute.
	(unidata-gen-files): Don't create backups for uni-*.el files.

	* unidata/Makefile.in (${unidir}/charprop.el): Depend on
	BidiMirroring.txt and BidiBrackets.txt.

	* unidata/BidiBrackets.txt: New file, from Unicode.

2014-10-13  Glenn Morris  <rgm@gnu.org>

	* authors.el (authors-aliases, authors-fixed-case)
	(authors-obsolete-files-regexps): Additions.
	(authors-no-scan-regexps): New constant.
	(authors-no-scan-file-p): New function.
	(authors): Respect authors-no-scan-file-p.

2014-10-12  Paul Eggert  <eggert@cs.ucla.edu>

	Fix putenv race conditions with undefined behavior (Bug#8705).
	* merge-gnulib (GNULIB_MODULES): Add time_r, since Emacs now
	calls localtime_r and gmtime_r directly.

2014-10-07  Glenn Morris  <rgm@gnu.org>

	* unidata/Makefile.in: Check for deleted uni- files.  (Bug#18489)
	(all): Use unifiles rather than charprop.el.
	(FORCE): New variable and phony rule.
	(${unidir}/charprop.el): Respect FORCE.
	(unifiles): New rule.

	* unidata/Makefile.in (unidir): Rename from DSTDIR.  Change all uses.
	(charprop.el, install): Remove rules.
	(clean): Simplify.

2014-10-04  Glenn Morris  <rgm@gnu.org>

	* authors.el (authors-renamed-files-alist): Add package-x-test.el

2014-10-01  Stefan Monnier  <monnier@iro.umontreal.ca>

	* unidata/unidata-gen.el (unidata-gen-table-word-list): Use alist-get
	and cl-incf.

2014-09-08  Eli Zaretskii  <eliz@gnu.org>
=======
2014-10-20  Glenn Morris  <rgm@gnu.org>

	* Version 24.4 released.

2014-09-03  Eli Zaretskii  <eliz@gnu.org>
>>>>>>> d20b72d9

	* unidata/unidata-gen.el (unidata-check): Bring this function up
	to date with the currently supported methods of generating Unicode
	property tables.  Add a comment with a description how to invoke
	the check.  Update the copyright years in the reference to the
	Unicode data files we use.

2014-08-30  Paul Eggert  <eggert@cs.ucla.edu>

	Vector-sorting fixes (Bug#18361).
	* merge-gnulib (GNULIB_MODULES): Add vla.

2014-08-30  Eli Zaretskii  <eliz@gnu.org>

	* authors.el (authors): Fix last change so it works for MS-Windows
	as well.

2014-08-29  Michael Albinus  <michael.albinus@gmx.de>

	* authors.el (authors): Use LOCALE argument of `string-collate-lessp'.

2014-08-28  Michael Albinus  <michael.albinus@gmx.de>

	* authors.el (authors-aliases): Addition.

2014-08-26  Glenn Morris  <rgm@gnu.org>

	* authors.el (authors-ignored-files, authors-valid-file-names)
	(authors-renamed-files-alist): Additions.
	(authors-renamed-files-alist): Revert 2014-08-09 change.
	(authors): Sort authors in utf-8 order.  (Bug#2263)

2014-08-09  Reuben Thomas  <rrt@sc3d.org>

	* notes/copyright: Remove mention of msdos/is_exec.c and
	sigaction.c.
	* authors.el (authors-renamed-files-alist): Removed is_exec.c.

2014-08-07  Reuben Thomas  <rrt@sc3d.org>

	* notes/exit-value: Remove specific discussion of VMS.

2014-08-07  Reuben Thomas  <rrt@sc3d.org>

	Refer to MS-DOS using the same name everywhere.

	* FOR-RELEASE: ``MS-DOG'', ``MSDOG'' and ``msdog'' become
	``MS-DOS''.
	* MAINTAINERS: ditto.

2014-07-14  Paul Eggert  <eggert@cs.ucla.edu>

	Use binary-io module, O_BINARY, and "b" flag (Bug#18006).
	* merge-gnulib (GNULIB_MODULES): Add binary-io.  It was already
	present implicitly; this just makes the dependence explicit.

2014-06-30  Glenn Morris  <rgm@gnu.org>

	* update_autogen: Find loaddefs targets rather than
	parsing lisp/Makefile.in

2014-06-29  Glenn Morris  <rgm@gnu.org>

	* update_autogen: Remove need to cd into/out of lisp/.

	* grammars/Makefile.in (bootstrap-clean): Don't delete Makefile,
	for sake of top-level maintainer-clean rule.

2014-06-26  Eli Zaretskii  <eliz@gnu.org>

	* notes/unicode: Some notes about what to do when a new Unicode
	version is imported.

2014-06-26  Glenn Morris  <rgm@gnu.org>

	* authors.el: Move here from ../lisp/emacs-lisp.

2014-06-25  Glenn Morris  <rgm@gnu.org>

	* grammars/Makefile.in (${bovinedir}/c-by.el, ${bovinedir}/make-by.el):
	(${wisentdir}/js-wy.el, ${wisentdir}/python-wy.el):
	Replace with pattern rules.
	(${bovinedir}/scm-by.el, ${wisentdir}/javat-wy.el)
	(${cedetdir}/srecode/srt-wy.el): Use $<.

	* unidata/Makefile.in (${top_srcdir}/src/macuvs.h): Make and load .elc.
	(.el.elc): Replace with pattern rule.
	(%.elc): New.
	(unidata.txt): Use $<.
	(compile): Remove.
	(${DSTDIR}/charprop.el): Use order-only prereqs rather than a sub-make.

	* unidata/uvs.el (uvs-print-table-ivd): Fix free variable typo.

2014-06-21  Glenn Morris  <rgm@gnu.org>

	* unidata/BidiMirroring.txt: Update to 7.0.0 (only comment changes).
	* unidata/UnicodeData.txt: Update to 7.0.0.
	* unidata/IVD_Sequences.txt: Update to 2014-05-16 version.

2014-06-21  Stephen Berman  <Stephen.Berman@gmx.net>

	* notes/elpa: Use "git" instead of "bzr" in the name of machine to
	clone the repository from.

2014-06-13  Glenn Morris  <rgm@gnu.org>

	* unidata/Makefile.in (${DSTDIR}/charprop.el):
	GNU make automatically passes command-line arguments to sub-makes.

2014-06-02  Paul Eggert  <eggert@cs.ucla.edu>

	Include sources used to create macuvs.h.
	* unidata/IVD_Sequences.txt: New file.
	* unidata/Makefile.in (${top_srcdir}/src/macuvs.h): New rule.
	(all): Build it.
	(extraclean): Remove it.
	* unidata/README: Mention BidiMirroring.txt and IVD_Sequences.txt.
	* unidata/copyright.html: Update to current version from Unicode
	Consortium.
	* unidata/uvs.el: Rename from ../mac/uvs.el.
	(uvs-print-table-ivd): Output a header in the form that
	unidata-gen.el generates.

2014-05-25  YAMAMOTO Mitsuharu  <mituharu@math.s.chiba-u.ac.jp>

	* mac/uvs.el: New file from Mac port.  Generates src/macuvs.h.

2014-05-17  Paul Eggert  <eggert@cs.ucla.edu>

	Assume C99 or later (Bug#17487).
	* merge-gnulib (GNULIB_MODULES): Remove stdarg, stdbool.
	(GNULIB_TOOL_FLAGS): Avoid stdarg, stdbool.

2014-05-16  Paul Eggert  <eggert@cs.ucla.edu>

	Don't require pkg-config when building from repository.
	* merge-pkg-config: New script.
	* notes/copyright: Update for m4/*.m4, in particular m4/pkg.m4.

2014-05-13  Paul Eggert  <eggert@cs.ucla.edu>

	* merge-gnulib: Defer to autogen.sh for ACLOCAL_PATH computation.

2014-05-12  Glenn Morris  <rgm@gnu.org>

	* find-gc.el: Move here from ../lisp/emacs-lisp.

	* admin.el (set-version-in-file): Don't set identical version.
	(set-version): Provide default version number.
	(set-version, set-copyright): Give start/end messages.

2014-04-18  Paul Eggert  <eggert@cs.ucla.edu>

	* notes/bzr: Update instructions for merging from gnulib.
	Remove obsolete note about tramp.el and tramp-sh.el.
	Change "emacs-23" to "emacs-24".

2014-04-11  Glenn Morris  <rgm@gnu.org>

	* grammars/Makefile.in (EMACSDATA, EMACSDOC, EMACSPATH): Unexport.

2014-03-22  Glenn Morris  <rgm@gnu.org>

	* quick-install-emacs (AVOID): Remove testfile and test-distrib.

2014-03-21  Glenn Morris  <rgm@gnu.org>

	* update_autogen: Auto-detect VCS in use.
	(vcs): New variable.
	(status, commit, main): Handle git.

2014-03-07  Paul Eggert  <eggert@cs.ucla.edu>

	Fix oversight preventing lib/sys/types.h from being generated.
	* merge-gnulib (GNULIB_TOOL_FLAGS): Don't avoid sys_types.

2014-02-06  David Engster  <deng@randomsample.de>

	* grammars/c.by (function-pointer): Correctly deal with anonymous
	function pointers.
	(opt-brackets-after-symbol): New.
	(multi-stage-dereference): Use it.  Add rules for explicit
	matching the last dereference.

2014-01-16  Eric S. Raymond  <esr@thyrsus.com>

	* notes/commits: Add a 'graph on VCS-independent ways of
	identifying commits and the desirability thereof.

2014-01-15  Paul Eggert  <eggert@cs.ucla.edu>

	Fix copyright license notices for Adobe Unicode mapping files.
	* charsets/mapfiles/README: The copied files are not compressed.
	Check for copies as of today.
	* charsets/mapfiles/stdenc.txt, charsets/mapfiles/symbol.txt:
	Update from table version 0.2 (1999-03-30) to 1.0 (2011-07-12).
	This doesn't change the table data, just copyright license notice.
	The new notices are compatible with the GPL, the old ones were not.

2014-01-13  Glenn Morris  <rgm@gnu.org>

	* update_autogen (status): New function.  Use throughout.

2014-01-10  Glenn Morris  <rgm@gnu.org>

	* update_autogen: Fix sed bug that was losing the last AUTOGEN_VCS.

2014-01-04  Glenn Morris  <rgm@gnu.org>

	* admin.el (manual-html-fix-node-div): Handle Texinfo 5's movable <hr>.
	(manual-html-fix-index-2): Tweak Texinfo 5 table format.
	Fix minor Texinfo 4 issue with start of detailed menu.

2014-01-03  Glenn Morris  <rgm@gnu.org>

	* admin.el: More Texinfo 5 updates.
	(manual-html-fix-headers): Tweak Texinfo 5 body.
	(manual-html-fix-node-div): Treat "header" like "node".
	(manual-html-fix-index-1): Handle Texinfo 5 top heading.
	(manual-html-fix-index-2): Tweak Texinfo 5 listing tables.

2014-01-02  Xue Fuqiao  <xfq.free@gmail.com>

	* check-doc-strings: Replace `perl -w' with `use warnings;'.

2013-12-30  Glenn Morris  <rgm@gnu.org>

	* admin.el (manual-html-fix-headers, manual-html-fix-index-1):
	Some updates for changes in Texinfo 5 output.

2013-12-29  Xue Fuqiao  <xfq.free@gmail.com>

	* make-emacs:
	* build-configs: Add the "use strict;" and "use warnings;" pragmas.

2013-12-28  Glenn Morris  <rgm@gnu.org>

	* admin.el (cusver-scan): Warn about missing :types.
	(cusver-check): Interactively, require existing directories.

2013-12-27  Xue Fuqiao  <xfq.free@gmail.com>

	* admin.el (manual-misc-manuals, make-manuals, manual-pdf)
	(cusver-find-files, cusver-new-version, cusver-scan)
	(cusver-goto-xref, cusver-check): Doc fix.
	(manual-html-node, cusver-check): Use `user-error'.

2013-12-24  Paul Eggert  <eggert@cs.ucla.edu>

	Automate the procedure for updating copyright year.
	* merge-gnulib (GNULIB_MODULES): Add update-copyright.
	* notes/years: Mention admin/update-copyright.
	* update-copyright: New file.

2013-12-24  Xue Fuqiao  <xfq.free@gmail.com>

	* admin.el (add-release-logs, set-version-in-file, set-version)
	(set-copyright): Use `user-error'.

2013-12-22  Eli Zaretskii  <eliz@gnu.org>

	* unidata/unidata-gen.el (unidata-split-name): Don't give any NAME
	to <control> characters: the Unicode Standard says they have no
	name.  (Bug#16216)
	(unidata-describe-bidi-class): Add new "isolate" classes
	introduced by Unicode 6.3.

2013-12-12  David Engster  <deng@randomsample.de>

	* grammars/c.by (expr-binop): Add MOD.
	(variablearg): Add 'opt-assign'.
	(variablearg, varnamelist): Add default values so that it can be
	later expanded into the tag.
	(opt-stuff-after-symbol): Rename to 'brackets-after-symbol' and
	remove empty match.
	(multi-stage-dereference): Adapt to above rename.
	(unaryexpression): Use 'symbol' instead of 'namespace-symbol',
	since the latter also leads to an empty match at the end which
	would make this too greedy.
	(variablearg-opt-name): Support parsing of function pointers
	inside an argument list.

2013-12-12  Glenn Morris  <rgm@gnu.org>

	* update_autogen (info_dir):
	Use dir_top from build-aux/ rather than admin/.

	* update_autogen: Add option to generate info/dir.
	(Usage): Add -I.
	(info_flag): New variable.
	(-I): New option.
	(doc): Maybe check its status.
	(info_dir): New function.
	* dir_top: New file.

2013-12-11  Paul Eggert  <eggert@cs.ucla.edu>

	Remove the option of using libcrypto.
	* merge-gnulib: Remove lib/gl_openssh.h and m4/gl-openssl.m4.

2013-12-04  Eli Zaretskii  <eliz@gnu.org>

	* unidata/unidata-gen.el (unidata-prop-alist): Update bidi-class
	to include the new isolate-related classes introduced with Unicode
	v6.3.
	(unidata-encode-val): Accept an additional optional argument, a
	warning message to emit when UnicodeData.txt defines bidi-class
	values that are not in unidata-prop-alist.  Add a comment
	explaining what should maintainers do if/when such a warning ever
	appears.
	(unidata-gen-table): Call unidata-encode-val with 3rd arg non-nil
	when generating uni-bidi.el.

2013-12-01  Glenn Morris  <rgm@gnu.org>

	* unidata/Makefile.in (${DSTDIR}/charprop.el):
	Ensure output files are writable.

2013-11-30  Glenn Morris  <rgm@gnu.org>

	* grammars/Makefile.in: Ensure output files are writable.

2013-11-30  Eli Zaretskii  <eliz@gnu.org>

	* charsets/mule-charsets.el: Rewritten to work in Emacs 23 and
	later.  (Bug#16007)

2013-11-30  Glenn Morris  <rgm@gnu.org>

	Stop keeping (most) generated cedet grammar files in the repository.
	* grammars/README: Remove.
	* grammars/Makefile.in: New file.
	* grammars/c.by, grammars/java-tags.wy, grammars/js.wy:
	* grammars/python.wy: Update declarations to match generated outputs.

2013-11-28  Glenn Morris  <rgm@gnu.org>

	* unidata/unidata-gen.el (unidata-gen-files):
	Disable autoloads in generated files.

2013-11-27  Glenn Morris  <rgm@gnu.org>

	* unidata/Makefile.in (all, install, clean, bootstrap-clean)
	(distclean, maintainer-clean): Declare as PHONY.
	(compile, extraclean): New.
	(${DSTDIR}/charprop.el): Depend on source files rather than
	intermediate products.

2013-11-11  Glenn Morris  <rgm@gnu.org>

	* unidata/BidiMirroring.txt, unidata/UnicodeData.txt: Update to 6.3.0.

	* unidata/unidata-gen.el (unidata-gen-files):
	Tweak whitespace in generated files.

2013-11-09  Glenn Morris  <rgm@gnu.org>

	* unidata/unidata-gen.el (unidata-gen-files):
	Fix deletion of existing output files after 2013-10-30 changes.

2013-11-07  Glenn Morris  <rgm@gnu.org>

	* unidata/unidata-gen.el (unidata-gen-files):
	Disable version-control in generated files.
	Update Unicode Inc. copyright years.

2013-11-05  Glenn Morris  <rgm@gnu.org>

	* update_autogen: Move here from ../autogen.
	(usage): Update.  Remove -l, add -A.
	(autogendir): New variable.
	(ldefs_flag): Default to set.
	(genfiles): Reduce to only ms-dos relevant files.
	(main): Make checking autogen sources optional.
	Make copying of autogen files optional.

2013-10-30  Glenn Morris  <rgm@gnu.org>

	* unidata/unidata-gen.el (unidata-gen-files): Use pop.
	Also take the output directory as an argument.
	* unidata/Makefile.in: Simplify now that unidata-gen-files takes
	the output directory as an argument (no need to cd, etc).
	(abs_srcdir, abs_builddir): Remove.
	(abs_top_builddir): Replace by top_builddir.
	(${DSTDIR}/charprop.el): No need to cd.  Pass dest as argument.
	(${DSTDIR}/charprop.el, charprop.el):
	No need to pass unidata.txt as argument.

	* unidata/unidata-gen.el (unidata--ensure-compiled): New function.
	(unidata-gen-table-name, unidata-gen-table-decomposition)
	(unidata-gen-files): Use unidata--ensure-compiled.

	* unidata/Makefile.in (abs_srcdir): New, set by configure.
	(${DSTDIR}/charprop.el, charprop.el): Update for srcdir not absolute.
	(clean): Delete all .elc files.
	(bootstrap-clean): New rule.

2013-10-23  Glenn Morris  <rgm@gnu.org>

	* unidata/Makefile.in (emacs, ${DSTDIR}/charprop.el):
	Quote entities that might contain whitespace.

2013-10-07  Paul Eggert  <eggert@cs.ucla.edu>

	Improve support for popcount and counting trailing zeros (Bug#15550).
	* merge-gnulib (GNULIB_MODULES): Add count-one-bits
	and count-trailing-zeros.

2013-10-04  Paul Eggert  <eggert@cs.ucla.edu>

	Use hardware support for byteswapping on glibc x86 etc.
	* merge-gnulib (GNULIB_MODULES): Add byteswap.

2013-08-28  Paul Eggert  <eggert@cs.ucla.edu>

	* unidata/Makefile.in (SHELL): Now @SHELL@, not /bin/sh,
	for portability to hosts where /bin/sh has problems.

2013-08-27  Glenn Morris  <rgm@gnu.org>

	* admin.el (manual-misc-manuals): Use INFO_COMMON rather than
	INFO_TARGETS.  "faq" does not need special treatment any more.

2013-08-15  Glenn Morris  <rgm@gnu.org>

	* make-tarball.txt: Mention generating pdfs in etc/refcards.

2013-08-15  Xue Fuqiao  <xfq.free@gmail.com>

	* notes/hydra: More information about Hydra.

2013-08-10  Xue Fuqiao  <xfq.free@gmail.com>

	* notes/hydra: New file.

2013-08-04  Paul Eggert  <eggert@cs.ucla.edu>

	Fix some minor races in hosts lacking mkostemp (Bug#15015).
	* merge-gnulib (GNULIB_MODULES): Add mkostemp.

2013-07-12  Glenn Morris  <rgm@gnu.org>

	* admin.el (manual-style-string): Use non-abbreviated url.

2013-07-09  Paul Eggert  <eggert@cs.ucla.edu>

	Port recent close-on-exec changes to Cygwin (Bug#14821).
	* merge-gnulib (GNULIB_TOOL_FLAGS): Don't avoid binary-io.

	Handle error numbers a bit more reliably.
	* merge-gnulib (GNULIB_MODULES): Remove ignore-value.

2013-07-07  Paul Eggert  <eggert@cs.ucla.edu>

	Make file descriptors close-on-exec when possible (Bug#14803).
	* merge-gnulib (GNULIB_MODULES): Add fcntl, pipe2.
	(GNULIB_TOOL_FLAGS): Avoid binary-io, close.  Do not avoid fcntl.

2013-07-06  Glenn Morris  <rgm@gnu.org>

	* admin.el (manual-misc-manuals): New function.
	(make-manuals): Avoid hard-coding list of misc manuals.
	Add the option to only make certain type(s) of output.
	(manual-misc-html): Special-case ccmode and efaq.
	(manual-html-mono, manual-html-node, manual-pdf, manual-ps):
	Move creation of output directory here from make-manuals.
	(manual-html-fix-index-2): Avoid dynamic reference to `f'.

2013-07-05  Glenn Morris  <rgm@gnu.org>

	* admin.el (make-manuals): Use a standard location for lispintro.
	Use a pdf/ subdirectory for pdf versions.

2013-06-29  Glenn Morris  <rgm@gnu.org>

	* admin.el (make-manuals): Don't bother with txt or dvi any more.
	(manual-txt): Remove.
	(manual-pdf): Doc fix.
	(manual-ps): Rename from manual-dvi.
	(manual-pdf, manual-ps): Work in the directory with the texi file,
	so that TeX intermediate files go there rather than to PWD.

2013-06-15  Xue Fuqiao  <xfq.free@gmail.com>

	* notes/changelogs: Mention trivial changes in Change Log.

2013-06-13  Glenn Morris  <rgm@gnu.org>

	* admin.el (manual-style-string): Use new file manual.css.

2013-06-02  Eric Ludlam  <zappo@gnu.org>

	* grammars/srecode-template.wy (variable): Accept a single number
	as a variable value.  Allows the 'priority' to be set to a number.
	(wisent-srecode-template-lexer): Move number up so it can be created.

2013-05-16  Glenn Morris  <rgm@gnu.org>

	* cus-test.el (cus-test-cus-load-groups): New function.
	(cus-test-get-options): Add option to return groups.
	(cus-test-noloads): Also check custom groups.

2013-05-15  Stefan Monnier  <monnier@iro.umontreal.ca>

	* quick-install-emacs: Don't prune DOC-* files a any more.

2013-05-14  Glenn Morris  <rgm@gnu.org>

	* cus-test.el (cus-test-get-lisp-files): Ignore obsolete/.
	(cus-test-libs): Fix let-binding of default-directory.
	(cus-test-noloads): Load all libs for the comparison.

2013-05-11  Glenn Morris  <rgm@gnu.org>

	* cus-test.el (cus-test-libs-noloads): Add a few more files.
	(cus-test-load-libs, cus-test-opts):
	Add option to load more/all Lisp files.
	(cus-test-get-lisp-files): Ignore .*.el files.

2013-05-10  Glenn Morris  <rgm@gnu.org>

	* cus-test.el (cus-test-libs-noloads): Add some files.
	(cus-test-get-lisp-files): New function.
	(cus-test-libs): Add option to load more/all Lisp files.

2013-05-09  Glenn Morris  <rgm@gnu.org>

	* cus-test.el: No need to provide bbdb, bbdb-com any more.
	(cus-test-libs-noloads): Add dunnet in the defvar.
	(dunnet): Don't always load it.
	(viper-mode): Only set if interactive.
	(cus-test-load-custom-loads): Load dunnet if necessary.
	(cus-test-load-1): New macro, with common code from cus-test-load-libs
	and cus-test-libs.
	(cus-test-load-libs, cus-test-libs): Use cus-test-load-1 macro.
	Update for cus-test-get-autoload-deps changed result.
	(cus-test-get-autoload-deps): Simplify.  Return file names as they
	appear in loaddefs.el (directory parts are needed now that not all
	lisp subdirs are in load-path).
	(cus-test-deps): Explicitly skip dunnet.

2013-05-07  Paul Eggert  <eggert@cs.ucla.edu>

	Use Gnulib ACL implementation, for benefit of Solaris etc.  (Bug#14295)
	* merge-gnulib (GNULIB_MODULES): Add qacl.
	(GNULIB_TOOL_FLAGS): Do not avoid errno.

2013-04-01  Paul Eggert  <eggert@cs.ucla.edu>

	Use UTF-8 for most files with non-ASCII characters (Bug#13936).
	* notes/unicode (etc/tutorials/TUTORIAL.ko, leim/quail/hanja.el)
	(leim/quail/hanja3.el, leim/quail/symbol-ksc.el):
	Now utf-8, not iso-2022-7bit.  Also, files that contain non-UTF-8
	characters are now encoded in utf-8-emacs, not iso-2022-7bit.

2013-03-18  Paul Eggert  <eggert@cs.ucla.edu>

	* notes/unicode: Mention some more iso-2022-7bit files (Bug#13936).

	Automate the build of ja-dic.el (Bug#13984).
	* notes/unicode: ja-dic.el is now UTF-8.

2013-03-16  Glenn Morris  <rgm@gnu.org>

	* admin.el (manual-pdf, manual-dvi): Pass -I to texi2pdf, texi2dvi.

2013-03-16  Glenn Morris  <rgm@gnu.org>

	* admin.el (manual-html-mono, manual-html-node): Add -DWWW_GNU_ORG.

2013-03-13  Paul Eggert  <eggert@cs.ucla.edu>

	File synchronization fixes (Bug#13944).
	* CPP-DEFINES (BSD_SYSTEM, HAVE_FSYNC): Remove.
	* merge-gnulib (GNULIB_MODULES): Add fsync, fdatasync.

2013-03-11  Paul Eggert  <eggert@cs.ucla.edu>

	* notes/unicode: Improve notes about Emacs source file encoding.

2013-03-11  Glenn Morris  <rgm@gnu.org>

	* admin.el (make-manuals): Add emacs-lisp-intro and some more
	doc/misc manuals.
	(manual-html-mono, manual-html-node, manual-txt):
	Pass -I to makeinfo.

2013-03-10  Glenn Morris  <rgm@gnu.org>

	* admin.el (add-release-logs): Use UTC for release date.

2013-03-09  Glenn Morris  <rgm@gnu.org>

	* admin.el (add-release-logs): Provide interactive defaults.
	Allow specification of the release date.  Don't exclude gnus/.

2013-03-05  Paul Eggert  <eggert@cs.ucla.edu>

	* notes/unicode: Add notes about Emacs source file encoding.

2013-03-04  Paul Eggert  <eggert@cs.ucla.edu>

	* grammars/java-tags.wy (CHAR): Remove "('\u0000' to '\uffff')"
	from summary, as this causes javat-wy.el to contain both a null byte
	and a byte sequence that is not valid UTF-8, which is inconvenient.

2013-03-03  Paul Eggert  <eggert@cs.ucla.edu>

	* bzrmerge.el (bzrmerge-apply): Omit Latin-1 char from diagnostic.
	If there were a real need, it should be UTF-8 anyway.

2013-02-25  Paul Eggert  <eggert@cs.ucla.edu>

	Simplify data_start configuration (Bug#13783).
	* CPP-DEFINES (DATA_START, ORDINARY_LINK): Remove.

2013-02-11  Paul Eggert  <eggert@cs.ucla.edu>

	Tune by using memchr and memrchr.
	* merge-gnulib (GNULIB_MODULES): Add memrchr.

2013-02-01  Paul Eggert  <eggert@cs.ucla.edu>

	Use fdopendir, fstatat and readlinkat, for efficiency (Bug#13539).
	* merge-gnulib (GNULIB_MODULES): Add fdopendir, fstatat, readlinkat.
	(GNULIB_TOOL_FLAGS): Do not avoid at-internal, openat-h.
	Avoid dup, open, opendir.

2013-01-15  Dmitry Antipov  <dmantipov@yandex.ru>

	* coccinelle/xsave.cocci: Semantic patch to adjust users of
	XSAVE_POINTER and XSAVE_INTEGER macros.

2013-01-03  Glenn Morris  <rgm@gnu.org>

	* check-doc-strings: Update for CVS->bzr, moved lispref/ directory.

	* emacs-pretesters, make-announcement, make-changelog-diff:
	Remove files.

2012-12-14  Paul Eggert  <eggert@cs.ucla.edu>

	Fix permissions bugs with setgid directories etc.  (Bug#13125)
	* CPP-DEFINES (BSD4_2): Remove.

2012-12-08  Paul Eggert  <eggert@cs.ucla.edu>

	Use putenv+unsetenv instead of modifying environ directly (Bug#13070).
	* merge-gnulib (GNULIB_MODULES): Add putenv, unsetenv.

	Simplify get_lim_data.
	* CPP-DEFINES (ULIMIT_BREAK_VALUE): Remove.

2012-12-03  Paul Eggert  <eggert@cs.ucla.edu>

	Assume POSIX 1003.1-1988 or later for signal.h (Bug#13026).
	* CPP-DEFINES (SIGALRM, SIGCHLD, SIGHUP, SIGKILL, SIGPIPE, SIGQUIT):
	Remove.
	(SIGTRAP): Remove this one too, as config.h no longer defines it.
	* merge-gnulib (GNULIB_MODULES): Add sig2str.

2012-11-24  Ken Brown  <kbrown@cornell.edu>

	* CPP-DEFINES (HAVE_MOUSE): Remove.

2012-11-23  Paul Eggert  <eggert@cs.ucla.edu>

	Assume POSIX 1003.1-1988 or later for dirent.h (Bug#12958).
	* CPP-DEFINES (HAVE_CLOSEDIR, HAVE_DIRENT_H): Remove.
	* notes/copyright: Adjust to src/ndir.h -> nt/inc/dirent.h renaming.

2012-11-21  Paul Eggert  <eggert@cs.ucla.edu>

	Assume POSIX 1003.1-1988 or later for unistd.h (Bug#12945).
	* CPP-DEFINES (BROKEN_GETWD, HAVE_GETCWD, HAVE_GETWD, HAVE_SIZE_T)
	(HAVE_UNISTD_H): Remove.

2012-11-17  Paul Eggert  <eggert@cs.ucla.edu>

	Assume POSIX 1003.1-1988 or later for fcntl.h (Bug#12881).
	* CPP-DEFINES (O_RDONLY, O_RDWR, HAVE_FCNTL_H): Remove.
	* merge-gnulib (GNULIB_MODULES): Add fcntl-h.

2012-11-16  Paul Eggert  <eggert@cs.ucla.edu>

	Remove no-longer-used pty_max_bytes variable.
	* CPP-DEFINES (HAVE_FPATHCONF): Remove.

2012-11-14  Paul Eggert  <eggert@cs.ucla.edu>

	Use faccessat, not access, when checking file permissions (Bug#12632).
	* merge-gnulib (GNULIB_MODULES): Add faccessat.
	(GNULIB_TOOL_FLAGS): Avoid at-internal, fchdir, malloc-posix,
	openat-die, openat-h, save-cwd.  Do not avoid fcntl-h.
	Omit gnulib's m4/fcntl-o.m4.

2012-11-05  Paul Eggert  <eggert@cs.ucla.edu>

	Assume at least POSIX.1-1988 for getpgrp, setpgid, setsid (Bug#12800).
	* CPP-DEFINES (HAVE_SETPGID, HAVE_SETSID, SETPGRP_RELEASES_CTTY):
	Remove; obsolete.

	Simplify by assuming __fpending.
	* CPP-DEFINES (PENDING_OUTPUT_COUNT): Remove.

2012-11-03  Glenn Morris  <rgm@gnu.org>

	* admin.el (set-copyright): Add msdos/sed2v2.inp.

2012-11-01  Paul Eggert  <eggert@cs.ucla.edu>

	Fix data-loss with --batch (Bug#9574).
	* merge-gnulib (GNULIB_MODULES): Add close-stream.

2012-10-12  Kenichi Handa  <handa@gnu.org>

	* charsets/Makefile (JISC6226.map): Add missing mappings.

2012-10-11  Kenichi Handa  <handa@gnu.org>

	* charsets/mapconv: Adjusted for the change of mapfiles/*.gz to
	mapfiles/*.

	* charsets/gb180302.awk: Handle 4-byte sequences in the input file.

	* charsets/Makefile: Be sure to call mapconv script of the current
	directory.  Adjusted for the change of mapfiles/*.gz to
	mapfiles/*.
	(SED_SCRIPT): New variable.
	(jisx2131-filter): New target.
	(JISX2131.map): Use jisx2131-filter to filter out characters added
	for the 2004 year version.
	(clear): Remove ${SED_SCRIPT} too.

	* charsets/mapfiles/MULE-ethiopic.map,
	charsets/mapfiles/MULE-ipa.map,
	charsets/mapfiles/MULE-is13194.map,
	charsets/mapfiles/MULE-lviscii.map,
	charsets/mapfiles/MULE-sisheng.map,
	charsets/mapfiles/MULE-tibetan.map,
	charsets/mapfiles/MULE-uviscii.map: Fix typo.

2012-10-09  Glenn Morris  <rgm@gnu.org>

	* admin.el (cusver-scan-cus-start): New function.
	(cusver-check): Scan old cus-start.el.

2012-10-07  Glenn Morris  <rgm@gnu.org>

	* admin.el (cusver-new-version): Set default.
	(cusver-check): Improve interactive argument reading.

2012-10-06  Glenn Morris  <rgm@gnu.org>

	* admin.el (cusver-new-version): New variable.
	(cusver-scan): Check if containing group has a :version.
	(cusver-check): Add VERSION argument.

2012-10-06  David Engster  <deng@randomsample.de>

	* grammars/bovine-grammar.el:
	* grammars/wisent-grammar.el: Move to lisp/cedet/semantic directory.

2012-10-01  David Engster  <deng@randomsample.de>

	* grammars/bovine-grammar.el (bovine--grammar-newstyle-unquote):
	Remove.
	(bovine-grammar-expand-form): Test for emacs-major-version.

	* grammars/c.by: Add EXPLICIT to keyword tokens.
	Add %provide token.

	* grammars/grammar.wy (semantic-grammar-lexer): Remove, since it
	was copied to grammar.el.  New %provide token to generate prefix
	which conforms with Emacs conventions.  Remove lexer definition,
	which is now in grammar.el.

2012-09-27  Glenn Morris  <rgm@gnu.org>

	* admin.el (set-version): Set msdos.c's Vwindow_system_version.

2012-09-27  Paul Eggert  <eggert@cs.ucla.edu>

	Check more robustly for timer_settime.
	* merge-gnulib (GNULIB_MODULES): Add timer-time.

2012-09-26  Juanma Barranquero  <lekktu@gmail.com>

	* unidata/BidiMirroring.txt:
	* unidata/UnicodeData.txt: Update to Unicode 6.2.

2012-09-17  Glenn Morris  <rgm@gnu.org>

	* admin.el (add-log-time-format): Declare.

	* admin.el (cusver-scan, cusver-check): Bind local variables.

	* admin.el (set-version): Set major version in
	etc/refcards/ru-refcard.tex and etc/refcards/emacsver.tex.
	(set-copyright): In etc/refcards, only change ru-refcard.tex
	and emacsver.tex.

	* admin.el (set-copyright): No more need to set copyrights for
	nextstep, or .c files.  Add configure.ac and config.nt.

2012-09-16  Paul Eggert  <eggert@cs.ucla.edu>

	Remove configure's --without-sync-input option (Bug#12450).
	* CPP-DEFINES (BROKEN_SA_RESTART, SA_RESTART): Remove.

2012-09-16  Glenn Morris  <rgm@gnu.org>

	* admin.el (set-version): No more need to set nextstep versions.
	(set-copyright): Update for moved nextstep files.

2012-09-13  Paul Eggert  <eggert@cs.ucla.edu>

	Simplify SIGIO usage (Bug#12408).
	* CPP-DEFINES (BROKEN_SIGAIO, BROKEN_SIGIO, BROKEN_SIGPOLL)
	(BROKEN_SIGPTY, NO_TERMIO): Remove.

2012-09-11  Paul Eggert  <eggert@cs.ucla.edu>

	Simplify, document, and port floating-point (Bug#12381).
	* CPP-DEFINES (HAVE_CBRT, HAVE_LOGB, logb): Remove.

2012-09-09  Paul Eggert  <eggert@cs.ucla.edu>

	Assume C89 or later for math functions (Bug#12381).
	* CPP-DEFINES (HAVE_FMOD, HAVE_FREXP, FLOAT_CHECK_DOMAIN)
	(HAVE_INVERSE_HYPERBOLIC, NO_MATHERR): Remove.

2012-09-04  Paul Eggert  <eggert@cs.ucla.edu>

	Simplify redefinition of 'abort' (Bug#12316).
	* CPP-DEFINES (NO_ABORT): Remove.

2012-08-28  Glenn Morris  <rgm@gnu.org>

	* bzrmerge.el (bzrmerge-merges): Allow unversioned files in the tree.

2012-08-28  Andreas Schwab  <schwab@linux-m68k.org>

	* charsets/mule-charsets.el (header): Fix typo.

2012-08-24  Paul Eggert  <eggert@cs.ucla.edu>

	On assertion failure, print backtrace if available.
	* merge-gnulib (GNULIB_MODULES): Add execinfo.

2012-08-16  Paul Eggert  <eggert@cs.ucla.edu>

	Use ASCII tests for character types.
	* merge-gnulib (GNULIB_MODULES): Add c-ctype.  This documents a
	new direct dependency; c-ctype was already being used indirectly
	via other gnulib modules.

2012-08-14  Paul Eggert  <eggert@cs.ucla.edu>

	Use bool for Emacs Lisp booleans.
	* merge-gnulib (GNULIB_MODULES): Add stdbool.  This documents a
	new direct dependency; stdbool was already being used indirectly
	via other gnulib modules.

2012-08-11  Glenn Morris  <rgm@gnu.org>

	* bzrmerge.el (bzrmerge-resolve): Disable local eval:.

2012-08-07  Dmitry Antipov  <dmantipov@yandex.ru>

	* coccinelle/overlay.cocci, coccinelle/symbol.cocci: Remove.

2012-08-02  Paul Eggert  <eggert@cs.ucla.edu>

	Port to Solaris 8.
	* CPP-DEFINES (WRETCODE): Remove.

2012-08-01  Dmitry Antipov  <dmantipov@yandex.ru>

	* coccinelle/overlay.cocci: Semantic patch to replace direct
	access to Lisp_Object members of struct Lisp_Overlay to MVAR.

2012-08-01  Dmitry Antipov  <dmantipov@yandex.ru>

	* coccinelle/symbol.cocci: Semantic patch to replace direct
	access to Lisp_Object members of struct Lisp_Symbol to SVAR.

2012-08-01  Dmitry Antipov  <dmantipov@yandex.ru>

	* coccinelle/process.cocci: Semantic patch to replace direct
	access to Lisp_Object members of struct Lisp_Process to PVAR.

2012-08-01  Dmitry Antipov  <dmantipov@yandex.ru>

	* coccinelle/window.cocci: Semantic patch to replace direct
	access to Lisp_Object members of struct window to WVAR.

2012-07-31  Dmitry Antipov  <dmantipov@yandex.ru>

	* coccinelle/frame.cocci: Semantic patch to replace direct
	access to Lisp_Object members of struct frame to FVAR.

2012-07-28  Paul Eggert  <eggert@cs.ucla.edu>

	Use Gnulib environ and stdalign modules (Bug#9772, Bug#9960).
	* merge-gnulib: Add environ, stdalign.

2012-07-20  Dmitry Antipov  <dmantipov@yandex.ru>

	* coccinelle/unibyte_string.cocci: Semantic patch to convert from
	make_unibyte_string to build_unibyte_string where appropriate.

2012-07-17  Eli Zaretskii  <eliz@gnu.org>

	* CPP-DEFINES: Remove FILE_SYSTEM_CASE.

2012-07-17  Chong Yidong  <cyd@gnu.org>

	* Version 24.1 released.

2012-07-11  Paul Eggert  <eggert@cs.ucla.edu>

	Assume mkdir, perror, rename, rmdir, strerror.
	* CPP-DEFINES (HAVE_MKDIR, HAVE_PERROR, HAVE_RENAME, HAVE_RMDIR)
	(HAVE_STRERROR, strerror):
	Remove.

2012-07-10  Dmitry Antipov  <dmantipov@yandex.ru>

	* coccinelle/list_loop.cocci: Semantic patch to convert from Fcdr
	to XCDR and consistently use CONSP in the list iteration loops.
	* coccinelle/vector_contents.cocci: Fix indentation.

2012-07-10  Stefan Monnier  <monnier@iro.umontreal.ca>

	* bzrmerge.el: Use cl-lib.

2012-07-09  Paul Eggert  <eggert@cs.ucla.edu>

	Rename configure.in to configure.ac (Bug#11603).
	* admin.el (set-version):
	* quick-install-emacs (VERSION):
	Get version number from configure.ac, not configure.in.

2012-07-06  Paul Eggert  <eggert@cs.ucla.edu>

	Use c_strcasecmp for ASCII case-insensitive comparison (Bug#11786).
	* merge-gnulib (GNULIB_MODULES): Add c-strcase.

2012-07-05  Dmitry Antipov  <dmantipov@yandex.ru>

	* coccinelle/xzalloc.cocci: Semantic patch to convert
	calls to xmalloc with following memset to xzalloc.

2012-07-04  Juanma Barranquero  <lekktu@gmail.com>

	* CPP-DEFINES (LISP_FLOAT_TYPE): Remove, obsolete.

2012-06-26  Dmitry Antipov  <dmantipov@yandex.ru>

	* coccinelle/build_string.cocci: Semantic patch
	to convert from make_string to build_string.

2012-06-24  Dmitry Antipov  <dmantipov@yandex.ru>

	First Coccinelle semantic patch.
	* coccinelle: New subdirectory
	* coccinelle/README: Documentation stub.
	* coccinelle/vector_contents.cocci: Semantic patch to replace direct
	access to `contents' member of Lisp_Vector objects with AREF and ASET
	where appropriate.

2012-06-22  Paul Eggert  <eggert@cs.ucla.edu>

	Support higher-resolution time stamps (Bug#9000).
	* merge-gnulib (GNULIB_MODULES): Add dtotimespec, gettime,
	gettimeofday, pselect, stat-time, sys_time, time, timespec-add,
	timespec-sub, utimens.
	(GNULIB_TOOL_FLAGS): Add --avoid=select --avoid=sigprocmask.
	This trims down the gnulib import, from the very latest gnulib.
	Emacs does its own implementation of 'select' and 'sigprocmask'
	on Windows, and it assumes 'select' and 'sigprocmask' on non-Windows
	hosts, so it doesn't need these modules.
	Similarly, avoid errno, fcntl, fcntl-h, fstat, and sys_types, as
	these gnulib modules are only for Windows porting and Emacs ports
	to Windows in a different way.

2012-06-13  Andreas Schwab  <schwab@linux-m68k.org>

	* make-emacs: Rename --union-type to --check-lisp-type.
	Define CHECK_LISP_OBJECT_TYPE insted of USE_LISP_UNION_TYPE.
	* CPP-DEFINES (DEBUG_LISP_OBJECT_TYPE): Rename from
	USE_LISP_UNION_TYPE.

2012-06-03  Glenn Morris  <rgm@gnu.org>

	* quick-install-emacs (PUBLIC_LIBSRC_SCRIPTS): Remove rcs-checkin.

2012-06-01  Paul Eggert  <eggert@cs.ucla.edu>

	Remove --disable-maintainer-mode option from 'configure'.  (Bug#11555)
	* make-tarball.txt: Don't worry about maintainer mode.

2012-05-28  Paul Eggert  <eggert@cs.ucla.edu>

	* CPP-DEFINES: Remove HAVE_SYSINFO.

2012-05-27  Paul Eggert  <eggert@cs.ucla.edu>

	Assume gnulib does largefile.
	* merge-gnulib (GNULIB_MODULES): Add largefile.

2012-05-22  Paul Eggert  <eggert@cs.ucla.edu>

	Remove src/m/*.
	* CPP-DEFINES: Do not mention src/m/*.h.
	(BITS_PER_EMACS_INT, BITS_PER_LONG, BITS_PER_CHAR)
	(BITS_PER_SHORT, BITS_PER_INT): Remove.
	* MAINTAINERS: Remove src/m/.

2012-05-21  Paul Eggert  <eggert@cs.ucla.edu>

	Use full name for m4/gnulib-comp.m4.  (Bug#11529)
	* merge-gnulib: Leave m4/gnulib-comp.m4's name alone.

	Assume C89 or later.
	* CPP-DEFINES: Remove NULL, const.

	Make merging from gnulib a script, not a makefile action.
	* merge-gnulib: New script, with actions moved here from
	../Makefile.in.

2012-05-19  Paul Eggert  <eggert@cs.ucla.edu>

	* CPP-DEFINES (HAVE_GETDOMAINNAME): Remove.

	* CPP-DEFINES (HAVE_FTIME): Remove.

2012-05-02  Glenn Morris  <rgm@gnu.org>

	* bzrmerge.el (bzrmerge-skip-regexp): Add "Auto-commit".

2012-04-10  Glenn Morris  <rgm@gnu.org>

	* bzrmerge.el (bzrmerge-skip-regexp): Add "from trunk".

	* unidata/Makefile.in: Add FSF copyright.
	Make it use autoconf features, and work for out-of-tree builds.

2012-04-07  Eli Zaretskii  <eliz@gnu.org>

	* unidata/README:
	* unidata/copyright.html:
	* unidata/BidiMirroring.txt:
	* unidata/UnicodeData.txt: Update for the latest version 6.1 of
	the Unicode Standard.

2012-02-16  Kenichi Handa  <handa@m17n.org>

	* unidata/unidata-gen.el (unidata-prop-alist): Change the default
	values of name and old-name to nil.
	(unidata-get-name): Return nil for the default value.

2012-02-11  Glenn Morris  <rgm@gnu.org>

	* admin.el (cusver-find-files, cusver-scan, cusver-goto-xref)
	(cusver-check): New functions.

2012-01-19  Glenn Morris  <rgm@gnu.org>

	* bzrmerge.el (bzrmerge-missing): Allow a definitive "no" answer to the
	"skip?" question, since there can be multiple such for any revision.

2012-01-14  Eli Zaretskii  <eliz@gnu.org>

	* FOR-RELEASE (Check the Emacs Tutorial): Mark TUTORIAL.he as
	updated and checked.

2011-11-26  Andreas Schwab  <schwab@linux-m68k.org>

	* grammars/bovine-grammar.el (bovine--grammar-newstyle-unquote):
	Avoid warning about old-style backquote.

	* grammars/wisent-grammar.el (auto-mode-alist): Change `$' to `\''
	in regexp.
	(wisent-make-parsers): Likewise.  Quote `.'.

	* grammars/bovine-grammar.el (auto-mode-alist): Change `$' to `\''
	in regexp.
	(bovine-make-parsers): Likewise.  Quote `.'.

2011-11-20  Andreas Schwab  <schwab@linux-m68k.org>

	* CPP-DEFINES (VIRT_ADDR_VARIES): Remove.

2011-11-16  Juanma Barranquero  <lekktu@gmail.com>

	* admin.el (manual-dvi): Fix typo.

2011-11-15  Eli Zaretskii  <eliz@gnu.org>

	* nt/README-ftp-server: Update the information about PNG libraries.

2011-11-15  Juanma Barranquero  <lekktu@gmail.com>

	* make-emacs: Fix typo.

2011-11-07  Juanma Barranquero  <lekktu@gmail.com>

	* unidata/makefile.w32-in (clean): Remove bidimirror.h and biditype.h.

2011-10-31  David Engster  <deng@randomsample.de>

	* grammars/bovine-grammar.el: Avoid using old-style backquotes.

2011-10-28  Eli Zaretskii  <eliz@gnu.org>

	* nt/README-ftp-server: Mention UNICOWS.DLL as prerequisite for
	running Emacs on Windows 9X.

2011-09-26  Chong Yidong  <cyd@stupidchicken.com>

	* admin.el (set-version): Fix regexps for config.nt and
	sed2v2.inp.

2011-09-06  Paul Eggert  <eggert@cs.ucla.edu>

	Merge from gnulib (Bug#9169).
	* notes/copyright: The files compile, config.guess, config.sub,
	depcomp, install-sh, missing, and move-if-change are now in the
	new build-aux subdirectory.  The files arg-nonnull.h, c++defs.h,
	and warn-on-use.h are now in build-aux/snippets.  New file
	build-aux/snippets/_Noreturn.h.

2011-08-23  Eli Zaretskii  <eliz@gnu.org>

	* unidata/unidata-gen.el (unidata-prop-alist): Update the default
	values of bidi-class according to DerivedBidiClass.txt from the
	latest UCD.

2011-08-23  Kenichi Handa  <handa@m17n.org>

	* unidata/unidata-gen.el (unidata-prop-alist): Provide default
	values for name, general-category, canonical-combining-class,
	mirrored, and bidi-class.  Describe the meaning of value nil for
	decimal-digit-value, digit-value, numeric-value, uppercase,
	lowercase, titlecase, and mirroring.
	(unidata-gen-table): Handle the case that default-value is a
	list.  Set default values of characters not listed in a table.
	(unidata-get-name): Return an empty string if a value in a
	char-table is nil.
	(unidata-get-decomposition): Return a list of character itself if
	a value in a char-table is nil.

2011-08-15  Eli Zaretskii  <eliz@gnu.org>

	* unidata/bidimirror.awk: File removed.

	* unidata/biditype.awk: File removed.

	* unidata/makefile.w32-in (all): Remove src/biditype.h and
	src/bidimirror.h.
	(../../src/biditype.h, ../../src/bidimirror.h): Delete.

	* unidata/Makefile.in (all): Remove src/biditype.h and
	src/bidimirror.h.
	(../../src/biditype.h, ../../src/bidimirror.h): Delete.

2011-07-07  Juanma Barranquero  <lekktu@gmail.com>

	* unidata/makefile.w32-in (charprop-SH, charprop-CMD):
	Duplicate change in Makefile.in (2011-07-06T22:43:48Z!handa@m17n.org).

2011-07-06  Kenichi Handa  <handa@m17n.org>

	* unidata/unidata-gen.el (unidata-dir): New variable.
	(unidata-setup-list): Expand unidata-text-file in unidata-dir.
	(unidata-prop-alist): INDEX element may be a function.
	New optional element VAL-LIST (for general-category and bidi-class).
	New entry `mirroring'.
	(unidata-prop-default, unidata-prop-val-list): New subst.
	(unidata-get-character, unidata-put-character): Delete them.
	(unidata-gen-table-character): New arg IGNORE.  Adjusted for the
	above changes.
	(unidata-get-symbol, unidata-get-integer, unidata-get-numeric)
	(unidata-put-symbol, unidata-put-integer, unidata-put-numeric):
	Delete them.
	(unidata-encode-val): Assume that the first element of VAL-LIST is
	a cons (nil . 0).
	(unidata-gen-table): Change argument DEFAULT-VALUE to VAL-LIST.
	Always store the encoded value.
	(unidata-gen-table-symbol): New args DEFAULT-VALUE and VAL-LIST.
	Set the 1st and the 2nd extra slots to index numbers for C
	functions.
	(unidata-gen-table-integer): Likewise.
	(unidata-gen-table-numeric): Likewise.
	(unidata-gen-table-name): New arg IGNORE.
	(unidata-gen-table-decomposition): Likewise.
	(unidata-describe-general-category): Add the case nil to the
	description alist.
	(unidata-gen-mirroring-list): New function.
	(unidata-gen-files): New arg DATA-DIR.  Adjusted for the change of
	unidata-prop-alist.  Handle the case of storing multiple
	char-tables in a file.

	* unidata/Makefile.in (${DSTDIR}/charprop.el): New arg to
	unidata-gen-files.

2011-05-21  Glenn Morris  <rgm@gnu.org>

	* bzrmerge.el (bzrmerge-resolve): Suppress prompts about file-locals.

2011-03-07  Chong Yidong  <cyd@stupidchicken.com>

	* Version 23.3 released.

2011-02-23  Juanma Barranquero  <lekktu@gmail.com>

	* notes/bugtracker (bugtracker_debbugs_url): Fix typo.

2011-02-20  Paul Eggert  <eggert@cs.ucla.edu>

	* notes/copyright: Remove src/md5.c and src/md5.h as special cases.

2011-02-19  Eli Zaretskii  <eliz@gnu.org>

	* admin.el (set-version): Add msdos/sed2v2.inp.

2011-02-16  Paul Eggert  <eggert@cs.ucla.edu>

	Remove no-longer needed getloadavg symbols.
	* CPP-DEFINES (LOAD_AVE_CVT, LOAD_AVE_TYPE, FSCALE, KERNEL_FILE)
	(LDAV_SYMBOL): Remove.
	* notes/copyright: Remove src/getloadavg.c as a special case.

2011-02-12  Glenn Morris  <rgm@gnu.org>

	* bzrmerge.el (bzrmerge-resolve): Fix bzr revert call.

2011-02-05  Glenn Morris  <rgm@gnu.org>

	* bzrmerge.el (bzrmerge-warning-buffer): New constant.
	(bzrmerge-apply): Use it.
	(bzrmerge): Kill any old warning buffer first.

2011-02-03  Glenn Morris  <rgm@gnu.org>

	* bzrmerge.el (bzrmerge-buffer): New constant.
	(bzrmerge-merges, bzrmerge-missing, bzrmerge-apply): Use it.
	(bzrmerge-missing): If nothing to do, return nil not (nil).
	(bzrmerge-apply): Remove odd character from message.
	(bzrmerge): Give status messages.

2011-01-31  Eli Zaretskii  <eliz@gnu.org>

	* admin.el (set-version): Remove lib-src/makefile.w32-in.
	Add nt/config.nt.

2011-01-31  Paul Eggert  <eggert@cs.ucla.edu>

	src/emacs.c now gets version number from configure.in
	* admin.el (set-version): Don't update src/emacs.c.
	* quick-install-emacs (VERSION): Get it from configure.in, not from
	src/emacs.c.

2011-01-30  Paul Eggert  <eggert@cs.ucla.edu>

	strftime: import from gnulib
	* notes/copyright: strftime.c moved from src to lib.

2011-01-25  Glenn Morris  <rgm@gnu.org>

	* bzrmerge.el (bzrmerge-skip-regexp): New variable.
	(bzrmerge-missing): Use it.

2011-01-19  Paul Eggert  <eggert@cs.ucla.edu>

	* make-tarball.txt: Suggest 'autoreconf -I m4 --force'
	rather than doing rm and autoconf by hand.  See
	<http://lists.gnu.org/archive/html/emacs-devel/2011-01/msg00673.html>.

2011-01-17  Paul Eggert  <eggert@cs.ucla.edu>

	* notes/bzr (Installing changes from gnulib): New section.
	Need for this suggested by Stefan Monnier.

2011-01-17  Stefan Monnier  <monnier@iro.umontreal.ca>

	* bzrmerge.el (bzrmerge-apply): Warn the user when the tree might be in
	an inconsistent state.

2011-01-17  Paul Eggert  <eggert@cs.ucla.edu>

	Update copyright notes to match recent gnulib-related changes.
	* notes/copyright: Add aclocal.m4, m4/*.m4, lib/Makefile.in,
	arg-nonnull.h, c++defs.h, compile, depcomp, missing,
	warn-on-use.h, lib/*.[ch], lib/gnulib.mk.  Remove src/mktime.c,
	lib-src/getopt1.c, lib-src/getopt_int.h (files are now in lib and
	are subsumed by the lib/*.[ch] rule).  Remove m4/getopt.m4 (now
	subsumed by m4/*.m4 rule).  config.guess, config.sub, and
	doc/man/texinfo.tex are now copied in from gnulib.

2011-01-15  Glenn Morris  <rgm@gnu.org>

	* charsets/cp51932.awk, charsets/eucjp-ms.awk: No longer print arch-tag.

	* bzrmerge.el (bzrmerge-missing): Add another skip indicator.
	(bzrmerge-resolve): Also ignore cl-loaddefs.el.

2011-01-14  Glenn Morris  <rgm@gnu.org>

	* admin.el (set-copyright): Also handle \year in refcards/*.tex.

2011-01-14  Glenn Morris  <rgm@gnu.org>

	* bzrmerge.el: Require cl when compiling.
	(bzrmerge-merges): Doc fix.

2011-01-07  Paul Eggert  <eggert@cs.ucla.edu>

	* notes/copyright: There's only one install-sh, not two, so fix a
	typo claiming that there's two.  Add move-if-change to the list of
	GPL files imported from gnulib.

2011-01-07  Paul Eggert  <eggert@cs.ucla.edu>

	* notes/copyright: Report status more accurately for non-GPL files.
	Report copyright status more accurately for mkinstalldirs,
	configure, m4/getopt.m4, and msdos/sed*.inp.

2011-01-02  Eli Zaretskii  <eliz@gnu.org>

	* nt/README.W32: Update the information about PNG support libraries.
	(Bug#7716)

2010-12-27  Stefan Monnier  <monnier@iro.umontreal.ca>

	* bzrmerge.el: New file to help merge branches while skipping
	some revisions (e.g. from emacs-23 to trunk).

2010-12-03  Andreas Schwab  <schwab@linux-m68k.org>

	* CPP-DEFINES (EXPLICIT_SIGN_EXTEND): Remove.

2010-10-12  Glenn Morris  <rgm@gnu.org>

	* notes/nextstep: Move here from ../nextstep/DEV-NOTES.

2010-10-09  Glenn Morris  <rgm@gnu.org>

	* admin.el (set-version): Add doc/emacs/emacsver.texi.

2010-10-09  Glenn Morris  <rgm@gnu.org>

	* admin.el (set-version): No need to act on doc/ files any more.

	* quick-install-emacs (PUBLIC_LIBSRC_BINARIES): Remove b2m.

2010-09-05  Juanma Barranquero  <lekktu@gmail.com>

	* unidata/BidiMirroring.txt: Update from
	http://www.unicode.org/Public/6.0.0/ucd/BidiMirroring-6.0.0d2.txt

	* unidata/UnicodeData.txt: Update from
	http://www.unicode.org/Public/6.0.0/ucd/UnicodeData-6.0.0d7.txt

2010-08-09  Andreas Schwab  <schwab@linux-m68k.org>

	* CPP-DEFINES (WORDS_BIG_ENDIAN): Remove.

2010-08-05  Eli Zaretskii  <eliz@gnu.org>

	* MAINTAINERS: Rename src/unexec.c => src/unexcoff.c.

2010-07-24  Christoph Scholtes  <cschol2112@gmail.com>

	* admin.el: Write version number to nt/makefile.w32-in.
	* nt/makedist.bat: Remove; replaced with `zipdist.bat'
	in the nt/ directory.
	* nt/README.W32: Relocate to nt/ directory.

2010-07-11  Andreas Schwab  <schwab@linux-m68k.org>

	* CPP-DEFINES (HAVE_INDEX, HAVE_RINDEX): Remove.

2010-07-08  Eli Zaretskii  <eliz@gnu.org>

	* MAINTAINERS: Update my responsibilities.

2010-07-07  Andreas Schwab  <schwab@linux-m68k.org>

	* CPP-DEFINES (BCOPY_DOWNWARD_SAFE, BCOPY_UPWARD_SAFE)
	(GAP_USE_BCOPY, HAVE_BCMP, HAVE_BCOPY, bcmp, bcopy, bzero):
	Remove.

2010-06-12  Eli Zaretskii  <eliz@gnu.org>

	* unidata/bidimirror.awk: New file.

	* unidata/BidiMirroring.txt: New file from
	http://www.unicode.org/Public/6.0.0/ucd/BidiMirroring-6.0.0d1.txt.

	* unidata/Makefile.in (../../src/bidimirror.h): New target.
	(all): Depend on ../../src/biditype.h and ../../src/bidimirror.h.

	* unidata/makefile.w32-in (../../src/bidimirror.h): New target.
	(all): Depend on ../../src/biditype.h and ../../src/bidimirror.h.

	* unidata/biditype.awk: New file.

	* unidata/Makefile.in (../../src/biditype.h): New target.

	* unidata/makefile.w32-in (../../src/biditype.h): New target.

2010-06-09  Juanma Barranquero  <lekktu@gmail.com>

	* unidata/UnicodeData.txt: Update from
	http://www.unicode.org/Public/6.0.0/ucd/UnicodeData-6.0.0d5.txt

2010-05-27  Glenn Morris  <rgm@gnu.org>

	* quick-install-emacs (AVOID): No more Makefile.c files.

	* notes/cpp: Remove file.

2010-05-15  Ken Raeburn  <raeburn@raeburn.org>

	* admin.el (set-version, set-copyright): Update emacs.c instead of
	version.el.

	* make-tarball.txt: Update filename list in step 6.

	* quick-install-emacs: Scan emacs.c instead of version.el for
	version string.

2010-05-07  Chong Yidong  <cyd@stupidchicken.com>

	* Version 23.2 released.

2010-04-01  Eli Zaretskii  <eliz@gnu.org>

	* CPP-DEFINES (__DJGPP__, __GO32__): Remove, no longer used.

2010-03-10  Chong Yidong  <cyd@stupidchicken.com>

	* Branch for 23.2.

2010-03-10  Miles Bader  <miles@gnu.org>

	* quick-install-emacs: Use more portable shell syntax.

	* quick-install-emacs (AVOID): Be more picky about files we avoid
	installing.

2010-02-14  Juanma Barranquero  <lekktu@gmail.com>

	* quick-install-emacs (PRUNED): Fix typo in message.

2010-01-20  Glenn Morris  <rgm@gnu.org>

	* revdiff: Remove file that only works with CVS, and isn't really
	needed with Bazaar (given the in-built revision options of bzr diff).

2010-01-12  Glenn Morris  <rgm@gnu.org>

	* emacs-pretesters, make-announcement: Use bug-gnu-emacs rather
	than emacs-pretest-bug for bug reports for development versions.

2009-11-06  Kenichi Handa  <handa@m17n.org>

	* unidata/unidata-gen.el (unidata-gen-table): Fix for the case
	that the block data and the following per-char data fall into the
	same char-table leaf.

2009-10-01  Juanma Barranquero  <lekktu@gmail.com>

	* unidata/UnicodeData.txt: Update to Unicode 5.2.0.

2009-09-07  Juanma Barranquero  <lekktu@gmail.com>

	* unidata/.gitignore: New file.

2009-08-22  Eli Zaretskii  <eliz@gnu.org>

	* notes/bugtracker: How to reassign a bug to a list of packages.

	* notes/newfile: Details of how to check for problems with DOS 8+3
	file-name restrictions.

2009-08-18  Glenn Morris  <rgm@gnu.org>

	* notes/newfile: New file.

2009-07-11  Eli Zaretskii  <eliz@gnu.org>

	* make-tarball.txt: Add a note about bumping the value of
	customize-changed-options-previous-release.

2009-06-24  Kenichi Handa  <handa@m17n.org>

	* charsets/mapconv: For the Unicode format files, do reverse sort
	and don't compact the map.  This is to prefer the first one in the
	duplicated mappings (e.g. 0x20->U+0020, 0x20->U+00A0).

2009-06-12  Kenichi Handa  <handa@m17n.org>

	* charsets/Makefile (JISX213A.map): Make it depend on
	mapfiles/JISX213A.map.gz.
	(BIG5-1.map, BIG5-2.map): Prepend "# " to the first comment line.

	* charsets/mapfiles/JISX213A.map.gz: New file.

	* charsets/mapfiles/README: Describe JISX213A.map.gz.

2009-06-12  Kenichi Handa  <handa@m17n.org>

	* charsets/mapfiles/*: New files.

	* charsets/mule-charsets.el: Mostly re-written to generate all
	MULE-*.map files.

	* charsets/mapconv: Mostly re-written to handle "gzip"ed input
	files.

	* charsets/eucjp-ms.awk: Mostly re-written to handle glibc's
	EUC-JP-MS.

	* charsets/cp51932.awk (END): Print arch-tag at the tail.

	* charsets/Makefile: Maps depend on files under mapfiles or
	${GLIBC_CHARMAPS}.

2009-04-21  Kenichi Handa  <handa@m17n.org>

	* unidata/unidata-gen.el (unidata-get-decomposition): Fix previous
	change.

2009-04-17  Kenichi Handa  <handa@m17n.org>

	* unidata/unidata-gen.el (unidata-get-decomposition):
	Adjust Hangle decomposition rule to Unicode.

2009-04-09  Kenichi Handa  <handa@m17n.org>

	* unidata/unidata-gen.el (unidata-describe-decomposition):
	Return a string with a composition property to disable combining
	characters being composed.

2009-03-11  Miles Bader  <miles@gnu.org>

	* quick-install-emacs: Be more clever about locating info directory.

2009-02-24  Juanma Barranquero  <lekktu@gmail.com>

	* nt/README.W32: Fix typos.

2009-02-23  Jason Rumney  <jasonr@gnu.org>

	* nt/README-ftp-server: Update for 23.0.91.

	* nt/README.W32: Remove ever expanding versions of Windows.
	Shorten FAQ URL.  Remove mention of obsolete lock directory.
	Windows distribution now bin and barebin only.  Add note about
	SVG support.  Remove old tar and gzip problem workarounds.
	Use new (22.x) -Q option.  Report all bugs through bug tracker.

	* nt/README-UNDUMP.W32: Modify for barebin distribution, as
	undumped distribution no longer exists.

2009-02-05  Yu-ji Hosokawa  <yu-ji@hoso.net>  (tiny change)

	* nt/README.W32: Fix typo.  (Bug#2207)

2009-02-01  Chong Yidong  <cyd@stupidchicken.com>

	* admin.el (set-version): Remove deleted file ns-emacs.texi.

2008-12-02  Kenichi Handa  <handa@m17n.org>

	* unidata/unidata-gen.el (unidata-prop-alist): Docstring for
	`decomposition' property adjusted.
	(unidata-split-decomposition): Don't include surrounding "<" and
	">" in a symbol name.

2008-12-01  Kenichi Handa  <handa@m17n.org>

	* unidata/unidata-gen.el (unidata-prop-alist): Set `numeric-value'
	property generator to unidata-gen-table-numeric.  Docstring adjusted.
	(unidata-get-numeric, unidata-put-numeric)
	(unidata-gen-table-numeric): New functions.
	(unidata-encode-val): Use assoc to get a slot in VAL-LIST.

2008-11-29  Eli Zaretskii  <eliz@gnu.org>

	* notes/documentation: Add notes about Antinews.

2008-10-23  Glenn Morris  <rgm@gnu.org>

	* admin.el (set-version): Add doc/misc/ns-emacs.texi.
	Add/tweak some nextstep/ entries.

2008-09-19  Kenichi Handa  <handa@m17n.org>

	* FOR-RELEASE: Add an item for using EMACS_INT for buffer/string
	positions.

2008-08-23  Eli Zaretskii  <eliz@gnu.org>

	* CPP-DEFINES: Add USER_FULL_NAME.

2008-08-16  Jason Rumney  <jasonr@gnu.org>

	* admin.el (set-version): Set version in nt/emacsclient.rc.

2008-08-06  Juanma Barranquero  <lekktu@gmail.com>

	* nt/dump.bat: Fix mixed EOLs.

2008-08-04  Adrian Robert  <Adrian.B.Robert@gmail.com>

	* CPP-DEFINES: Add DARWIN_OS.  Move USE_LISP_UNION_TYPE away from OS's.

2008-08-02  Eli Zaretskii  <eliz@gnu.org>

	* CPP-DEFINES: Add defines for accessing system processes.

2008-07-27  Dan Nicolaescu  <dann@ics.uci.edu>

	* make-tarball.txt:
	* admin.el:
	* FOR-RELEASE:
	* CPP-DEFINES: Remove mentions of Mac Carbon.

2008-07-16  Glenn Morris  <rgm@gnu.org>

	* admin.el (set-version, set-copyright): Add nextstep/ files.

2008-07-15  Adrian Robert  <Adrian.B.Robert@gmail.com>

	* CPP-DEFINES: Add NS port related defines.

2008-06-16  Glenn Morris  <rgm@gnu.org>

	* admin.el (set-version): Add doc/lispref/vol1.texi,vol2.texi,
	doc/lispref/book-spine.texinfo.

2008-06-15  Glenn Morris  <rgm@gnu.org>

	* admin.el (set-version): Add doc/misc/faq.texi.

2008-05-22  Juanma Barranquero  <lekktu@gmail.com>

	* FOR-RELEASE: Remove Windows problem about the XPM image library
	being loaded too soon (fixed by Stefan Monnier on 2008-05-07).

2008-04-15  Juanma Barranquero  <lekktu@gmail.com>

	* unidata/UnicodeData.txt: Update to Unicode 5.1.

2008-04-14  Juanma Barranquero  <lekktu@gmail.com>

	* unidata/unidata-gen.el (unidata-prop-alist):
	Fix typo in description of `numeric-value'.
	(unidata-put-character): Fix typo in error message.

2008-02-21  Glenn Morris  <rgm@gnu.org>

	* notes/unicode, notes/font-backend: New files, split off from
	README.unicode.

2008-02-20  Kenichi Handa  <handa@ni.aist.go.jp>

	* FOR-RELEASE: Remove the problem of ucs-mule-8859-to-mule-unicode
	being used in latin1-disp.el.  Remove the problem of
	cp-supported-codepages.  Remove the problem of lost changelog for
	ps-prin1.ps.

2008-02-16  Eli Zaretskii  <eliz@gnu.org>

	* unidata/makefile.w32-in (unidata.txt): Don't use $<, it's
	non-portable in this context.

	* unidata/Makefile.in (unidata.txt): Don't use $<, it's
	non-portable in this context.

2008-02-09  Eli Zaretskii  <eliz@gnu.org>

	* unidata/makefile.w32-in (lisp): New variable.
	(EMACSLOADPATH): Use $(lisp).  Add lisp/international and
	lisp/emacs-lisp.

2008-02-04  Jason Rumney  <jasonr@gnu.org>

	* unidata/makefile.w32-in (unidata.txt): Use ARGQUOTE and DQUOTE macros.

2008-02-02  Juanma Barranquero  <lekktu@gmail.com>

	* unidata/.cvsignore: Ignore also "Makefile.unix" and "makefile".

2008-02-02  Eli Zaretskii  <eliz@gnu.org>

	* unidata/makefile.w32-in (charprop-CMD): Fix last change.

	* unidata/Makefile.in: Rename from Makefile.

	* unidata/makefile.w32-in: New file.

2008-02-02  Jason Rumney  <jasonr@gnu.org>

	* unidata/unidata-gen.el (unidata-gen-files): Force unix line ends.

2008-02-01  Kenichi Handa  <handa@m17n.org>

	* unidata/copyright.html: New file.

2008-02-01  Kenichi Handa  <handa@m17n.org>

	* unidata/unidata-gen.el (unidata-get-decomposition): For Hangul
	decomposition, if T is the same as TBase, don't include it in the
	returned list.

2008-02-01  Kenichi Handa  <handa@m17n.org>

	* unidata/unidata-gen.el (unidata-text-file): Delete it.
	(unidata-list): Initialize to nil.
	(unidata-setup-list): New function.
	(unidata-gen-files): New optional arg unidata-text-file.
	If it's nil, set unidata-text-file to the left command line arg.
	Call unidate-setup-list at first.

	* unidata/Makefile (all): Depends on ${DSTDIR}/charprop.el.
	(${DSTDIR}/charprop.el): Run emacs after cd to DISDIR.

2008-02-01  Kenichi Handa  <handa@m17n.org>

	* unidata/unidata-gen.el: Fix comment typo.
	Change string-to-int to string-to-number.
	(unidata-text-file): Define to .../unidata.txt.
	(unidata-list): Just insert unidata-text-file.
	(unidata-get-decomposition): Handle Hangul decomposition.
	(unidata-gen-files): Don't use \040, instead at ^L near the end of file.

	* unidata/Makefile (unidata.txt): New target.
	(charprop.el): Depends on unidata.txt.
	(clean): Remove unidata.txt.

2008-02-01  Kenichi Handa  <handa@m17n.org>

	* unidata/unidata-gen.el (unidata-get-name): Handle "CJK IDEOGRAPH".
	(unidata-get-name): Handle U+110B.

2008-02-01  Kenichi Handa  <handa@m17n.org>

	Sub-directory `unidata' is for codes to generate charprop.el and
	many other uni-*.el files from `UnicodeData.txt'.

	* unidata/README: New file.

	* unidata/Makefile: New file.

	* unidata/unidata-gen.el: New file.

	* unidata/UnicodeData.txt: New file.  Copied from
	http://www.unicode.org on 2006-05-23.

	* unidata/.cvsignore: New file.

2008-02-01  Kenichi Handa  <handa@m17n.org>

	* charsets/.cvsignore: New file.

	* charsets/mapconv: Add code for handling KANJI-DATABASE format.

	* charsets/Makefile (all): Rename target from charsets.
	Depend on ${TRANS_TABLE}.
	(CNS-2.map, CNS-3.map, CNS-4.map, CNS-5.map, CNS-6.map, CNS-7.map):
	Generate from cns2ucsdkw.txt.
	(install): Copy updated files only.

2008-02-02  Kenichi Handa  <handa@m17n.org>

	* charsets/cp932.awk: Append user-defined area of CP932.

2008-02-02  Kenichi Handa  <handa@m17n.org>

	* charsets/Makefile (JISX2131.map): Convert 0x2015 to 0x2014,
	0x2299 to 0x29BF.

2008-02-01  Kenichi Handa  <handa@m17n.org>

	* charsets/Makefile (TRANS_TABLE): New macro.
	(JISX0208.map): Convert 0x2015 to 0x2014.
	(cp51932.el): New target.
	(eucjp-ms.el): New target.
	(install): Include ${TRANS_TABLE}.
	(CJK): Include JISX213A.map.
	(JISX213A.map): New target.

	* charsets/eucjp-ms.awk: New file.

	* charsets/cp51932.awk: New file.

2008-02-01  Kenichi Handa  <handa@m17n.org>

	* charsets/cp932.awk: New file.

	* charsets/Makefile (CP932-2BYTE.map): Call mapconv with cp932.awk.

	* charsets/mapconv: In UNICODE2 case, sort by 4th field after
	running an awk program.

2008-02-01  Kenichi Handa  <handa@m17n.org>

	* charsets/mapconv: Handle UNICODE2.

	* charsets/Makefile (CJK): Include CP932-2BYTE.map.
	(CP932-2BYTE.map): New target.

2008-02-01  Kenichi Handa  <handa@m17n.org>

	* charsets: New directory for scripts to generate charset map
	files in ../etc/charsets/.

	* charsets/Makefile, charsets/mapconv, charsets/compact.awk:
	* charsets/big5.awk, charsets/gb180302.awk, charsets/gb180304.awk:
	* charsets/kuten.awk: New files.

2008-01-08  Glenn Morris  <rgm@gnu.org>

	* admin.el (set-version): Add doc/man/emacs.1.

2008-01-06  Dan Nicolaescu  <dann@ics.uci.edu>

	* notes/copyright:
	* MAINTAINERS: Remove references to files that have been removed.

2008-01-04  Glenn Morris  <rgm@gnu.org>

	* admin.el (set-copyright): Add lib-src/ebrowse.c.

2007-12-10  Stefan Monnier  <monnier@iro.umontreal.ca>

	* CPP-DEFINES: New file.

2007-12-08  Reiner Steib  <Reiner.Steib@gmx.de>

	* FOR-RELEASE: Remove "window-system in face definition" [of
	gnus-treat-emphasize].  Remove "Gnus archive groups".  Add comment
	on gnus-dired.el.

2007-12-05  Glenn Morris  <rgm@gnu.org>

	* admin.el (set-version): Handle configure.in.  Adapt for doc/
	directory layout for manuals.

2007-12-01  Reiner Steib  <Reiner.Steib@gmx.de>

	* FOR-RELEASE: Remove Gnus send mail problem.  Other Gnus bugs have
	been fixed in Gnus CVS but have not yet been synched to Emacs.

2007-11-17  Glenn Morris  <rgm@gnu.org>

	* admin.el (process-lines): Move to ../lisp/subr.el.

2007-10-23  Glenn Morris  <rgm@gnu.org>

	* MAINTAINERS: Move here from ../.

2007-10-17  Juanma Barranquero  <lekktu@gmail.com>

	* make-emacs: Doc fix.

2007-08-28  Glenn Morris  <rgm@gnu.org>

	* admin.el: Provide self.

2007-08-10  Jan Djärv  <jan.h.d@swipnet.se>

	* FOR-RELEASE: Add Gtk+ tool bar and GUD focus problem.

2007-07-25  Glenn Morris  <rgm@gnu.org>

	* Relicense all FSF files to GPLv3 or later.

2007-06-07  Glenn Morris  <rgm@gnu.org>

	* admin.el (set-copyright): New function.

2007-04-25  Nick Roberts  <nickrob@snap.net.nz>

	* make-tarball.txt: Add note about cutting the branch.

2007-06-02  Chong Yidong  <cyd@stupidchicken.com>

	* Version 22.1 released.

2007-02-03  Eli Zaretskii  <eliz@gnu.org>

	* nt/makedist.bat: Change EOL format to DOS.  Don't use
	redirection characters in REM lines.

2007-01-27  Jan Djärv  <jan.h.d@swipnet.se>

	* FOR-RELEASE: Removed Gtk/Xft issue.

2007-01-01  Miles Bader  <miles@gnu.org>

	* quick-install-emacs (get_config_var): Deal with weird magic
	string inserted by recent versions of autoconf.

2006-11-25  Juanma Barranquero  <lekktu@gmail.com>

	* admin.el (set-version): Set version number in
	lib-src/makefile.w32-in.

2006-11-06  Reiner Steib  <Reiner.Steib@gmx.de>

	* FOR-RELEASE (BUGS): Remove "Build failure under Suse 10.0" was
	due to a local miss-configuration.

2006-10-28  Chong Yidong  <cyd@stupidchicken.com>

	* make-announcement (OLD): Remove LEIM references in announcement
	since it is now built-in.

2006-10-15  YAMAMOTO Mitsuharu  <mituharu@math.s.chiba-u.ac.jp>

	* admin.el (set-version): Set version numbers in "mac" subdirectory.

2006-10-03  Kenichi Handa  <handa@m17n.org>

	* FOR-RELEASE (BUGS): "An iso-8859-6 cannot be saved" fixed.

2006-08-13  Chong Yidong  <cyd@stupidchicken.com>

	* FOR-RELEASE: Elisp manual checking completed.

2006-07-17  Reiner Steib  <Reiner.Steib@gmx.de>

	* FOR-RELEASE: Update refcard section.

2006-07-14  Kim F. Storm  <storm@cua.dk>

	* FOR-RELEASE (BUGS): High cpu load on windows server sockets fixed.

2006-07-09  Kim F. Storm  <storm@cua.dk>

	* README: Use outline format.  Add FOR-RELEASE.

2006-06-27  Chong Yidong  <cyd@stupidchicken.com>

	* FOR-RELEASE: Checking of info.texi done.

2006-06-08  Reiner Steib  <Reiner.Steib@gmx.de>

	* FOR-RELEASE: Update refcard section.

2006-06-07  Reiner Steib  <Reiner.Steib@gmx.de>

	* FOR-RELEASE: Update refcard section.

2006-05-25  Chong Yidong  <cyd@stupidchicken.com>

	* FOR-RELEASE: Key sequence elisp node done.

2006-05-24  Reiner Steib  <Reiner.Steib@gmx.de>

	* FOR-RELEASE: Update refcard translations.  Add coding cookie.

2006-05-21  Chong Yidong  <cyd@mit.edu>

	* FOR-RELEASE: point-entered /point-left bug fixed.

2006-05-12  Eli Zaretskii  <eliz@gnu.org>

	* FOR-RELEASE: Spell-checking the manuals is now done; remove the
	entry.

2006-05-06  Bill Wohler  <wohler@newt.com>

	* FOR-RELEASE: MH-E 8.0 has been released, so removed reminder
	about it.

2006-04-17  Ramprasad B  <ramprasad_i82@yahoo.com>

	* ./* (Copyright): Updated Copyright year(s).

2006-02-24  Reiner Steib  <Reiner.Steib@gmx.de>

	* FOR-RELEASE (BUGS): Add URLs/MIDs.

2006-02-20  Kim F. Storm  <storm@cua.dk>

	* FOR-RELEASE (NEW FEATURES): Completed work on this item:
	Rework how fringe bitmaps are defined and used.
	Currently, bitmap usage and bitmap appearance are "mixed-up" in a
	one-level representation.  It would be cleaner to split the
	representation into a two-level model where first level maps
	bitmap usage to a bitmap name, and second level maps bitmap name to
	a bitmap appearance.

2006-01-27  Chong Yidong  <cyd@stupidchicken.com>

	* FOR-RELEASE: String allocation bugs fixed.

2005-12-13  Bill Wohler  <wohler@newt.com>

	* FOR-RELEASE: Ensure MH-E 8.0 has been released.

2005-12-09  Reiner Steib  <Reiner.Steib@gmx.de>

	* FOR-RELEASE (DOCUMENTATION): Remove message-mail, gnus-*
	completing-read-multiple, mail-extract-address-components,
	mail-mode, quail-define-package, save-buffer and
	ucs-set-table-for-input from doc strings item (Done).

2005-11-28  Chong Yidong  <cyd@stupidchicken.com>

	* FOR-RELEASE: Icons installed.  Partial completion bug fixed.

2005-11-11  Kim F. Storm  <storm@cua.dk>

	* FOR-RELEASE (FATAL ERRORS): Fix infinite loop in redisplay
	when displaying a non-breaking space in an overlay string.

2005-10-30  Chong Yidong  <cyd@stupidchicken.com>

	* FOR-RELEASE: Init file change implemented.

2005-10-27  Chong Yidong  <cyd@stupidchicken.com>

	* FOR-RELEASE: Fringe angle bitmap at eob fixed.

2005-10-19  Chong Yidong  <cyd@stupidchicken.com>

	* FOR-RELEASE (New features): max-image-size implemented.
	(Bugs): split-window done, by Kim F. Storm.

2005-10-17  Bill Wohler  <wohler@newt.com>

	* FOR-RELEASE (DOCUMENTATION): Remove lisp/toolbar from list
	since it's gone.  Also marked mh-e as done.

2005-10-11  Juanma Barranquero  <lekktu@gmail.com>

	* FOR-RELEASE (FATAL ERRORS): Remove item about JPEG
	libraries on Windows (Done).

2005-10-01  Jason Rumney  <jasonr@gnu.org>

	* admin.el (set-version): Set version numbers in nt/emacs.rc.

2005-08-31  Romain Francoise  <romain@orebokech.com>

	* FOR-RELEASE (New features): Remove vhdl-mode.el update
	item (Done).

2005-08-27  Romain Francoise  <romain@orebokech.com>

	* FOR-RELEASE (Bugs): Remove compile-internal item (Done).

2005-07-04  Lute Kamstra  <lute@gnu.org>

	Update FSF's address in GPL notices.

2005-06-10  Lute Kamstra  <lute@gnu.org>

	* admin.el (set-version): Set version in lisp manual too.
	* make-tarball.txt: Commit lispref/elisp.texi too.

2005-06-04  Richard M. Stallman  <rms@gnu.org>

	* emacs-pretesters: Refer to etc/DEBUG instead of duplicating it.
	Other cleanups.

2005-04-19  Lute Kamstra  <lute@gnu.org>

	* make-tarball.txt: Don't commit lisp/loaddefs.el.

2005-04-14  Lute Kamstra  <lute@gnu.org>

	* nt/makedist.bat (elfiles): Update.

	* admin.el (add-release-logs): Fix require call.

2005-03-30  Marcelo Toledo  <marcelo@marcelotoledo.org>

	* FOR-RELEASE (Documentation): Add check the Emacs Tutorial.
	The first line of every tutorial must begin with a sentence saying
	"Emacs Tutorial" in the respective language.  This should be
	followed by "See end for copying conditions", likewise in the
	respective language.

2005-03-29  Luc Teirlinck  <teirllm@auburn.edu>

	* FOR-RELEASE (TO BE DONE SHORTLY BEFORE RELEASE): New section.
	Add `undo-ask-before-discard' to it.

2005-03-02  Miles Bader  <miles@gnu.org>

	* quick-install-emacs: Only use the mkdir --verbose option if the
	script's --verbose option was specified (this avoids problems with
	default usage on systems where mkdir doesn't support that option).

2005-02-15  Jason Rumney  <jasonr@gnu.org>

	* nt/makedist.bat: Do not rely on non-standard behavior of
	tar --exclude.

2004-11-02  Jan Djärv  <jan.h.d@swipnet.se>

	* FOR-RELEASE (Indications): Remove two stage update for toolbar (Done).

2004-09-20  Luc Teirlinck  <teirllm@auburn.edu>

	* FOR-RELEASE (Indications): Rearrange checklists for Emacs and
	Elisp manuals.

2004-09-18  Luc Teirlinck  <teirllm@auburn.edu>

	* FOR-RELEASE (Indications): Clean up and update checklists for
	Emacs and Elisp manuals.

2004-09-11  Kim F. Storm  <storm@cua.dk>

	* FOR-RELEASE (New features): Remove Gnus 5.10 entry (Done!).
	(Documentation): Add NEWS entry.
	Add section lists for proof-reading Emacs and Lisp manuals.

2004-08-29  Kim F. Storm  <storm@cua.dk>

	* FOR-RELEASE (Documentation): Add man/ack.texi and AUTHORS.

2004-08-28  Jan Djärv  <jan.h.d@swipnet.se>

	* FOR-RELEASE (Indications): Remove entry about GTK and geometry
	(now behaves as well as other ports).

2004-06-28  Jan Djärv  <jan.h.d@swipnet.se>

	* FOR-RELEASE: Remove entry about GTK and monochrome displays (done).

2004-06-26  Eli Zaretskii  <eliz@is.elta.co.il>

	* FOR-RELEASE: Moved here from the etc directory.

2004-05-08  Thien-Thi Nguyen  <ttn@gnu.org>

	* notes/BRANCH: New file, to be maintained per CVS branch.

2003-10-01  Miles Bader  <miles@gnu.org>

	* quick-install-emacs: Don't use "function" keyword when defining
	shell functions.

2003-09-29  Lute Kamstra  <lute@gnu.org>

	* make-tarball.txt: Mention regenerating Emacs' AUTHORS file.

2003-09-27  Miles Bader  <miles@gnu.ai.mit.edu>

	* quick-install-emacs: Remove fns-* pruning, since that file no
	longer seems to be generated.
	(AVOID): Quote literal periods.  Quote braces in a way acceptable
	to all parties (gawk gets bitchy about using `\').

2003-08-19  Miles Bader  <miles@gnu.org>

	* quick-install-emacs: Add arch-specific ignored files to
	quick-install-emacs.  Use quoting for periods that's acceptable
	to recent versions of gawk.

2003-08-11  Markus Rost  <rost@math.ohio-state.edu>

	* cus-test.el: Remove obsolete workaround.

2003-04-22  Andrew Innes  <andrewi@gnu.org>

	* nt/makedist.bat: Fix multi-file .zip distribution, by splitting
	emacs.exe before zipping, and including batch file to recreate
	after unpacking.

	* nt/README-ftp-server: Update wording and version number etc.
	Add extra instructions for installing multi-file .zip
	distribution.

	* nt/README.W32: Remove personal email address and update wording.

	* nt/README-UNDUMP.W32: Remove personal email address and update
	wording.

2003-02-10  Francesco Potortì  <pot@gnu.org>

	* make-changelog-diff: New script, code stolen from make-announcement.

	* make-announcement: Use make-changelog-diff.

2003-01-20  Francesco Potortì  <pot@gnu.org>

	* make-tarball.txt: Step-by-step instructions for making a tarball.

	* make-announcement: A script for creating pretest announcements.

2003-01-17  Francesco Potortì  <pot@gnu.org>

	* admin.el (add-release-logs): Expand the directory name before
	calling find(1).
	(add-release-logs): Use the same methods as add-log.el for writing
	the date and the user's name and address.

2003-01-07  Miles Bader  <miles@gnu.org>

	* quick-install-emacs: Unset LANG etc. to avoid non-standard
	command output from non-C locales.

2002-10-16  Markus Rost  <rost@math.ohio-state.edu>

	* cus-test.el: Extended and reorganized.  There are now 4 tests
	which can be run in batch mode.  See the Commentary section.

2002-10-08  Markus Rost  <rost@math.ohio-state.edu>

	* cus-test.el: New file.

2002-05-27  Miles Bader  <miles@gnu.org>

	* quick-install-emacs (VERSION): Calculate using the same method
	that configure.in uses.

2002-04-26  Pavel Janík  <Pavel@Janik.cz>

	* emacs-pretesters: New file with information for Emacs
	pretesters.

2002-03-22  Paul Eggert  <eggert@twinsun.com>

	* quick-install-emacs (PRUNED): Avoid "head -1" and "tail +2", as
	POSIX 1003.1-2001 disallows both usages.

2002-02-11  Andrew Innes  <andrewi@gnu.org>

	* nt/makedist.bat: Don't include elisp/term/*.el files twice.

2002-01-24  Andrew Innes  <andrewi@gnu.org>

	* nt/README.W32: Remove unnecessary version number and date
	references.

	* nt/README-UNDUMP.W32: Ditto.

2001-12-06  Gerd Moellmann  <gerd@gnu.org>

	* make-emacs: Add --trace-move.

2001-10-23  Andrew Innes  <andrewi@gnu.org>

	* nt/makedist.bat: Remove remaining obsolete reference to
	GETTING.GNU.SOFTWARE.

2001-10-22  Gerd Moellmann  <gerd@gnu.org>

	* admin.el (set-version): Use `s' interactive spec for
	version number.

2001-10-20  Gerd Moellmann  <gerd@gnu.org>

	* (Version 21.1 released.)

2001-10-20  Gerd Moellmann  <gerd@gnu.org>

	* admin.el (add-release-logs): Put the log entry in lispref, too.

2001-10-20  Miles Bader  <miles@gnu.org>

	* quick-install-emacs: Exit if we can't find some variable.
	(AVOID): Add .orig & .rej files.
	(get_config_var): Be more liberal about format of config.status
	sed commands.

2001-10-19  Gerd Moellmann  <gerd@gnu.org>

	* admin.el: New file.

	* build-configs: Add --help option.  Add support for building
	in arbitrary source trees.

2001-10-17  Gerd Moellmann  <gerd@gnu.org>

	* alloc-colors.c: New file.

2001-10-13  Gerd Moellmann  <gerd@gnu.org>

	* make-emacs: Add --boot switch for bootstrapping.  Logs to
	EMACS_ROOT/boot.log, renames previous log file to boot.log.old.

2001-10-05  Gerd Moellmann  <gerd@gnu.org>

	* Branch for 21.1.

2001-09-04  Andrew Innes  <andrewi@gnu.org>

	* nt/makedist.bat: Remove reference to obsolete file
	GETTING.GNU.SOFTWARE.  Remove outdated comments.  Explain about
	version of tar used.

;; Local Variables:
;; coding: utf-8
;; End:

  Copyright (C) 2001-2014 Free Software Foundation, Inc.

  This file is part of GNU Emacs.

  GNU Emacs is free software: you can redistribute it and/or modify
  it under the terms of the GNU General Public License as published by
  the Free Software Foundation, either version 3 of the License, or
  (at your option) any later version.

  GNU Emacs is distributed in the hope that it will be useful,
  but WITHOUT ANY WARRANTY; without even the implied warranty of
  MERCHANTABILITY or FITNESS FOR A PARTICULAR PURPOSE.  See the
  GNU General Public License for more details.

  You should have received a copy of the GNU General Public License
  along with GNU Emacs.  If not, see <http://www.gnu.org/licenses/>.<|MERGE_RESOLUTION|>--- conflicted
+++ resolved
@@ -1,4 +1,7 @@
-<<<<<<< HEAD
+2014-10-20  Glenn Morris  <rgm@gnu.org>
+
+	* Merge in all changes up to 24.4 release.
+
 2014-10-15  Eli Zaretskii  <eliz@gnu.org>
 
 	* unidata/unidata-gen.el (unidata-prop-alist): New properties
@@ -50,13 +53,6 @@
 	and cl-incf.
 
 2014-09-08  Eli Zaretskii  <eliz@gnu.org>
-=======
-2014-10-20  Glenn Morris  <rgm@gnu.org>
-
-	* Version 24.4 released.
-
-2014-09-03  Eli Zaretskii  <eliz@gnu.org>
->>>>>>> d20b72d9
 
 	* unidata/unidata-gen.el (unidata-check): Bring this function up
 	to date with the currently supported methods of generating Unicode
