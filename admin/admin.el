;;; admin.el --- utilities for Emacs administration

;; Copyright (C) 2001-2017 Free Software Foundation, Inc.

;; This file is part of GNU Emacs.

;; GNU Emacs is free software: you can redistribute it and/or modify
;; it under the terms of the GNU General Public License as published by
;; the Free Software Foundation, either version 3 of the License, or
;; (at your option) any later version.

;; GNU Emacs is distributed in the hope that it will be useful,
;; but WITHOUT ANY WARRANTY; without even the implied warranty of
;; MERCHANTABILITY or FITNESS FOR A PARTICULAR PURPOSE.  See the
;; GNU General Public License for more details.

;; You should have received a copy of the GNU General Public License
;; along with GNU Emacs.  If not, see <https://www.gnu.org/licenses/>.

;;; Commentary:

;; add-release-logs	Add ``Version X released'' change log entries.
;; set-version		Change Emacs version number in source tree.
;; set-copyright        Change Emacs short copyright string (eg as
;;                      printed by --version) in source tree.

;;; Code:

(defvar add-log-time-format)		; in add-log

(defun add-release-logs (root version &optional date)
  "Add \"Version VERSION released.\" change log entries in ROOT.
Also update the etc/HISTORY file.
Root must be the root of an Emacs source tree.
Optional argument DATE is the release date, default today."
  (interactive (list (read-directory-name "Emacs root directory: ")
		     (read-string "Version number: "
				  (format "%s.%s" emacs-major-version
					  emacs-minor-version))
		     (read-string "Release date: "
				  (progn (require 'add-log)
                                         (funcall add-log-time-format nil t)))))
  (setq root (expand-file-name root))
  (unless (file-exists-p (expand-file-name "src/emacs.c" root))
    (user-error "%s doesn't seem to be the root of an Emacs source tree" root))
  (let ((clog (expand-file-name "ChangeLog" root)))
    (if (file-exists-p clog)
        ;; Basic check that a ChangeLog that exists is not your personal one.
        ;; TODO Perhaps we should move any existing file and unconditionally
        ;; call make ChangeLog?  Or make ChangeLog CHANGELOG=temp and compare
        ;; with the existing?
        (with-temp-buffer
          (insert-file-contents clog)
          (or (re-search-forward "^[ \t]*Copyright.*Free Software" nil t)
              (user-error "ChangeLog looks like a personal one - remove it?")))
      (or
       (zerop (call-process "make" nil nil nil "-C" root "ChangeLog"))
       (error "Problem generating ChangeLog"))))
  (require 'add-log)
  (or date (setq date (funcall add-log-time-format nil t)))
  (let* ((logs (process-lines "find" root "-name" "ChangeLog"))
	 (entry (format "%s  %s  <%s>\n\n\t* Version %s released.\n\n"
			date
			(or add-log-full-name (user-full-name))
			(or add-log-mailing-address user-mail-address)
			version)))
    (dolist (log logs)
      (find-file log)
      (goto-char (point-min))
      (insert entry)))
  (let ((histfile (expand-file-name "etc/HISTORY" root)))
    (unless (file-exists-p histfile)
      (error "%s not present" histfile))
    (find-file histfile)
    (goto-char (point-max))
    (search-backward "")
    (insert (format "GNU Emacs %s (%s) emacs-%s\n\n" version date version))))

(defun set-version-in-file (root file version rx)
  "Subroutine of `set-version' and `set-copyright'."
  (find-file (expand-file-name file root))
  (goto-char (point-min))
  (setq version (format "%s" version))
  (unless (re-search-forward rx nil :noerror)
    (user-error "Version not found in %s" file))
  (if (not (equal version (match-string 1)))
      (replace-match version nil nil nil 1)
    (kill-buffer)
    (message "No need to update `%s'" file)))

(defun set-version (root version)
  "Set Emacs version to VERSION in relevant files under ROOT.
Root must be the root of an Emacs source tree."
  (interactive (list
		(read-directory-name "Emacs root directory: " source-directory)
		(read-string "Version number: " emacs-version)))
  (unless (file-exists-p (expand-file-name "src/emacs.c" root))
    (user-error "%s doesn't seem to be the root of an Emacs source tree" root))
  (message "Setting version numbers...")
  ;; There's also a "version 3" (standing for GPLv3) at the end of
  ;; `README', but since `set-version-in-file' only replaces the first
  ;; occurrence, it won't be replaced.
  (set-version-in-file root "README" version
		       (rx (and "version" (1+ space)
				(submatch (1+ (in "0-9."))))))
  (set-version-in-file root "configure.ac" version
		       (rx (and "AC_INIT" (1+ (not (in ?,)))
                                ?, (0+ space)
                                (submatch (1+ (in "0-9."))))))
  (set-version-in-file root "nt/README.W32" version
		       (rx (and "version" (1+ space)
				(submatch (1+ (in "0-9."))))))
<<<<<<< HEAD
=======
  ;; TODO: msdos could easily extract the version number from
  ;; configure.ac with sed, rather than duplicating the information.
  (set-version-in-file root "msdos/sed2v2.inp" version
		       (rx (and bol "/^#undef " (1+ not-newline)
				"define PACKAGE_VERSION" (1+ space) "\""
				(submatch (1+ (in "0-9."))))))
>>>>>>> 00995c88
  ;; Major version only.
  (when (string-match "\\([0-9]\\{2,\\}\\)" version)
    (let ((newmajor (match-string 1 version)))
      (set-version-in-file root "etc/refcards/ru-refcard.tex" newmajor
                           "\\\\newcommand{\\\\versionemacs}\\[0\\]\
{\\([0-9]\\{2,\\}\\)}.+%.+version of Emacs")))
  (let* ((oldversion
          (with-temp-buffer
            (insert-file-contents (expand-file-name "README" root))
            (if (re-search-forward "version \\([0-9.]*\\)" nil t)
                (version-to-list (match-string 1)))))
         (oldmajor (if oldversion (car oldversion)))
         (newversion (version-to-list version))
         (newmajor (car newversion))
         (newshort (format "%s.%s" newmajor
                           (+ (cadr newversion)
                              (if (eq 2 (length newversion)) 0 1))))
         (majorbump (and oldversion (not (equal oldmajor newmajor))))
         (minorbump (and oldversion (not majorbump)
                         (not (equal (cadr oldversion) (cadr newversion)))))
         (newsfile (expand-file-name "etc/NEWS" root))
         (oldnewsfile (expand-file-name (format "etc/NEWS.%s" oldmajor) root)))
    (unless (> (length newversion) 2)   ; pretest or release candidate?
      (with-temp-buffer
        (insert-file-contents newsfile)
        (if (re-search-forward "^\\(+++ *\\|--- *\\)$" nil t)
            (display-warning 'admin
                             "NEWS file still contains temporary markup.
Documentation changes might not have been completed!"))))
    (when (and majorbump
               (not (file-exists-p oldnewsfile)))
      (rename-file newsfile oldnewsfile)
      (find-file oldnewsfile)           ; to prompt you to commit it
      (copy-file oldnewsfile newsfile)
      (with-temp-buffer
        (insert-file-contents newsfile)
        (re-search-forward "is about changes in Emacs version \\([0-9]+\\)")
        (replace-match (number-to-string newmajor) nil nil nil 1)
        (re-search-forward "^See files \\(NEWS\\)")
        (unless (save-match-data
                  (when (looking-at "\\(\\..*\\), \\(\\.\\.\\.\\|…\\)")
                    (replace-match
                     (format ".%s, NEWS.%s" oldmajor (1- oldmajor))
                     nil nil nil 1)
                    t))
          (replace-match (format "NEWS.%s, NEWS" oldmajor) nil nil nil 1)
          (let ((start (line-beginning-position)))
            (search-forward "in older Emacs versions")
            (or (equal start (line-beginning-position))
                (fill-region start (line-beginning-position 2)))))
        (re-search-forward "^$")
        (forward-line -1)
        (let ((start (point)))
          (goto-char (point-max))
          (re-search-backward "^$" nil nil 2)
          (delete-region start (line-beginning-position 0)))
        (write-region nil nil newsfile)))
    (when (or majorbump minorbump)
      (find-file newsfile)
      (goto-char (point-min))
      (if (re-search-forward (format "^\\* .*in Emacs %s" newshort) nil t)
          (progn
            (kill-buffer)
            (message "No need to update etc/NEWS"))
        (goto-char (point-min))
        (re-search-forward "^$")
        (forward-line -1)
        (dolist (s '("Installation Changes" "Startup Changes" "Changes"
                     "Editing Changes"
                     "Changes in Specialized Modes and Packages"
                          "New Modes and Packages"
                          "Incompatible Lisp Changes"
                          "Lisp Changes"))
          (insert (format "\n\n* %s in Emacs %s\n" s newshort)))
        (insert (format "\n\n* Changes in Emacs %s on \
Non-Free Operating Systems\n" newshort)))
      ;; Because we skip "bump version" commits when merging between branches.
      ;; Probably doesn't matter in practice, because NEWS changes
      ;; will only happen on master anyway.
      (message "Commit any NEWS changes separately")))
  (message "Setting version numbers...done"))

;; Note this makes some assumptions about form of short copyright.
(defun set-copyright (root copyright)
  "Set Emacs short copyright to COPYRIGHT in relevant files under ROOT.
Root must be the root of an Emacs source tree."
  (interactive (list
                (read-directory-name "Emacs root directory: " nil nil t)
                (read-string
                 "Short copyright string: "
                 (format "Copyright (C) %s Free Software Foundation, Inc."
                         (format-time-string "%Y")))))
  (unless (file-exists-p (expand-file-name "src/emacs.c" root))
    (user-error "%s doesn't seem to be the root of an Emacs source tree" root))
  (message "Setting copyrights...")
  (set-version-in-file root "configure.ac" copyright
		       (rx (and bol "copyright" (0+ (not (in ?\")))
        			?\" (submatch (1+ (not (in ?\")))) ?\")))
  (set-version-in-file root "lib-src/rcs2log" copyright
        	       (rx (and "Copyright" (0+ space) ?= (0+ space)
        			?\' (submatch (1+ nonl)))))
  (when (string-match "\\([0-9]\\{4\\}\\)" copyright)
    (setq copyright (match-string 1 copyright))
    (set-version-in-file root "etc/refcards/ru-refcard.tex" copyright
			 "\\\\newcommand{\\\\cyear}\\[0\\]\
{\\([0-9]\\{4\\}\\)}.+%.+copyright year")
    (set-version-in-file root "etc/refcards/emacsver.tex.in" copyright
			 "\\\\def\\\\year\
{\\([0-9]\\{4\\}\\)}.+%.+copyright year"))
  (message "Setting copyrights...done"))

;;; Various bits of magic for generating the web manuals

(defun manual-misc-manuals (root)
  "Return doc/misc manuals as list of strings.
ROOT should be the root of an Emacs source tree."
  ;; Similar to `make -C doc/misc echo-info', but works if unconfigured,
  ;; and for INFO_TARGETS rather than INFO_INSTALL.
  (with-temp-buffer
    (insert-file-contents (expand-file-name "doc/misc/Makefile.in" root))
    ;; Should really use expanded value of INFO_TARGETS.
    (search-forward "INFO_COMMON = ")
    (let ((start (point)))
      (end-of-line)
      (while (and (looking-back "\\\\")
		  (zerop (forward-line 1)))
	(end-of-line))
      (append (split-string (replace-regexp-in-string
			     "\\(\\\\\\|\\.info\\)" ""
			     (buffer-substring start (point))))
	      '("efaq-w32")))))

;; TODO report the progress
(defun make-manuals (root &optional type)
  "Generate the web manuals for the Emacs webpage.
ROOT should be the root of an Emacs source tree.
Interactively with a prefix argument, prompt for TYPE.
Optional argument TYPE is type of output (nil means all)."
  (interactive (let ((root (read-directory-name "Emacs root directory: "
						source-directory nil t)))
		 (list root
		       (if current-prefix-arg
			   (completing-read
			    "Type: "
			    (append
			     '("misc" "pdf" "ps")
			     (let (res)
			       (dolist (i '("emacs" "elisp" "eintr") res)
				 (dolist (j '("" "-mono" "-node" "-ps" "-pdf"))
				   (push (concat i j) res))))
			     (manual-misc-manuals root)))))))
  (let* ((dest (expand-file-name "manual" root))
	 (html-node-dir (expand-file-name "html_node" dest))
	 (html-mono-dir (expand-file-name "html_mono" dest))
	 (ps-dir (expand-file-name "ps" dest))
	 (pdf-dir (expand-file-name "pdf" dest))
	 (emacs (expand-file-name "doc/emacs/emacs.texi" root))
	 (emacs-xtra (expand-file-name "doc/emacs/emacs-xtra.texi" root))
	 (elisp (expand-file-name "doc/lispref/elisp.texi" root))
	 (eintr (expand-file-name "doc/lispintro/emacs-lisp-intro.texi" root))
	 (misc (manual-misc-manuals root)))
    ;; TODO this makes it non-continuable.
    ;; Instead, delete the individual dest directory each time.
    (when (file-directory-p dest)
      (if (y-or-n-p (format "Directory %s exists, delete it first? " dest))
	  (delete-directory dest t)
	(user-error "Aborted")))
    (if (member type '(nil "emacs" "emacs-node"))
	(manual-html-node emacs (expand-file-name "emacs" html-node-dir)))
    (if (member type '(nil "emacs" "emacs-mono"))
	(manual-html-mono emacs (expand-file-name "emacs.html" html-mono-dir)))
    (when (member type '(nil "emacs" "emacs-pdf" "pdf"))
      (manual-pdf emacs (expand-file-name "emacs.pdf" pdf-dir))
      ;; emacs-xtra exists only in pdf/ps format.
      ;; In other formats it is included in the Emacs manual.
      (manual-pdf emacs-xtra (expand-file-name "emacs-xtra.pdf" pdf-dir)))
    (when (member type '(nil "emacs" "emacs-ps" "ps"))
      (manual-ps emacs (expand-file-name "emacs.ps" ps-dir))
      (manual-ps emacs-xtra (expand-file-name "emacs-xtra.ps" ps-dir)))
    (if (member type '(nil "elisp" "elisp-node"))
	(manual-html-node elisp (expand-file-name "elisp" html-node-dir)))
    (if (member type '(nil "elisp" "elisp-mono"))
	(manual-html-mono elisp (expand-file-name "elisp.html" html-mono-dir)))
    (if (member type '(nil "elisp" "elisp-pdf" "pdf"))
	(manual-pdf elisp (expand-file-name "elisp.pdf" pdf-dir)))
    (if (member type '(nil "elisp" "elisp-ps" "ps"))
	(manual-ps elisp (expand-file-name "elisp.ps" ps-dir)))
    (if (member type '(nil "eintr" "eintr-node"))
	(manual-html-node eintr (expand-file-name "eintr" html-node-dir)))
    (if (member type '(nil "eintr" "eintr-node"))
	(manual-html-mono eintr (expand-file-name "eintr.html" html-mono-dir)))
    (if (member type '(nil "eintr" "eintr-pdf" "pdf"))
	(manual-pdf eintr (expand-file-name "eintr.pdf" pdf-dir)))
    (if (member type '(nil "eintr" "eintr-ps" "ps"))
	(manual-ps eintr (expand-file-name "eintr.ps" ps-dir)))
    ;; Misc manuals
    (dolist (manual misc)
      (if (member type `(nil ,manual "misc"))
	  (manual-misc-html manual root html-node-dir html-mono-dir)))
    (message "Manuals created in %s" dest)))

(defconst manual-doctype-string
  "<!DOCTYPE HTML PUBLIC \"-//W3C//DTD HTML 4.01 Transitional//EN\"
\"http://www.w3.org/TR/html4/loose.dtd\">\n\n")

(defconst manual-meta-string
  "<meta http-equiv=\"content-type\" content=\"text/html; charset=utf-8\">
<link rev=\"made\" href=\"mailto:bug-gnu-emacs@gnu.org\">
<link rel=\"icon\" type=\"image/png\" href=\"/graphics/gnu-head-mini.png\">
<meta name=\"ICBM\" content=\"42.256233,-71.006581\">
<meta name=\"DC.title\" content=\"gnu.org\">\n\n")

(defconst manual-style-string "<style type=\"text/css\">
@import url('/software/emacs/manual.css');\n</style>\n")

(defun manual-misc-html (name root html-node-dir html-mono-dir)
  ;; Hack to deal with the cases where .texi creates a different .info.
  ;; Blech.  TODO Why not just rename the .texi (or .info) files?
  (let* ((texiname (cond ((equal name "ccmode") "cc-mode")
			 (t name)))
	 (texi (expand-file-name (format "doc/misc/%s.texi" texiname) root)))
    (manual-html-node texi (expand-file-name name html-node-dir))
    (manual-html-mono texi (expand-file-name (concat name ".html")
					     html-mono-dir))))

(defun manual-html-mono (texi-file dest)
  "Run Makeinfo on TEXI-FILE, emitting mono HTML output to DEST.
This function also edits the HTML files so that they validate as
HTML 4.01 Transitional, and pulls in the gnu.org stylesheet using
the @import directive."
  (make-directory (or (file-name-directory dest) ".") t)
  (call-process "makeinfo" nil nil nil
		"-D" "WWW_GNU_ORG"
		"-I" (expand-file-name "../emacs"
				       (file-name-directory texi-file))
		"-I" (expand-file-name "../misc"
				       (file-name-directory texi-file))
		"--html" "--no-split" texi-file "-o" dest)
  (with-temp-buffer
    (insert-file-contents dest)
    (setq buffer-file-name dest)
    (manual-html-fix-headers)
    (manual-html-fix-index-1)
    (manual-html-fix-index-2 t)
    (manual-html-fix-node-div)
    (goto-char (point-max))
    (re-search-backward "</body>[\n \t]*</html>")
    ;; Close the div id="content" that fix-index-1 added.
    (insert "</div>\n\n")
    (save-buffer)))

(defun manual-html-node (texi-file dir)
  "Run Makeinfo on TEXI-FILE, emitting per-node HTML output to DIR.
This function also edits the HTML files so that they validate as
HTML 4.01 Transitional, and pulls in the gnu.org stylesheet using
the @import directive."
  (unless (file-exists-p texi-file)
    (user-error "Manual file %s not found" texi-file))
  (make-directory dir t)
  (call-process "makeinfo" nil nil nil
		"-D" "WWW_GNU_ORG"
		"-I" (expand-file-name "../emacs"
				       (file-name-directory texi-file))
		"-I" (expand-file-name "../misc"
				       (file-name-directory texi-file))
		"--html" texi-file "-o" dir)
  ;; Loop through the node files, fixing them up.
  (dolist (f (directory-files dir nil "\\.html\\'"))
    (let (opoint)
      (with-temp-buffer
	(insert-file-contents (expand-file-name f dir))
	(setq buffer-file-name (expand-file-name f dir))
	(if (looking-at "<meta http-equiv")
	    ;; Ignore those HTML files that are just redirects.
	    (set-buffer-modified-p nil)
	  (manual-html-fix-headers)
	  (if (equal f "index.html")
	      (let (copyright-text)
		(manual-html-fix-index-1)
		;; Move copyright notice to the end.
		(when (re-search-forward "[ \t]*<p>Copyright &copy;" nil t)
		  (setq opoint (match-beginning 0))
		  (re-search-forward "</blockquote>")
		  (setq copyright-text (buffer-substring opoint (point)))
		  (delete-region opoint (point)))
		(manual-html-fix-index-2)
		(if copyright-text
		    (insert copyright-text))
		;; Close the div id="content" that fix-index-1 added.
		(insert "\n</div>\n"))
	    ;; For normal nodes, give the header div a blue bg.
	    (manual-html-fix-node-div t))
	  (save-buffer))))))

(defun manual-pdf (texi-file dest)
  "Run texi2pdf on TEXI-FILE, emitting PDF output to DEST."
  (make-directory (or (file-name-directory dest) ".") t)
  (let ((default-directory (file-name-directory texi-file)))
    (call-process "texi2pdf" nil nil nil
		  "-I" "../emacs" "-I" "../misc"
		  texi-file "-o" dest)))

(defun manual-ps (texi-file dest)
  "Generate a PostScript version of TEXI-FILE as DEST."
  (make-directory (or (file-name-directory dest) ".") t)
  (let ((dvi-dest (concat (file-name-sans-extension dest) ".dvi"))
	(default-directory (file-name-directory texi-file)))
    ;; FIXME: Use `texi2dvi --ps'?  --xfq
    (call-process "texi2dvi" nil nil nil
		  "-I" "../emacs" "-I" "../misc"
		  texi-file "-o" dvi-dest)
    (call-process "dvips" nil nil nil dvi-dest "-o" dest)
    (delete-file dvi-dest)
    (call-process "gzip" nil nil nil dest)))

(defun manual-html-fix-headers ()
  "Fix up HTML headers for the Emacs manual in the current buffer."
  (let ((texi5 (search-forward "<!DOCTYPE" nil t))
	opoint)
    ;; Texinfo 5 supplies a DOCTYPE.
    (or texi5
	(insert manual-doctype-string))
    (search-forward "<head>\n")
    (insert manual-meta-string)
    (search-forward "<meta")
    (setq opoint (match-beginning 0))
    (unless texi5
      (search-forward "<!--")
      (goto-char (match-beginning 0))
      (delete-region opoint (point))
      (search-forward "<meta http-equiv=\"Content-Style")
      (setq opoint (match-beginning 0)))
    (search-forward "</head>")
    (goto-char (match-beginning 0))
    (delete-region opoint (point))
    (insert manual-style-string)
    ;; Remove Texinfo 5 hard-coding bgcolor, text, link, vlink, alink.
    (when (re-search-forward "<body lang=\"[^\"]+\"" nil t)
      (setq opoint (point))
      (search-forward ">")
      (if (> (point) (1+ opoint))
	  (delete-region opoint (1- (point))))
      (search-backward "</head"))))

;; Texinfo 5 changed these from class = "node" to "header", yay.
(defun manual-html-fix-node-div (&optional split)
  "Fix up HTML \"node\" divs in the current buffer."
  (let (opoint div-end type)
    (while (re-search-forward "<div class=\"\\(node\\|header\\)\"\\(>\\)" nil t)
      (setq type (match-string 1))
      ;; NB it is this that makes the bg of non-header cells in the
      ;; index tables be blue.  Is that intended?
      ;; Also, if you don't remove the <hr>, the color of the first
      ;; row in the table will be wrong.
      ;; This all seems rather odd to me...
      (replace-match " style=\"background-color:#DDDDFF\">" t t nil 2)
      (setq opoint (point))
      (when (or split (equal type "node"))
	;; In Texinfo 4, the <hr> (and anchor) comes after the <div>.
	(re-search-forward "</div>")
	(setq div-end (if (equal type "node")
			  (match-beginning 0)
			(line-end-position 2)))
	(goto-char opoint)
	(if (search-forward "<hr>" div-end 'move)
		(replace-match "" t t)
	  (if split (forward-line -1))))
      ;; In Texinfo 5, the <hr> (and anchor) comes before the <div> (?).
      ;; Except in split output, where it comes on the line after
      ;; the <div>.  But only sometimes.  I have no clue what the
      ;; logic of where it goes is.
      (when (equal type "header")
	(goto-char opoint)
	(when (re-search-backward "^<hr>$" (line-beginning-position -3) t)
	  (replace-match "")
	  (goto-char opoint))))))


(defun manual-html-fix-index-1 ()
  "Remove the h1 header, and the short and long contents lists.
Also start a \"content\" div."
  (let (opoint)
    (re-search-forward "<body.*>\n")
    (setq opoint (match-end 0))
    ;; FIXME?  Fragile if a Texinfo 5 document does not use @top.
    (or (re-search-forward "<h1 class=\"top\"" nil t) ; Texinfo 5
	(search-forward "<h2 class=\""))
    (goto-char (match-beginning 0))
    (delete-region opoint (point))
    ;; NB caller must close this div.
    (insert "<div id=\"content\" class=\"inner\">\n\n")))

(defun manual-html-fix-index-2 (&optional table-workaround)
  "Replace the index list in the current buffer with a HTML table.
Leave point after the table."
  (if (re-search-forward "<table class=\"menu\"\\(.*\\)>" nil t)
      ;; Texinfo 5 already uses a table.  Tweak it a bit.
      (let (opoint done)
	(replace-match " style=\"float:left\" width=\"100%\"" nil t nil 1)
	(forward-line 1)
	(while (not done)
	  (cond ((re-search-forward "<tr><td.*&bull; \\(<a.*</a>\\)\
:</td><td>&nbsp;&nbsp;</td><td[^>]*>\\(.*\\)" (line-end-position) t)
		 (replace-match (format "<tr><td%s>\\1</td>\n<td>\\2"
					(if table-workaround
					    " bgcolor=\"white\"" "")))
		 (search-forward "</td></tr>")
		 (forward-line 1))
		((looking-at "<tr><th.*<pre class=\"menu-comment\">\n")
		 (replace-match "<tr><th colspan=\"2\" align=\"left\" \
style=\"text-align:left\">")
		 (search-forward "</pre></th></tr>")
		 (replace-match "</th></tr>\n"))
		;; Not all manuals have the detailed menu.
		;; If it is there, split it into a separate table.
		((re-search-forward "<tr>.*The Detailed Node Listing *"
				    (line-end-position) t)
		 (setq opoint (match-beginning 0))
		 (while (and (looking-at " *&mdash;")
			     (zerop (forward-line 1))))
		 (delete-region opoint (point))
		 (insert "</table>\n\n\
<h2>Detailed Node Listing</h2>\n\n<p>")
		 ;; FIXME Fragile!
		 ;; The Emacs and Elisp manual have some text at the
		 ;; start of the detailed menu that is not part of the menu.
		 ;; Other manuals do not.
		 (if (re-search-forward "in one step:" (line-end-position 3) t)
		     (forward-line 1))
		 (insert "</p>\n")
		 (search-forward "</pre></th></tr>")
		 (delete-region (match-beginning 0) (match-end 0))
		 (forward-line -1)
		 (or (looking-at "^$") (error "Parse error 1"))
		 (forward-line -1)
		 (if (looking-at "^$") (error "Parse error 2"))
		 (forward-line -1)
		 (or (looking-at "^$") (error "Parse error 3"))
		 (forward-line 1)
		 (insert "<table class=\"menu\" style=\"float:left\" width=\"100%\">\n\
<tr><th colspan=\"2\" align=\"left\" style=\"text-align:left\">\n")
		 (forward-line 1)
		 (insert "</th></tr>")
		 (forward-line 1))
		((looking-at ".*</table")
		 (forward-line 1)
		 (setq done t)))))
    (let (done open-td tag desc)
      ;; Convert the list that Makeinfo made into a table.
      (or (search-forward "<ul class=\"menu\">" nil t)
	  ;; FIXME?  The following search seems dangerously lax.
	  (search-forward "<ul>"))
      (replace-match "<table style=\"float:left\" width=\"100%\">")
      (forward-line 1)
      (while (not done)
	(cond
	 ((or (looking-at "<li>\\(<a.+</a>\\):[ \t]+\\(.*\\)$")
	      (looking-at "<li>\\(<a.+</a>\\)$"))
	  (setq tag (match-string 1))
	  (setq desc (match-string 2))
	  (replace-match "" t t)
	  (when open-td
	    (save-excursion
	      (forward-char -1)
	      (skip-chars-backward " ")
	      (delete-region (point) (line-end-position))
	      (insert "</td>\n  </tr>")))
	  (insert "  <tr>\n    ")
	  (if table-workaround
	      ;; This works around a Firefox bug in the mono file.
	      (insert "<td bgcolor=\"white\">")
	    (insert "<td>"))
	  (insert tag "</td>\n    <td>" (or desc ""))
	  (setq open-td t))
	 ((eq (char-after) ?\n)
	  (delete-char 1)
	  ;; Negate the following `forward-line'.
	  (forward-line -1))
	 ((looking-at "<!-- ")
	  (search-forward "-->"))
	 ((looking-at "<p>[- ]*The Detailed Node Listing[- \n]*")
	  (replace-match "  </td></tr></table>\n
<h3>Detailed Node Listing</h3>\n\n" t t)
	  (search-forward "<p>")
	  ;; FIXME Fragile!
	  ;; The Emacs and Elisp manual have some text at the
	  ;; start of the detailed menu that is not part of the menu.
	  ;; Other manuals do not.
	  (if (looking-at "Here are some other nodes")
	      (search-forward "<p>"))
	  (goto-char (match-beginning 0))
	  (skip-chars-backward "\n ")
	  (setq open-td nil)
	  (insert "</p>\n\n<table  style=\"float:left\" width=\"100%\">"))
	 ((looking-at "</li></ul>")
	  (replace-match "" t t))
	 ((looking-at "<p>")
	  (replace-match "" t t)
	  (when open-td
	    (insert "  </td></tr>")
	    (setq open-td nil))
	  (insert "  <tr>
    <th colspan=\"2\" align=\"left\" style=\"text-align:left\">")
	  (if (re-search-forward "</p>[ \t\n]*<ul class=\"menu\">" nil t)
	      (replace-match "  </th></tr>")))
	 ((looking-at "[ \t]*</ul>[ \t]*$")
	  (replace-match
	   (if open-td
	       "  </td></tr>\n</table>"
	     "</table>") t t)
	  (setq done t))
	 (t
	  (if (eobp)
	      (error "Parse error in %s"
		     (file-name-nondirectory buffer-file-name)))
	  (unless open-td
	    (setq done t))))
	(forward-line 1)))))


(defconst make-manuals-dist-output-variables
  `(("@\\(top_\\)?srcdir@" . ".")	; top_srcdir is wrong, but not used
    ("^\\(\\(?:texinfo\\|buildinfo\\|emacs\\)dir *=\\).*" . "\\1 .")
    ("^\\(clean:.*\\)" . "\\1 infoclean")
    ("@MAKEINFO@" . "makeinfo")
    ("@MKDIR_P@" . "mkdir -p")
    ("@INFO_EXT@" . ".info")
    ("@INFO_OPTS@" . "")
    ("@SHELL@" . "/bin/bash")
    ("@prefix@" . "/usr/local")
    ("@datarootdir@" . "${prefix}/share")
    ("@datadir@" . "${datarootdir}")
    ("@PACKAGE_TARNAME@" . "emacs")
    ("@docdir@" . "${datarootdir}/doc/${PACKAGE_TARNAME}")
    ("@\\(dvi\\|html\\|pdf\\|ps\\)dir@" . "${docdir}")
    ("@GZIP_PROG@" . "gzip")
    ("@INSTALL@" . "install -c")
    ("@INSTALL_DATA@" . "${INSTALL} -m 644")
    ("@configure_input@" . "")
    ("@AM_DEFAULT_VERBOSITY@" . "0")
    ("@AM_V@" . "${V}")
    ("@AM_DEFAULT_V@" . "${AM_DEFAULT_VERBOSITY}"))
  "Alist of (REGEXP . REPLACEMENT) pairs for `make-manuals-dist'.")

(defun make-manuals-dist--1 (root type)
  "Subroutine of `make-manuals-dist'."
  (let* ((dest (expand-file-name "manual" root))
	 (default-directory (progn (make-directory dest t)
				   (file-name-as-directory dest)))
	 (version (with-temp-buffer
		    (insert-file-contents "../doc/emacs/emacsver.texi")
		    (re-search-forward "@set EMACSVER \\([0-9.]+\\)")
		    (match-string 1)))
	 (stem (format "emacs-%s-%s" (if (equal type "emacs") "manual" type)
		       version))
	 (tarfile (format "%s.tar" stem)))
    (message "Doing %s..." type)
    (if (file-directory-p stem)
	(delete-directory stem t))
    (make-directory stem)
    (copy-file "../doc/misc/texinfo.tex" stem)
    (unless (equal type "emacs")
      (copy-file "../doc/emacs/emacsver.texi" stem)
      (copy-file "../doc/emacs/docstyle.texi" stem))
    (dolist (file (directory-files (format "../doc/%s" type) t))
      (if (or (string-match-p "\\(\\.texi\\'\\|/README\\'\\)" file)
	      (and (equal type "lispintro")
		   (string-match-p "\\.\\(eps\\|pdf\\)\\'" file)))
	  (copy-file file stem)))
    (with-temp-buffer
      (let ((outvars make-manuals-dist-output-variables))
	(push `("@version@" . ,version) outvars)
	(insert-file-contents (format "../doc/%s/Makefile.in" type))
	(dolist (cons outvars)
	  (while (re-search-forward (car cons) nil t)
	    (replace-match (cdr cons) t))
	  (goto-char (point-min))))
      (let (ats)
	(while (re-search-forward "@[a-zA-Z_]+@" nil t)
	  (setq ats t)
	  (message "Unexpanded: %s" (match-string 0)))
	(if ats (error "Unexpanded configure variables in Makefile?")))
      (write-region nil nil (expand-file-name (format "%s/Makefile" stem))
		    nil 'silent))
    (call-process "tar" nil nil nil "-cf" tarfile stem)
    (delete-directory stem t)
    (message "...created %s" tarfile)))

;; Does anyone actually use these tarfiles?
(defun make-manuals-dist (root &optional type)
  "Make the standalone manual source tarfiles for the Emacs webpage.
ROOT should be the root of an Emacs source tree.
Interactively with a prefix argument, prompt for TYPE.
Optional argument TYPE is type of output (nil means all)."
  (interactive (let ((root (read-directory-name "Emacs root directory: "
						source-directory nil t)))
		 (list root
		       (if current-prefix-arg
			   (completing-read
			    "Type: "
			    '("emacs" "lispref" "lispintro" "misc"))))))
  (unless (file-exists-p (expand-file-name "src/emacs.c" root))
    (user-error "%s doesn't seem to be the root of an Emacs source tree" root))
  (dolist (m '("emacs" "lispref" "lispintro" "misc"))
    (if (member type (list nil m))
	(make-manuals-dist--1 root m))))


;; Stuff to check new `defcustom's got :version tags.
;; Adapted from check-declare.el.

(defun cusver-find-files (root &optional old)
  "Find .el files beneath directory ROOT that contain `defcustom's.
If optional OLD is non-nil, also include `defvar's."
  (process-lines find-program root
		 "-name" "*.el"
		 "-exec" grep-program
		 "-l" "-E" (format "^[ \\t]*\\(def%s"
				   (if old "(custom|var)"
				     "custom"
				     ))
		 "{}" "+"))

(defvar cusver-new-version (format "%s.%s" emacs-major-version
				   (1+ emacs-minor-version))
  "Version number that new `defcustom's should have.")

(defun cusver-scan (file &optional old)
  "Scan FILE for `defcustom' calls.
Return a list with elements of the form (VAR . VER),
This means that FILE contains a defcustom for variable VAR, with
a :version tag having value VER (may be nil).
If optional argument OLD is non-nil, also scan for `defvar's."
  (let ((m (format "Scanning %s..." file))
	(re (format "^[ \t]*\\((def%s\\)[ \t\n]"
		    (if old "\\(custom\\|var\\)" "\\(custom\\|group\\)")))
        alist var ver form glist grp)
    (message "%s" m)
    (with-temp-buffer
      (insert-file-contents file)
      ;; FIXME we could theoretically be inside a string.
      (while (re-search-forward re nil :noerror)
        (goto-char (match-beginning 1))
        (if (and (setq form (ignore-errors (read (current-buffer))))
		 (setq var (car-safe (cdr-safe form)))
		 ;; Exclude macros, eg (defcustom ,varname ...).
		 (symbolp var))
	    (progn
	      ;; FIXME It should be cus-test-apropos that does this.
	      (and (not old)
		   (equal "custom" (match-string 2))
		   (not (memq :type form))
		   (display-warning
                    'custom (format-message "Missing type in: `%s'" form)))
	      (setq ver (car (cdr-safe (memq :version form))))
	      (if (equal "group" (match-string 2))
		  ;; Group :version could be old.
		  (if (equal ver cusver-new-version)
		      (setq glist (cons (cons var ver) glist)))
		;; If it specifies a group and the whole group has a
		;; version. use that.
		(unless ver
		  (setq grp (car (cdr-safe (memq :group form))))
		  (and grp
		       (setq grp (car (cdr-safe grp))) ; (quote foo) -> foo
		       (setq ver (assq grp glist))))
		(setq alist (cons (cons var ver) alist))))
          (if form (format-message "Malformed defcustom: `%s'" form)))))
    (message "%sdone" m)
    alist))

(defun cusver-scan-cus-start (file)
  "Scan cus-start.el and return an alist with elements (VAR . VER)."
  (if (file-readable-p file)
      (with-temp-buffer
	(insert-file-contents file)
	(when (search-forward "(let ((all '(" nil t)
	  (backward-char 1)
	  (let (var ver alist)
	    (dolist (elem (ignore-errors (read (current-buffer))))
	      (when (symbolp (setq var (car-safe elem)))
		(or (stringp (setq ver (nth 3 elem)))
		    (setq ver nil))
		(setq alist (cons (cons var ver) alist))))
	    alist)))))

(define-button-type 'cusver-xref 'action #'cusver-goto-xref)

(defun cusver-goto-xref (button)
  "Jump to a Lisp file for the BUTTON at point."
  (let ((file (button-get button 'file))
	(var (button-get button 'var)))
    (if (not (file-readable-p file))
	(message "Cannot read `%s'" file)
      (with-current-buffer (find-file-noselect file)
	(goto-char (point-min))
	(or (re-search-forward (format "^[ \t]*(defcustom[ \t]*%s" var) nil t)
	    (message "Unable to locate defcustom"))
	(pop-to-buffer (current-buffer))))))

;; You should probably at least do a grep over the old directory
;; to check the results of this look sensible.
;; TODO Check cus-start if something moved from C to Lisp.
;; TODO Handle renamed things with aliases to the old names.
(defun cusver-check (newdir olddir version)
  "Check that `defcustom's have :version tags where needed.
NEWDIR is the current lisp/ directory, OLDDIR is that from the
previous release, VERSION is the new version number.  A
`defcustom' that is only in NEWDIR should have a :version tag.
We exclude cases where a `defvar' exists in OLDDIR, since just
converting a `defvar' to a `defcustom' does not require
a :version bump.

Note that a :version tag should also be added if the value of a defcustom
changes (in a non-trivial way).  This function does not check for that."
  (interactive (list (read-directory-name "New Lisp directory: " nil nil t)
		     (read-directory-name "Old Lisp directory: " nil nil t)
		     (number-to-string
		      (read-number "New version number: "
				   (string-to-number cusver-new-version)))))
  (or (file-directory-p (setq newdir (expand-file-name newdir)))
      (user-error "Directory `%s' not found" newdir))
  (or (file-directory-p (setq olddir (expand-file-name olddir)))
      (user-error "Directory `%s' not found" olddir))
  (setq cusver-new-version version)
  (let* ((newfiles (progn (message "Finding new files with `defcustom's...")
			  (cusver-find-files newdir)))
	 (oldfiles (progn (message "Finding old files with `defcustom's...")
			  (cusver-find-files olddir t)))
	 (newcus (progn (message "Reading new `defcustom's...")
			(mapcar
			 (lambda (file)
			   (cons file (cusver-scan file))) newfiles)))
	 oldcus result thisfile file)
    (message "Reading old `defcustom's...")
    (dolist (file oldfiles)
      (setq oldcus (append oldcus (cusver-scan file t))))
    (setq oldcus (append oldcus (cusver-scan-cus-start
				 (expand-file-name "cus-start.el" olddir))))
    ;; newcus has elements (FILE (VAR VER) ... ).
    ;; oldcus just (VAR . VER).
    (message "Checking for version tags...")
    (dolist (new newcus)
      (setq file (car new)
	    thisfile
	    (let (missing var)
	      (dolist (cons (cdr new))
		(or (cdr cons)
		    (assq (setq var (car cons)) oldcus)
		    (push var missing)))
	      (if missing
		  (cons file missing))))
      (if thisfile
	  (setq result (cons thisfile result))))
    (message "Checking for version tags... done")
    (if (not result)
	(message "No missing :version tags")
      (pop-to-buffer "*cusver*")
      (erase-buffer)
      (insert (substitute-command-keys
               "These `defcustom's might be missing :version tags:\n\n"))
      (dolist (elem result)
	(let* ((str (file-relative-name (car elem) newdir))
	       (strlen (length str)))
	  (dolist (var (cdr elem))
	    (insert (format "%s: %s\n" str var))
	    (make-text-button (+ (line-beginning-position 0) strlen 2)
			      (line-end-position 0)
			      'file (car elem)
			      'var var
			      'help-echo "Mouse-2: visit this definition"
			      :type 'cusver-xref)))))))

(provide 'admin)

;;; admin.el ends here

;; Local Variables:
;; coding: utf-8
;; End:<|MERGE_RESOLUTION|>--- conflicted
+++ resolved
@@ -111,15 +111,6 @@
   (set-version-in-file root "nt/README.W32" version
 		       (rx (and "version" (1+ space)
 				(submatch (1+ (in "0-9."))))))
-<<<<<<< HEAD
-=======
-  ;; TODO: msdos could easily extract the version number from
-  ;; configure.ac with sed, rather than duplicating the information.
-  (set-version-in-file root "msdos/sed2v2.inp" version
-		       (rx (and bol "/^#undef " (1+ not-newline)
-				"define PACKAGE_VERSION" (1+ space) "\""
-				(submatch (1+ (in "0-9."))))))
->>>>>>> 00995c88
   ;; Major version only.
   (when (string-match "\\([0-9]\\{2,\\}\\)" version)
     (let ((newmajor (match-string 1 version)))
@@ -193,9 +184,9 @@
         (dolist (s '("Installation Changes" "Startup Changes" "Changes"
                      "Editing Changes"
                      "Changes in Specialized Modes and Packages"
-                          "New Modes and Packages"
-                          "Incompatible Lisp Changes"
-                          "Lisp Changes"))
+                     "New Modes and Packages"
+                     "Incompatible Lisp Changes"
+                     "Lisp Changes"))
           (insert (format "\n \n* %s in Emacs %s\n" s newshort)))
         (insert (format "\n