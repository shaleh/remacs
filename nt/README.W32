--- conflicted
+++ resolved
@@ -1,11 +1,7 @@
 Copyright (C) 2001-2020 Free Software Foundation, Inc.
 See the end of the file for license conditions.
 
-<<<<<<< HEAD
-		Emacs version 26.0.60 for MS-Windows
-=======
 		Emacs version 27.0.60 for MS-Windows
->>>>>>> 3bce7ec3
 
   This README file describes how to set up and run a precompiled
   distribution of the latest version of GNU Emacs for MS-Windows.  You
