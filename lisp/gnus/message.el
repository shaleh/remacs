;;; message.el --- composing mail and news messages -*- lexical-binding: t -*-

;; Copyright (C) 1996-2018 Free Software Foundation, Inc.

;; Author: Lars Magne Ingebrigtsen <larsi@gnus.org>
;; Keywords: mail, news

;; This file is part of GNU Emacs.

;; GNU Emacs is free software: you can redistribute it and/or modify
;; it under the terms of the GNU General Public License as published by
;; the Free Software Foundation, either version 3 of the License, or
;; (at your option) any later version.

;; GNU Emacs is distributed in the hope that it will be useful,
;; but WITHOUT ANY WARRANTY; without even the implied warranty of
;; MERCHANTABILITY or FITNESS FOR A PARTICULAR PURPOSE.  See the
;; GNU General Public License for more details.

;; You should have received a copy of the GNU General Public License
;; along with GNU Emacs.  If not, see <https://www.gnu.org/licenses/>.

;;; Commentary:

;; This mode provides mail-sending facilities from within Emacs.  It
;; consists mainly of large chunks of code from the sendmail.el,
;; gnus-msg.el and rnewspost.el files.

;;; Code:

(eval-when-compile (require 'cl-lib))

(require 'mailheader)
(require 'gmm-utils)
(require 'mail-utils)
;; Only for the trivial macros mail-header-from, mail-header-date
;; mail-header-references, mail-header-subject, mail-header-id
(eval-when-compile (require 'nnheader))
;; This is apparently necessary even though things are autoloaded.
;; Because we dynamically bind mail-abbrev-mode-regexp, we'd better
;; require mailabbrev here.
(require 'mailabbrev)
(require 'mail-parse)
(require 'mml)
(require 'rfc822)
(require 'format-spec)
(require 'dired)
(require 'mm-util)
(require 'rfc2047)
(require 'puny)
(require 'rmc)			; read-multiple-choice
(eval-when-compile (require 'subr-x))	; when-let*

(autoload 'mailclient-send-it "mailclient")

(defvar gnus-message-group-art)
(defvar gnus-list-identifiers) ; gnus-sum is required where necessary
(defvar rmail-enable-mime-composing)

(defgroup message '((user-mail-address custom-variable)
		    (user-full-name custom-variable))
  "Mail and news message composing."
  :link '(custom-manual "(message)Top")
  :group 'mail
  :group 'news)

(defgroup message-various nil
  "Various Message Variables."
  :link '(custom-manual "(message)Various Message Variables")
  :group 'message)

(defgroup message-buffers nil
  "Message Buffers."
  :link '(custom-manual "(message)Message Buffers")
  :group 'message)

(defgroup message-sending nil
  "Message Sending."
  :link '(custom-manual "(message)Sending Variables")
  :group 'message)

(defgroup message-interface nil
  "Message Interface."
  :link '(custom-manual "(message)Interface")
  :group 'message)

(defgroup message-forwarding nil
  "Message Forwarding."
  :link '(custom-manual "(message)Forwarding")
  :group 'message-interface)

(defgroup message-insertion nil
  "Message Insertion."
  :link '(custom-manual "(message)Insertion")
  :group 'message)

(defgroup message-headers nil
  "Message Headers."
  :link '(custom-manual "(message)Message Headers")
  :group 'message)

(defgroup message-news nil
  "Composing News Messages."
  :group 'message)

(defgroup message-mail nil
  "Composing Mail Messages."
  :group 'message)

(defgroup message-faces nil
  "Faces used for message composing."
  :group 'message
  :group 'faces)

(defcustom message-directory "~/Mail/"
  "Directory from which all other mail file variables are derived."
  :group 'message-various
  :type 'directory)

(defcustom message-max-buffers 10
  "How many buffers to keep before starting to kill them off."
  :group 'message-buffers
  :type 'integer)

(defcustom message-send-rename-function nil
  "Function called to rename the buffer after sending it."
  :group 'message-buffers
  :type '(choice function (const nil)))

(defcustom message-fcc-handler-function 'message-output
  "A function called to save outgoing articles.
This function will be called with the name of the file to store the
article in.  The default function is `message-output' which saves in Unix
mailbox format."
  :type '(radio (function-item message-output)
		(function :tag "Other"))
  :group 'message-sending)

(defcustom message-fcc-externalize-attachments nil
  "If non-nil, attachments are included as external parts in Fcc copies."
  :version "22.1"
  :type 'boolean
  :group 'message-sending)

(defcustom message-courtesy-message
  "The following message is a courtesy copy of an article\nthat has been posted to %s as well.\n\n"
  "This is inserted at the start of a mailed copy of a posted message.
If the string contains the format spec \"%s\", the Newsgroups
the article has been posted to will be inserted there.
If this variable is nil, no such courtesy message will be added."
  :group 'message-sending
  :type '(radio string (const nil)))

(defcustom message-ignored-bounced-headers
  "^\\(Received\\|Return-Path\\|Delivered-To\\):"
  "Regexp that matches headers to be removed in resent bounced mail."
  :group 'message-interface
  :type 'regexp)

(defcustom message-from-style mail-from-style
  "Specifies how \"From\" headers look.

If nil, they contain just the return address like:
	king@grassland.com
If `parens', they look like:
	king@grassland.com (Elvis Parsley)
If `angles', they look like:
	Elvis Parsley <king@grassland.com>

Otherwise, most addresses look like `angles', but they look like
`parens' if `angles' would need quoting and `parens' would not."
  :version "23.2"
  :type '(choice (const :tag "simple" nil)
		 (const parens)
		 (const angles)
		 (const default))
  :group 'message-headers)

(defcustom message-insert-canlock t
  "Whether to insert a Cancel-Lock header in news postings."
  :version "22.1"
  :group 'message-headers
  :type 'boolean)

(defcustom message-syntax-checks
  (if message-insert-canlock '((sender . disabled)) nil)
  ;; Guess this one shouldn't be easy to customize...
  "Controls what syntax checks should not be performed on outgoing posts.
To disable checking of long signatures, for instance, add
 `(signature . disabled)' to this list.

Don't touch this variable unless you really know what you're doing.

Checks include `approved', `bogus-recipient', `continuation-headers',
`control-chars', `empty', `existing-newsgroups', `from', `illegible-text',
`invisible-text', `long-header-lines', `long-lines', `message-id',
`multiple-headers', `new-text', `newsgroups', `quoting-style',
`repeated-newsgroups', `reply-to', `sender', `sendsys', `shoot',
`shorten-followup-to', `signature', `size', `subject', `subject-cmsg'
and `valid-newsgroups'."
  :group 'message-news
  :type '(repeat sexp))			; Fixme: improve this

(defcustom message-required-headers '((optional . References)
				      From)
  "Headers to be generated or prompted for when sending a message.
Also see `message-required-news-headers' and
`message-required-mail-headers'."
  :version "22.1"
  :group 'message-news
  :group 'message-headers
  :link '(custom-manual "(message)Message Headers")
  :type '(repeat sexp))

(defcustom message-draft-headers '(References From Date)
  "Headers to be generated when saving a draft message."
  :version "22.1"
  :group 'message-news
  :group 'message-headers
  :link '(custom-manual "(message)Message Headers")
  :type '(repeat sexp))

(defcustom message-required-news-headers
  '(From Newsgroups Subject Date Message-ID
	 (optional . Organization)
	 (optional . User-Agent))
  "Headers to be generated or prompted for when posting an article.
RFC977 and RFC1036 require From, Date, Newsgroups, Subject,
Message-ID.  Organization, Lines, In-Reply-To, Expires, and
User-Agent are optional.  If you don't want message to insert some
header, remove it from this list."
  :group 'message-news
  :group 'message-headers
  :link '(custom-manual "(message)Message Headers")
  :type '(repeat sexp))

(defcustom message-required-mail-headers
  '(From Subject Date (optional . In-Reply-To) Message-ID
	 (optional . User-Agent))
  "Headers to be generated or prompted for when mailing a message.
It is recommended that From, Date, To, Subject and Message-ID be
included.  Organization and User-Agent are optional."
  :group 'message-mail
  :group 'message-headers
  :link '(custom-manual "(message)Message Headers")
  :type '(repeat sexp))

(defcustom message-prune-recipient-rules nil
  "Rules for how to prune the list of recipients when doing wide replies.
This is a list of regexps and regexp matches."
  :version "24.1"
  :group 'message-mail
  :group 'message-headers
  :link '(custom-manual "(message)Wide Reply")
  :type '(repeat regexp))

(defcustom message-deletable-headers '(Message-ID Date Lines)
  "Headers to delete if present and previously generated by message."
  :group 'message-headers
  :link '(custom-manual "(message)Message Headers")
  :type '(repeat (symbol :tag "Header")))

(defcustom message-ignored-news-headers
  "^NNTP-Posting-Host:\\|^Xref:\\|^[BGF]cc:\\|^Resent-Fcc:\\|^X-Draft-From:\\|^X-Gnus-Agent-Meta-Information:\\|^X-Message-SMTP-Method:\\|^X-Gnus-Delayed:"
  "Regexp of headers to be removed unconditionally before posting."
  :group 'message-news
  :group 'message-headers
  :link '(custom-manual "(message)Message Headers")
  :type '(repeat :value-to-internal (lambda (widget value)
				      (custom-split-regexp-maybe value))
		 :match (lambda (widget value)
			  (or (stringp value)
			      (widget-editable-list-match widget value)))
		 regexp))

(defcustom message-ignored-mail-headers
  "^\\([GF]cc\\|Resent-Fcc\\|Xref\\|X-Draft-From\\|X-Gnus-Agent-Meta-Information\\):"
  "Regexp of headers to be removed unconditionally before mailing."
  :group 'message-mail
  :group 'message-headers
  :link '(custom-manual "(message)Mail Headers")
  :type 'regexp)

(defcustom message-ignored-supersedes-headers "^Path:\\|^Date\\|^NNTP-Posting-Host:\\|^Xref:\\|^Lines:\\|^Received:\\|^X-From-Line:\\|^X-Trace:\\|^X-ID:\\|^X-Complaints-To:\\|Return-Path:\\|^Supersedes:\\|^NNTP-Posting-Date:\\|^X-Trace:\\|^X-Complaints-To:\\|^Cancel-Lock:\\|^Cancel-Key:\\|^X-Hashcash:\\|^X-Payment:\\|^Approved:\\|^Injection-Date:\\|^Injection-Info:"
  "Header lines matching this regexp will be deleted before posting.
It's best to delete old Path and Date headers before posting to avoid
any confusion."
  :group 'message-interface
  :link '(custom-manual "(message)Superseding")
  :type '(repeat :value-to-internal (lambda (widget value)
				      (custom-split-regexp-maybe value))
		 :match (lambda (widget value)
			  (or (stringp value)
			      (widget-editable-list-match widget value)))
		 regexp))

(defcustom message-subject-re-regexp
  "^[ \t]*\\([Rr][Ee]\\(\\[[0-9]*\\]\\)* ?:[ \t]*\\)*[ \t]*"
  "Regexp matching \"Re: \" in the subject line."
  :group 'message-various
  :link '(custom-manual "(message)Message Headers")
  :type 'regexp)

;;; Start of variables adopted from `message-utils.el'.

(defcustom message-subject-trailing-was-query t
  "What to do with trailing \"(was: <old subject>)\" in subject lines.
If nil, leave the subject unchanged.  If it is the symbol `ask', query
the user what to do.  In this case, the subject is matched against
`message-subject-trailing-was-ask-regexp'.  If
`message-subject-trailing-was-query' is t, always strip the trailing
old subject.  In this case, `message-subject-trailing-was-regexp' is
used."
  :version "24.1"
  :type '(choice (const :tag "never" nil)
		 (const :tag "always strip" t)
		 (const ask))
  :link '(custom-manual "(message)Message Headers")
  :group 'message-various)

(defcustom message-subject-trailing-was-ask-regexp
  "[ \t]*\\([[(]+[Ww][Aa][Ss]:?[ \t]*.*[])]+\\)"
  "Regexp matching \"(was: <old subject>)\" in the subject line.

The function `message-strip-subject-trailing-was' uses this regexp if
`message-subject-trailing-was-query' is set to the symbol `ask'.  If
the variable is t instead of `ask', use
`message-subject-trailing-was-regexp' instead.

It is okay to create some false positives here, as the user is asked."
  :version "22.1"
  :group 'message-various
  :link '(custom-manual "(message)Message Headers")
  :type 'regexp)

(defcustom message-subject-trailing-was-regexp
  "[ \t]*\\((*[Ww][Aa][Ss]:[ \t]*.*)\\)"
  "Regexp matching \"(was: <old subject>)\" in the subject line.

If `message-subject-trailing-was-query' is set to t, the subject is
matched against `message-subject-trailing-was-regexp' in
`message-strip-subject-trailing-was'.  You should use a regexp creating very
few false positives here."
  :version "22.1"
  :group 'message-various
  :link '(custom-manual "(message)Message Headers")
  :type 'regexp)

;;; marking inserted text

(defcustom message-mark-insert-begin
  "--8<---------------cut here---------------start------------->8---\n"
  "How to mark the beginning of some inserted text."
  :version "22.1"
  :type 'string
  :link '(custom-manual "(message)Insertion Variables")
  :group 'message-various)

(defcustom message-mark-insert-end
  "--8<---------------cut here---------------end--------------->8---\n"
  "How to mark the end of some inserted text."
  :version "22.1"
  :type 'string
  :link '(custom-manual "(message)Insertion Variables")
  :group 'message-various)

(defcustom message-archive-header "X-No-Archive: Yes\n"
  "Header to insert when you don't want your article to be archived.
Archives \(such as groups.google.com) respect this header."
  :version "22.1"
  :type 'string
  :link '(custom-manual "(message)Header Commands")
  :group 'message-various)

(defcustom message-archive-note
  "X-No-Archive: Yes - save http://groups.google.com/"
  "Note to insert why you wouldn't want this posting archived.
If nil, don't insert any text in the body."
  :version "22.1"
  :type '(radio string (const nil))
  :link '(custom-manual "(message)Header Commands")
  :group 'message-various)

;;; Crossposts and Followups
;; inspired by JoH-followup-to by Jochem Huhman <joh  at gmx.de>
;; new suggestions by R. Weikusat <rw at another.de>

(defvar message-cross-post-old-target nil
  "Old target for cross-posts or follow-ups.")
(make-variable-buffer-local 'message-cross-post-old-target)

(defcustom message-cross-post-default t
  "When non-nil `message-cross-post-followup-to' will perform a crosspost.
If nil, `message-cross-post-followup-to' will only do a followup.  Note that
you can explicitly override this setting by calling
`message-cross-post-followup-to' with a prefix."
  :version "22.1"
  :type 'boolean
  :group 'message-various)

(defcustom message-cross-post-note "Crosspost & Followup-To: "
  "Note to insert before signature to notify of cross-post and follow-up."
  :version "22.1"
  :type 'string
  :group 'message-various)

(defcustom message-followup-to-note "Followup-To: "
  "Note to insert before signature to notify of follow-up only."
  :version "22.1"
  :type 'string
  :group 'message-various)

(defcustom message-cross-post-note-function 'message-cross-post-insert-note
  "Function to use to insert note about Crosspost or Followup-To.
The function will be called with four arguments.  The function should not only
insert a note, but also ensure old notes are deleted.  See the documentation
for `message-cross-post-insert-note'."
  :version "22.1"
  :type 'function
  :group 'message-various)

;;; End of variables adopted from `message-utils.el'.

(defcustom message-signature-separator "^-- $"
  "Regexp matching the signature separator.
This variable is used to strip off the signature from quoted text
when `message-cite-function' is
`message-cite-original-without-signature'.  Most useful values
are \"^-- $\" (strict) and \"^-- *$\" (loose; allow missing
whitespace)."
  :type '(choice (const :tag "strict" "^-- $")
		 (const :tag "loose" "^-- *$")
		 regexp)
  :version "22.3" ;; Gnus 5.10.12 (changed default)
  :link '(custom-manual "(message)Various Message Variables")
  :group 'message-various)

(defcustom message-elide-ellipsis "\n[...]\n\n"
  "The string which is inserted for elided text.
This is a format-spec string, and you can use %l to say how many
lines were removed, and %c to say how many characters were
removed."
  :type 'string
  :link '(custom-manual "(message)Various Commands")
  :group 'message-various)

(defcustom message-interactive mail-interactive
  "Non-nil means when sending a message wait for and display errors.
A value of nil means let mailer mail back a message to report errors."
  :version "23.2"
  :group 'message-sending
  :group 'message-mail
  :link '(custom-manual "(message)Sending Variables")
  :type 'boolean)

(defcustom message-confirm-send nil
  "When non-nil, ask for confirmation when sending a message."
  :group 'message-sending
  :group 'message-mail
  :version "23.1" ;; No Gnus
  :link '(custom-manual "(message)Sending Variables")
  :type 'boolean)

(defcustom message-generate-new-buffers 'unsent
  "Say whether to create a new message buffer to compose a message.
Valid values include:

nil
  Generate the buffer name in the Message way (e.g., *mail*, *news*,
  *mail to whom*, *news on group*, etc.) and continue editing in the
  existing buffer of that name.  If there is no such buffer, it will
  be newly created.

`unique' or t
  Create the new buffer with the name generated in the Message way.

`unsent'
  Similar to `unique' but the buffer name begins with \"*unsent \".

`standard'
  Similar to nil but the buffer name is simpler like *mail message*.

function
  If this is a function, call that function with three parameters:
  The type, the To address and the group name (any of these may be nil).
  The function should return the new buffer name."
  :version "24.1"
  :group 'message-buffers
  :link '(custom-manual "(message)Message Buffers")
  :type '(choice (const nil)
		 (sexp :tag "unique" :format "unique\n" :value unique
		       :match (lambda (widget value) (memq value '(unique t))))
		 (const unsent)
		 (const standard)
		 (function :format "\n    %{%t%}: %v")))

(defcustom message-kill-buffer-on-exit nil
  "Non-nil means that the message buffer will be killed after sending a message."
  :group 'message-buffers
  :link '(custom-manual "(message)Message Buffers")
  :type 'boolean)

(defcustom message-kill-buffer-query t
  "Non-nil means that killing a modified message buffer has to be confirmed.
This is used by `message-kill-buffer'."
  :version "23.1" ;; No Gnus
  :group 'message-buffers
  :type 'boolean)

(defcustom message-user-organization
  (or (getenv "ORGANIZATION") t)
  "String to be used as an Organization header.
If t, use `message-user-organization-file'."
  :group 'message-headers
  :type '(choice string
		 (const :tag "consult file" t)))

(defcustom message-user-organization-file
  (let (orgfile)
    (dolist (f (list "/etc/organization"
		     "/etc/news/organization"
		     "/usr/lib/news/organization"))
      (when (file-readable-p f)
	(setq orgfile f)))
    orgfile)
  "Local news organization file."
  :type '(choice (const nil) file)
  :link '(custom-manual "(message)News Headers")
  :group 'message-headers)

(defcustom message-make-forward-subject-function
  #'message-forward-subject-name-subject
  "List of functions called to generate subject headers for forwarded messages.
The subject generated by the previous function is passed into each
successive function.

The provided functions are:

* `message-forward-subject-author-subject' Source of article (author or
      newsgroup), in brackets followed by the subject
* `message-forward-subject-name-subject' Source of article (name of author
      or newsgroup), in brackets followed by the subject
* `message-forward-subject-fwd' Subject of article with `Fwd:' prepended
      to it."
  :group 'message-forwarding
  :link '(custom-manual "(message)Forwarding")
  :type '(radio (function-item message-forward-subject-author-subject)
		(function-item message-forward-subject-fwd)
		(function-item message-forward-subject-name-subject)
		(repeat :tag "List of functions" function)))

(defcustom message-forward-as-mime t
  "Non-nil means forward messages as an inline/rfc822 MIME section.
Otherwise, directly inline the old message in the forwarded message."
  :version "21.1"
  :group 'message-forwarding
  :link '(custom-manual "(message)Forwarding")
  :type 'boolean)

(defcustom message-forward-show-mml 'best
  "Non-nil means show forwarded messages as MML (decoded from MIME).
Otherwise, forwarded messages are unchanged.
Can also be the symbol `best' to indicate that MML should be
used, except when it is a bad idea to use MML.  One example where
it is a bad idea is when forwarding a signed or encrypted
message, because converting MIME to MML would invalidate the
digital signature."
  :version "21.1"
  :group 'message-forwarding
  :type '(choice (const :tag "use MML" t)
		 (const :tag "don't use MML " nil)
		 (const :tag "use MML when appropriate" best)))

(defcustom message-forward-before-signature t
  "Non-nil means put forwarded message before signature, else after."
  :group 'message-forwarding
  :type 'boolean)

(defcustom message-wash-forwarded-subjects nil
  "Non-nil means try to remove as much cruft as possible from the subject.
Done before generating the new subject of a forward."
  :group 'message-forwarding
  :link '(custom-manual "(message)Forwarding")
  :type 'boolean)

(defcustom message-ignored-resent-headers
  ;; `Delivered-To' needs to be removed because some mailers use it to
  ;; detect loops, so if you resend a message to an address that ultimately
  ;; comes back to you (e.g. a mailing-list to which you subscribe, in which
  ;; case you may be removed from the list on the grounds that mail to you
  ;; bounced with a "mailing loop" error).
  "^Return-receipt\\|^X-Gnus\\|^Gnus-Warning:\\|^>?From \\|^Delivered-To:\
\\|^X-Content-Length:\\|^X-UIDL:"
  "All headers that match this regexp will be deleted when resending a message."
  :version "24.4"
  :group 'message-interface
  :link '(custom-manual "(message)Resending")
  :type '(repeat :value-to-internal (lambda (widget value)
				      (custom-split-regexp-maybe value))
		 :match (lambda (widget value)
			  (or (stringp value)
			      (widget-editable-list-match widget value)))
		 regexp))

(defcustom message-forward-ignored-headers "^Content-Transfer-Encoding:\\|^X-Gnus"
  "All headers that match this regexp will be deleted when forwarding a message.
This may also be a list of regexps."
  :version "21.1"
  :group 'message-forwarding
  :type '(repeat :value-to-internal (lambda (widget value)
				      (custom-split-regexp-maybe value))
		 :match (lambda (widget value)
			  (or (stringp value)
			      (widget-editable-list-match widget value)))
		 regexp))

(defcustom message-forward-included-headers nil
  "If non-nil, delete non-matching headers when forwarding a message.
Only headers that match this regexp will be included.  This
variable should be a regexp or a list of regexps."
  :version "25.1"
  :group 'message-forwarding
  :type '(repeat :value-to-internal (lambda (widget value)
				      (custom-split-regexp-maybe value))
		 :match (lambda (widget value)
			  (or (stringp value)
			      (widget-editable-list-match widget value)))
		 regexp))

(defcustom message-ignored-cited-headers "."
  "Delete these headers from the messages you yank."
  :group 'message-insertion
  :link '(custom-manual "(message)Insertion Variables")
  :type 'regexp)

(defcustom message-cite-prefix-regexp mail-citation-prefix-regexp
  "Regexp matching the longest possible citation prefix on a line."
  :version "24.1"
  :group 'message-insertion
  :link '(custom-manual "(message)Insertion Variables")
  :type 'regexp
  :set (lambda (symbol value)
	 (prog1
	     (custom-set-default symbol value)
	   (if (boundp 'gnus-message-cite-prefix-regexp)
	       (setq gnus-message-cite-prefix-regexp
		     (concat "^\\(?:" value "\\)"))))))

(defcustom message-cancel-message "I am canceling my own article.\n"
  "Message to be inserted in the cancel message."
  :group 'message-interface
  :link '(custom-manual "(message)Canceling News")
  :type 'string)

(defun message-send-mail-function ()
  "Return suitable value for the variable `message-send-mail-function'."
  (cond ((and (require 'sendmail)
	      (boundp 'sendmail-program)
	      sendmail-program
	      (executable-find sendmail-program))
	 'message-send-mail-with-sendmail)
	((and (locate-library "smtpmail")
	      (boundp 'smtpmail-default-smtp-server)
	      smtpmail-default-smtp-server)
	 'message-smtpmail-send-it)
	((locate-library "mailclient")
	 'message-send-mail-with-mailclient)
	(t
	 (error "Don't know how to send mail.  Please customize `message-send-mail-function'"))))

(defun message-default-send-mail-function ()
  (cond ((eq send-mail-function 'smtpmail-send-it) 'message-smtpmail-send-it)
	((eq send-mail-function 'feedmail-send-it) 'feedmail-send-it)
	((eq send-mail-function 'sendmail-query-once) 'sendmail-query-once)
	((eq send-mail-function 'mailclient-send-it)
	 'message-send-mail-with-mailclient)
	(t (message-send-mail-function))))

;; Useful to set in site-init.el
(defcustom message-send-mail-function (message-default-send-mail-function)
  "Function to call to send the current buffer as mail.
The headers should be delimited by a line whose contents match the
variable `mail-header-separator'.

Valid values include `message-send-mail-with-sendmail'
`message-send-mail-with-mh', `message-send-mail-with-qmail',
`message-smtpmail-send-it', `smtpmail-send-it',
`feedmail-send-it' and `message-send-mail-with-mailclient'.  The
default is system dependent and determined by the function
`message-send-mail-function'.

See also `send-mail-function'."
  :type '(radio (function-item message-send-mail-with-sendmail)
		(function-item message-send-mail-with-mh)
		(function-item message-send-mail-with-qmail)
		(function-item message-smtpmail-send-it)
		(function-item smtpmail-send-it)
		(function-item feedmail-send-it)
		(function-item message-send-mail-with-mailclient
			       :tag "Use Mailclient package")
 		(function :tag "Other"))
  :group 'message-sending
  :version "23.2"
  :initialize 'custom-initialize-default
  :link '(custom-manual "(message)Mail Variables")
  :group 'message-mail)

(defcustom message-send-news-function 'message-send-news
  "Function to call to send the current buffer as news.
The headers should be delimited by a line whose contents match the
variable `mail-header-separator'."
  :group 'message-sending
  :group 'message-news
  :link '(custom-manual "(message)News Variables")
  :type 'function)

(defcustom message-reply-to-function nil
  "If non-nil, function that should return a list of headers.
This function should pick out addresses from the To, Cc, and From headers
and respond with new To and Cc headers."
  :group 'message-interface
  :link '(custom-manual "(message)Reply")
  :type '(choice function (const nil)))

(defcustom message-wide-reply-to-function nil
  "If non-nil, function that should return a list of headers.
This function should pick out addresses from the To, Cc, and From headers
and respond with new To and Cc headers."
  :group 'message-interface
  :link '(custom-manual "(message)Wide Reply")
  :type '(choice function (const nil)))

(defcustom message-followup-to-function nil
  "If non-nil, function that should return a list of headers.
This function should pick out addresses from the To, Cc, and From headers
and respond with new To and Cc headers."
  :group 'message-interface
  :link '(custom-manual "(message)Followup")
  :type '(choice function (const nil)))

(defcustom message-extra-wide-headers nil
  "If non-nil, a list of additional address headers.
These are used when composing a wide reply."
  :group 'message-sending
  :type '(repeat string))

(defcustom message-use-followup-to 'ask
  "Specifies what to do with Followup-To header.
If nil, always ignore the header.  If it is t, use its value, but
query before using the \"poster\" value.  If it is the symbol `ask',
always query the user whether to use the value.  If it is the symbol
`use', always use the value."
  :group 'message-interface
  :link '(custom-manual "(message)Followup")
  :type '(choice (const :tag "ignore" nil)
		 (const :tag "use & query" t)
		 (const use)
		 (const ask)))

(defcustom message-use-mail-followup-to 'use
  "Specifies what to do with Mail-Followup-To header.
If nil, always ignore the header.  If it is the symbol `ask', always
query the user whether to use the value.  If it is the symbol `use',
always use the value."
  :version "22.1"
  :group 'message-interface
  :link '(custom-manual "(message)Mailing Lists")
  :type '(choice (const :tag "ignore" nil)
		 (const use)
		 (const ask)))

(defcustom message-subscribed-address-functions nil
  "Specifies functions for determining list subscription.
If nil, do not attempt to determine list subscription with functions.
If non-nil, this variable contains a list of functions which return
regular expressions to match lists.  These functions can be used in
conjunction with `message-subscribed-regexps' and
`message-subscribed-addresses'."
  :version "22.1"
  :group 'message-interface
  :link '(custom-manual "(message)Mailing Lists")
  :type '(repeat sexp))

(defcustom message-subscribed-address-file nil
  "A file containing addresses the user is subscribed to.
If nil, do not look at any files to determine list subscriptions.  If
non-nil, each line of this file should be a mailing list address."
  :version "22.1"
  :group 'message-interface
  :link '(custom-manual "(message)Mailing Lists")
  :type '(radio file (const nil)))

(defcustom message-subscribed-addresses nil
  "Specifies a list of addresses the user is subscribed to.
If nil, do not use any predefined list subscriptions.  This list of
addresses can be used in conjunction with
`message-subscribed-address-functions' and `message-subscribed-regexps'."
  :version "22.1"
  :group 'message-interface
  :link '(custom-manual "(message)Mailing Lists")
  :type '(repeat string))

(defcustom message-subscribed-regexps nil
  "Specifies a list of addresses the user is subscribed to.
If nil, do not use any predefined list subscriptions.  This list of
regular expressions can be used in conjunction with
`message-subscribed-address-functions' and `message-subscribed-addresses'."
  :version "22.1"
  :group 'message-interface
  :link '(custom-manual "(message)Mailing Lists")
  :type '(repeat regexp))

(defcustom message-allow-no-recipients 'ask
  "Specifies what to do when there are no recipients other than Gcc/Fcc.
If it is the symbol `always', the posting is allowed.  If it is the
symbol `never', the posting is not allowed.  If it is the symbol
`ask', you are prompted."
  :version "22.1"
  :group 'message-interface
  :link '(custom-manual "(message)Message Headers")
  :type '(choice (const always)
		 (const never)
		 (const ask)))

(defcustom message-sendmail-f-is-evil nil
  "Non-nil means don't add \"-f username\" to the sendmail command line.
Doing so would be even more evil than leaving it out."
  :group 'message-sending
  :link '(custom-manual "(message)Mail Variables")
  :type 'boolean)

(defcustom message-sendmail-envelope-from
  ;; `mail-envelope-from' is unavailable unless sendmail.el is loaded.
  (if (boundp 'mail-envelope-from) mail-envelope-from)
  "Envelope-from when sending mail with sendmail.
If this is nil, use `user-mail-address'.  If it is the symbol
`header', use the From: header of the message."
  :version "23.2"
  :type '(choice (string :tag "From name")
		 (const :tag "Use From: header from message" header)
		 (const :tag "Use `user-mail-address'" nil))
  :link '(custom-manual "(message)Mail Variables")
  :group 'message-sending)

(defcustom message-sendmail-extra-arguments nil
  "Additional arguments to `sendmail-program'."
  ;; E.g. '("-a" "account") for msmtp
  :version "23.1" ;; No Gnus
  :type '(repeat string)
  ;; :link '(custom-manual "(message)Mail Variables")
  :group 'message-sending)

;; qmail-related stuff
(defcustom message-qmail-inject-program "/var/qmail/bin/qmail-inject"
  "Location of the qmail-inject program."
  :group 'message-sending
  :link '(custom-manual "(message)Mail Variables")
  :type 'file)

(defcustom message-qmail-inject-args nil
  "Arguments passed to qmail-inject programs.
This should be a list of strings, one string for each argument.
It may also be a function.

For e.g., if you wish to set the envelope sender address so that bounces
go to the right place or to deal with listserv's usage of that address, you
might set this variable to (\"-f\" \"you@some.where\")."
  :group 'message-sending
  :link '(custom-manual "(message)Mail Variables")
  :type '(choice (function)
		 (repeat string)))

(defvar gnus-post-method)
(defvar gnus-select-method)
(defcustom message-post-method
  (cond ((and (boundp 'gnus-post-method)
	      (listp gnus-post-method)
	      gnus-post-method)
	 gnus-post-method)
	((boundp 'gnus-select-method)
	 gnus-select-method)
	(t '(nnspool "")))
  "Method used to post news.
Note that when posting from inside Gnus, for instance, this
variable isn't used."
  :group 'message-news
  :group 'message-sending
  ;; This should be the `gnus-select-method' widget, but that might
  ;; create a dependence to `gnus.el'.
  :type 'sexp)

(defcustom message-generate-headers-first nil
  "Which headers should be generated before starting to compose a message.
If t, generate all required headers.  This can also be a list of headers to
generate.  The variables `message-required-news-headers' and
`message-required-mail-headers' specify which headers to generate.

Note that the variable `message-deletable-headers' specifies headers which
are to be deleted and then re-generated before sending, so this variable
will not have a visible effect for those headers."
  :group 'message-headers
  :link '(custom-manual "(message)Message Headers")
  :type '(choice (const :tag "None" nil)
		 (const :tag "All" t)
		 (repeat (sexp :tag "Header"))))

(defcustom message-fill-column 72
  "Column beyond which automatic line-wrapping should happen.
Local value for message buffers.  If non-nil, also turn on
auto-fill in message buffers."
  :group 'message-various
  ;; :link '(custom-manual "(message)Message Headers")
  :type '(choice (const :tag "Don't turn on auto fill" nil)
		 (integer)))

(defcustom message-setup-hook nil
  "Normal hook, run each time a new outgoing message is initialized.
The function `message-setup' runs this hook."
  :group 'message-various
  :link '(custom-manual "(message)Various Message Variables")
  :type 'hook)

(defcustom message-cancel-hook nil
  "Hook run when canceling articles."
  :group 'message-various
  :link '(custom-manual "(message)Various Message Variables")
  :type 'hook)

(defcustom message-signature-setup-hook nil
  "Normal hook, run each time a new outgoing message is initialized.
It is run after the headers have been inserted and before
the signature is inserted."
  :group 'message-various
  :link '(custom-manual "(message)Various Message Variables")
  :type 'hook)

(defcustom message-mode-hook nil
  "Hook run in message mode buffers."
  :group 'message-various
  :type 'hook)

(defcustom message-header-hook nil
  "Hook run in a message mode buffer narrowed to the headers."
  :group 'message-various
  :type 'hook)

(defcustom message-header-setup-hook nil
  "Hook called narrowed to the headers when setting up a message buffer."
  :group 'message-various
  :link '(custom-manual "(message)Various Message Variables")
  :type 'hook)

(defcustom message-minibuffer-local-map
  (let ((map (make-sparse-keymap 'message-minibuffer-local-map)))
    (set-keymap-parent map minibuffer-local-map)
    map)
  "Keymap for `message-read-from-minibuffer'."
  ;; FIXME improve type.
  :type '(restricted-sexp :match-alternatives (symbolp keymapp))
  :version "22.1"
  :group 'message-various)

(defcustom message-citation-line-function 'message-insert-citation-line
  "Function called to insert the \"Whomever writes:\" line.

Predefined functions include `message-insert-citation-line' and
`message-insert-formatted-citation-line' (see the variable
`message-citation-line-format').

Note that Gnus provides a feature where the reader can click on
`writes:' to hide the cited text.  If you change this line too much,
people who read your message will have to change their Gnus
configuration.  See the variable `gnus-cite-attribution-suffix'."
  :type '(choice
	  (function-item :tag "plain" message-insert-citation-line)
	  (function-item :tag "formatted" message-insert-formatted-citation-line)
	  (function :tag "Other"))
  :link '(custom-manual "(message)Insertion Variables")
  :group 'message-insertion)

(defcustom message-citation-line-format "On %a, %b %d %Y, %N wrote:\n"
  "Format of the \"Whomever writes:\" line.

The string is formatted using `format-spec'.  The following constructs
are replaced:

  %f   The full From, e.g. \"John Doe <john.doe@example.invalid>\".
  %n   The mail address, e.g. \"john.doe@example.invalid\".
  %N   The real name if present, e.g.: \"John Doe\", else fall
       back to the mail address.
  %F   The first name if present, e.g.: \"John\", else fall
       back to the mail address.
  %L   The last name if present, e.g.: \"Doe\".

All other format specifiers are passed to `format-time-string'
which is called using the date from the article your replying to, but
the date in the formatted string will be expressed in the author's
time zone as much as possible.
Extracting the first (%F) and last name (%L) is done heuristically,
so you should always check it yourself.

Please also read the note in the documentation of
`message-citation-line-function'."
  :type '(choice (const :tag "Plain" "%f writes:")
		 (const :tag "Include date" "On %a, %b %d %Y, %n wrote:")
		 string)
  :link '(custom-manual "(message)Insertion Variables")
  :version "23.1" ;; No Gnus
  :group 'message-insertion)

(defcustom message-yank-prefix mail-yank-prefix
  "Prefix inserted on the lines of yanked messages.
Fix `message-cite-prefix-regexp' if it is set to an abnormal value.
See also `message-yank-cited-prefix' and `message-yank-empty-prefix'."
  :version "23.2"
  :type 'string
  :link '(custom-manual "(message)Insertion Variables")
  :group 'message-insertion)

(defcustom message-yank-cited-prefix ">"
  "Prefix inserted on cited lines of yanked messages.
Fix `message-cite-prefix-regexp' if it is set to an abnormal value.
See also `message-yank-prefix' and `message-yank-empty-prefix'."
  :version "22.1"
  :type 'string
  :link '(custom-manual "(message)Insertion Variables")
  :group 'message-insertion)

(defcustom message-yank-empty-prefix ">"
  "Prefix inserted on empty lines of yanked messages.
See also `message-yank-prefix' and `message-yank-cited-prefix'."
  :version "22.1"
  :type 'string
  :link '(custom-manual "(message)Insertion Variables")
  :group 'message-insertion)

(defcustom message-indentation-spaces mail-indentation-spaces
  "Number of spaces to insert at the beginning of each cited line.
Used by `message-yank-original' via `message-yank-cite'."
  :version "23.2"
  :group 'message-insertion
  :link '(custom-manual "(message)Insertion Variables")
  :type 'integer)

(defcustom message-cite-function 'message-cite-original-without-signature
  "Function for citing an original message.
Predefined functions include `message-cite-original' and
`message-cite-original-without-signature'.
Note that these functions use `mail-citation-hook' if that is non-nil."
  :type '(radio (function-item message-cite-original)
		(function-item message-cite-original-without-signature)
		(function-item sc-cite-original)
		(function :tag "Other"))
  :link '(custom-manual "(message)Insertion Variables")
  :version "22.3" ;; Gnus 5.10.12 (changed default)
  :group 'message-insertion)

(defcustom message-indent-citation-function 'message-indent-citation
  "Function for modifying a citation just inserted in the mail buffer.
This can also be a list of functions.  Each function can find the
citation between (point) and (mark t).  And each function should leave
point and mark around the citation text as modified."
  :type 'function
  :link '(custom-manual "(message)Insertion Variables")
  :group 'message-insertion)

(defcustom message-signature mail-signature
  "String to be inserted at the end of the message buffer.
If t, the `message-signature-file' file will be inserted instead.
If a function, the result from the function will be used instead.
If a form, the result from the form will be used instead."
  :version "23.2"
  :type '(choice string (const :tag "Contents of signature file" t)
		 function
		 sexp)
  :risky t
  :link '(custom-manual "(message)Insertion Variables")
  :group 'message-insertion)

(defcustom message-signature-file mail-signature-file
  "Name of file containing the text inserted at end of message buffer.
Ignored if the named file doesn't exist.
If nil, don't insert a signature.
If a path is specified, the value of `message-signature-directory' is ignored,
even if set."
  :version "23.2"
  :type '(choice file (const :tags "None" nil))
  :link '(custom-manual "(message)Insertion Variables")
  :group 'message-insertion)

(defcustom message-signature-directory nil
  "Name of directory containing signature files.
Comes in handy if you have many such files, handled via posting styles for
instance.
If nil, `message-signature-file' is expected to specify the directory if
needed."
  :type '(choice string (const :tags "None" nil))
  :link '(custom-manual "(message)Insertion Variables")
  :group 'message-insertion)

(defcustom message-signature-insert-empty-line t
  "If non-nil, insert an empty line before the signature separator."
  :version "22.1"
  :type 'boolean
  :link '(custom-manual "(message)Insertion Variables")
  :group 'message-insertion)

(defcustom message-cite-reply-position 'traditional
  "Where the reply should be positioned.
If `traditional', reply inline.
If `above', reply above quoted text.
If `below', reply below quoted text.

Note: Many newsgroups frown upon nontraditional reply styles. You
probably want to set this variable only for specific groups,
e.g. using `gnus-posting-styles':

  (eval (set (make-local-variable \\='message-cite-reply-position) \\='above))"
  :version "24.1"
  :type '(choice (const :tag "Reply inline" traditional)
		 (const :tag "Reply above" above)
		 (const :tag "Reply below" below))
  :group 'message-insertion)

(defcustom message-cite-style nil
  "The overall style to be used when yanking cited text.
Value is either nil (no variable overrides) or a let-style list
of pairs (VARIABLE VALUE) that will be bound in
`message-yank-original' to do the quoting.

Presets to impersonate popular mail agents are found in the
message-cite-style-* variables.  This variable is intended for
use in `gnus-posting-styles', such as:

  ((posting-from-work-p) (eval (set (make-local-variable \\='message-cite-style) message-cite-style-outlook)))"
  :version "24.1"
  :group 'message-insertion
  :type '(choice (const :tag "Do not override variables" :value nil)
		 (const :tag "MS Outlook" :value message-cite-style-outlook)
		 (const :tag "Mozilla Thunderbird" :value message-cite-style-thunderbird)
		 (const :tag "Gmail" :value message-cite-style-gmail)
		 (variable :tag "User-specified")))

(defconst message-cite-style-outlook
  '((message-cite-function  'message-cite-original)
    (message-citation-line-function  'message-insert-formatted-citation-line)
    (message-cite-reply-position 'above)
    (message-yank-prefix  "")
    (message-yank-cited-prefix  "")
    (message-yank-empty-prefix  "")
    (message-citation-line-format  "\n\n-----------------------\nOn %a, %b %d %Y, %N wrote:\n"))
  "Message citation style used by MS Outlook. Use with message-cite-style.")

(defconst message-cite-style-thunderbird
  '((message-cite-function  'message-cite-original)
    (message-citation-line-function  'message-insert-formatted-citation-line)
    (message-cite-reply-position 'above)
    (message-yank-prefix  "> ")
    (message-yank-cited-prefix  ">")
    (message-yank-empty-prefix  ">")
    (message-citation-line-format "On %D %R %p, %N wrote:"))
  "Message citation style used by Mozilla Thunderbird. Use with message-cite-style.")

(defconst message-cite-style-gmail
  '((message-cite-function  'message-cite-original)
    (message-citation-line-function  'message-insert-formatted-citation-line)
    (message-cite-reply-position 'above)
    (message-yank-prefix  "    ")
    (message-yank-cited-prefix  "    ")
    (message-yank-empty-prefix  "    ")
    (message-citation-line-format "On %e %B %Y %R, %f wrote:\n"))
  "Message citation style used by Gmail. Use with message-cite-style.")

(defcustom message-distribution-function nil
  "Function called to return a Distribution header."
  :group 'message-news
  :group 'message-headers
  :link '(custom-manual "(message)News Headers")
  :type '(choice function (const nil)))

(defcustom message-expires 14
  "Number of days before your article expires."
  :group 'message-news
  :group 'message-headers
  :link '(custom-manual "(message)News Headers")
  :type 'integer)

(defcustom message-user-path nil
  "If nil, use the NNTP server name in the Path header.
If stringp, use this; if non-nil, use no host name (user name only)."
  :group 'message-news
  :group 'message-headers
  :link '(custom-manual "(message)News Headers")
  :type '(choice (const :tag "nntp" nil)
		 (string :tag "name")
		 (sexp :tag "none" :format "%t" t)))

;; This can be the name of a buffer, or a cons cell (FUNCTION . ARGS)
;; for yanking the original buffer.
(defvar message-reply-buffer nil)
(defvar message-reply-headers nil
  "The headers of the current replied article.
It is a vector of the following headers:
[number subject from date id references chars lines xref extra].")
(defvar message-newsreader nil)
(defvar message-mailer nil)
(defvar message-sent-message-via nil)
(defvar message-checksum nil)
(defvar message-send-actions nil
  "A list of actions to be performed upon successful sending of a message.")
(defvar message-return-action nil
  "Action to return to the caller after sending or postponing a message.")
(defvar message-exit-actions nil
  "A list of actions to be performed upon exiting after sending a message.")
(defvar message-kill-actions nil
  "A list of actions to be performed before killing a message buffer.")
(defvar message-postpone-actions nil
  "A list of actions to be performed after postponing a message.")

(define-widget 'message-header-lines 'text
  "All header lines must be LFD terminated."
  :format "%{%t%}:%n%v"
  :valid-regexp "^\\'"
  :error "All header lines must be newline terminated")

(defcustom message-default-headers ""
  "Header lines to be inserted in outgoing messages.
This can be set to a string containing or a function returning
header lines to be inserted before you edit the message, so you
can edit or delete these lines.  If set to a function, it is
called and its result is inserted."
  :version "23.2"
  :group 'message-headers
  :link '(custom-manual "(message)Message Headers")
  :type '(choice
          (message-header-lines :tag "String")
          (function :tag "Function")))

(defcustom message-default-mail-headers
  ;; Ease the transition from mail-mode to message-mode.  See bugs#4431, 5555.
  (concat (if (and (boundp 'mail-default-reply-to)
		   (stringp mail-default-reply-to))
	      (format "Reply-to: %s\n" mail-default-reply-to))
	  (if (and (boundp 'mail-self-blind)
		   mail-self-blind)
	      (format "BCC: %s\n" user-mail-address))
	  (if (and (boundp 'mail-archive-file-name)
		   (stringp mail-archive-file-name))
	      (format "FCC: %s\n" mail-archive-file-name))
	  mail-default-headers)
  "A string of header lines to be inserted in outgoing mails."
  :version "23.2"
  :group 'message-headers
  :group 'message-mail
  :link '(custom-manual "(message)Mail Headers")
  :type 'message-header-lines)

(defcustom message-default-news-headers ""
  "A string of header lines to be inserted in outgoing news articles."
  :group 'message-headers
  :group 'message-news
  :link '(custom-manual "(message)News Headers")
  :type 'message-header-lines)

;; Note: could use /usr/ucb/mail instead of sendmail;
;; options -t, and -v if not interactive.
(defcustom message-mailer-swallows-blank-line
  (if (and (string-match "sparc-sun-sunos\\(\\'\\|[^5]\\)"
			 system-configuration)
	   (file-readable-p "/etc/sendmail.cf")
	   (with-temp-buffer
             (insert-file-contents "/etc/sendmail.cf")
             (goto-char (point-min))
             (let ((case-fold-search nil))
               (re-search-forward "^OR\\>" nil t))))
      ;; According to RFC822, "The field-name must be composed of printable
      ;; ASCII characters (i. e., characters that have decimal values between
      ;; 33 and 126, except colon)", i. e., any chars except ctl chars,
      ;; space, or colon.
      '(looking-at "[ \t]\\|[][!\"#$%&'()*+,-./0-9;<=>?@A-Z\\\\^_`a-z{|}~]+:"))
  "Set this non-nil if the system's mailer runs the header and body together.
\(This problem exists on Sunos 4 when sendmail is run in remote mode.)
The value should be an expression to test whether the problem will
actually occur."
  :group 'message-sending
  :link '(custom-manual "(message)Mail Variables")
  :risky t
  :type 'sexp)

;;;###autoload
(define-mail-user-agent 'message-user-agent
  'message-mail 'message-send-and-exit
  'message-kill-buffer 'message-send-hook)

(defvar message-mh-deletable-headers '(Message-ID Date Lines Sender)
  "If non-nil, delete the deletable headers before feeding to mh.")

(defvar message-send-method-alist
  '((news message-news-p message-send-via-news)
    (mail message-mail-p message-send-via-mail))
  "Alist of ways to send outgoing messages.
Each element has the form

  (TYPE PREDICATE FUNCTION)

where TYPE is a symbol that names the method; PREDICATE is a function
called without any parameters to determine whether the message is
a message of type TYPE; and FUNCTION is a function to be called if
PREDICATE returns non-nil.  FUNCTION is called with one parameter --
the prefix.")

(defcustom message-mail-alias-type 'abbrev
  "What alias expansion type to use in Message buffers.
The default is `abbrev', which uses mailabbrev.  `ecomplete' uses
an electric completion mode.  nil switches mail aliases off.
This can also be a list of values."
  :group 'message
  :link '(custom-manual "(message)Mail Aliases")
  :type '(choice (const :tag "Use Mailabbrev" abbrev)
		 (const :tag "Use ecomplete" ecomplete)
		 (const :tag "No expansion" nil)))

(defcustom message-self-insert-commands '(self-insert-command)
  "List of `self-insert-command's used to trigger ecomplete.
When one of those commands is invoked to enter a character in To or Cc
header, ecomplete will suggest the candidates of recipients (see also
`message-mail-alias-type').  If you use some tool to enter non-ASCII
text and it replaces `self-insert-command' with the other command, e.g.
`egg-self-insert-command', you may want to add it to this list."
  :group 'message-various
  :type '(repeat function))

(defcustom message-auto-save-directory
  (if (file-writable-p message-directory)
      (file-name-as-directory (expand-file-name "drafts" message-directory))
    "~/")
  "Directory where Message auto-saves buffers if Gnus isn't running.
If nil, Message won't auto-save."
  :group 'message-buffers
  :link '(custom-manual "(message)Various Message Variables")
  :type '(choice directory (const :tag "Don't auto-save" nil)))

(defcustom message-default-charset (and (not (mm-multibyte-p)) 'iso-8859-1)
  "Default charset used in non-MULE Emacsen.
If nil, you might be asked to input the charset."
  :version "21.1"
  :group 'message
  :link '(custom-manual "(message)Various Message Variables")
  :type 'symbol)
(make-obsolete-variable
 'message-default-charset
 "The default charset comes from the language environment" "26.1")

(defcustom message-dont-reply-to-names mail-dont-reply-to-names
  "Addresses to prune when doing wide replies.
This can be a regexp, a list of regexps or a predicate function.
Also, a value of nil means exclude `user-mail-address' only.

If a function email is passed as the argument."
  :version "24.3"
  :group 'message
  :link '(custom-manual "(message)Wide Reply")
  :type '(choice (const :tag "Yourself" nil)
		 regexp
		 (repeat :tag "Regexp List" regexp)))

(defsubst message-dont-reply-to-names ()
  (if (functionp message-dont-reply-to-names)
      message-dont-reply-to-names
    (gmm-regexp-concat message-dont-reply-to-names)))

(defcustom message-shoot-gnksa-feet nil
  "A list of GNKSA feet you are allowed to shoot.
Gnus gives you all the opportunity you could possibly want for
shooting yourself in the foot.  Also, Gnus allows you to shoot the
feet of Good Net-Keeping Seal of Approval.  The following are foot
candidates:
`empty-article'     Allow you to post an empty article;
`quoted-text-only'  Allow you to post quoted text only;
`multiple-copies'   Allow you to post multiple copies;
`cancel-messages'   Allow you to cancel or supersede messages from
		    your other email addresses;
`canlock-verify'    Allow you to cancel messages without verifying canlock."
  :group 'message
  :type '(set (const empty-article) (const quoted-text-only)
	      (const multiple-copies) (const cancel-messages)
	      (const canlock-verify)))

(defsubst message-gnksa-enable-p (feature)
  (or (not (listp message-shoot-gnksa-feet))
      (memq feature message-shoot-gnksa-feet)))

(defcustom message-hidden-headers '("^References:" "^Face:" "^X-Face:"
				    "^X-Draft-From:")
  "Regexp of headers to be hidden when composing new messages.
This can also be a list of regexps to match headers.  Or a list
starting with `not' and followed by regexps."
  :version "22.1"
  :group 'message
  :link '(custom-manual "(message)Message Headers")
  :type '(choice
	  :format "%{%t%}: %[Value Type%] %v"
	  (regexp :menu-tag "regexp" :format "regexp\n%t: %v")
	  (repeat :menu-tag "(regexp ...)" :format "(regexp ...)\n%v%i"
		  (regexp :format "%t: %v"))
	  (cons :menu-tag "(not regexp ...)" :format "(not regexp ...)\n%v"
		(const not)
		(repeat :format "%v%i"
			(regexp :format "%t: %v")))))

(defcustom message-cite-articles-with-x-no-archive t
  "If non-nil, cite text from articles that has X-No-Archive set."
  :group 'message
  :type 'boolean)

;;; Internal variables.
;;; Well, not really internal.

(defvar message-mode-syntax-table
  (let ((table (copy-syntax-table text-mode-syntax-table)))
    (modify-syntax-entry ?% ". " table)
    (modify-syntax-entry ?> ". " table)
    (modify-syntax-entry ?< ". " table)
    table)
  "Syntax table used while in Message mode.")

(defface message-header-to
  '((((class color)
      (background dark))
     :foreground "DarkOliveGreen1" :bold t)
    (((class color)
      (background light))
     :foreground "MidnightBlue" :bold t)
    (t
     :bold t :italic t))
  "Face used for displaying To headers."
  :group 'message-faces)

(defface message-header-cc
  '((((class color)
      (background dark))
     :foreground "chartreuse1" :bold t)
    (((class color)
      (background light))
     :foreground "MidnightBlue")
    (t
     :bold t))
  "Face used for displaying Cc headers."
  :group 'message-faces)

(defface message-header-subject
  '((((class color)
      (background dark))
     :foreground "OliveDrab1")
    (((class color)
      (background light))
     :foreground "navy blue" :bold t)
    (t
     :bold t))
  "Face used for displaying Subject headers."
  :group 'message-faces)

(defface message-header-newsgroups
  '((((class color)
      (background dark))
     :foreground "yellow" :bold t :italic t)
    (((class color)
      (background light))
     :foreground "blue4" :bold t :italic t)
    (t
     :bold t :italic t))
  "Face used for displaying Newsgroups headers."
  :group 'message-faces)

(defface message-header-other
  '((((class color)
      (background dark))
     :foreground "VioletRed1")
    (((class color)
      (background light))
     :foreground "steel blue")
    (t
     :bold t :italic t))
  "Face used for displaying other headers."
  :group 'message-faces)

(defface message-header-name
  '((((class color)
      (background dark))
     :foreground "green")
    (((class color)
      (background light))
     :foreground "cornflower blue")
    (t
     :bold t))
  "Face used for displaying header names."
  :group 'message-faces)

(defface message-header-xheader
  '((((class color)
      (background dark))
     :foreground "DeepSkyBlue1")
    (((class color)
      (background light))
     :foreground "blue")
    (t
     :bold t))
  "Face used for displaying X-Header headers."
  :group 'message-faces)

(defface message-separator
  '((((class color)
      (background dark))
     :foreground "LightSkyBlue1")
    (((class color)
      (background light))
     :foreground "brown")
    (t
     :bold t))
  "Face used for displaying the separator."
  :group 'message-faces)

(defface message-cited-text
  '((((class color)
      (background dark))
     :foreground "LightPink1")
    (((class color)
      (background light))
     :foreground "red")
    (t
     :bold t))
  "Face used for displaying cited text names."
  :group 'message-faces)

(defface message-mml
  '((((class color)
      (background dark))
     :foreground "MediumSpringGreen")
    (((class color)
      (background light))
     :foreground "ForestGreen")
    (t
     :bold t))
  "Face used for displaying MML."
  :group 'message-faces)

(defun message-match-to-eoh (_limit)
  (let ((start (point)))
    (rfc822-goto-eoh)
    ;; Typical situation: some temporary change causes the header to be
    ;; incorrect, so EOH comes earlier than intended: the last lines of the
    ;; intended headers are now not considered part of the header any more,
    ;; so they don't have the multiline property set.  When the change is
    ;; completed and the header has its correct shape again, the lack of the
    ;; multiline property means we won't rehighlight the last lines of
    ;; the header.
    (if (< (point) start)
        nil                             ;No header within start..limit.
      ;; Here we disregard LIMIT so that we may extend the area again.
      (set-match-data (list start (point)))
      (point))))

(defvar message-font-lock-keywords
  (let ((content "[ \t]*\\(.+\\(\n[ \t].*\\)*\\)\n?"))
    `((message-match-to-eoh
       (,(concat "^\\([Tt]o:\\)" content)
	(progn (goto-char (match-beginning 0)) (match-end 0)) nil
	(1 'message-header-name)
	(2 'message-header-to nil t))
       (,(concat "^\\(^[GBF]?[Cc][Cc]:\\|^[Rr]eply-[Tt]o:\\)" content)
	(progn (goto-char (match-beginning 0)) (match-end 0)) nil
	(1 'message-header-name)
	(2 'message-header-cc nil t))
       (,(concat "^\\([Ss]ubject:\\)" content)
	(progn (goto-char (match-beginning 0)) (match-end 0)) nil
	(1 'message-header-name)
	(2 'message-header-subject nil t))
       (,(concat "^\\([Nn]ewsgroups:\\|Followup-[Tt]o:\\)" content)
	(progn (goto-char (match-beginning 0)) (match-end 0)) nil
	(1 'message-header-name)
	(2 'message-header-newsgroups nil t))
       (,(concat "^\\(X-[A-Za-z0-9-]+:\\|In-Reply-To:\\)" content)
	(progn (goto-char (match-beginning 0)) (match-end 0)) nil
	(1 'message-header-name)
	(2 'message-header-xheader))
       (,(concat "^\\([A-Z][^: \n\t]+:\\)" content)
	(progn (goto-char (match-beginning 0)) (match-end 0)) nil
        (1 'message-header-name)
        (2 'message-header-other nil t)))
      ,@(if (and mail-header-separator
		 (not (equal mail-header-separator "")))
	    `((,(concat "^\\(" (regexp-quote mail-header-separator) "\\)$")
	       1 'message-separator))
	  nil)
      ((lambda (limit)
	 (re-search-forward (concat "^\\("
				    message-cite-prefix-regexp
				    "\\).*")
			    limit t))
       (0 'message-cited-text))
      ("<#/?\\(multipart\\|part\\|external\\|mml\\|secure\\)[^>]*>"
       (0 'message-mml))))
  "Additional expressions to highlight in Message mode.")

(defvar message-face-alist
  '((bold . message-bold-region)
    (underline . underline-region)
    (default . (lambda (b e)
		 (message-unbold-region b e)
		 (ununderline-region b e))))
  "Alist of mail and news faces for facemenu.
The cdr of each entry is a function for applying the face to a region.")

(defcustom message-send-hook nil
  "Hook run before sending messages.
This hook is run quite early when sending."
  :group 'message-various
  :options '(ispell-message)
  :link '(custom-manual "(message)Various Message Variables")
  :type 'hook)

(defcustom message-send-mail-hook nil
  "Hook run before sending mail messages.
This hook is run very late -- just before the message is sent as
mail."
  :group 'message-various
  :link '(custom-manual "(message)Various Message Variables")
  :type 'hook)

(defcustom message-send-news-hook nil
  "Hook run before sending news messages.
This hook is run very late -- just before the message is sent as
news."
  :group 'message-various
  :link '(custom-manual "(message)Various Message Variables")
  :type 'hook)

(defcustom message-sent-hook nil
  "Hook run after sending messages."
  :group 'message-various
  :type 'hook)

(defvar message-send-coding-system 'binary
  "Coding system to encode outgoing mail.")

(defvar message-draft-coding-system mm-auto-save-coding-system
  "Coding system to compose mail.")

(defcustom message-send-mail-partially-limit nil
  "The limitation of messages sent as message/partial.
The lower bound of message size in characters, beyond which the message
should be sent in several parts.  If it is nil, the size is unlimited."
  :version "24.1"
  :group 'message-buffers
  :link '(custom-manual "(message)Mail Variables")
  :type '(choice (const :tag "unlimited" nil)
		 (integer 1000000)))

(defcustom message-alternative-emails nil
  "Regexp or predicate function matching alternative email addresses.
The first address in the To, Cc or From headers of the original
article matching this variable is used as the From field of
outgoing messages.

If a function, an email string is passed as the argument.

This variable has precedence over posting styles and anything that runs
off `message-setup-hook'."
  :group 'message-headers
  :link '(custom-manual "(message)Message Headers")
  :type '(choice (const :tag "Always use primary" nil)
		 regexp
                 function))

(defcustom message-hierarchical-addresses nil
  "A list of hierarchical mail address definitions.

Inside each entry, the first address is the \"top\" address, and
subsequent addresses are subaddresses; this is used to indicate that
mail sent to the first address will automatically be delivered to the
subaddresses.  So if the first address appears in the recipient list
for a message, the subaddresses will be removed (if present) before
the mail is sent.  All addresses in this structure should be
downcased."
  :version "22.1"
  :group 'message-headers
  :type '(repeat (repeat string)))

(defcustom message-mail-user-agent nil
  "Like `mail-user-agent'.
Except if it is nil, use Gnus native MUA; if it is t, use
`mail-user-agent'."
  :version "22.1"
  :type '(radio (const :tag "Gnus native"
		       :format "%t\n"
		       nil)
		(const :tag "`mail-user-agent'"
		       :format "%t\n"
		       t)
		(function-item :tag "Default Emacs mail"
			       :format "%t\n"
			       sendmail-user-agent)
		(function-item :tag "Emacs interface to MH"
			       :format "%t\n"
			       mh-e-user-agent)
		(function :tag "Other"))
  :version "21.1"
  :group 'message)

(defcustom message-wide-reply-confirm-recipients nil
  "Whether to confirm a wide reply to multiple email recipients.
If this variable is nil, don't ask whether to reply to all recipients.
If this variable is non-nil, pose the question \"Reply to all
recipients?\" before a wide reply to multiple recipients.  If the user
answers yes, reply to all recipients as usual.  If the user answers
no, only reply back to the author."
  :version "22.1"
  :group 'message-headers
  :link '(custom-manual "(message)Wide Reply")
  :type 'boolean)

(defcustom message-user-fqdn nil
  "Domain part of Message-Ids."
  :version "22.1"
  :group 'message-headers
  :link '(custom-manual "(message)News Headers")
  :type '(radio (const :format "%v  " nil)
		(string :format "FQDN: %v")))

(defcustom message-use-idna t
  "Whether to encode non-ASCII in domain names into ASCII according to IDNA."
  :version "26.1"
  :group 'message-headers
  :link '(custom-manual "(message)IDNA")
  :type '(choice (const :tag "Ask" ask)
		 (const :tag "Never" nil)
		 (const :tag "Always" t)))

(defcustom message-generate-hashcash (if (executable-find "hashcash") 'opportunistic)
  "Whether to generate X-Hashcash: headers.
If t, always generate hashcash headers.  If `opportunistic',
only generate hashcash headers if it can be done without the user
waiting (i.e., only asynchronously).

You must have the \"hashcash\" binary installed, see `hashcash-path'."
  :version "24.1"
  :group 'message-headers
  :link '(custom-manual "(message)Mail Headers")
  :type '(choice (const :tag "Always" t)
		 (const :tag "Never" nil)
		 (const :tag "Opportunistic" opportunistic)))

;;; Internal variables.

(defvar message-sending-message "Sending...")
(defvar message-buffer-list nil)
(defvar message-this-is-news nil)
(defvar message-this-is-mail nil)
(defvar message-draft-article nil)
(defvar message-mime-part nil)
(defvar message-posting-charset nil)
(defvar message-inserted-headers nil)
(defvar message-inhibit-ecomplete nil)

;; Byte-compiler warning
(defvar gnus-active-hashtb)
(defvar gnus-read-active-file)

;;; Regexp matching the delimiter of messages in UNIX mail format
;;; (UNIX From lines), minus the initial ^.  It should be a copy
;;; of rmail.el's rmail-unix-mail-delimiter.
(defvar message-unix-mail-delimiter
  (let ((time-zone-regexp
	 (concat "\\([A-Z]?[A-Z]?[A-Z][A-Z]\\( DST\\)?"
		 "\\|[-+]?[0-9][0-9][0-9][0-9]"
		 "\\|"
		 "\\) *")))
    (concat
     "From "

     ;; Many things can happen to an RFC 822 mailbox before it is put into
     ;; a `From' line.  The leading phrase can be stripped, e.g.
     ;; `Joe <@w.x:joe@y.z>' -> `<@w.x:joe@y.z>'.  The <> can be stripped, e.g.
     ;; `<@x.y:joe@y.z>' -> `@x.y:joe@y.z'.  Everything starting with a CRLF
     ;; can be removed, e.g.
     ;;		From: joe@y.z (Joe	K
     ;;			User)
     ;; can yield `From joe@y.z (Joe	K Fri Mar 22 08:11:15 1996', and
     ;;		From: Joe User
     ;;			<joe@y.z>
     ;; can yield `From Joe User Fri Mar 22 08:11:15 1996'.
     ;; The mailbox can be removed or be replaced by white space, e.g.
     ;;		From: "Joe User"{space}{tab}
     ;;			<joe@y.z>
     ;; can yield `From {space}{tab} Fri Mar 22 08:11:15 1996',
     ;; where {space} and {tab} represent the Ascii space and tab characters.
     ;; We want to match the results of any of these manglings.
     ;; The following regexp rejects names whose first characters are
     ;; obviously bogus, but after that anything goes.
     "\\([^\0-\b\n-\r\^?].*\\)?"

     ;; The time the message was sent.
     "\\([^\0-\r \^?]+\\) +"		; day of the week
     "\\([^\0-\r \^?]+\\) +"		; month
     "\\([0-3]?[0-9]\\) +"		; day of month
     "\\([0-2][0-9]:[0-5][0-9]\\(:[0-6][0-9]\\)?\\) *" ; time of day

     ;; Perhaps a time zone, specified by an abbreviation, or by a
     ;; numeric offset.
     time-zone-regexp

     ;; The year.
     " \\([0-9][0-9]+\\) *"

     ;; On some systems the time zone can appear after the year, too.
     time-zone-regexp

     ;; Old uucp cruft.
     "\\(remote from .*\\)?"

     "\n"))
  "Regexp matching the delimiter of messages in UNIX mail format.")

(defvar message-unsent-separator
  (concat "^ *---+ +Unsent message follows +---+ *$\\|"
	  "^ *---+ +Returned message +---+ *$\\|"
	  "^Start of returned message$\\|"
	  "^ *---+ +Original message +---+ *$\\|"
	  "^ *--+ +begin message +--+ *$\\|"
	  "^ *---+ +Original message follows +---+ *$\\|"
	  "^ *---+ +Undelivered message follows +---+ *$\\|"
	  "^------ This is a copy of the message, including all the headers. ------ *$\\|"
	  "^|? *---+ +Message text follows: +---+ *|?$")
  "A regexp that matches the separator before the text of a failed message.")

(defvar message-field-fillers
  '((To message-fill-field-address)
    (Cc message-fill-field-address)
    (From message-fill-field-address))
  "Alist of header names/filler functions.")

(defvar message-header-format-alist
  `((From)
    (Newsgroups)
    (To)
    (Cc)
    (Subject)
    (In-Reply-To)
    (Fcc)
    (Bcc)
    (Date)
    (Organization)
    (Distribution)
    (Lines)
    (Expires)
    (Message-ID)
    (References . message-shorten-references)
    (User-Agent))
  "Alist used for formatting headers.")

(defvar	message-options nil
  "Some saved answers when sending message.")
(make-variable-buffer-local 'message-options)

(defvar message-send-mail-real-function nil
  "Internal send mail function.")

(defvar message-bogus-system-names "\\`localhost\\.\\|\\.local\\'"
  "The regexp of bogus system names.")

(autoload 'gnus-alive-p "gnus-util")
(autoload 'gnus-delay-article "gnus-delay")
(autoload 'gnus-extract-address-components "gnus-util")
(autoload 'gnus-find-method-for-group "gnus")
(autoload 'gnus-group-decoded-name "gnus-group")
(autoload 'gnus-group-name-charset "gnus-group")
(autoload 'gnus-group-name-decode "gnus-group")
(autoload 'gnus-groups-from-server "gnus")
(autoload 'gnus-open-server "gnus-int")
(autoload 'gnus-output-to-mail "gnus-util")
(autoload 'gnus-output-to-rmail "gnus-util")
(autoload 'gnus-request-post "gnus-int")
(autoload 'gnus-server-string "gnus")
(autoload 'message-setup-toolbar "messagexmas")
(autoload 'mh-new-draft-name "mh-comp")
(autoload 'mh-send-letter "mh-comp")
(autoload 'nndraft-request-associate-buffer "nndraft")
(autoload 'nndraft-request-expire-articles "nndraft")
(autoload 'nnvirtual-find-group-art "nnvirtual")
(autoload 'rmail-msg-is-pruned "rmail")
(autoload 'rmail-output "rmailout")

(defun message-kill-all-overlays ()
  (mapcar #'delete-overlay (overlays-in (point-min) (point-max))))



;;;
;;; Utility functions.
;;;

(defmacro message-y-or-n-p (question show &rest text)
  "Ask QUESTION, displaying remaining args in a temporary buffer if SHOW."
  `(message-talkative-question 'y-or-n-p ,question ,show ,@text))

(defmacro message-delete-line (&optional n)
  "Delete the current line (and the next N lines)."
  `(delete-region (progn (beginning-of-line) (point))
		  (progn (forward-line ,(or n 1)) (point))))

(defun message-mark-active-p ()
  "Non-nil means the mark and region are currently active in this buffer."
  mark-active)

(defun message-unquote-tokens (elems)
  "Remove double quotes (\") from strings in list ELEMS."
  (mapcar (lambda (item)
	    (while (string-match "^\\(.*\\)\"\\(.*\\)$" item)
	      (setq item (concat (match-string 1 item)
				 (match-string 2 item))))
	    item)
	  elems))

(defun message-tokenize-header (header &optional separator)
  "Split HEADER into a list of header elements.
SEPARATOR is a string of characters to be used as separators.  \",\"
is used by default."
  (if (not header)
      nil
    (let ((regexp (format "[%s]+" (or separator ",")))
	  (first t)
	  beg quoted elems paren)
      (with-temp-buffer
	(mm-enable-multibyte)
	(setq beg (point-min))
	(insert header)
	(goto-char (point-min))
	(while (not (eobp))
	  (if first
	      (setq first nil)
	    (forward-char 1))
	  (cond ((and (> (point) beg)
		      (or (eobp)
			  (and (looking-at regexp)
			       (not quoted)
			       (not paren))))
		 (push (buffer-substring beg (point)) elems)
		 (setq beg (match-end 0)))
		((eq (char-after) ?\")
		 (setq quoted (not quoted)))
		((and (eq (char-after) ?\()
		      (not quoted))
		 (setq paren t))
		((and (eq (char-after) ?\))
		      (not quoted))
		 (setq paren nil))))
	(nreverse elems)))))

(autoload 'nnheader-insert-file-contents "nnheader")

(defun message-mail-file-mbox-p (file)
  "Say whether FILE looks like a Unix mbox file."
  (when (and (file-exists-p file)
	     (file-readable-p file)
	     (file-regular-p file))
    (with-temp-buffer
      (nnheader-insert-file-contents file)
      (goto-char (point-min))
      (looking-at message-unix-mail-delimiter))))

(defun message-fetch-field (header &optional not-all)
  "The same as `mail-fetch-field', only remove all newlines.
The buffer is expected to be narrowed to just the header of the message;
see `message-narrow-to-headers-or-head'."
  (let* ((inhibit-point-motion-hooks t)
	 (value (mail-fetch-field header nil (not not-all))))
    (when value
      (while (string-match "\n[\t ]+" value)
	(setq value (replace-match " " t t value)))
      value)))

(defun message-field-value (header &optional not-all)
  "The same as `message-fetch-field', only narrow to the headers first."
  (save-excursion
    (save-restriction
      (message-narrow-to-headers-or-head)
      (message-fetch-field header not-all))))

(defun message-narrow-to-field ()
  "Narrow the buffer to the header on the current line."
  (beginning-of-line)
  (while (looking-at "[ \t]")
    (forward-line -1))
  (narrow-to-region
   (point)
   (progn
     (forward-line 1)
     (if (re-search-forward "^[^ \n\t]" nil t)
	 (point-at-bol)
       (point-max))))
  (goto-char (point-min)))

(defun message-add-header (&rest headers)
  "Add the HEADERS to the message header, skipping those already present."
  (while headers
    (let (hclean)
      (unless (string-match "^\\([^:]+\\):[ \t]*[^ \t]" (car headers))
	(error "Invalid header `%s'" (car headers)))
      (setq hclean (match-string 1 (car headers)))
      (save-restriction
	(message-narrow-to-headers)
	(unless (re-search-forward (concat "^" (regexp-quote hclean) ":") nil t)
	  (goto-char (point-max))
	  (if (string-match "\n$" (car headers))
	      (insert (car headers))
	    (insert (car headers) ?\n)))))
    (setq headers (cdr headers))))

(defmacro message-with-reply-buffer (&rest forms)
  "Evaluate FORMS in the reply buffer, if it exists."
  `(when (and (bufferp message-reply-buffer)
	      (buffer-name message-reply-buffer))
     (with-current-buffer message-reply-buffer
       ,@forms)))

(put 'message-with-reply-buffer 'lisp-indent-function 0)
(put 'message-with-reply-buffer 'edebug-form-spec '(body))

(defun message-fetch-reply-field (header)
  "Fetch field HEADER from the message we're replying to."
  (message-with-reply-buffer
    (save-restriction
      (mail-narrow-to-head)
      (message-fetch-field header))))

(defun message-strip-list-identifiers (subject)
  "Remove list identifiers in `gnus-list-identifiers' from string SUBJECT."
  (require 'gnus-sum)			; for gnus-list-identifiers
  (let ((regexp (if (stringp gnus-list-identifiers)
		    gnus-list-identifiers
		  (mapconcat 'identity gnus-list-identifiers " *\\|"))))
    (if (string-match (concat "\\(\\(\\(Re: +\\)?\\(" regexp
			      " *\\)\\)+\\(Re: +\\)?\\)") subject)
	(concat (substring subject 0 (match-beginning 1))
		(or (match-string 3 subject)
		    (match-string 5 subject))
		(substring subject
			   (match-end 1)))
      subject)))

(defun message-strip-subject-re (subject)
  "Remove \"Re:\" from subject lines in string SUBJECT."
  (if (string-match message-subject-re-regexp subject)
      (substring subject (match-end 0))
    subject))

(defcustom message-replacement-char "."
  "Replacement character used instead of unprintable or not decodable chars."
  :group 'message-various
  :version "22.1" ;; Gnus 5.10.9
  :type '(choice string
		 (const ".")
		 (const "?")))

;; FIXME: We also should call `message-strip-subject-encoded-words'
;; when forwarding.  Probably in `message-make-forward-subject' and
;; `message-forward-make-body'.

(defun message-strip-subject-encoded-words (subject)
  "Fix non-decodable words in SUBJECT."
  ;; Cf. `gnus-simplify-subject-fully'.
  (let* ((case-fold-search t)
	 (replacement-chars (format "[%s%s%s]"
				    message-replacement-char
				    message-replacement-char
				    message-replacement-char))
	 (enc-word-re "=\\?\\([^?]+\\)\\?\\([QB]\\)\\?\\([^?]+\\)\\(\\?=\\)")
	 cs-string
	 (have-marker
	  (with-temp-buffer
	    (insert subject)
	    (goto-char (point-min))
	    (when (re-search-forward enc-word-re nil t)
	      (setq cs-string (match-string 1)))))
	 cs-coding q-or-b word-beg word-end)
    (if (or (not have-marker) ;; No encoded word found...
	    ;; ... or double encoding was correct:
	    (and (stringp cs-string)
		 (setq cs-string (downcase cs-string))
		 (mm-coding-system-p (intern cs-string))
		 (not (prog1
			  (y-or-n-p
			   (format "\
Decoded Subject \"%s\"
contains a valid encoded word.  Decode again? "
				   subject))
			(setq cs-coding (intern cs-string))))))
	subject
      (with-temp-buffer
	(insert subject)
	(goto-char (point-min))
	(while (re-search-forward enc-word-re nil t)
	  (setq cs-string (downcase (match-string 1))
		q-or-b    (match-string 2)
		word-beg (match-beginning 0)
		word-end (match-end 0))
	  (setq cs-coding
		(if (mm-coding-system-p (intern cs-string))
		    (setq cs-coding (intern cs-string))
		  nil))
	  ;; No double encoded subject? => bogus charset.
	  (unless cs-coding
	    (setq cs-coding
		  (read-coding-system
		   (format-message "\
Decoded Subject \"%s\"
contains an encoded word.  The charset `%s' is unknown or invalid.
Hit RET to replace non-decodable characters with \"%s\" or enter replacement
charset: "
			   subject cs-string message-replacement-char)))
	    (if cs-coding
		(replace-match (concat "=?" (symbol-name cs-coding)
				       "?\\2?\\3\\4\\5"))
	      (save-excursion
		(goto-char word-beg)
		(re-search-forward "=\\?\\([^?]+\\)\\?\\([QB]\\)\\?" word-end t)
		(replace-match "")
		;; QP or base64
		(if (string-match "\\`Q\\'" q-or-b)
		    ;; QP
		    (progn
		      (message "Replacing non-decodable characters with \"%s\"."
			       message-replacement-char)
		      (while (re-search-forward "\\(=[A-F0-9][A-F0-9]\\)+"
						word-end t)
			(replace-match message-replacement-char)))
		  ;; base64
		  (message "Replacing non-decodable characters with \"%s\"."
			   replacement-chars)
		  (re-search-forward "[^?]+" word-end t)
		  (replace-match replacement-chars))
		(re-search-forward "\\?=")
		(replace-match "")))))
	(rfc2047-decode-region (point-min) (point-max))
	(buffer-string)))))

;;; Start of functions adopted from `message-utils.el'.

(defun message-strip-subject-trailing-was (subject)
  "Remove trailing \"(was: <old subject>)\" from SUBJECT lines.
Leading \"Re: \" is not stripped by this function.  Use the function
`message-strip-subject-re' for this."
  (or
   (let ((query message-subject-trailing-was-query) new)
     (and query
          (string-match (if (eq query 'ask)
                            message-subject-trailing-was-ask-regexp
                          message-subject-trailing-was-regexp)
                        subject)
          (setq new (substring subject 0 (match-beginning 0)))
          (or (not (eq query 'ask))
              (message-y-or-n-p
               "Strip `(was: <old subject>)' in subject? " t
               (concat
                "Strip `(was: <old subject>)' in subject "
                "and use the new one instead?\n\n"
                "Current subject is:   \"" subject "\"\n\n"
                "New subject would be: \"" new "\"\n\n"
                "See the variable `message-subject-trailing-was-query' "
                "to get rid of this query.")))
          new))
   subject))

;;; Suggested by Jonas Steverud  @  www.dtek.chalmers.se/~d4jonas/

(defun message-change-subject (new-subject)
  "Ask for NEW-SUBJECT header, append (was: <Old Subject>)."
  (interactive
   (list
    (read-from-minibuffer "New subject: ")))
  (cond ((and (not (or (null new-subject) ; new subject not empty
		       (zerop (string-width new-subject))
		       (string-match "^[ \t]*$" new-subject))))
	 (save-excursion
	   (let ((old-subject
		  (save-restriction
		    (message-narrow-to-headers)
		    (message-fetch-field "Subject"))))
	     (cond ((not old-subject)
		    (error "No current subject"))
		   ((not (string-match
			  (concat "^[ \t]*"
				  (regexp-quote new-subject)
				  "[ \t]*$")
			  old-subject))  ; yes, it really is a new subject
		    ;; delete eventual Re: prefix
		    (setq old-subject
			  (message-strip-subject-re old-subject))
		    (message-goto-subject)
		    (message-delete-line)
		    (insert (concat "Subject: "
				    new-subject
				    " (was: "
				    old-subject ")\n")))))))))

(defun message-mark-inserted-region (beg end &optional verbatim)
  "Mark some region in the current article with enclosing tags.
See `message-mark-insert-begin' and `message-mark-insert-end'.
If VERBATIM, use slrn style verbatim marks (\"#v+\" and \"#v-\")."
  (interactive "r\nP")
  (save-excursion
    ;; add to the end of the region first, otherwise end would be invalid
    (goto-char end)
    (insert (if verbatim "#v-\n" message-mark-insert-end))
    (goto-char beg)
    (insert (if verbatim "#v+\n" message-mark-insert-begin))))

(defun message-mark-insert-file (file &optional verbatim)
  "Insert FILE at point, marking it with enclosing tags.
See `message-mark-insert-begin' and `message-mark-insert-end'.
If VERBATIM, use slrn style verbatim marks (\"#v+\" and \"#v-\")."
  (interactive "fFile to insert: \nP")
    ;; reverse insertion to get correct result.
  (let ((p (point)))
    (insert (if verbatim "#v-\n" message-mark-insert-end))
    (goto-char p)
    (insert-file-contents file)
    (goto-char p)
    (insert (if verbatim "#v+\n" message-mark-insert-begin))))

(defun message-add-archive-header ()
  "Insert \"X-No-Archive: Yes\" in the header and a note in the body.
The note can be customized using `message-archive-note'.  When called with a
prefix argument, ask for a text to insert.  If you don't want the note in the
body, set  `message-archive-note' to nil."
  (interactive)
  (if current-prefix-arg
      (setq message-archive-note
	    (read-from-minibuffer "Reason for No-Archive: "
				  (cons message-archive-note 0))))
    (save-excursion
      (if (message-goto-signature)
	  (re-search-backward message-signature-separator))
      (when message-archive-note
	(insert message-archive-note)
	(newline))
      (message-add-header message-archive-header)
      (message-sort-headers)))

(defun message-cross-post-followup-to-header (target-group)
  "Mangles FollowUp-To and Newsgroups header to point to TARGET-GROUP.
With prefix-argument just set Follow-Up, don't cross-post."
  (interactive
   (list				; Completion based on Gnus
    (replace-regexp-in-string
     "\\`.*:" ""
     (completing-read "Followup To: "
		      (if (boundp 'gnus-newsrc-alist)
			  gnus-newsrc-alist)
		      nil nil '("poster" . 0)
		      (if (boundp 'gnus-group-history)
			  'gnus-group-history)))))
  (message-remove-header "Follow[Uu]p-[Tt]o" t)
  (message-goto-newsgroups)
  (beginning-of-line)
  ;; if we already did a crosspost before, kill old target
  (if (and message-cross-post-old-target
	   (re-search-forward
	    (regexp-quote (concat "," message-cross-post-old-target))
	    nil t))
      (replace-match ""))
  ;; unless (followup is to poster or user explicitly asked not
  ;; to cross-post, or target-group is already in Newsgroups)
  ;; add target-group to Newsgroups line.
  (cond ((and (or
	       ;; def: cross-post, req:no
	       (and message-cross-post-default (not current-prefix-arg))
	       ;; def: no-cross-post, req:yes
	       (and (not message-cross-post-default) current-prefix-arg))
	      (not (string-match "poster" target-group))
	      (not (string-match (regexp-quote target-group)
				 (message-fetch-field "Newsgroups"))))
	 (end-of-line)
	 (insert (concat "," target-group))))
  (end-of-line) ; ensure Followup: comes after Newsgroups:
  ;; unless new followup would be identical to Newsgroups line
  ;; make a new Followup-To line
  (if (not (string-match (concat "^[ \t]*"
				 target-group
				 "[ \t]*$")
			 (message-fetch-field "Newsgroups")))
      (insert (concat "\nFollowup-To: " target-group)))
  (setq message-cross-post-old-target target-group))

(defun message-cross-post-insert-note (target-group cross-post in-old
						    _old-groups)
  "Insert a in message body note about a set Followup or Crosspost.
If there have been previous notes, delete them.  TARGET-GROUP specifies the
group to Followup-To.  When CROSS-POST is t, insert note about
crossposting.  IN-OLD specifies whether TARGET-GROUP is a member of
OLD-GROUPS.  OLD-GROUPS lists the old-groups the posting would have
been made to before the user asked for a Crosspost."
  ;; start scanning body for previous uses
  (message-goto-signature)
  (let ((head (re-search-backward
	       (concat "^" mail-header-separator)
	       nil t))) ; just search in body
    (message-goto-signature)
    (while (re-search-backward
	    (concat "^" (regexp-quote message-cross-post-note) ".*")
	    head t)
      (message-delete-line))
    (message-goto-signature)
    (while (re-search-backward
	    (concat "^" (regexp-quote message-followup-to-note) ".*")
	    head t)
      (message-delete-line))
    ;; insert new note
    (if (message-goto-signature)
	(re-search-backward message-signature-separator))
    (if (or in-old
	    (not cross-post)
	    (string-match "^[ \t]*poster[ \t]*$" target-group))
	(insert (concat message-followup-to-note target-group "\n"))
      (insert (concat message-cross-post-note target-group "\n")))))

(defun message-cross-post-followup-to (target-group)
  "Crossposts message and set Followup-To to TARGET-GROUP.
With prefix-argument just set Follow-Up, don't cross-post."
  (interactive
   (list				; Completion based on Gnus
    (replace-regexp-in-string
     "\\`.*:" ""
     (completing-read "Followup To: "
		      (if (boundp 'gnus-newsrc-alist)
			  gnus-newsrc-alist)
		      nil nil '("poster" . 0)
		      (if (boundp 'gnus-group-history)
			  'gnus-group-history)))))
  (when (fboundp 'gnus-group-real-name)
    (setq target-group (gnus-group-real-name target-group)))
  (cond ((not (or (null target-group) ; new subject not empty
		  (zerop (string-width target-group))
		  (string-match "^[ \t]*$" target-group)))
	 (save-excursion
	   (let* ((old-groups (message-fetch-field "Newsgroups"))
		  (in-old (string-match
			   (regexp-quote target-group)
			   (or old-groups ""))))
	     ;; check whether target exactly matches old Newsgroups
	     (cond ((not old-groups)
		    (error "No current newsgroup"))
		   ((or (not in-old)
			(not (string-match
			      (concat "^[ \t]*"
				      (regexp-quote target-group)
				      "[ \t]*$")
			      old-groups)))
		    ;; yes, Newsgroups line must change
		    (message-cross-post-followup-to-header target-group)
		    ;; insert note whether we do cross-post or followup-to
		    (funcall message-cross-post-note-function
			     target-group
			     (if (or (and message-cross-post-default
					  (not current-prefix-arg))
				     (and (not message-cross-post-default)
					  current-prefix-arg)) t)
			     in-old old-groups))))))))

;;; Reduce To: to Cc: or Bcc: header

(defun message-reduce-to-to-cc ()
 "Replace contents of To: header with contents of Cc: or Bcc: header."
 (interactive)
 (let ((cc-content
	(save-restriction (message-narrow-to-headers)
			  (message-fetch-field "cc")))
       (bcc nil))
   (if (and (not cc-content)
	    (setq cc-content
		  (save-restriction
		    (message-narrow-to-headers)
		    (message-fetch-field "bcc"))))
       (setq bcc t))
   (cond (cc-content
	  (save-excursion
	    (message-goto-to)
	    (message-delete-line)
	    (insert (concat "To: " cc-content "\n"))
	    (save-restriction
	      (message-narrow-to-headers)
	      (message-remove-header (if bcc
					 "bcc"
				       "cc"))))))))

;;; End of functions adopted from `message-utils.el'.

(defun message-remove-header (header &optional is-regexp first reverse)
  "Remove HEADER in the narrowed buffer.
If IS-REGEXP, HEADER is a regular expression.
If FIRST, only remove the first instance of the header.
If REVERSE, remove headers that doesn't match HEADER.
Return the number of headers removed."
  (goto-char (point-min))
  (let ((regexp (if is-regexp header (concat "^" (regexp-quote header) ":")))
	(number 0)
	(case-fold-search t)
	last)
    (while (and (not (eobp))
		(not last))
      (if (if reverse
	      (not (looking-at regexp))
	    (looking-at regexp))
	  (progn
	    (cl-incf number)
	    (when first
	      (setq last t))
	    (delete-region
	     (point)
	     ;; There might be a continuation header, so we have to search
	     ;; until we find a new non-continuation line.
	     (progn
	       (forward-line 1)
	       (if (re-search-forward "^[^ \t]" nil t)
		   (goto-char (match-beginning 0))
		 (point-max)))))
	(forward-line 1)
	(if (re-search-forward "^[^ \t]" nil t)
	    (goto-char (match-beginning 0))
	  (goto-char (point-max)))))
    number))

(defun message-remove-first-header (header)
  "Remove the first instance of HEADER if there is more than one."
  (let ((count 0)
	(regexp (concat "^" (regexp-quote header) ":")))
    (save-excursion
      (goto-char (point-min))
      (while (re-search-forward regexp nil t)
	(cl-incf count)))
    (while (> count 1)
      (message-remove-header header nil t)
      (cl-decf count))))

(defun message-narrow-to-headers ()
  "Narrow the buffer to the head of the message."
  (widen)
  (narrow-to-region
   (goto-char (point-min))
   (if (re-search-forward
	(concat "^" (regexp-quote mail-header-separator) "\n") nil t)
       (match-beginning 0)
     (point-max)))
  (goto-char (point-min)))

(defun message-narrow-to-head-1 ()
  "Like `message-narrow-to-head'.  Don't widen."
  (narrow-to-region
   (goto-char (point-min))
   (if (search-forward "\n\n" nil 1)
       (1- (point))
     (point-max)))
  (goto-char (point-min)))

;; FIXME: clarify difference: message-narrow-to-head,
;; message-narrow-to-headers-or-head, message-narrow-to-headers
(defun message-narrow-to-head ()
  "Narrow the buffer to the head of the message.
Point is left at the beginning of the narrowed-to region."
  (widen)
  (message-narrow-to-head-1))

(defun message-narrow-to-headers-or-head ()
  "Narrow the buffer to the head of the message."
  (widen)
  (narrow-to-region
   (goto-char (point-min))
   (if (re-search-forward (concat "\\(\n\\)\n\\|^\\("
				  (regexp-quote mail-header-separator)
				  "\n\\)")
			  nil t)
       (or (match-end 1) (match-beginning 2))
     (point-max)))
  (goto-char (point-min)))

(defun message-news-p ()
  "Say whether the current buffer contains a news message."
  (and (not message-this-is-mail)
       (or message-this-is-news
	   (save-excursion
	     (save-restriction
	       (message-narrow-to-headers)
	       (and (message-fetch-field "newsgroups")
		    (not (message-fetch-field "posted-to"))))))))

(defun message-mail-p ()
  "Say whether the current buffer contains a mail message."
  (and (not message-this-is-news)
       (or message-this-is-mail
	   (save-excursion
	     (save-restriction
	       (message-narrow-to-headers)
	       (or (message-fetch-field "to")
		   (message-fetch-field "cc")
		   (message-fetch-field "bcc")))))))

(defun message-subscribed-p ()
  "Say whether we need to insert a MFT header."
  (or message-subscribed-regexps
      message-subscribed-addresses
      message-subscribed-address-file
      message-subscribed-address-functions))

(defun message-next-header ()
  "Go to the beginning of the next header."
  (beginning-of-line)
  (or (eobp) (forward-char 1))
  (not (if (re-search-forward "^[^ \t]" nil t)
	   (beginning-of-line)
	 (goto-char (point-max)))))

(defun message-sort-headers-1 ()
  "Sort the buffer as headers using `message-rank' text props."
  (goto-char (point-min))
  (require 'sort)
  (sort-subr
   nil 'message-next-header
   (lambda ()
     (message-next-header)
     (unless (bobp)
       (forward-char -1)))
   (lambda ()
     (or (get-text-property (point) 'message-rank)
	 10000))))

(defun message-sort-headers ()
  "Sort the headers of the current message according to `message-header-format-alist'."
  (interactive)
  (save-excursion
    (save-restriction
      (let ((max (1+ (length message-header-format-alist)))
	    rank)
	(message-narrow-to-headers)
	(while (re-search-forward "^[^ \n]+:" nil t)
	  (put-text-property
	   (match-beginning 0) (1+ (match-beginning 0))
	   'message-rank
	   (if (setq rank (length (memq (assq (intern (buffer-substring
						       (match-beginning 0)
						       (1- (match-end 0))))
					      message-header-format-alist)
					message-header-format-alist)))
	       (- max rank)
	     (1+ max)))))
      (message-sort-headers-1))))

(defun message-kill-address ()
  "Kill the address under point."
  (interactive)
  (let ((start (point)))
    (message-skip-to-next-address)
    (kill-region start (if (bolp) (1- (point)) (point)))))


(autoload 'Info-goto-node "info")
(defvar mml2015-use)

(defun message-info (&optional arg)
  "Display the Message manual.

Prefixed with one \\[universal-argument], display the Emacs MIME
manual.  With two \\[universal-argument]'s, display the EasyPG or
PGG manual, depending on the value of `mml2015-use'."
  (interactive "p")
  (info (format "(%s)Top"
		(cond ((eq arg 16)
		       (require 'mml2015)
		       mml2015-use)
		      ((eq arg  4) 'emacs-mime)
		      ((and (not (booleanp arg))
			    (symbolp arg))
		       arg)
		      (t
		       'message)))))



;;;
;;; Message mode
;;;

;;; Set up keymap.

(defvar message-mode-map nil)

(unless message-mode-map
  (setq message-mode-map (make-keymap))
  (set-keymap-parent message-mode-map text-mode-map)
  (define-key message-mode-map "\C-c?" 'describe-mode)

  (define-key message-mode-map "\C-c\C-f\C-t" 'message-goto-to)
  (define-key message-mode-map "\C-c\C-f\C-o" 'message-goto-from)
  (define-key message-mode-map "\C-c\C-f\C-b" 'message-goto-bcc)
  (define-key message-mode-map "\C-c\C-f\C-w" 'message-goto-fcc)
  (define-key message-mode-map "\C-c\C-f\C-c" 'message-goto-cc)
  (define-key message-mode-map "\C-c\C-f\C-s" 'message-goto-subject)
  (define-key message-mode-map "\C-c\C-f\C-r" 'message-goto-reply-to)
  (define-key message-mode-map "\C-c\C-f\C-n" 'message-goto-newsgroups)
  (define-key message-mode-map "\C-c\C-f\C-d" 'message-goto-distribution)
  (define-key message-mode-map "\C-c\C-f\C-f" 'message-goto-followup-to)
  (define-key message-mode-map "\C-c\C-f\C-m" 'message-goto-mail-followup-to)
  (define-key message-mode-map "\C-c\C-f\C-k" 'message-goto-keywords)
  (define-key message-mode-map "\C-c\C-f\C-u" 'message-goto-summary)
  (define-key message-mode-map "\C-c\C-f\C-i"
    'message-insert-or-toggle-importance)
  (define-key message-mode-map "\C-c\C-f\C-a"
    'message-generate-unsubscribed-mail-followup-to)

  ;; modify headers (and insert notes in body)
  (define-key message-mode-map "\C-c\C-fs"    'message-change-subject)
  ;;
  (define-key message-mode-map "\C-c\C-fx"    'message-cross-post-followup-to)
  ;; prefix+message-cross-post-followup-to = same w/o cross-post
  (define-key message-mode-map "\C-c\C-ft"    'message-reduce-to-to-cc)
  (define-key message-mode-map "\C-c\C-fa"    'message-add-archive-header)
  ;; mark inserted text
  (define-key message-mode-map "\C-c\M-m" 'message-mark-inserted-region)
  (define-key message-mode-map "\C-c\M-f" 'message-mark-insert-file)

  (define-key message-mode-map "\C-c\C-b" 'message-goto-body)
  (define-key message-mode-map "\C-c\C-i" 'message-goto-signature)

  (define-key message-mode-map "\C-c\C-t" 'message-insert-to)
  (define-key message-mode-map "\C-c\C-fw" 'message-insert-wide-reply)
  (define-key message-mode-map "\C-c\C-n" 'message-insert-newsgroups)
  (define-key message-mode-map "\C-c\C-l" 'message-to-list-only)
  (define-key message-mode-map "\C-c\C-f\C-e" 'message-insert-expires)

  (define-key message-mode-map "\C-c\C-u" 'message-insert-or-toggle-importance)
  (define-key message-mode-map "\C-c\M-n"
    'message-insert-disposition-notification-to)

  (define-key message-mode-map "\C-c\C-y" 'message-yank-original)
  (define-key message-mode-map "\C-c\M-\C-y" 'message-yank-buffer)
  (define-key message-mode-map "\C-c\C-q" 'message-fill-yanked-message)
  (define-key message-mode-map "\C-c\C-w" 'message-insert-signature)
  (define-key message-mode-map "\C-c\M-h" 'message-insert-headers)
  (define-key message-mode-map "\C-c\C-r" 'message-caesar-buffer-body)
  (define-key message-mode-map "\C-c\C-o" 'message-sort-headers)
  (define-key message-mode-map "\C-c\M-r" 'message-rename-buffer)

  (define-key message-mode-map "\C-c\C-c" 'message-send-and-exit)
  (define-key message-mode-map "\C-c\C-s" 'message-send)
  (define-key message-mode-map "\C-c\C-k" 'message-kill-buffer)
  (define-key message-mode-map "\C-c\C-d" 'message-dont-send)
  (define-key message-mode-map "\C-c\n" 'gnus-delay-article)

  (define-key message-mode-map "\C-c\M-k" 'message-kill-address)
  (define-key message-mode-map "\C-c\C-e" 'message-elide-region)
  (define-key message-mode-map "\C-c\C-v" 'message-delete-not-region)
  (define-key message-mode-map "\C-c\C-z" 'message-kill-to-signature)
  (define-key message-mode-map "\M-\r" 'message-newline-and-reformat)
  (define-key message-mode-map [remap split-line]  'message-split-line)

  (define-key message-mode-map "\C-c\C-a" 'mml-attach-file)

  (define-key message-mode-map "\C-a" 'message-beginning-of-line)
  (define-key message-mode-map "\t" 'message-tab)

  (define-key message-mode-map "\M-n" 'message-display-abbrev))

(easy-menu-define
  message-mode-menu message-mode-map "Message Menu."
  `("Message"
    ["Yank Original" message-yank-original message-reply-buffer]
    ["Fill Yanked Message" message-fill-yanked-message t]
    ["Insert Signature" message-insert-signature t]
    ["Caesar (rot13) Message" message-caesar-buffer-body t]
    ["Caesar (rot13) Region" message-caesar-region (message-mark-active-p)]
    ["Elide Region" message-elide-region
     :active (message-mark-active-p)
     :help "Replace text in region with an ellipsis"]
    ["Delete Outside Region" message-delete-not-region
     :active (message-mark-active-p)
     :help "Delete all quoted text outside region"]
    ["Kill To Signature" message-kill-to-signature t]
    ["Newline and Reformat" message-newline-and-reformat t]
    ["Rename buffer" message-rename-buffer t]
    ["Spellcheck" ispell-message :help "Spellcheck this message"]
    "----"
    ["Insert Region Marked" message-mark-inserted-region
     :active (message-mark-active-p) :help "Mark region with enclosing tags"]
    ["Insert File Marked..." message-mark-insert-file
     :help "Insert file at point marked with enclosing tags"]
    "----"
    ["Send Message" message-send-and-exit :help "Send this message"]
    ["Postpone Message" message-dont-send
     :help "File this draft message and exit"]
    ["Send at Specific Time..." gnus-delay-article
     :help "Ask, then arrange to send message at that time"]
    ["Kill Message" message-kill-buffer
     :help "Delete this message without sending"]
    "----"
    ["Message manual" message-info :help "Display the Message manual"]))

(easy-menu-define
  message-mode-field-menu message-mode-map ""
  `("Field"
    ["To" message-goto-to t]
    ["From" message-goto-from t]
    ["Subject" message-goto-subject t]
    ["Change subject..." message-change-subject t]
    ["Cc" message-goto-cc t]
    ["Bcc" message-goto-bcc t]
    ["Fcc" message-goto-fcc t]
    ["Reply-To" message-goto-reply-to t]
    ["Flag As Important" message-insert-importance-high
     :help "Mark this message as important"]
    ["Flag As Unimportant" message-insert-importance-low
     :help "Mark this message as unimportant"]
    ["Request Receipt"
     message-insert-disposition-notification-to
     :help "Request a receipt notification"]
    "----"
    ;; (typical) news stuff
    ["Summary" message-goto-summary t]
    ["Keywords" message-goto-keywords t]
    ["Newsgroups" message-goto-newsgroups t]
    ["Fetch Newsgroups" message-insert-newsgroups t]
    ["Followup-To" message-goto-followup-to t]
    ;; ["Followup-To (with note in body)" message-cross-post-followup-to t]
    ["Crosspost / Followup-To..." message-cross-post-followup-to t]
    ["Distribution" message-goto-distribution t]
    ["Expires" message-insert-expires t ]
    ["X-No-Archive" message-add-archive-header t ]
    "----"
    ;; (typical) mailing-lists stuff
    ["Fetch To" message-insert-to
     :help "Insert a To header that points to the author."]
    ["Fetch To and Cc" message-insert-wide-reply
     :help "Insert To and Cc headers as if you were doing a wide reply."]
    "----"
    ["Send to list only" message-to-list-only t]
    ["Mail-Followup-To" message-goto-mail-followup-to t]
    ["Unsubscribed list post" message-generate-unsubscribed-mail-followup-to
     :help "Insert a reasonable `Mail-Followup-To:' header."]
    ["Reduce To: to Cc:" message-reduce-to-to-cc t]
    "----"
    ["Sort Headers" message-sort-headers t]
    ["Encode non-ASCII domain names" message-idna-to-ascii-rhs t]
    ;; We hide `message-hidden-headers' by narrowing the buffer.
    ["Show Hidden Headers" widen t]
    ["Goto Body" message-goto-body t]
    ["Goto Signature" message-goto-signature t]))

(defvar message-tool-bar-map nil)

(defvar facemenu-add-face-function)
(defvar facemenu-remove-face-function)

;;; Forbidden properties
;;
;; We use `after-change-functions' to keep special text properties
;; that interfere with the normal function of message mode out of the
;; buffer.

(defcustom message-strip-special-text-properties t
  "Strip special properties from the message buffer.

Emacs has a number of special text properties which can break message
composing in various ways.  If this option is set, message will strip
these properties from the message composition buffer.  However, some
packages requires these properties to be present in order to work.
If you use one of these packages, turn this option off, and hope the
message composition doesn't break too bad."
  :version "22.1"
  :group 'message-various
  :link '(custom-manual "(message)Various Message Variables")
  :type 'boolean)

(defvar message-forbidden-properties
  ;; No reason this should be clutter up customize.  We make it a
  ;; property list (rather than a list of property symbols), to be
  ;; directly useful for `remove-text-properties'.
  '(field nil read-only nil invisible nil intangible nil
	  mouse-face nil modification-hooks nil insert-in-front-hooks nil
	  insert-behind-hooks nil point-entered nil point-left nil)
  ;; Other special properties:
  ;; category, face, display: probably doesn't do any harm.
  ;; fontified: is used by font-lock.
  ;; syntax-table, local-map: I dunno.
  "Property list of with properties forbidden in message buffers.
The values of the properties are ignored, only the property names are used.")

(defun message-tamago-not-in-use-p (pos)
  "Return t when tamago version 4 is not in use at the cursor position.
Tamago version 4 is a popular input method for writing Japanese text.
It uses the properties `intangible', `invisible', `modification-hooks'
and `read-only' when translating ascii or kana text to kanji text.
These properties are essential to work, so we should never strip them."
  (not (and (boundp 'egg-modefull-mode)
	    (symbol-value 'egg-modefull-mode)
	    (or (memq (get-text-property pos 'intangible)
		      '(its-part-1 its-part-2))
		(get-text-property pos 'egg-end)
		(get-text-property pos 'egg-lang)
		(get-text-property pos 'egg-start)))))

(defsubst message-mail-alias-type-p (type)
  (if (atom message-mail-alias-type)
      (eq message-mail-alias-type type)
    (memq type message-mail-alias-type)))

(defun message-strip-forbidden-properties (begin end &optional _old-length)
  "Strip forbidden properties between BEGIN and END, ignoring the third arg.
This function is intended to be called from `after-change-functions'.
See also `message-forbidden-properties'."
  (when (and (message-mail-alias-type-p 'ecomplete)
	     (memq this-command message-self-insert-commands))
    (message-display-abbrev))
  (when (and message-strip-special-text-properties
	     (message-tamago-not-in-use-p begin))
    (let ((inhibit-read-only t))
      (remove-text-properties begin end message-forbidden-properties))))

(defvar message-smileys '(":-)" ":)"
                          ":-(" ":("
                          ";-)" ";)")
  "A list of recognized smiley faces in `message-mode'.")

(defun message--syntax-propertize (beg end)
  "Syntax-propertize certain message text specially."
  (let ((citation-regexp (concat "^" message-cite-prefix-regexp ".*$"))
        (smiley-regexp (regexp-opt message-smileys)))
    (goto-char beg)
    (while (search-forward-regexp citation-regexp
                                  end 'noerror)
      (let ((start (match-beginning 0))
            (end (match-end 0)))
        (add-text-properties start (1+ start)
                             `(syntax-table ,(string-to-syntax "<")))
        (add-text-properties end (min (1+ end) (point-max))
                             `(syntax-table ,(string-to-syntax ">")))))
    (goto-char beg)
    (while (search-forward-regexp smiley-regexp
            end 'noerror)
      (add-text-properties (match-beginning 0) (match-end 0)
                           `(syntax-table ,(string-to-syntax "."))))))

;;;###autoload
(define-derived-mode message-mode text-mode "Message"
  "Major mode for editing mail and news to be sent.
Like Text Mode but with these additional commands:\\<message-mode-map>
C-c C-s  `message-send' (send the message)  C-c C-c  `message-send-and-exit'
C-c C-d  Postpone sending the message       C-c C-k  Kill the message
C-c C-f  move to a header field (and create it if there isn't):
	 C-c C-f C-t  move to To	C-c C-f C-s  move to Subject
	 C-c C-f C-c  move to Cc	C-c C-f C-b  move to Bcc
	 C-c C-f C-w  move to Fcc	C-c C-f C-r  move to Reply-To
	 C-c C-f C-u  move to Summary	C-c C-f C-n  move to Newsgroups
	 C-c C-f C-k  move to Keywords	C-c C-f C-d  move to Distribution
	 C-c C-f C-o  move to From (\"Originator\")
	 C-c C-f C-f  move to Followup-To
	 C-c C-f C-m  move to Mail-Followup-To
	 C-c C-f C-e  move to Expires
	 C-c C-f C-i  cycle through Importance values
	 C-c C-f s    change subject and append \"(was: <Old Subject>)\"
	 C-c C-f x    crossposting with FollowUp-To header and note in body
	 C-c C-f t    replace To: header with contents of Cc: or Bcc:
	 C-c C-f a    Insert X-No-Archive: header and a note in the body
C-c C-t  `message-insert-to' (add a To header to a news followup)
C-c C-l  `message-to-list-only' (removes all but list address in to/cc)
C-c C-n  `message-insert-newsgroups' (add a Newsgroup header to a news reply)
C-c C-b  `message-goto-body' (move to beginning of message text).
C-c C-i  `message-goto-signature' (move to the beginning of the signature).
C-c C-w  `message-insert-signature' (insert `message-signature-file' file).
C-c C-y  `message-yank-original' (insert current message, if any).
C-c C-q  `message-fill-yanked-message' (fill what was yanked).
C-c C-e  `message-elide-region' (elide the text between point and mark).
C-c C-v  `message-delete-not-region' (remove the text outside the region).
C-c C-z  `message-kill-to-signature' (kill the text up to the signature).
C-c C-r  `message-caesar-buffer-body' (rot13 the message body).
C-c C-a  `mml-attach-file' (attach a file as MIME).
C-c C-u  `message-insert-or-toggle-importance'  (insert or cycle importance).
C-c M-n  `message-insert-disposition-notification-to'  (request receipt).
C-c M-m  `message-mark-inserted-region' (mark region with enclosing tags).
C-c M-f  `message-mark-insert-file' (insert file marked with enclosing tags).
M-RET    `message-newline-and-reformat' (break the line and reformat)."
  (set (make-local-variable 'message-reply-buffer) nil)
  (set (make-local-variable 'message-inserted-headers) nil)
  (set (make-local-variable 'message-send-actions) nil)
  (set (make-local-variable 'message-return-action) nil)
  (set (make-local-variable 'message-exit-actions) nil)
  (set (make-local-variable 'message-kill-actions) nil)
  (set (make-local-variable 'message-postpone-actions) nil)
  (set (make-local-variable 'message-draft-article) nil)
  (setq buffer-offer-save t)
  (set (make-local-variable 'facemenu-add-face-function)
       (lambda (face end)
	 (let ((face-fun (cdr (assq face message-face-alist))))
	   (if face-fun
	       (funcall face-fun (point) end)
	     (error "Face %s not configured for %s mode" face mode-name)))
	 ""))
  (set (make-local-variable 'facemenu-remove-face-function) t)
  (set (make-local-variable 'message-reply-headers) nil)
  (make-local-variable 'message-newsreader)
  (make-local-variable 'message-mailer)
  (make-local-variable 'message-post-method)
  (set (make-local-variable 'message-sent-message-via) nil)
  (set (make-local-variable 'message-checksum) nil)
  (set (make-local-variable 'message-mime-part) 0)
  (message-setup-fill-variables)
  (when message-fill-column
    (setq fill-column message-fill-column)
    (turn-on-auto-fill))
  ;; Allow using comment commands to add/remove quoting.
  ;; (set (make-local-variable 'comment-start) message-yank-prefix)
  (when message-yank-prefix
    (set (make-local-variable 'comment-start) message-yank-prefix)
    (set (make-local-variable 'comment-start-skip)
	 (concat "^" (regexp-quote message-yank-prefix) "[ \t]*")))
  (set (make-local-variable 'font-lock-defaults)
       '(message-font-lock-keywords t))
  (if (boundp 'tool-bar-map)
      (set (make-local-variable 'tool-bar-map) (message-make-tool-bar)))
  (easy-menu-add message-mode-menu message-mode-map)
  (easy-menu-add message-mode-field-menu message-mode-map)
  ;; Mmmm... Forbidden properties...
  (add-hook 'after-change-functions #'message-strip-forbidden-properties
	    nil 'local)
  ;; Allow mail alias things.
  (cond
   ((message-mail-alias-type-p 'abbrev)
    (mail-abbrevs-setup))
   ((message-mail-alias-type-p 'ecomplete)
    (ecomplete-setup)))
  ;; FIXME: merge the completion tables from ecomplete/bbdb/...?
  ;;(add-hook 'completion-at-point-functions #'message-ecomplete-capf nil t)
  (add-hook 'completion-at-point-functions #'message-completion-function nil t)
  (unless buffer-file-name
    (message-set-auto-save-file-name))
  (unless (buffer-base-buffer)
    ;; Don't enable multibyte on an indirect buffer.  Maybe enabling
    ;; multibyte is not necessary at all. -- zsh
    (mm-enable-multibyte))
  (set (make-local-variable 'indent-tabs-mode) nil) ;No tabs for indentation.
  (mml-mode)
  ;; Syntactic fontification. Helps `show-paren-mode',
  ;; `electric-pair-mode', and C-M-* navigation by syntactically
  ;; excluding citations and other artifacts.
  ;;
  (set (make-local-variable 'syntax-propertize-function) 'message--syntax-propertize)
  (set (make-local-variable 'parse-sexp-ignore-comments) t))

(defun message-setup-fill-variables ()
  "Setup message fill variables."
  (set (make-local-variable 'fill-paragraph-function)
       'message-fill-paragraph)
  (make-local-variable 'paragraph-separate)
  (make-local-variable 'paragraph-start)
  (make-local-variable 'adaptive-fill-regexp)
  (make-local-variable 'adaptive-fill-first-line-regexp)
  (let ((quote-prefix-regexp
	 ;; User should change message-cite-prefix-regexp if
	 ;; message-yank-prefix is set to an abnormal value.
	 (concat "\\(" message-cite-prefix-regexp "\\)[ \t]*")))
    (setq paragraph-start
	  (concat
	   (regexp-quote mail-header-separator) "$\\|"
	   "[ \t]*$\\|"			; blank lines
	   "-- $\\|"			; signature delimiter
	   "---+$\\|"		   ; delimiters for forwarded messages
	   page-delimiter "$\\|"	; spoiler warnings
	   ".*wrote:$\\|"		; attribution lines
	   quote-prefix-regexp "$\\|"	; empty lines in quoted text
					; mml tags
	   "<#!*/?\\(multipart\\|part\\|external\\|mml\\|secure\\)"))
    (setq paragraph-separate paragraph-start)
    (setq adaptive-fill-regexp
	  (concat quote-prefix-regexp "\\|" adaptive-fill-regexp))
    (setq adaptive-fill-first-line-regexp
	  (concat quote-prefix-regexp "\\|"
		  adaptive-fill-first-line-regexp)))
  (setq-local auto-fill-inhibit-regexp nil)
  (setq-local normal-auto-fill-function 'message-do-auto-fill))



;;;
;;; Message mode commands
;;;

;;; Movement commands

(defun message-goto-to ()
  "Move point to the To header."
  (interactive)
  (push-mark)
  (message-position-on-field "To"))

(defun message-goto-from ()
  "Move point to the From header."
  (interactive)
  (push-mark)
  (message-position-on-field "From"))

(defun message-goto-subject ()
  "Move point to the Subject header."
  (interactive)
  (push-mark)
  (message-position-on-field "Subject"))

(defun message-goto-cc ()
  "Move point to the Cc header."
  (interactive)
  (push-mark)
  (message-position-on-field "Cc" "To"))

(defun message-goto-bcc ()
  "Move point to the Bcc  header."
  (interactive)
  (push-mark)
  (message-position-on-field "Bcc" "Cc" "To"))

(defun message-goto-fcc ()
  "Move point to the Fcc header."
  (interactive)
  (push-mark)
  (message-position-on-field "Fcc" "To" "Newsgroups"))

(defun message-goto-reply-to ()
  "Move point to the Reply-To header."
  (interactive)
  (push-mark)
  (message-position-on-field "Reply-To" "Subject"))

(defun message-goto-newsgroups ()
  "Move point to the Newsgroups header."
  (interactive)
  (push-mark)
  (message-position-on-field "Newsgroups"))

(defun message-goto-distribution ()
  "Move point to the Distribution header."
  (interactive)
  (push-mark)
  (message-position-on-field "Distribution"))

(defun message-goto-followup-to ()
  "Move point to the Followup-To header."
  (interactive)
  (push-mark)
  (message-position-on-field "Followup-To" "Newsgroups"))

(defun message-goto-mail-followup-to ()
  "Move point to the Mail-Followup-To header."
  (interactive)
  (push-mark)
  (message-position-on-field "Mail-Followup-To" "To"))

(defun message-goto-keywords ()
  "Move point to the Keywords header."
  (interactive)
  (push-mark)
  (message-position-on-field "Keywords" "Subject"))

(defun message-goto-summary ()
  "Move point to the Summary header."
  (interactive)
  (push-mark)
  (message-position-on-field "Summary" "Subject"))

(define-obsolete-function-alias 'message-goto-body-1 'message-goto-body "27.1")
(defun message-goto-body (&optional interactive)
  "Move point to the beginning of the message body.
Returns point."
  (interactive "p")
  (when interactive
    (when (looking-at "[ \t]*\n")
    (expand-abbrev))
    (push-mark))
  (goto-char (point-min))
  (or (search-forward (concat "\n" mail-header-separator "\n") nil t)
      ;; If the message is mangled, find the end of the headers the
      ;; hard way.
      (progn
	;; Skip past all headers and continuation lines.
	(while (looking-at "[^\t\n :]+:\\|[\t ]+[^\t\n ]")
	  (forward-line 1))
	;; We're now at the first empty line, so perhaps move past it.
	(when (and (eolp)
		   (not (eobp)))
	  (forward-line 1))
	(point))))

(defun message-in-body-p ()
  "Return t if point is in the message body."
  (>= (point)
      (save-excursion
	(message-goto-body))))

(defun message-goto-eoh (&optional interactive)
  "Move point to the end of the headers."
  (interactive "p")
  (message-goto-body interactive)
  (forward-line -1))

(defun message-goto-signature ()
  "Move point to the beginning of the message signature.
If there is no signature in the article, go to the end and
return nil."
  (interactive)
  (push-mark)
  (goto-char (point-min))
  (if (re-search-forward message-signature-separator nil t)
      (forward-line 1)
    (goto-char (point-max))
    nil))

(defun message-generate-unsubscribed-mail-followup-to (&optional include-cc)
  "Insert a reasonable MFT header in a post to an unsubscribed list.
When making original posts to a mailing list you are not subscribed to,
you have to type in a MFT header by hand.  The contents, usually, are
the addresses of the list and your own address.  This function inserts
such a header automatically.  It fetches the contents of the To: header
in the current mail buffer, and appends the current `user-mail-address'.

If the optional argument INCLUDE-CC is non-nil, the addresses in the
Cc: header are also put into the MFT."

  (interactive "P")
  (let* (cc tos)
    (save-restriction
      (message-narrow-to-headers)
      (message-remove-header "Mail-Followup-To")
      (setq cc (and include-cc (message-fetch-field "Cc")))
      (setq tos (if cc
		    (concat (message-fetch-field "To") "," cc)
		  (message-fetch-field "To"))))
    (message-goto-mail-followup-to)
    (insert (concat tos ", " user-mail-address))))



(defun message-insert-to (&optional force)
  "Insert a To header that points to the author of the article being replied to.
If the original author requested not to be sent mail, don't insert unless the
prefix FORCE is given."
  (interactive "P")
  (let* ((mct (message-fetch-reply-field "mail-copies-to"))
	 (dont (and mct (or (equal (downcase mct) "never")
			    (equal (downcase mct) "nobody"))))
	 (to (or (message-fetch-reply-field "mail-reply-to")
		 (message-fetch-reply-field "reply-to")
		 (message-fetch-reply-field "from"))))
    (when (and dont to)
      (message
       (if force
	   "Ignoring the user request not to have copies sent via mail"
	 "Complying with the user request not to have copies sent via mail")))
    (when (and force (not to))
      (error "No mail address in the article"))
    (when (and to (or force (not dont)))
      (message-carefully-insert-headers (list (cons 'To to))))))

(defun message-insert-wide-reply ()
  "Insert To and Cc headers as if you were doing a wide reply."
  (interactive)
  (let ((headers (message-with-reply-buffer
		   (message-get-reply-headers t))))
    (message-carefully-insert-headers headers)))

(defcustom message-header-synonyms
  '((To Cc Bcc)
    (Original-To))
  "List of lists of header synonyms.
E.g., if this list contains a member list with elements `Cc' and `To',
then `message-carefully-insert-headers' will not insert a `To' header
when the message is already `Cc'ed to the recipient."
  :version "22.1"
  :group 'message-headers
  :link '(custom-manual "(message)Message Headers")
  :type '(repeat sexp))

(defun message-carefully-insert-headers (headers)
  "Insert the HEADERS, an alist, into the message buffer.
Does not insert the headers when they are already present there
or in the synonym headers, defined by `message-header-synonyms'."
  ;; FIXME: Should compare only the address and not the full name.  Comparison
  ;; should be done case-folded (and with `string=' rather than
  ;; `string-match').
  ;; (mail-strip-quoted-names "Foo Bar <foo@bar>, bla@fasel (Bla Fasel)")
  (dolist (header headers)
    (let* ((header-name (symbol-name (car header)))
	   (new-header (cdr header))
	   (synonyms (cl-loop for synonym in message-header-synonyms
			      when (memq (car header) synonym) return synonym))
	   (old-header
	    (cl-loop for synonym in synonyms
		     for old-header = (mail-fetch-field (symbol-name synonym))
		     when (and old-header (string-match new-header old-header))
		     return synonym)))
      (if old-header
	  (message "already have `%s' in `%s'" new-header old-header)
	(when (and (message-position-on-field header-name)
		   (setq old-header (mail-fetch-field header-name))
		   (not (string-match "\\` *\\'" old-header)))
	  (insert ", "))
	(insert new-header)))))

(defun message-widen-reply ()
  "Widen the reply to include maximum recipients."
  (interactive)
  (let ((follow-to
	 (and (bufferp message-reply-buffer)
	      (buffer-name message-reply-buffer)
	      (with-current-buffer message-reply-buffer
		(message-get-reply-headers t)))))
    (save-excursion
      (save-restriction
	(message-narrow-to-headers)
	(dolist (elem follow-to)
	  (message-remove-header (symbol-name (car elem)))
	  (goto-char (point-min))
	  (insert (symbol-name (car elem)) ": "
		  (cdr elem) "\n"))))))

(defun message-insert-newsgroups ()
  "Insert the Newsgroups header from the article being replied to."
  (interactive)
  (let ((old-newsgroups (mail-fetch-field "newsgroups"))
	(new-newsgroups (message-fetch-reply-field "newsgroups"))
	(first t)
	insert-newsgroups)
    (message-position-on-field "Newsgroups")
    (cond
     ((not new-newsgroups)
      (error "No Newsgroups to insert"))
     ((not old-newsgroups)
      (insert new-newsgroups))
     (t
      (setq new-newsgroups (split-string new-newsgroups "[, ]+")
	    old-newsgroups (split-string old-newsgroups "[, ]+"))
      (dolist (group new-newsgroups)
	(unless (member group old-newsgroups)
	  (push group insert-newsgroups)))
      (if (null insert-newsgroups)
	  (error "Newgroup%s already in the header"
		 (if (> (length new-newsgroups) 1)
		     "s" ""))
	(when old-newsgroups
	  (setq first nil))
	(dolist (group insert-newsgroups)
	  (unless first
	    (insert ","))
	  (setq first nil)
	  (insert group)))))))



;;; Various commands

(defun message-delete-not-region (beg end)
  "Delete everything in the body of the current message outside of the region."
  (interactive "r")
  (let (citeprefix)
    (save-excursion
      (goto-char beg)
      ;; snarf citation prefix, if appropriate
      (unless (eq (point) (progn (beginning-of-line) (point)))
	(when (looking-at message-cite-prefix-regexp)
	  (setq citeprefix (match-string 0))))
      (goto-char end)
      (delete-region (point) (if (not (message-goto-signature))
				 (point)
			       (forward-line -2)
			       (point)))
      (insert "\n")
      (goto-char beg)
      (delete-region beg (progn (message-goto-body)
				(forward-line 2)
				(point)))
      (when citeprefix
	(insert citeprefix))))
  (when (message-goto-signature)
    (forward-line -2)))

(defun message-kill-to-signature (&optional arg)
  "Kill all text up to the signature.
If a numeric argument or prefix arg is given, leave that number
of lines before the signature intact."
  (interactive "P")
  (save-excursion
    (save-restriction
      (let ((point (point)))
	(narrow-to-region point (point-max))
	(message-goto-signature)
	(unless (eobp)
	  (if (and arg (numberp arg))
	      (forward-line (- -1 arg))
	    (end-of-line -1)))
	(unless (= point (point))
	  (kill-region point (point))
	  (unless (bolp)
	    (insert "\n")))))))

(defun message-newline-and-reformat (&optional arg not-break)
  "Insert four newlines, and then reformat if inside quoted text.
Prefix arg means justify as well."
  (interactive (list (if current-prefix-arg 'full)))
  (unless (message-in-body-p)
    (error "This command only works in the body of the message"))
  (let (quoted point beg end leading-space bolp fill-paragraph-function)
    (setq point (point))
    (beginning-of-line)
    (setq beg (point))
    (setq bolp (= beg point))
    ;; Find first line of the paragraph.
    (if not-break
	(while (and (not (eobp))
		    (not (looking-at message-cite-prefix-regexp))
		    (looking-at paragraph-start))
	  (forward-line 1)))
    ;; Find the prefix
    (when (looking-at message-cite-prefix-regexp)
      (setq quoted (match-string 0))
      (goto-char (match-end 0))
      (looking-at "[ \t]*")
      (setq leading-space (match-string 0)))
    (if (and quoted
	     (not not-break)
	     (not bolp)
	     (< (- point beg) (length quoted)))
	;; break inside the cite prefix.
	(setq quoted nil
	      end nil))
    (if quoted
	(progn
	  (forward-line 1)
	  (while (and (not (eobp))
		      (not (looking-at paragraph-separate))
		      (looking-at message-cite-prefix-regexp)
		      (equal quoted (match-string 0)))
	    (goto-char (match-end 0))
	    (looking-at "[ \t]*")
	    (if (> (length leading-space) (length (match-string 0)))
		(setq leading-space (match-string 0)))
	    (forward-line 1))
	  (setq end (point))
	  (goto-char beg)
	  (while (and (if (bobp) nil (forward-line -1) t)
		      (not (looking-at paragraph-start))
		      (looking-at message-cite-prefix-regexp)
		      (equal quoted (match-string 0)))
	    (setq beg (point))
	    (goto-char (match-end 0))
	    (looking-at "[ \t]*")
	    (if (> (length leading-space) (length (match-string 0)))
		(setq leading-space (match-string 0)))))
      (while (and (not (eobp))
		  (not (looking-at paragraph-separate))
		  (not (looking-at message-cite-prefix-regexp)))
	(forward-line 1))
      (setq end (point))
      (goto-char beg)
      (while (and (if (bobp) nil (forward-line -1) t)
		  (not (looking-at paragraph-start))
		  (not (looking-at message-cite-prefix-regexp)))
	(setq beg (point))))
    (goto-char point)
    (save-restriction
      (narrow-to-region beg end)
      (if not-break
	  (setq point nil)
	(if bolp
	    (newline)
	  (newline)
	  (newline))
	(setq point (point))
	;; (newline 2) doesn't mark both newline's as hard, so call
	;; newline twice. -jas
	(newline)
	(newline)
	(delete-region (point) (re-search-forward "[ \t]*"))
	(when (and quoted (not bolp))
	  (insert quoted leading-space)))
      (undo-boundary)
      (if quoted
	  (let* ((adaptive-fill-regexp
		  (regexp-quote (concat quoted leading-space)))
		 (adaptive-fill-first-line-regexp
		  adaptive-fill-regexp ))
	    (fill-paragraph arg))
	(fill-paragraph arg))
      (if point (goto-char point)))))

(defun message-fill-paragraph (&optional arg)
  "Message specific function to fill a paragraph.
This function is used as the value of `fill-paragraph-function' in
Message buffers and is not meant to be called directly."
  (interactive (list (if current-prefix-arg 'full)))
  (if (message-point-in-header-p)
      (message-fill-field)
    (message-newline-and-reformat arg t))
  t)

(defun message-point-in-header-p ()
  "Return t if point is in the header."
  (save-excursion
    (save-restriction
      (widen)
      (let ((bound (+ (point-at-eol) 1)) case-fold-search)
        (goto-char (point-min))
        (not (search-forward (concat "\n" mail-header-separator "\n")
                             bound t))))))

(defun message-do-auto-fill ()
  "Like `do-auto-fill', but don't fill in message header."
  (unless (message-point-in-header-p)
    (let ((paragraph-separate (default-value 'paragraph-separate)))
      (do-auto-fill))))

(defun message-insert-signature (&optional force)
  "Insert a signature.  See documentation for variable `message-signature'."
  (interactive (list 0))
  (let* ((signature
	  (cond
	   ((and (null message-signature)
		 (eq force 0))
	    (save-excursion
	      (goto-char (point-max))
	      (not (re-search-backward message-signature-separator nil t))))
	   ((and (null message-signature)
		 force)
	    t)
	   ((functionp message-signature)
	    (funcall message-signature))
	   ((listp message-signature)
	    (eval message-signature))
	   (t message-signature)))
	 signature-file)
    (setq signature
	  (cond ((stringp signature)
		 signature)
		((and (eq t signature) message-signature-file)
		 (setq signature-file
		       (if (and message-signature-directory
				;; don't actually use the signature directory
				;; if message-signature-file contains a path.
				(not (file-name-directory
				      message-signature-file)))
			   (expand-file-name message-signature-file
					     message-signature-directory)
			 message-signature-file))
		 (file-exists-p signature-file))))
    (when signature
      (goto-char (point-max))
      ;; Insert the signature.
      (unless (bolp)
	(newline))
      (when message-signature-insert-empty-line
	(newline))
      (insert "-- ")
      (newline)
      (if (eq signature t)
	  (insert-file-contents signature-file)
	(insert signature))
      (goto-char (point-max))
      (or (bolp) (newline)))))

(defun message-insert-importance-high ()
  "Insert header to mark message as important."
  (interactive)
  (save-excursion
    (save-restriction
      (message-narrow-to-headers)
      (message-remove-header "Importance"))
    (message-goto-eoh)
    (insert "Importance: high\n")))

(defun message-insert-importance-low ()
  "Insert header to mark message as unimportant."
  (interactive)
  (save-excursion
    (save-restriction
      (message-narrow-to-headers)
      (message-remove-header "Importance"))
    (message-goto-eoh)
    (insert "Importance: low\n")))

(defun message-insert-or-toggle-importance ()
  "Insert a \"Importance: high\" header, or cycle through the header values.
The three allowed values according to RFC 1327 are `high', `normal'
and `low'."
  (interactive)
  (save-excursion
    (let ((new "high")
	  cur)
      (save-restriction
	(message-narrow-to-headers)
	(when (setq cur (message-fetch-field "Importance"))
	  (message-remove-header "Importance")
	  (setq new (cond ((string= cur "high")
			   "low")
			  ((string= cur "low")
			   "normal")
			  (t
			   "high")))))
      (message-goto-eoh)
      (insert (format "Importance: %s\n" new)))))

(defun message-insert-disposition-notification-to ()
  "Request a disposition notification (return receipt) to this message.
Note that this should not be used in newsgroups."
  (interactive)
  (save-excursion
    (save-restriction
      (message-narrow-to-headers)
      (message-remove-header "Disposition-Notification-To"))
    (message-goto-eoh)
    (insert (format "Disposition-Notification-To: %s\n"
		    (or (message-field-value "Reply-to")
			(message-field-value "From")
			(message-make-from))))))

(defun message-elide-region (b e)
  "Elide the text in the region.
An ellipsis (from `message-elide-ellipsis') will be inserted where the
text was killed."
  (interactive "r")
  (let ((lines (count-lines b e))
        (chars (- e b)))
    (kill-region b e)
    (insert (format-spec message-elide-ellipsis
                         `((?l . ,lines)
                           (?c . ,chars))))))

(defvar message-caesar-translation-table nil)

(defun message-caesar-region (b e &optional n)
  "Caesar rotate region B to E by N, default 13, for decrypting netnews."
  (interactive
   (list
    (min (point) (or (mark t) (point)))
    (max (point) (or (mark t) (point)))
    (when current-prefix-arg
      (prefix-numeric-value current-prefix-arg))))

  (setq n (if (numberp n) (mod n 26) 13)) ;canonize N
  (unless (or (zerop n)		        ; no action needed for a rot of 0
	      (= b e))			; no region to rotate
    ;; We build the table, if necessary.
    (when (or (not message-caesar-translation-table)
	      (/= (aref message-caesar-translation-table ?a) (+ ?a n)))
      (setq message-caesar-translation-table
	    (message-make-caesar-translation-table n)))
    (translate-region b e message-caesar-translation-table)))

(defun message-make-caesar-translation-table (n)
  "Create a rot table with offset N."
  (let ((i -1)
	(table (make-string 256 0)))
    (while (< (cl-incf i) 256)
      (aset table i i))
    (concat
     (substring table 0 ?A)
     (substring table (+ ?A n) (+ ?A n (- 26 n)))
     (substring table ?A (+ ?A n))
     (substring table (+ ?A 26) ?a)
     (substring table (+ ?a n) (+ ?a n (- 26 n)))
     (substring table ?a (+ ?a n))
     (substring table (+ ?a 26) 255))))

(defun message-caesar-buffer-body (&optional rotnum wide)
  "Caesar rotate all letters in the current buffer by 13 places.
Used to encode/decode possibly offensive messages (commonly in rec.humor).
With prefix arg, specifies the number of places to rotate each letter forward.
Mail and USENET news headers are not rotated unless WIDE is non-nil."
  (interactive (if current-prefix-arg
		   (list (prefix-numeric-value current-prefix-arg))
		 (list nil)))
  (save-excursion
    (save-restriction
      (when (and (not wide) (message-goto-body))
	(narrow-to-region (point) (point-max)))
      (message-caesar-region (point-min) (point-max) rotnum))))

(defun message-pipe-buffer-body (program)
  "Pipe the message body in the current buffer through PROGRAM."
  (save-excursion
    (save-restriction
      (when (message-goto-body)
	(narrow-to-region (point) (point-max)))
      (shell-command-on-region
       (point-min) (point-max) program nil t))))

(defun message-rename-buffer (&optional enter-string)
  "Rename the *message* buffer to \"*message* RECIPIENT\".
If the function is run with a prefix, it will ask for a new buffer
name, rather than giving an automatic name."
  (interactive "Pbuffer name: ")
  (save-excursion
    (save-restriction
      (goto-char (point-min))
      (narrow-to-region (point)
			(search-forward mail-header-separator nil 'end))
      (let* ((mail-to (or
		       (if (message-news-p) (message-fetch-field "Newsgroups")
			 (message-fetch-field "To"))
		       ""))
	     (mail-trimmed-to
	      (if (string-match "," mail-to)
		  (concat (substring mail-to 0 (match-beginning 0)) ", ...")
		mail-to))
	     (name-default (concat "*message* " mail-trimmed-to))
	     (name (if enter-string
		       (read-string "New buffer name: " name-default)
		     name-default)))
	(rename-buffer name t)))))

(defun message-fill-yanked-message (&optional justifyp)
  "Fill the paragraphs of a message yanked into this one.
Numeric argument means justify as well."
  (interactive "P")
  (save-excursion
    (goto-char (point-min))
    (search-forward (concat "\n" mail-header-separator "\n") nil t)
    (let ((fill-prefix message-yank-prefix))
      (fill-individual-paragraphs (point) (point-max) justifyp))))

(defun message-indent-citation (&optional start end yank-only)
  "Modify text just inserted from a message to be cited.
The inserted text should be the region.
When this function returns, the region is again around the modified text.

Normally, indent each nonblank line `message-indentation-spaces' spaces.
However, if `message-yank-prefix' is non-nil, insert that prefix on each line."
  (unless start (setq start (point)))
  (unless yank-only
    ;; Remove unwanted headers.
    (when message-ignored-cited-headers
      (let (all-removed)
	(save-restriction
	  (narrow-to-region
	   (goto-char start)
	   (if (search-forward "\n\n" nil t)
	       (1- (point))
	     (point)))
	  (message-remove-header message-ignored-cited-headers t)
	  (when (= (point-min) (point-max))
	    (setq all-removed t))
	  (goto-char (point-max)))
	(if all-removed
	    (goto-char start)
	  (forward-line 1))))
    ;; Delete blank lines at the start of the buffer.
    (while (and (point-min)
		(eolp)
		(not (eobp)))
      (message-delete-line))
    ;; Delete blank lines at the end of the buffer.
    (goto-char (point-max))
    (unless (eq (preceding-char) ?\n)
      (insert "\n"))
    (while (and (zerop (forward-line -1))
		(looking-at "$"))
      (message-delete-line)))
  ;; Do the indentation.
  (if (null message-yank-prefix)
      (indent-rigidly start (or end (mark t)) message-indentation-spaces)
    (save-excursion
      (goto-char start)
      (while (< (point) (or end (mark t)))
	(cond ((looking-at ">")
	       (insert message-yank-cited-prefix))
	      ((looking-at "^$")
	       (insert message-yank-empty-prefix))
	      (t
	       (insert message-yank-prefix)))
	(forward-line 1))))
  (goto-char start))

(defun message-remove-blank-cited-lines (&optional remove)
  "Remove cited lines containing only blanks.
If REMOVE is non-nil, remove newlines, too.

To use this automatically, you may add this function to
`gnus-message-setup-hook'."
  (interactive "P")
  (let ((citexp (concat "^\\("
			(concat message-yank-cited-prefix "\\|")
			message-yank-prefix
			"\\)+ *\n")))
    (message "Removing `%s'" citexp)
    (save-excursion
      (message-goto-body)
      (while (re-search-forward citexp nil t)
	(replace-match (if remove "" "\n"))))))

(defun message--yank-original-internal (arg)
  (let ((modified (buffer-modified-p))
	body-text)
	(when (and message-reply-buffer
		   message-cite-function)
	  (when (equal message-cite-reply-position 'above)
	    (save-excursion
	      (setq body-text
		    (buffer-substring (message-goto-body)
				      (point-max)))
	      (delete-region (message-goto-body) (point-max))))
	  (if (bufferp message-reply-buffer)
	      (delete-windows-on message-reply-buffer t))
	  (push-mark (save-excursion
		       (cond
			((bufferp message-reply-buffer)
			 (insert-buffer-substring message-reply-buffer))
			((and (consp message-reply-buffer)
			      (functionp (car message-reply-buffer)))
			 (apply (car message-reply-buffer)
				(cdr message-reply-buffer))))
		       (unless (bolp)
			 (insert ?\n))
		       (point)))
	  (unless arg
	    (funcall message-cite-function)
	    (unless (eq (char-before (mark t)) ?\n)
	      (let ((pt (point)))
		(goto-char (mark t))
		(insert-before-markers ?\n)
		(goto-char pt))))
	  (pcase message-cite-reply-position
	    ('above
	     (message-goto-body)
	     (insert body-text)
	     (insert (if (bolp) "\n" "\n\n"))
	     (message-goto-body))
	    ('below
	     (message-goto-signature)))
	  ;; Add a `message-setup-very-last-hook' here?
	  ;; Add `gnus-article-highlight-citation' here?
	  (unless modified
        (setq message-checksum (message-checksum))))))

(defun message-yank-original (&optional arg)
  "Insert the message being replied to, if any.
Puts point before the text and mark after.
Normally indents each nonblank line ARG spaces (default 3).  However,
if `message-yank-prefix' is non-nil, insert that prefix on each line.

This function uses `message-cite-function' to do the actual citing.

Just \\[universal-argument] as argument means don't indent, insert no
prefix, and don't delete any headers."
  (interactive "P")
  ;; eval the let forms contained in message-cite-style
  (eval
   `(let ,(if (symbolp message-cite-style)
	      (symbol-value message-cite-style)
	    message-cite-style)
      (message--yank-original-internal ',arg))))

(defun message-yank-buffer (buffer)
  "Insert BUFFER into the current buffer and quote it."
  (interactive "bYank buffer: ")
  (let ((message-reply-buffer (get-buffer buffer)))
    (save-window-excursion
      (message-yank-original))))

(defun message-buffers ()
  "Return a list of active message buffers."
  (let (buffers)
    (save-current-buffer
      (dolist (buffer (buffer-list t))
	(set-buffer buffer)
	(when (and (derived-mode-p 'message-mode)
		   (null message-sent-message-via))
	  (push (buffer-name buffer) buffers))))
    (nreverse buffers)))

(defun message-cite-original-1 (strip-signature)
  "Cite an original message.
If STRIP-SIGNATURE is non-nil, strips off the signature from the
original message.

This function uses `mail-citation-hook' if that is non-nil."
  (if (and (boundp 'mail-citation-hook)
	   mail-citation-hook)
      (run-hooks 'mail-citation-hook)
    (let* ((start (point))
	   (end (mark t))
	   (x-no-archive nil)
	   (functions
	    (when message-indent-citation-function
	      (if (listp message-indent-citation-function)
		  message-indent-citation-function
		(list message-indent-citation-function))))
	   ;; This function may be called by `gnus-summary-yank-message' and
	   ;; may insert a different article from the original.  So, we will
	   ;; modify the value of `message-reply-headers' with that article.
	   (message-reply-headers
	    (save-restriction
	      (narrow-to-region start end)
	      (message-narrow-to-head-1)
	      (setq x-no-archive (message-fetch-field "x-no-archive"))
	      (vector 0
		      (or (message-fetch-field "subject") "none")
		      (or (message-fetch-field "from") "nobody")
		      (message-fetch-field "date")
		      (message-fetch-field "message-id" t)
		      (message-fetch-field "references")
		      0 0 ""))))
      (mml-quote-region start end)
      (when strip-signature
	;; Allow undoing.
	(undo-boundary)
	(goto-char end)
	(when (re-search-backward message-signature-separator start t)
	  ;; Also peel off any blank lines before the signature.
	  (forward-line -1)
	  (while (looking-at "^[ \t]*$")
	    (forward-line -1))
	  (forward-line 1)
	  (delete-region (point) end)
	  (unless (search-backward "\n\n" start t)
	    ;; Insert a blank line if it is peeled off.
	    (insert "\n"))))
      (goto-char start)
      (mapc 'funcall functions)
      (when message-citation-line-function
	(unless (bolp)
	  (insert "\n"))
	(funcall message-citation-line-function))
      (when (and x-no-archive
		 (not message-cite-articles-with-x-no-archive)
		 (string-match "yes" x-no-archive))
	(undo-boundary)
	(delete-region (point) (mark t))
	(insert "> [Quoted text removed due to X-No-Archive]\n")
	(push-mark)
	(forward-line -1)))))

(defun message-cite-original ()
  "Cite function in the standard Message manner."
  (message-cite-original-1 nil))

(autoload 'format-spec "format-spec")
(autoload 'gnus-date-get-time "gnus-util")

(defun message-insert-formatted-citation-line (&optional from date tz)
  "Function that inserts a formatted citation line.
The optional FROM, and DATE are strings containing the contents of
the From header and the Date header respectively.

The optional TZ is omitted or nil for Emacs local time, t for
Universal Time, `wall' for system wall clock time, or a string as
in the TZ environment variable.  It can also be a list (as from
`current-time-zone') or an integer (as from `decode-time')
applied without consideration for daylight saving time.

See `message-citation-line-format'."
  ;; The optional args are for testing/debugging.  They will disappear later.
  ;; Example:
  ;; (with-temp-buffer
  ;;   (message-insert-formatted-citation-line
  ;;    "John Doe <john.doe@example.invalid>"
  ;;    (message-make-date))
  ;;   (buffer-string))
  (when (or message-reply-headers (and from date))
    (unless from
      (setq from (mail-header-from message-reply-headers)))
    (let* ((data (condition-case ()
		     (funcall (if (boundp 'gnus-extract-address-components)
				  gnus-extract-address-components
				'mail-extract-address-components)
			      from)
		   (error nil)))
	   (name (car data))
	   (fname name)
	   (lname name)
	   (net (car (cdr data)))
	   (name-or-net (or (car data)
			    (car (cdr data)) from))
	   (time
	    (when (string-match "%[^fnNFL]" message-citation-line-format)
	      (cond ((numberp (car-safe date)) date) ;; backward compatibility
		    (date (gnus-date-get-time date))
		    (t
		     (gnus-date-get-time
		      (setq date (mail-header-date message-reply-headers)))))))
	   (tz (or tz
		   (when (stringp date)
		     (nth 8 (parse-time-string date)))))
	   (flist
	    (let ((i ?A) lst)
	      (when (stringp name)
		;; Guess first name and last name:
		(let* ((names (delq
			       nil
			       (mapcar
				(lambda (x)
				  (if (string-match "\\`\\(\\w\\|[-.]\\)+\\'"
						    x)
				      x
				    nil))
				(split-string name "[ \t]+"))))
		       (count (length names)))
		  (cond ((= count 1)
			 (setq fname (car names)
			       lname ""))
			((or (= count 2) (= count 3))
			 (setq fname (car names)
			       lname (mapconcat 'identity (cdr names) " ")))
			((> count 3)
			 (setq fname (mapconcat 'identity
						(butlast names (- count 2))
						" ")
			       lname (mapconcat 'identity
						(nthcdr 2 names)
						" "))))
                  (when (string-match "\\(.*\\),\\'" fname)
                    (let ((newlname (match-string 1 fname)))
                      (setq fname lname lname newlname)))))
	      ;; The following letters are not used in `format-time-string':
	      (push ?E lst) (push "<E>" lst)
	      (push ?F lst) (push (or fname name-or-net) lst)
	      ;; We might want to use "" instead of "<X>" later.
	      (push ?J lst) (push "<J>" lst)
	      (push ?K lst) (push "<K>" lst)
	      (push ?L lst) (push lname lst)
	      (push ?N lst) (push name-or-net lst)
	      (push ?O lst) (push "<O>" lst)
	      (push ?P lst) (push "<P>" lst)
	      (push ?Q lst) (push "<Q>" lst)
	      (push ?f lst) (push from lst)
	      (push ?i lst) (push "<i>" lst)
	      (push ?n lst) (push net lst)
	      (push ?o lst) (push "<o>" lst)
	      (push ?q lst) (push "<q>" lst)
	      (push ?t lst) (push "<t>" lst)
	      (push ?v lst) (push "<v>" lst)
	      ;; Delegate the rest to `format-time-string':
	      (while (<= i ?z)
		(when (and (not (memq i lst))
			   ;; Skip (Z,a)
			   (or (<= i ?Z)
			       (>= i ?a)))
		  (push i lst)
		  (push (condition-case nil
			    (format-time-string (format "%%%c" i) time tz)
			  (error (format ">%c<" i)))
			lst))
		(setq i (1+ i)))
	      (reverse lst)))
	   (spec (apply 'format-spec-make flist)))
      (insert (format-spec message-citation-line-format spec)))
    (newline)))

(defun message-cite-original-without-signature ()
  "Cite function in the standard Message manner.
This function strips off the signature from the original message."
  (message-cite-original-1 t))

(defun message-insert-citation-line ()
  "Insert a simple citation line."
  (when message-reply-headers
    (insert (mail-header-from message-reply-headers) " writes:")
    (newline)
    (newline)))

(defun message-position-on-field (header &rest afters)
  (let ((case-fold-search t))
    (save-restriction
      (narrow-to-region
       (goto-char (point-min))
       (progn
	 (re-search-forward
	  (concat "^" (regexp-quote mail-header-separator) "$"))
	 (match-beginning 0)))
      (goto-char (point-min))
      (if (re-search-forward (concat "^" (regexp-quote header) ":") nil t)
	  (progn
	    (re-search-forward "^[^ \t]" nil 'move)
	    (beginning-of-line)
	    (skip-chars-backward "\n")
	    t)
	(while (and afters
		    (not (re-search-forward
			  (concat "^" (regexp-quote (car afters)) ":")
			  nil t)))
	  (pop afters))
	(when afters
	  (re-search-forward "^[^ \t]" nil 'move)
	  (beginning-of-line))
	(insert header ": \n")
	(forward-char -1)
	nil))))



;;;
;;; Sending messages
;;;

(defun message-send-and-exit (&optional arg)
  "Send message like `message-send', then, if no errors, exit from mail buffer.
The usage of ARG is defined by the instance that called Message.
It should typically alter the sending method in some way or other."
  (interactive "P")
  (let ((buf (current-buffer))
	(actions message-exit-actions))
    (when (and (message-send arg)
	       (buffer-name buf))
      (message-bury buf)
      (if message-kill-buffer-on-exit
	  (kill-buffer buf))
      (message-do-actions actions)
      t)))

(defun message-dont-send ()
  "Don't send the message you have been editing.
Instead, just auto-save the buffer and then bury it."
  (interactive)
  (set-buffer-modified-p t)
  (save-buffer)
  (let ((actions message-postpone-actions))
    (message-bury (current-buffer))
    (message-do-actions actions)))

(defun message-kill-buffer ()
  "Kill the current buffer."
  (interactive)
  (when (or (not (buffer-modified-p))
	    (not message-kill-buffer-query)
	    (yes-or-no-p "Message modified; kill anyway? "))
    (let ((actions message-kill-actions)
	  (draft-article message-draft-article)
	  (auto-save-file-name buffer-auto-save-file-name)
	  (file-name buffer-file-name)
	  (modified (buffer-modified-p)))
      (setq buffer-file-name nil)
      (kill-buffer (current-buffer))
      (when (and (or (and auto-save-file-name
			  (file-exists-p auto-save-file-name))
		     (and file-name
			  (file-exists-p file-name)))
		 (progn
		   ;; If the message buffer has lived in a dedicated window,
		   ;; `kill-buffer' has killed the frame.  Thus the
		   ;; `yes-or-no-p' may show up in a lowered frame.  Make sure
		   ;; that the user can see the question by raising the
		   ;; current frame:
		   (raise-frame)
		   (yes-or-no-p (format "Remove the backup file%s? "
					(if modified " too" "")))))
	(ignore-errors
	  (delete-file auto-save-file-name))
	(let ((message-draft-article draft-article))
	  (message-disassociate-draft)))
      (message-do-actions actions))))

(defun message-bury (buffer)
  "Bury this mail BUFFER."
  ;; Note that this is not quite the same as (bury-buffer buffer),
  ;; since bury-buffer does extra stuff with a nil argument.
  ;; Eg https://lists.gnu.org/r/emacs-devel/2014-01/msg00539.html
  (with-current-buffer buffer (bury-buffer))
  (if message-return-action
      (apply (car message-return-action) (cdr message-return-action))))

(autoload 'mml-secure-bcc-is-safe "mml-sec")

(defun message-send (&optional arg)
  "Send the message in the current buffer.
If `message-interactive' is non-nil, wait for success indication or
error messages, and inform user.
Otherwise any failure is reported in a message back to the user from
the mailer.
The usage of ARG is defined by the instance that called Message.
It should typically alter the sending method in some way or other."
  (interactive "P")
  ;; Make it possible to undo the coming changes.
  (undo-boundary)
  (let ((inhibit-read-only t))
    (put-text-property (point-min) (point-max) 'read-only nil))
  (message-fix-before-sending)
  (run-hooks 'message-send-hook)
  (mml-secure-bcc-is-safe)
  (when message-confirm-send
    (or (y-or-n-p "Send message? ")
	(keyboard-quit)))
  (message message-sending-message)
  (let ((alist message-send-method-alist)
	(success t)
	elem sent dont-barf-on-no-method
	(message-options message-options))
    (message-options-set-recipient)
    (while (and success
		(setq elem (pop alist)))
      (when (funcall (cadr elem))
	(when (and (or (not (memq (car elem)
				  message-sent-message-via))
		       (message-fetch-field "supersedes")
		       (if (or (message-gnksa-enable-p 'multiple-copies)
			       (not (eq (car elem) 'news)))
			   (y-or-n-p
			    (format
			     "Already sent message via %s; resend? "
			     (car elem)))
			 (error "Denied posting -- multiple copies")))
		   (setq success (funcall (caddr elem) arg)))
	  (setq sent t))))
    (unless (or sent
		(not success)
		(let ((fcc (message-fetch-field "Fcc"))
		      (gcc (message-fetch-field "Gcc")))
		  (when (or fcc gcc)
		    (or (eq message-allow-no-recipients 'always)
			(and (not (eq message-allow-no-recipients 'never))
			     (setq dont-barf-on-no-method
				   (y-or-n-p
				    (format "No receiver, perform %s anyway? "
					    (cond ((and fcc gcc) "Fcc and Gcc")
						  (fcc "Fcc")
						  (t "Gcc"))))))))))
      (error "No methods specified to send by"))
    (when (or dont-barf-on-no-method
	      (and success sent))
      (message-do-fcc)
      (save-excursion
	(run-hooks 'message-sent-hook))
      (message "Sending...done")
      ;; Do ecomplete address snarfing.
      (when (and (message-mail-alias-type-p 'ecomplete)
		 (not message-inhibit-ecomplete))
	(message-put-addresses-in-ecomplete))
      ;; Mark the buffer as unmodified and delete auto-save.
      (set-buffer-modified-p nil)
      (delete-auto-save-file-if-necessary t)
      (message-disassociate-draft)
      ;; Delete other mail buffers and stuff.
      (message-do-send-housekeeping)
      (message-do-actions message-send-actions)
      ;; Return success.
      t)))

(defun message-send-via-mail (arg)
  "Send the current message via mail."
  (message-send-mail arg))

(defun message-send-via-news (arg)
  "Send the current message via news."
  (funcall message-send-news-function arg))

(defmacro message-check (type &rest forms)
  "Eval FORMS if TYPE is to be checked."
  `(or (message-check-element ,type)
       (save-excursion
	 ,@forms)))

(put 'message-check 'lisp-indent-function 1)
(put 'message-check 'edebug-form-spec '(form body))

(defun message-text-with-property (prop &optional start end reverse)
  "Return a list of start and end positions where the text has PROP.
START and END bound the search, they default to `point-min' and
`point-max' respectively.  If REVERSE is non-nil, find text which does
not have PROP."
  (unless start
    (setq start (point-min)))
  (unless end
    (setq end (point-max)))
  (let (next regions)
    (if reverse
	(while (and start
		    (setq start (text-property-any start end prop nil)))
	  (setq next (next-single-property-change start prop nil end))
	  (push (cons start (or next end)) regions)
	  (setq start next))
      (while (and start
		  (or (get-text-property start prop)
		      (and (setq start (next-single-property-change
					start prop nil end))
			   (get-text-property start prop))))
	(setq next (text-property-any start end prop nil))
	(push (cons start (or next end)) regions)
	(setq start next)))
    (nreverse regions)))

(defcustom message-bogus-addresses
  '("noreply" "nospam" "invalid" "@.*@" "[^[:ascii:]].*@" "[ \t]")
  "List of regexps of potentially bogus mail addresses.
See `message-check-recipients' how to setup checking.

This list should make it possible to catch typos or warn about
spam-trap addresses.  It doesn't aim to verify strict RFC
conformance."
  :version "26.1"			; @@ -> @.*@
  :group 'message-headers
  :type '(choice
	  (const :tag "None" nil)
	  (list
	   (set :inline t
		(const "noreply")
		(const "nospam")
		(const "invalid")
		(const :tag "duplicate @" "@.*@")
		(const :tag "non-ascii local part" "[^[:ascii:]].*@")
		(const :tag "`_' in domain part" "@.*_")
		(const :tag "whitespace" "[ \t]"))
	   (repeat :inline t
		   :tag "Other"
		   (regexp)))))

(defun message-fix-before-sending ()
  "Do various things to make the message nice before sending it."
  ;; Make sure there's a newline at the end of the message.
  (goto-char (point-max))
  (unless (bolp)
    (insert "\n"))
  ;; Make the hidden headers visible.
  (widen)
  ;; Sort headers before sending the message.
  (message-sort-headers)
  ;; Make invisible text visible.
  ;; It doesn't seem as if this is useful, since the invisible property
  ;; is clobbered by an after-change hook anyhow.
  (message-check 'invisible-text
    (let ((regions (message-text-with-property 'invisible))
	  from to)
      (when regions
	(while regions
	  (setq from (caar regions)
		to (cdar regions)
		regions (cdr regions))
	  (put-text-property from to 'invisible nil)
	  (overlay-put (make-overlay from to) 'face 'highlight))
	(unless (yes-or-no-p
		 "Invisible text found and made visible; continue sending? ")
	  (error "Invisible text found and made visible")))))
  (message-check 'illegible-text
    (let (char found choice nul-chars)
      (message-goto-body)
      (setq nul-chars (save-excursion
			(search-forward "\000" nil t)))
      (while (progn
	       (skip-chars-forward mm-7bit-chars)
	       (when (get-text-property (point) 'no-illegible-text)
		 ;; There is a signed or encrypted raw message part
		 ;; that is considered to be safe.
		 (goto-char (or (next-single-property-change
				 (point) 'no-illegible-text)
				(point-max))))
	       (setq char (char-after)))
	(when (or (< char 128)
		  (and (mm-multibyte-p)
		       (memq (char-charset char)
			     '(eight-bit-control eight-bit-graphic
						 ;; Emacs 23, Bug#1770:
						 eight-bit
						 control-1))
		       (not (get-text-property
			     (point) 'untranslated-utf-8))))
	  (overlay-put (make-overlay (point) (1+ (point))) 'face 'highlight)
	  (setq found t))
	(forward-char))
      (when found
	(setq choice
	      (car
	       (read-multiple-choice
		(if nul-chars
		    "NUL characters found, which may cause problems.  Continue sending?"
		  "Non-printable characters found.  Continue sending?")
		`((?d "delete" "Remove non-printable characters and send")
		  (?r "replace"
		      ,(format
			"Replace non-printable characters with \"%s\" and send"
			message-replacement-char))
		  (?s "send" "Send as is without removing anything")
		  (?e "edit" "Continue editing")))))
	(if (eq choice ?e)
	  (error "Non-printable characters"))
	(message-goto-body)
	(skip-chars-forward mm-7bit-chars)
	(while (not (eobp))
	  (when (let ((char (char-after)))
		  (or (< char 128)
		      (and (mm-multibyte-p)
			   ;; FIXME: Wrong for Emacs 23 (unicode) and for
			   ;; things like undecodable utf-8 (in Emacs 21?).
			   ;; Should at least use find-coding-systems-region.
			   ;; -- fx
			   (memq (char-charset char)
				 '(eight-bit-control eight-bit-graphic
						     ;; Emacs 23, Bug#1770:
						     eight-bit
						     control-1))
			   (not (get-text-property
				 (point) 'untranslated-utf-8)))))
	    (if (eq choice ?i)
		(message-kill-all-overlays)
	      (delete-char 1)
	      (when (eq choice ?r)
		(insert message-replacement-char))))
	  (forward-char)
	  (skip-chars-forward mm-7bit-chars)))))
  (message-check 'bogus-recipient
    ;; Warn before sending a mail to an invalid address.
    (message-check-recipients)))

(defun message-bogus-recipient-p (recipients)
  "Check if a mail address in RECIPIENTS looks bogus.

RECIPIENTS is a mail header.  Return a list of potentially bogus
addresses.  If none is found, return nil.

An address might be bogus if there's a matching entry in
`message-bogus-addresses'."
  ;; FIXME: How about "foo@subdomain", when the MTA adds ".domain.tld"?
  (let (found)
    (mapc (lambda (address)
	    (setq address (or (cadr address) ""))
	    (when (or (string= "" address)
		      (and message-bogus-addresses
			   (let ((re
				  (if (listp message-bogus-addresses)
				      (mapconcat 'identity
						 message-bogus-addresses
						 "\\|")
				    message-bogus-addresses)))
			     (string-match re address))))
              (push address found)))
	  (mail-extract-address-components recipients t))
    found))

(defun message-check-recipients ()
  "Warn before composing or sending a mail to an invalid address.

This function could be useful in `message-setup-hook'."
  (interactive)
  (save-restriction
    (message-narrow-to-headers)
    (dolist (hdr '("To" "Cc" "Bcc"))
      (let ((addr (message-fetch-field hdr)))
	(when (stringp addr)
	  (dolist (bog (message-bogus-recipient-p addr))
	    (and bog
		 (not (y-or-n-p
		       (format-message
			"Address `%s'%s might be bogus.  Continue? "
			bog
			;; If the encoded version of the email address
			;; is different from the unencoded version,
			;; then we likely have invisible characters or
			;; the like.  Display the encoded version,
			;; too.
			(let ((encoded (rfc2047-encode-string bog)))
			  (if (string= encoded bog)
			      ""
			    (format " (%s)" encoded))))))
		 (user-error "Bogus address"))))))))

(custom-add-option 'message-setup-hook 'message-check-recipients)

(defun message-add-action (action &rest types)
  "Add ACTION to be performed when doing an exit of type TYPES."
  (while types
    (add-to-list (intern (format "message-%s-actions" (pop types)))
		 action)))

(defun message-delete-action (action &rest types)
  "Delete ACTION from lists of actions performed when doing an exit of type TYPES."
  (let (var)
    (while types
      (set (setq var (intern (format "message-%s-actions" (pop types))))
	   (delq action (symbol-value var))))))

(defun message-do-actions (actions)
  "Perform all actions in ACTIONS."
  ;; Now perform actions on successful sending.
  (dolist (action actions)
    (ignore-errors
      (cond
       ;; A simple function.
       ((functionp action)
	(funcall action))
       ;; Something to be evalled.
       (t
	(eval action))))))

(defun message-send-mail-partially ()
  "Send mail as message/partial."
  ;; replace the header delimiter with a blank line
  (goto-char (point-min))
  (re-search-forward
   (concat "^" (regexp-quote mail-header-separator) "\n"))
  (replace-match "\n")
  (run-hooks 'message-send-mail-hook)
  (let ((p (goto-char (point-min)))
	(tembuf (message-generate-new-buffer-clone-locals " message temp"))
	(curbuf (current-buffer))
	(id (message-make-message-id)) (n 1)
        plist total header)
    (while (not (eobp))
      (if (< (point-max) (+ p message-send-mail-partially-limit))
	  (goto-char (point-max))
	(goto-char (+ p message-send-mail-partially-limit))
	(beginning-of-line)
	(if (<= (point) p) (forward-line 1))) ;; In case of bad message.
      (push p plist)
      (setq p (point)))
    (setq total (length plist))
    (push (point-max) plist)
    (setq plist (nreverse plist))
    (unwind-protect
	(save-excursion
	  (setq p (pop plist))
	  (while plist
	    (set-buffer curbuf)
	    (copy-to-buffer tembuf p (car plist))
	    (set-buffer tembuf)
	    (goto-char (point-min))
	    (if header
		(progn
		  (goto-char (point-min))
		  (narrow-to-region (point) (point))
		  (insert header))
	      (message-goto-eoh)
	      (setq header (buffer-substring (point-min) (point)))
	      (goto-char (point-min))
	      (narrow-to-region (point) (point))
	      (insert header)
	      (message-remove-header "Mime-Version")
	      (message-remove-header "Content-Type")
	      (message-remove-header "Content-Transfer-Encoding")
	      (message-remove-header "Message-ID")
	      (message-remove-header "Lines")
	      (goto-char (point-max))
	      (insert "Mime-Version: 1.0\n")
	      (setq header (buffer-string)))
	    (goto-char (point-max))
	    (insert (format "Content-Type: message/partial; id=\"%s\"; number=%d; total=%d\n\n"
			    id n total))
	    (forward-char -1)
	    (let ((mail-header-separator ""))
	      (when (memq 'Message-ID message-required-mail-headers)
		(insert "Message-ID: " (message-make-message-id) "\n"))
	      (when (memq 'Lines message-required-mail-headers)
		(insert "Lines: " (message-make-lines) "\n"))
	      (message-goto-subject)
	      (end-of-line)
	      (insert (format " (%d/%d)" n total))
	      (widen)
	      (if message-send-mail-real-function
		  (funcall message-send-mail-real-function)
		(message-multi-smtp-send-mail)))
	    (setq n (+ n 1))
	    (setq p (pop plist))
	    (erase-buffer)))
      (kill-buffer tembuf))))

(declare-function hashcash-wait-async "hashcash" (&optional buffer))

(defun message-send-mail (&optional _)
  (require 'mail-utils)
  (let* ((tembuf (message-generate-new-buffer-clone-locals " message temp"))
	 (case-fold-search nil)
	 (news (message-news-p))
	 (mailbuf (current-buffer))
	 (message-this-is-mail t)
	 ;; gnus-setup-posting-charset is autoloaded in mml.el (FIXME
	 ;; maybe it should not be), which this file requires.  Hence
	 ;; the fboundp test is always true.  Loading it from gnus-msg
	 ;; loads many Gnus files (Bug#5642).  If
	 ;; gnus-group-posting-charset-alist hasn't been customized,
	 ;; this is just going to return nil anyway.  FIXME it would
	 ;; be good to improve this further, because even if g-g-p-c-a
	 ;; has been customized, that is likely to just be for news.
	 ;; Eg either move the definition from gnus-msg, or separate out
	 ;; the mail and news parts.
	 (message-posting-charset
	  (if (and (fboundp 'gnus-setup-posting-charset)
		   (boundp 'gnus-group-posting-charset-alist))
	      (gnus-setup-posting-charset nil)
	    message-posting-charset))
	 (headers message-required-mail-headers)
	 options)
    (when (and message-generate-hashcash
	       (not (eq message-generate-hashcash 'opportunistic)))
      (message "Generating hashcash...")
      (require 'hashcash)
      ;; Wait for calculations already started to finish...
      (hashcash-wait-async)
      ;; ...and do calculations not already done.  mail-add-payment
      ;; will leave existing X-Hashcash headers alone.
      (mail-add-payment)
      (message "Generating hashcash...done"))
    (save-restriction
      (message-narrow-to-headers)
      ;; Generate the Mail-Followup-To header if the header is not there...
      (if (and (message-subscribed-p)
	       (not (mail-fetch-field "mail-followup-to")))
	  (setq headers
		(cons
		 (cons "Mail-Followup-To" (message-make-mail-followup-to))
		 message-required-mail-headers))
	;; otherwise, delete the MFT header if the field is empty
	(when (equal "" (mail-fetch-field "mail-followup-to"))
	  (message-remove-header "^Mail-Followup-To:")))
      ;; Insert some headers.
      (let ((message-deletable-headers
	     (if news nil message-deletable-headers)))
	(message-generate-headers headers))
      ;; Check continuation headers.
      (message-check 'continuation-headers
	(goto-char (point-min))
	(while (re-search-forward "^[^ \t\n][^ \t\n:]*[ \t\n]" nil t)
	  (goto-char (match-beginning 0))
	  (if (y-or-n-p "Fix continuation lines? ")
	      (insert " ")
	    (forward-line 1)
	    (unless (y-or-n-p "Send anyway? ")
	      (error "Failed to send the message")))))
      ;; Fold too-long header lines.  They should be no longer than
      ;; 998 octets long.
      (message--fold-long-headers)
      ;; Let the user do all of the above.
      (run-hooks 'message-header-hook))
    (setq options message-options)
    (unwind-protect
	(with-current-buffer tembuf
	  (erase-buffer)
	  (setq message-options options)
	  ;; Avoid copying text props (except hard newlines).
	  (insert (with-current-buffer mailbuf
		    (mml-buffer-substring-no-properties-except-some
		     (point-min) (point-max))))
	  ;; Remove some headers.
	  (message-encode-message-body)
	  (save-restriction
	    (message-narrow-to-headers)
	    ;; We (re)generate the Lines header.
	    (when (memq 'Lines message-required-mail-headers)
	      (message-generate-headers '(Lines)))
	    ;; Remove some headers.
	    (message-remove-header message-ignored-mail-headers t)
	    (let ((mail-parse-charset message-default-charset))
	      (mail-encode-encoded-word-buffer)))
	  (goto-char (point-max))
	  ;; require one newline at the end.
	  (or (= (preceding-char) ?\n)
	      (insert ?\n))
	  (message-cleanup-headers)
	  ;; FIXME: we're inserting the courtesy copy after encoding.
	  ;; This is wrong if the courtesy copy string contains
	  ;; non-ASCII characters. -- jh
	  (when
	      (save-restriction
		(message-narrow-to-headers)
		(and news
		     (not (message-fetch-field "List-Post"))
		     (not (message-fetch-field "List-ID"))
		     (or (message-fetch-field "cc")
			 (message-fetch-field "bcc")
			 (message-fetch-field "to"))
		     (let ((content-type (message-fetch-field
					  "content-type")))
		       (and
			(or
			 (not content-type)
			 (string= "text/plain"
				  (car
				   (mail-header-parse-content-type
				    content-type))))
			(not
			 (string= "base64"
				  (message-fetch-field
				   "content-transfer-encoding")))))))
	    (message-insert-courtesy-copy
	     (with-current-buffer mailbuf
	       message-courtesy-message)))
          ;; Let's make sure we encoded all the body.
          (cl-assert (save-excursion
                       (goto-char (point-min))
                       (not (re-search-forward "[^\000-\377]" nil t))))
          (mm-disable-multibyte)
	  (if (or (not message-send-mail-partially-limit)
		  (< (buffer-size) message-send-mail-partially-limit)
		  (not (message-y-or-n-p
			"The message size is too large, split? "
			t
			"\
The message size, "
			(/ (buffer-size) 1000) "KB, is too large.

Some mail gateways (MTA's) bounce large messages.  To avoid the
problem, answer `y', and the message will be split into several
smaller pieces, the size of each is about "
			(/ message-send-mail-partially-limit 1000)
			"KB except the last
one.

However, some mail readers (MUA's) can't read split messages, i.e.,
mails in message/partially format. Answer `n', and the message will be
sent in one piece.

The size limit is controlled by `message-send-mail-partially-limit'.
If you always want Gnus to send messages in one piece, set
`message-send-mail-partially-limit' to nil.
")))
	      (progn
		(message "Sending via mail...")
		(if message-send-mail-real-function
		    (funcall message-send-mail-real-function)
		  (message-multi-smtp-send-mail)))
	    (message-send-mail-partially))
	  (setq options message-options))
      (kill-buffer tembuf))
    (set-buffer mailbuf)
    (setq message-options options)
    (push 'mail message-sent-message-via)))

(defun message--fold-long-headers ()
  (goto-char (point-min))
  (while (not (eobp))
    (when (and (looking-at "[^:]+:")
	       (> (- (line-end-position) (point)) 998))
      (mail-header-fold-field))
    (forward-line 1)))

(defvar sendmail-program)
(defvar smtpmail-smtp-server)
(defvar smtpmail-smtp-service)
(defvar smtpmail-smtp-user)

(defun message-multi-smtp-send-mail ()
  "Send the current buffer to `message-send-mail-function'.
Or, if there's a header that specifies a different method, use
that instead."
  (let ((method (message-field-value "X-Message-SMTP-Method")))
    (if (not method)
	(funcall message-send-mail-function)
      (message-remove-header "X-Message-SMTP-Method")
      (setq method (split-string method))
      (cond
       ((equal (car method) "sendmail")
	(message-send-mail-with-sendmail))
       ((equal (car method) "smtp")
	(require 'smtpmail)
	(let ((smtpmail-smtp-server (nth 1 method))
	      (smtpmail-smtp-service (nth 2 method))
	      (smtpmail-smtp-user (or (nth 3 method) smtpmail-smtp-user)))
	  (message-smtpmail-send-it)))
       (t
	(error "Unknown method %s" method))))))

(defun message-send-mail-with-sendmail ()
  "Send off the prepared buffer with sendmail."
  (require 'sendmail)
  (let ((errbuf (if message-interactive
		    (message-generate-new-buffer-clone-locals
		     " sendmail errors")
		  0))
	resend-to-addresses delimline)
    (unwind-protect
	(progn
	  (let ((case-fold-search t))
	    (save-restriction
	      (message-narrow-to-headers)
	      (setq resend-to-addresses (message-fetch-field "resent-to")))
	    ;; Change header-delimiter to be what sendmail expects.
	    (goto-char (point-min))
	    (re-search-forward
	     (concat "^" (regexp-quote mail-header-separator) "\n"))
	    (replace-match "\n")
	    (backward-char 1)
	    (setq delimline (point-marker))
	    (run-hooks 'message-send-mail-hook)
	    ;; Insert an extra newline if we need it to work around
	    ;; Sun's bug that swallows newlines.
	    (goto-char (1+ delimline))
	    (when (eval message-mailer-swallows-blank-line)
	      (newline))
	    (when message-interactive
	      (with-current-buffer errbuf
		(erase-buffer))))
	  (let* ((default-directory "/")
		 (coding-system-for-write message-send-coding-system)
		 (cpr (apply
		       'call-process-region
		       (append
			(list (point-min) (point-max) sendmail-program
			      nil errbuf nil "-oi")
			message-sendmail-extra-arguments
			;; Always specify who from,
			;; since some systems have broken sendmails.
			;; But some systems are more broken with -f, so
			;; we'll let users override this.
			(and (null message-sendmail-f-is-evil)
			     (list "-f" (message-sendmail-envelope-from)))
			;; These mean "report errors by mail"
			;; and "deliver in background".
			(if (null message-interactive) '("-oem" "-odb"))
			;; Get the addresses from the message
			;; unless this is a resend.
			;; We must not do that for a resend
			;; because we would find the original addresses.
			;; For a resend, include the specific addresses.
			(if resend-to-addresses
			    (list resend-to-addresses)
			  '("-t"))))))
	    (unless (or (null cpr) (and (numberp cpr) (zerop cpr)))
	      (when errbuf
		(pop-to-buffer errbuf)
		(setq errbuf nil))
	      (error "Sending...failed with exit value %d" cpr)))
	  (when message-interactive
	    (with-current-buffer errbuf
	      (goto-char (point-min))
	      (while (re-search-forward "\n+ *" nil t)
		(replace-match "; "))
	      (if (not (zerop (buffer-size)))
		  (error "Sending...failed to %s"
			 (buffer-string))))))
      (when (bufferp errbuf)
	(kill-buffer errbuf)))))

(defun message-send-mail-with-qmail ()
  "Pass the prepared message buffer to qmail-inject.
Refer to the documentation for the variable `message-send-mail-function'
to find out how to use this."
  ;; replace the header delimiter with a blank line
  (goto-char (point-min))
  (re-search-forward
   (concat "^" (regexp-quote mail-header-separator) "\n"))
  (replace-match "\n")
  (run-hooks 'message-send-mail-hook)
  ;; send the message
  (pcase
      (let ((coding-system-for-write message-send-coding-system))
	(apply
	 'call-process-region (point-min) (point-max)
	 message-qmail-inject-program nil nil nil
	 ;; qmail-inject's default behavior is to look for addresses on the
	 ;; command line; if there're none, it scans the headers.
	 ;; yes, it does The Right Thing w.r.t. Resent-To and its kin.
	 ;;
	 ;; in general, ALL of qmail-inject's defaults are perfect for simply
	 ;; reading a formatted (i. e., at least a To: or Resent-To header)
	 ;; message from stdin.
	 ;;
	 ;; qmail also has the advantage of not having been raped by
	 ;; various vendors, so we don't have to allow for that, either --
	 ;; compare this with message-send-mail-with-sendmail and weep
	 ;; for sendmail's lost innocence.
	 ;;
	 ;; all this is way cool coz it lets us keep the arguments entirely
	 ;; free for -inject-arguments -- a big win for the user and for us
	 ;; since we don't have to play that double-guessing game and the user
	 ;; gets full control (no gestapo'ish -f's, for instance).  --sj
	 (if (functionp message-qmail-inject-args)
	     (funcall message-qmail-inject-args)
	   message-qmail-inject-args)))
    ;; qmail-inject doesn't say anything on its stdout/stderr,
    ;; we have to look at the retval instead
    (0 nil)
    (100 (error "qmail-inject reported permanent failure"))
    (111 (error "qmail-inject reported transient failure"))
    ;; should never happen
    (_   (error "qmail-inject reported unknown failure"))))

(defvar mh-previous-window-config)

(defun message-send-mail-with-mh ()
  "Send the prepared message buffer with mh."
  (let ((mh-previous-window-config nil)
	(name (mh-new-draft-name)))
    (setq buffer-file-name name)
    ;; MH wants to generate these headers itself.
    (when message-mh-deletable-headers
      (let ((headers message-mh-deletable-headers))
	(while headers
	  (goto-char (point-min))
	  (and (re-search-forward
		(concat "^" (symbol-name (car headers)) ": *") nil t)
	       (message-delete-line))
	  (pop headers))))
    (run-hooks 'message-send-mail-hook)
    ;; Pass it on to mh.
    (mh-send-letter)))

(defun message-smtpmail-send-it ()
  "Send the prepared message buffer with `smtpmail-send-it'.
The only difference from `smtpmail-send-it' is that this command
evaluates `message-send-mail-hook' just before sending a message.
It is useful if your ISP requires the POP-before-SMTP
authentication.  See the Gnus manual for details."
  (run-hooks 'message-send-mail-hook)
  ;; Change header-delimiter to be what smtpmail expects.
  (goto-char (point-min))
  (when (re-search-forward
	 (concat "^" (regexp-quote mail-header-separator) "\n"))
    (replace-match "\n"))
  (smtpmail-send-it))

(defun message-send-mail-with-mailclient ()
  "Send the prepared message buffer with `mailclient-send-it'.
The only difference from `mailclient-send-it' is that this
command evaluates `message-send-mail-hook' just before sending a message."
  (run-hooks 'message-send-mail-hook)
  (mailclient-send-it))

(defun message-canlock-generate ()
  "Return a string that is non-trivial to guess.
Do not use this for anything important, it is cryptographically weak."
  (sha1 (concat (message-unique-id)
                (format "%x%x%x" (random) (random) (random))
                (prin1-to-string (recent-keys))
                (prin1-to-string (garbage-collect)))))

(defvar canlock-password)
(defvar canlock-password-for-verify)

(defun message-canlock-password ()
  "The password used by message for cancel locks.
This is the value of `canlock-password', if that option is non-nil.
Otherwise, generate and save a value for `canlock-password' first."
  (require 'canlock)
  (unless canlock-password
    (customize-save-variable 'canlock-password (message-canlock-generate))
    (setq canlock-password-for-verify canlock-password))
  canlock-password)

(defun message-insert-canlock ()
  (when message-insert-canlock
    (message-canlock-password)
    (canlock-insert-header)))

(autoload 'nnheader-get-report "nnheader")

(declare-function gnus-setup-posting-charset "gnus-msg" (group))

(defun message-send-news (&optional arg)
  (require 'gnus-msg)
  (let* ((tembuf (message-generate-new-buffer-clone-locals " *message temp*"))
	 (case-fold-search nil)
	 (method (if (functionp message-post-method)
		     (funcall message-post-method arg)
		   message-post-method))
	 (newsgroups-field (save-restriction
			    (message-narrow-to-headers-or-head)
			    (message-fetch-field "Newsgroups")))
	 (followup-field (save-restriction
			   (message-narrow-to-headers-or-head)
			   (message-fetch-field "Followup-To")))
	 ;; BUG: We really need to get the charset for each name in the
	 ;; Newsgroups and Followup-To lines to allow crossposting
	 ;; between group names with incompatible character sets.
	 ;; -- Per Abrahamsen <abraham@dina.kvl.dk> 2001-10-08.
	 (group-field-charset
	  (gnus-group-name-charset method newsgroups-field))
	 (followup-field-charset
	  (gnus-group-name-charset method (or followup-field "")))
	 (rfc2047-header-encoding-alist
	  (append (when group-field-charset
		    (list (cons "Newsgroups" group-field-charset)))
		  (when followup-field-charset
		    (list (cons "Followup-To" followup-field-charset)))
		  rfc2047-header-encoding-alist))
	 (messbuf (current-buffer))
	 (message-syntax-checks
	  (if (and arg
		   (listp message-syntax-checks))
	      (cons '(existing-newsgroups . disabled)
		    message-syntax-checks)
	    message-syntax-checks))
	 (message-this-is-news t)
	 (message-posting-charset
	  (gnus-setup-posting-charset newsgroups-field))
	 result)
    (if (not (message-check-news-body-syntax))
	nil
      (save-restriction
	(message-narrow-to-headers)
	;; Insert some headers.
	(message-generate-headers message-required-news-headers)
	(message-insert-canlock)
	;; Let the user do all of the above.
	(run-hooks 'message-header-hook))
      ;; Note: This check will be disabled by the ".*" default value for
      ;; gnus-group-name-charset-group-alist. -- Pa 2001-10-07.
      (when (and group-field-charset
		 (listp message-syntax-checks))
	(setq message-syntax-checks
	      (cons '(valid-newsgroups . disabled)
		    message-syntax-checks)))
      (message-cleanup-headers)
      (if (not (let ((message-post-method method))
		 (message-check-news-syntax)))
	  nil
	(unwind-protect
	    (with-current-buffer tembuf
	      (buffer-disable-undo)
	      (erase-buffer)
	      ;; Avoid copying text props (except hard newlines).
	      (insert
	       (with-current-buffer messbuf
		 (mml-buffer-substring-no-properties-except-some
		  (point-min) (point-max))))
	      (message-encode-message-body)
	      ;; Remove some headers.
	      (save-restriction
		(message-narrow-to-headers)
		;; We (re)generate the Lines header.
		(when (memq 'Lines message-required-mail-headers)
		  (message-generate-headers '(Lines)))
		;; Remove some headers.
		(message-remove-header message-ignored-news-headers t)
		(let ((mail-parse-charset message-default-charset))
		  (mail-encode-encoded-word-buffer)))
	      (goto-char (point-max))
	      ;; require one newline at the end.
	      (or (= (preceding-char) ?\n)
		  (insert ?\n))
	      (let ((case-fold-search t))
		;; Remove the delimiter.
		(goto-char (point-min))
		(re-search-forward
		 (concat "^" (regexp-quote mail-header-separator) "\n"))
		(replace-match "\n")
		(backward-char 1))
	      (run-hooks 'message-send-news-hook)
	      (gnus-open-server method)
	      (message "Sending news via %s..." (gnus-server-string method))
	      (setq result (let ((mail-header-separator ""))
			     (gnus-request-post method))))
	  (kill-buffer tembuf))
	(set-buffer messbuf)
	(if result
	    (push 'news message-sent-message-via)
	  (message "Couldn't send message via news: %s"
		   (nnheader-get-report (car method)))
	  nil)))))

;;;
;;; Header generation & syntax checking.
;;;

(defun message-check-element (type)
  "Return non-nil if this TYPE is not to be checked."
  (if (eq message-syntax-checks 'dont-check-for-anything-just-trust-me)
      t
    (let ((able (assq type message-syntax-checks)))
      (and (consp able)
	   (eq (cdr able) 'disabled)))))

(defun message-check-news-syntax ()
  "Check the syntax of the message."
  (save-excursion
    (save-restriction
      (widen)
      ;; We narrow to the headers and check them first.
      (save-excursion
	(save-restriction
	  (message-narrow-to-headers)
	  (message-check-news-header-syntax))))))

(defun message-check-news-header-syntax ()
  (and
   ;; Check Newsgroups header.
   (message-check 'newsgroups
     (let ((group (message-fetch-field "newsgroups")))
       (or
	(and group
	     (not (string-match "\\`[ \t]*\\'" group)))
	(ignore
	 (message
	  "The newsgroups field is empty or missing.  Posting is denied.")))))
   ;; Check the Subject header.
   (message-check 'subject
     (let* ((case-fold-search t)
	    (subject (message-fetch-field "subject")))
       (or
	(and subject
	     (not (string-match "\\`[ \t]*\\'" subject)))
	(ignore
	 (message
	  "The subject field is empty or missing.  Posting is denied.")))))
   ;; Check for commands in Subject.
   (message-check 'subject-cmsg
     (if (string-match "^cmsg " (message-fetch-field "subject"))
	 (y-or-n-p
	  "The control code \"cmsg\" is in the subject.  Really post? ")
       t))
   ;; Check long header lines.
   (message-check 'long-header-lines
     (let ((header nil)
	   (length 0)
	   found)
       (while (and (not found)
		   (re-search-forward "^\\([^ \t:]+\\): " nil t))
	 (if (> (- (point) (match-beginning 0)) 998)
	     (setq found t
		   length (- (point) (match-beginning 0)))
	   (setq header (match-string-no-properties 1)))
	 (forward-line 1))
       (if found
	   (y-or-n-p (format "Your %s header is too long (%d).  Really post? "
			     header length))
	 t)))
   ;; Check for multiple identical headers.
   (message-check 'multiple-headers
     (let (found)
       (while (and (not found)
		   (re-search-forward "^[^ \t:]+: " nil t))
	 (save-excursion
	   (or (re-search-forward
		(concat "^"
			(regexp-quote
			 (setq found
			       (buffer-substring
				(match-beginning 0) (- (match-end 0) 2))))
			":")
		nil t)
	       (setq found nil))))
       (if found
	   (y-or-n-p (format "Multiple %s headers.  Really post? " found))
	 t)))
   ;; Check for Version and Sendsys.
   (message-check 'sendsys
     (if (re-search-forward "^Sendsys:\\|^Version:" nil t)
	 (y-or-n-p
	  (format "The article contains a %s command.  Really post? "
		  (buffer-substring (match-beginning 0)
				    (1- (match-end 0)))))
       t))
   ;; See whether we can shorten Followup-To.
   (message-check 'shorten-followup-to
     (let ((newsgroups (message-fetch-field "newsgroups"))
	   (followup-to (message-fetch-field "followup-to"))
	   to)
       (when (and newsgroups
		  (string-match "," newsgroups)
		  (not followup-to)
		  (not
		   (zerop
		    (length
		     (setq to (completing-read
			       "Followups to (default no Followup-To header): "
			       (mapcar #'list
				       (cons "poster"
					     (message-tokenize-header
					      newsgroups)))))))))
	 (goto-char (point-min))
	 (insert "Followup-To: " to "\n"))
       t))
   ;; Check "Shoot me".
   (message-check 'shoot
     (if (re-search-forward
	  "Message-ID.*.i-did-not-set--mail-host-address--so-tickle-me" nil t)
	 (y-or-n-p "You appear to have a misconfigured system.  Really post? ")
       t))
   ;; Check for Approved.
   (message-check 'approved
     (if (re-search-forward "^Approved:" nil t)
	 (y-or-n-p "The article contains an Approved header.  Really post? ")
       t))
   ;; Check the Message-ID header.
   (message-check 'message-id
     (let* ((case-fold-search t)
	    (message-id (message-fetch-field "message-id" t)))
       (or (not message-id)
	   ;; Is there an @ in the ID?
	   (and (string-match "@" message-id)
		;; Is there a dot in the ID?
		(string-match "@[^.]*\\." message-id)
		;; Does the ID end with a dot?
		(not (string-match "\\.>" message-id)))
	   (y-or-n-p
	    (format "The Message-ID looks strange: \"%s\".  Really post? "
		    message-id)))))
   ;; Check the Newsgroups & Followup-To headers.
   (message-check 'existing-newsgroups
     (let* ((case-fold-search t)
	    (newsgroups (message-fetch-field "newsgroups"))
	    (followup-to (message-fetch-field "followup-to"))
	    (groups (message-tokenize-header
		     (if followup-to
			 (concat newsgroups "," followup-to)
		       newsgroups)))
	    (post-method (if (functionp message-post-method)
			     (funcall message-post-method)
			   message-post-method))
	    ;; KLUDGE to handle nnvirtual groups.  Doing this right
	    ;; would probably involve a new nnoo function.
	    ;; -- Per Abrahamsen <abraham@dina.kvl.dk>, 2001-10-17.
	    (method (if (and (consp post-method)
			     (eq (car post-method) 'nnvirtual)
			     gnus-message-group-art)
			(let ((group (car (nnvirtual-find-group-art
					   (car gnus-message-group-art)
					   (cdr gnus-message-group-art)))))
			  (gnus-find-method-for-group group))
		      post-method))
	    (known-groups
	     (mapcar (lambda (n)
		       (gnus-group-name-decode
			(gnus-group-real-name n)
			(gnus-group-name-charset method n)))
		     (gnus-groups-from-server method)))
	    errors)
       (while groups
	 (when (and (not (equal (car groups) "poster"))
		    (not (member (car groups) known-groups))
		    (not (member (car groups) errors)))
	   (push (car groups) errors))
	 (pop groups))
       (cond
	;; Gnus is not running.
	((or (not (and (boundp 'gnus-active-hashtb)
		       gnus-active-hashtb))
	     (not (boundp 'gnus-read-active-file)))
	 t)
	;; We don't have all the group names.
	((and (or (not gnus-read-active-file)
		  (eq gnus-read-active-file 'some))
	      errors)
	 (y-or-n-p
	  (format
	   "Really use %s possibly unknown group%s: %s? "
	   (if (= (length errors) 1) "this" "these")
	   (if (= (length errors) 1) "" "s")
	   (mapconcat 'identity errors ", "))))
	;; There were no errors.
	((not errors)
	 t)
	;; There are unknown groups.
	(t
	 (y-or-n-p
	  (format
	   "Really post to %s unknown group%s: %s? "
	   (if (= (length errors) 1) "this" "these")
	   (if (= (length errors) 1) "" "s")
	   (mapconcat 'identity errors ", ")))))))
   ;; Check continuation headers.
   (message-check 'continuation-headers
     (goto-char (point-min))
     (let ((do-posting t))
       (while (re-search-forward "^[^ \t\n][^ \t\n:]*[ \t\n]" nil t)
	 (goto-char (match-beginning 0))
	 (if (y-or-n-p "Fix continuation lines? ")
	     (insert " ")
	   (forward-line 1)
	   (unless (y-or-n-p "Send anyway? ")
	     (setq do-posting nil))))
       do-posting))
   ;; Check the Newsgroups & Followup-To headers for syntax errors.
   (message-check 'valid-newsgroups
     (let ((case-fold-search t)
	   (headers '("Newsgroups" "Followup-To"))
	   header error)
       (while (and headers (not error))
	 (when (setq header (mail-fetch-field (car headers)))
	   (if (or
		(not
		 (string-match
		  "\\`\\([-+_&.a-zA-Z0-9]+\\)?\\(,[-+_&.a-zA-Z0-9]+\\)*\\'"
		  header))
		(memq
		 nil (mapcar
		      (lambda (g)
			(not (string-match "\\.\\'\\|\\.\\." g)))
		      (message-tokenize-header header ","))))
	       (setq error t)))
	 (unless error
	   (pop headers)))
       (if (not error)
	   t
	 (y-or-n-p
	  (format "The %s header looks odd: \"%s\".  Really post? "
		  (car headers) header)))))
   (message-check 'repeated-newsgroups
     (let ((case-fold-search t)
	   (headers '("Newsgroups" "Followup-To"))
	   header error groups group)
       (while (and headers
		   (not error))
	 (when (setq header (mail-fetch-field (pop headers)))
	   (setq groups (message-tokenize-header header ","))
	   (while (setq group (pop groups))
	     (when (member group groups)
	       (setq error group
		     groups nil)))))
       (if (not error)
	   t
	 (y-or-n-p
	  (format "Group %s is repeated in headers.  Really post? " error)))))
   ;; Check the From header.
   (message-check 'from
     (let* ((case-fold-search t)
	    (from (message-fetch-field "from"))
	    ad)
       (cond
	((not from)
	 (message "There is no From line.  Posting is denied.")
	 nil)
	((or (not (string-match
		   "@[^\\.]*\\."
		   (setq ad (nth 1 (mail-extract-address-components
				    from))))) ;larsi@ifi
	     (string-match "\\.\\." ad)	;larsi@ifi..uio
	     (string-match "@\\." ad)	;larsi@.ifi.uio
	     (string-match "\\.$" ad)	;larsi@ifi.uio.
	     (not (string-match "^[^@]+@[^@]+$" ad)) ;larsi.ifi.uio
	     (string-match "(.*).*(.*)" from)) ;(lars) (lars)
	 (message
	  "Denied posting -- the From looks strange: \"%s\"." from)
	 nil)
	((let ((addresses (rfc822-addresses from)))
	   ;; `rfc822-addresses' returns a string if parsing fails.
	   (while (and (consp addresses)
		       (not (eq (string-to-char (car addresses)) ?\()))
	     (setq addresses (cdr addresses)))
	   addresses)
	 (message
	  "Denied posting -- bad From address: \"%s\"." from)
	 nil)
	(t t))))
   ;; Check the Reply-To header.
   (message-check 'reply-to
     (let* ((case-fold-search t)
	    (reply-to (message-fetch-field "reply-to"))
	    ad)
       (cond
	((not reply-to)
	 t)
	((string-match "," reply-to)
	 (y-or-n-p
	  (format "Multiple Reply-To addresses: \"%s\". Really post? "
		  reply-to)))
	((or (not (string-match
		   "@[^\\.]*\\."
		   (setq ad (nth 1 (mail-extract-address-components
				    reply-to))))) ;larsi@ifi
	     (string-match "\\.\\." ad)	;larsi@ifi..uio
	     (string-match "@\\." ad)	;larsi@.ifi.uio
	     (string-match "\\.$" ad)	;larsi@ifi.uio.
	     (not (string-match "^[^@]+@[^@]+$" ad)) ;larsi.ifi.uio
	     (string-match "(.*).*(.*)" reply-to)) ;(lars) (lars)
	 (y-or-n-p
	  (format
	   "The Reply-To looks strange: \"%s\". Really post? "
	   reply-to)))
	(t t))))))

(defun message-check-news-body-syntax ()
  (and
   ;; Check for long lines.
   (message-check 'long-lines
     (goto-char (point-min))
     (re-search-forward
      (concat "^" (regexp-quote mail-header-separator) "$"))
     (forward-line 1)
     (while (and
	     (or (looking-at
		  "<#\\(/\\)?\\(multipart\\|part\\|external\\|mml\\)")
		 (let ((p (point)))
		   (end-of-line)
		   (< (- (point) p) 80)))
	     (zerop (forward-line 1))))
     (or (bolp)
	 (eobp)
	 (y-or-n-p
	  "You have lines longer than 79 characters.  Really post? ")))
   ;; Check whether the article is empty.
   (message-check 'empty
     (goto-char (point-min))
     (re-search-forward
      (concat "^" (regexp-quote mail-header-separator) "$"))
     (forward-line 1)
     (let ((b (point)))
       (goto-char (point-max))
       (re-search-backward message-signature-separator nil t)
       (beginning-of-line)
       (or (re-search-backward "[^ \n\t]" b t)
	   (if (message-gnksa-enable-p 'empty-article)
	       (y-or-n-p "Empty article.  Really post? ")
	     (message "Denied posting -- Empty article.")
	     nil))))
   ;; Check for control characters.
   (message-check 'control-chars
     (if (re-search-forward
	  (eval-when-compile
            (decode-coding-string "[\000-\007\013\015-\032\034-\037\200-\237]"
                                  'binary))
	  nil t)
	 (y-or-n-p
	  "The article contains control characters.  Really post? ")
       t))
   ;; Check excessive size.
   (message-check 'size
     (if (> (buffer-size) 60000)
	 (y-or-n-p
	  (format "The article is %d octets long.  Really post? "
		  (buffer-size)))
       t))
   ;; Check whether any new text has been added.
   (message-check 'new-text
     (or
      (not message-checksum)
      (not (eq (message-checksum) message-checksum))
      (if (message-gnksa-enable-p 'quoted-text-only)
	  (y-or-n-p
	   "It looks like no new text has been added.  Really post? ")
	(message "Denied posting -- no new text has been added.")
	nil)))
   ;; Check the length of the signature.
   (message-check 'signature
     (let (sig-start sig-end)
       (goto-char (point-max))
       (if (not (re-search-backward message-signature-separator nil t))
	   t
	 (setq sig-start (1+ (point-at-eol)))
	 (setq sig-end
	       (if (re-search-forward
		    "<#/?\\(multipart\\|part\\|external\\|mml\\)" nil t)
		   (- (point-at-bol) 1)
		 (point-max)))
	 (if (>= (count-lines sig-start sig-end) 5)
	     (if (message-gnksa-enable-p 'signature)
		 (y-or-n-p
		  (format "Signature is excessively long (%d lines).  Really post? "
			  (count-lines sig-start sig-end)))
	       (message "Denied posting -- Excessive signature.")
	       nil)
	   t))))
   ;; Ensure that text follows last quoted portion.
   (message-check 'quoting-style
     (goto-char (point-max))
     (let ((no-problem t))
       (when (search-backward-regexp "^>[^\n]*\n" nil t)
	 (setq no-problem (search-forward-regexp "^[ \t]*[^>\n]" nil t)))
       (if no-problem
	   t
	 (if (message-gnksa-enable-p 'quoted-text-only)
	     (y-or-n-p "Your text should follow quoted text.  Really post? ")
	   ;; Ensure that
	   (goto-char (point-min))
	   (re-search-forward
	    (concat "^" (regexp-quote mail-header-separator) "$"))
	   (if (search-forward-regexp "^[ \t]*[^>\n]" nil t)
	       (y-or-n-p "Your text should follow quoted text.  Really post? ")
	     (message "Denied posting -- only quoted text.")
	     nil)))))))

(defun message-checksum ()
  "Return a \"checksum\" for the current buffer."
  (let ((sum 0))
    (save-excursion
      (goto-char (point-min))
      (re-search-forward
       (concat "^" (regexp-quote mail-header-separator) "$"))
      (while (not (eobp))
	(when (not (looking-at "[ \t\n]"))
	  (setq sum (logxor (ash sum 1) (if (natnump sum) 0 1)
			    (char-after))))
	(forward-char 1)))
    sum))

(defun message-do-fcc ()
  "Process Fcc headers in the current buffer."
  (let ((case-fold-search t)
	(buf (current-buffer))
	(mml-externalize-attachments message-fcc-externalize-attachments)
	(file (message-field-value "fcc" t))
	list)
    (when file
      (with-temp-buffer
	(insert-buffer-substring buf)
	(message-clone-locals buf)
	(message-encode-message-body)
	(save-restriction
	  (message-narrow-to-headers)
	  (while (setq file (message-fetch-field "fcc" t))
	    (push file list)
	    (message-remove-header "fcc" nil t))
	  (let ((mail-parse-charset message-default-charset)
		(rfc2047-header-encoding-alist
		 (cons '("Newsgroups" . default)
		       rfc2047-header-encoding-alist)))
	    (mail-encode-encoded-word-buffer)))
	(goto-char (point-min))
	(when (re-search-forward
	       (concat "^" (regexp-quote mail-header-separator) "$")
	       nil t)
	  (replace-match "" t t ))
	;; Process FCC operations.
	(while list
	  (setq file (pop list))
	  (if (string-match "^[ \t]*|[ \t]*\\(.*\\)[ \t]*$" file)
	      ;; Pipe the article to the program in question.
	      (call-shell-region (point-min) (point-max) (match-string 1 file))
	    ;; Save the article.
	    (setq file (expand-file-name file))
	    (unless (file-exists-p (file-name-directory file))
	      (make-directory (file-name-directory file) t))
	    (if (and message-fcc-handler-function
		     (not (eq message-fcc-handler-function 'rmail-output)))
		(funcall message-fcc-handler-function file)
	      ;; FIXME this option, rmail-output (also used if
	      ;; message-fcc-handler-function is nil) is not
	      ;; documented anywhere AFAICS.  It should work in Emacs
	      ;; 23; I suspect it does not work in Emacs 22.
	      ;; FIXME I don't see the need for the two different cases here.
	      ;; mail-use-rfc822 makes no difference (in Emacs 23),and
	      ;; the third argument just controls \"Wrote file\" message.
	      (if (and (file-readable-p file) (mail-file-babyl-p file))
		  (rmail-output file 1 nil t)
		(let ((mail-use-rfc822 t))
		  (rmail-output file 1 t t))))))))))

(defun message-output (filename)
  "Append this article to Unix/babyl mail file FILENAME."
  (if (or (and (file-readable-p filename)
	       (mail-file-babyl-p filename))
	  ;; gnus-output-to-mail does the wrong thing with live, mbox
	  ;; Rmail buffers in Emacs 23.
	  ;; http://bugs.debian.org/cgi-bin/bugreport.cgi?bug=597255
	  (let ((buff (find-buffer-visiting filename)))
	    (and buff (with-current-buffer buff
			(eq major-mode 'rmail-mode)))))
      (gnus-output-to-rmail filename t)
    (gnus-output-to-mail filename t)))

(defun message-cleanup-headers ()
  "Do various automatic cleanups of the headers."
  ;; Remove empty lines in the header.
  (save-restriction
    (message-narrow-to-headers)
    ;; Remove blank lines.
    (while (re-search-forward "^[ \t]*\n" nil t)
      (replace-match "" t t))

    ;; Correct Newsgroups and Followup-To headers:  Change sequence of
    ;; spaces to comma and eliminate spaces around commas.  Eliminate
    ;; embedded line breaks.
    (goto-char (point-min))
    (while (re-search-forward "^\\(Newsgroups\\|Followup-To\\): +" nil t)
      (save-restriction
	(narrow-to-region
	 (point)
	 (if (re-search-forward "^[^ \t]" nil t)
	     (match-beginning 0)
	   (forward-line 1)
	   (point)))
	(goto-char (point-min))
	(while (re-search-forward "\n[ \t]+" nil t)
	  (replace-match " " t t))     ;No line breaks (too confusing)
	(goto-char (point-min))
	(while (re-search-forward "[ \t\n]*,[ \t\n]*\\|[ \t]+" nil t)
	  (replace-match "," t t))
	(goto-char (point-min))
	;; Remove trailing commas.
	(when (re-search-forward ",+$" nil t)
	  (replace-match "" t t))))))

(defun message-make-date (&optional now)
  "Make a valid data header.
If NOW, use that time instead."
  (let ((system-time-locale "C"))
    (format-time-string "%a, %d %b %Y %T %z" now)))

(defun message-insert-expires (days)
  "Insert the Expires header.  Expiry in DAYS days."
  (interactive "NExpire article in how many days? ")
  (save-excursion
    (message-position-on-field "Expires" "X-Draft-From")
    (insert (message-make-expires-date days))))

(defun message-make-expires-date (days)
  "Make date string for the Expires header.  Expiry in DAYS days.

In posting styles use `(\"Expires\" (make-expires-date 30))'."
  (let* ((cur (decode-time))
	 (nday (+ days (nth 3 cur))))
    (setf (nth 3 cur) nday)
    (message-make-date (apply 'encode-time cur))))

(defun message-make-message-id ()
  "Make a unique Message-ID."
  (concat "<" (message-unique-id)
	  (let ((psubject (save-excursion (message-fetch-field "subject")))
		(psupersedes
		 (save-excursion (message-fetch-field "supersedes"))))
	    (if (or
		 (and message-reply-headers
		      (mail-header-references message-reply-headers)
		      (mail-header-subject message-reply-headers)
		      psubject
		      (not (string=
			    (message-strip-subject-re
			     (mail-header-subject message-reply-headers))
			    (message-strip-subject-re psubject))))
		 (and psupersedes
		      (string-match "_-_@" psupersedes)))
		"_-_" ""))
	  "@" (message-make-fqdn) ">"))

(defvar message-unique-id-char nil)

;; If you ever change this function, make sure the new version
;; cannot generate IDs that the old version could.
;; You might for example insert a "." somewhere (not next to another dot
;; or string boundary), or modify the "fsf" string.
(defun message-unique-id ()
  ;; Don't use microseconds from (current-time), they may be unsupported.
  ;; Instead we use this randomly inited counter.
  (setq message-unique-id-char
	(% (1+ (or message-unique-id-char
		   (logand (random most-positive-fixnum) (1- (lsh 1 20)))))
	   ;; (current-time) returns 16-bit ints,
	   ;; and 2^16*25 just fits into 4 digits i base 36.
	   (* 25 25)))
  (let ((tm (current-time)))
    (concat
     (if (or (eq system-type 'ms-dos)
	     ;; message-number-base36 doesn't handle bigints.
	     (floatp (user-uid)))
	 (let ((user (downcase (user-login-name))))
	   (while (string-match "[^a-z0-9_]" user)
	     (aset user (match-beginning 0) ?_))
	   user)
       (message-number-base36 (user-uid) -1))
     (message-number-base36 (+ (car tm)
			       (lsh (% message-unique-id-char 25) 16)) 4)
     (message-number-base36 (+ (nth 1 tm)
			       (lsh (/ message-unique-id-char 25) 16)) 4)
     ;; Append a given name, because while the generated ID is unique
     ;; to this newsreader, other newsreaders might otherwise generate
     ;; the same ID via another algorithm.
     ".fsf")))

(defun message-number-base36 (num len)
  (if (if (< len 0)
	  (<= num 0)
	(= len 0))
      ""
    (concat (message-number-base36 (/ num 36) (1- len))
	    (char-to-string (aref "zyxwvutsrqponmlkjihgfedcba9876543210"
				  (% num 36))))))

(defun message-make-organization ()
  "Make an Organization header."
  (let* ((organization
	  (when message-user-organization
	    (if (functionp message-user-organization)
		(funcall message-user-organization)
	      message-user-organization))))
    (with-temp-buffer
      (mm-enable-multibyte)
      (cond ((stringp organization)
	     (insert organization))
	    ((and (eq t organization)
		  message-user-organization-file
		  (file-exists-p message-user-organization-file))
	     (insert-file-contents message-user-organization-file)))
      (goto-char (point-min))
      (while (re-search-forward "[\t\n]+" nil t)
	(replace-match "" t t))
      (unless (zerop (buffer-size))
	(buffer-string)))))

(defun message-make-lines ()
  "Count the number of lines and return numeric string."
  (save-excursion
    (save-restriction
      (widen)
      (message-goto-body)
      (int-to-string (count-lines (point) (point-max))))))

(defun message-make-references ()
  "Return the References header for this message."
  (when message-reply-headers
    (let ((message-id (mail-header-id message-reply-headers))
	  (references (mail-header-references message-reply-headers)))
      (if (or references message-id)
	  (concat (or references "") (and references " ")
		  (or message-id ""))
	nil))))

(defun message-make-in-reply-to ()
  "Return the In-Reply-To header for this message."
  (when message-reply-headers
    (let ((from (mail-header-from message-reply-headers))
	  (date (mail-header-date message-reply-headers))
	  (msg-id (mail-header-id message-reply-headers)))
      (when from
	(let ((name (mail-extract-address-components from)))
	  (concat
	   msg-id (if msg-id " (")
	   (if (car name)
	       (if (string-match "[^\000-\177]" (car name))
		   ;; Quote a string containing non-ASCII characters.
		   ;; It will make the RFC2047 encoder cause an error
		   ;; if there are special characters.
                   (mm-with-multibyte-buffer
                     (insert (car name))
                     (goto-char (point-min))
                     (while (search-forward "\"" nil t)
                       (when (prog2
                                 (backward-char)
                                 (zerop (% (skip-chars-backward "\\\\") 2))
                               (goto-char (match-beginning 0)))
                         (insert "\\"))
                       (forward-char))
                     ;; Those quotes will be removed by the RFC2047 encoder.
                     (concat "\"" (buffer-string) "\""))
		 (car name))
	     (nth 1 name))
	   "'s message of \""
	   (if (or (not date) (string= date ""))
	       "(unknown date)" date)
	   "\"" (if msg-id ")")))))))

(defun message-make-distribution ()
  "Make a Distribution header."
  (let ((orig-distribution (message-fetch-reply-field "distribution")))
    (cond ((functionp message-distribution-function)
	   (funcall message-distribution-function))
	  (t orig-distribution))))

(defun message-make-expires ()
  "Return an Expires header based on `message-expires'."
  (let ((current (current-time))
	(future (* 1.0 message-expires 60 60 24)))
    ;; Add the future to current.
    (setcar current (+ (car current) (round (/ future (expt 2 16)))))
    (setcar (cdr current) (+ (nth 1 current) (% (round future) (expt 2 16))))
    (message-make-date current)))

(defun message-make-path ()
  "Return uucp path."
  (let ((login-name (user-login-name)))
    (cond ((null message-user-path)
	   (concat (system-name) "!" login-name))
	  ((stringp message-user-path)
	   ;; Support GENERICPATH.  Suggested by vixie@decwrl.dec.com.
	   (concat message-user-path "!" login-name))
	  (t login-name))))

(defun message-make-from (&optional name address)
  "Make a From header."
  (let* ((style message-from-style)
	 (login (or address (message-make-address)))
	 (fullname (or name user-full-name (user-full-name))))
    (when (string= fullname "&")
      (setq fullname (user-login-name)))
    (with-temp-buffer
      (mm-enable-multibyte)
      (cond
       ((or (null style)
	    (equal fullname ""))
	(insert login))
       ((or (eq style 'angles)
	    (and (not (eq style 'parens))
		 ;; Use angles if no quoting is needed, or if parens would
		 ;; need quoting too.
		 (or (not (string-match "[^- !#-'*+/-9=?A-Z^-~]" fullname))
		     (let ((tmp (concat fullname nil)))
		       (while (string-match "([^()]*)" tmp)
			 (aset tmp (match-beginning 0) ?-)
			 (aset tmp (1- (match-end 0)) ?-))
		       (string-match "[\\()]" tmp)))))
	(insert fullname)
	(goto-char (point-min))
	;; Look for a character that cannot appear unquoted
	;; according to RFC 822.
	(when (re-search-forward "[^- !#-'*+/-9=?A-Z^-~]" nil 1)
	  ;; Quote fullname, escaping specials.
	  (goto-char (point-min))
	  (insert "\"")
	  (while (re-search-forward "[\"\\]" nil 1)
	    (replace-match "\\\\\\&" t))
	  (insert "\""))
	(insert " <" login ">"))
       (t				; 'parens or default
	(insert login " (")
	(let ((fullname-start (point)))
	  (insert fullname)
	  (goto-char fullname-start)
	  ;; RFC 822 says \ and nonmatching parentheses
	  ;; must be escaped in comments.
	  ;; Escape every instance of ()\ ...
	  (while (re-search-forward "[()\\]" nil 1)
	    (replace-match "\\\\\\&" t))
	  ;; ... then undo escaping of matching parentheses,
	  ;; including matching nested parentheses.
	  (goto-char fullname-start)
	  (while (re-search-forward
		  "\\(\\=\\|[^\\]\\(\\\\\\\\\\)*\\)\\\\(\\(\\([^\\]\\|\\\\\\\\\\)*\\)\\\\)"
		  nil 1)
	    (replace-match "\\1(\\3)" t)
	    (goto-char fullname-start)))
	(insert ")")))
      (buffer-string))))

(defun message-make-sender ()
  "Return the \"real\" user address.
This function tries to ignore all user modifications, and
give as trustworthy answer as possible."
  (concat (user-login-name) "@" (system-name)))

(defun message-make-address ()
  "Make the address of the user."
  (or (message-user-mail-address)
      (concat (user-login-name) "@" (message-make-domain))))

(defun message-user-mail-address ()
  "Return the pertinent part of `user-mail-address'."
  (when (and user-mail-address
	     (string-match "@.*\\." user-mail-address))
    (if (string-match " " user-mail-address)
	(nth 1 (mail-extract-address-components user-mail-address))
      user-mail-address)))

(defun message-sendmail-envelope-from ()
  "Return the envelope from."
  (cond ((eq message-sendmail-envelope-from 'header)
	 (nth 1 (mail-extract-address-components
		 (message-fetch-field "from"))))
	((stringp message-sendmail-envelope-from)
	 message-sendmail-envelope-from)
	(t
	 (message-make-address))))

(defun message-make-fqdn ()
  "Return user's fully qualified domain name."
  (let* ((sysname (system-name))
	 (user-mail (message-user-mail-address))
	 (user-domain
	  (if (and user-mail
		   (string-match "@\\(.*\\)\\'" user-mail))
	      (match-string 1 user-mail)))
	 (case-fold-search t))
    (cond
     ((and message-user-fqdn
	   (stringp message-user-fqdn)
	   (not (string-match message-bogus-system-names message-user-fqdn)))
      ;; `message-user-fqdn' seems to be valid
      message-user-fqdn)
     ;; A system name without any dots is unlikely to be a good fully
     ;; qualified domain name.
     ((and (string-match "[.]" sysname)
	   (not (string-match message-bogus-system-names sysname)))
      ;; `system-name' returned the right result.
      sysname)
     ;; Try `mail-host-address'.
     ((and (stringp mail-host-address)
	   (not (string-match message-bogus-system-names mail-host-address)))
      mail-host-address)
     ;; We try `user-mail-address' as a backup.
     ((and user-domain
	   (stringp user-domain)
	   (not (string-match message-bogus-system-names user-domain)))
      user-domain)
     ;; Default to this bogus thing.
     (t
      (concat sysname
	      ".i-did-not-set--mail-host-address--so-tickle-me")))))

(defun message-make-domain ()
  "Return the domain name."
  (or mail-host-address
      (message-make-fqdn)))

(defun message-to-list-only ()
  "Send a message to the list only.
Remove all addresses but the list address from To and Cc headers."
  (interactive)
  (let ((listaddr (message-make-mail-followup-to t)))
    (when listaddr
      (save-excursion
	(message-remove-header "to")
	(message-remove-header "cc")
	(message-position-on-field "To" "X-Draft-From")
	(insert listaddr)))))

(defun message-make-mail-followup-to (&optional only-show-subscribed)
  "Return the Mail-Followup-To header.
If passed the optional argument ONLY-SHOW-SUBSCRIBED only return the
subscribed address (and not the additional To and Cc header contents)."
  (let* ((case-fold-search t)
	 (to (message-fetch-field "To"))
	 (cc (message-fetch-field "cc"))
	 (msg-recipients (concat to (and to cc ", ") cc))
	 (recipients
	  (mapcar 'mail-strip-quoted-names
		  (message-tokenize-header msg-recipients)))
	 (file-regexps
	  (if message-subscribed-address-file
	      (let (begin end item re)
		(save-excursion
		  (with-temp-buffer
		    (insert-file-contents message-subscribed-address-file)
		    (while (not (eobp))
		      (setq begin (point))
		      (forward-line 1)
		      (setq end (point))
		      (if (bolp) (setq end (1- end)))
		      (setq item (regexp-quote (buffer-substring begin end)))
		      (if re (setq re (concat re "\\|" item))
			(setq re (concat "\\`\\(" item))))
		    (and re (list (concat re "\\)\\'"))))))))
	 (mft-regexps (apply 'append message-subscribed-regexps
			     (mapcar 'regexp-quote
				     message-subscribed-addresses)
			     file-regexps
			     (mapcar 'funcall
				     message-subscribed-address-functions))))
    (save-match-data
      (let ((list
	     (cl-loop for recipient in recipients
	              when (cl-loop for regexp in mft-regexps
		                    thereis (string-match regexp recipient))
	              return recipient)))
	(when list
	  (if only-show-subscribed
	      list
	    msg-recipients))))))

(defun message-idna-to-ascii-rhs-1 (header)
  "Interactively potentially IDNA encode domain names in HEADER."
  (let ((field (message-fetch-field header))
        ace)
    (when field
      (dolist (rhs
	       (delete-dups
		(mapcar (lambda (rhs) (or (cadr (split-string rhs "@")) ""))
			(mapcar 'downcase
				(mapcar
				 (lambda (elem)
				   (or (cadr elem)
				       ""))
				 (mail-extract-address-components field t))))))
	;; Note that `rhs' will be "" if the address does not have
	;; the domain part, i.e., if it is a local user's address.
	(setq ace (if (string-match "\\`[[:ascii:]]*\\'" rhs)
		      rhs
		    (downcase (puny-encode-domain rhs))))
	(when (and (not (equal rhs ace))
		   (or (not (eq message-use-idna 'ask))
		       (y-or-n-p (format "Replace %s with %s in %s:? "
					 rhs ace header))))
	  (goto-char (point-min))
	  (while (re-search-forward (concat "^" header ":") nil t)
	    (message-narrow-to-field)
	    (while (search-forward (concat "@" rhs) nil t)
	      (replace-match (concat "@" ace) t t))
	    (goto-char (point-max))
	    (widen)))))))

(defun message-idna-to-ascii-rhs ()
  "Possibly IDNA encode non-ASCII domain names in From:, To: and Cc: headers.
See `message-idna-encode'."
  (interactive)
  (when message-use-idna
    (save-excursion
      (save-restriction
	;; `message-narrow-to-head' that recognizes only the first empty
	;; line as the message header separator used to be used here.
	;; However, since there is the "--text follows this line--" line
	;; normally, it failed in narrowing to the headers and potentially
	;; caused the IDNA encoding on lines that look like headers in
	;; the message body.
	(message-narrow-to-headers-or-head)
	(message-idna-to-ascii-rhs-1 "From")
	(message-idna-to-ascii-rhs-1 "To")
	(message-idna-to-ascii-rhs-1 "Reply-To")
	(message-idna-to-ascii-rhs-1 "Mail-Reply-To")
	(message-idna-to-ascii-rhs-1 "Mail-Followup-To")
	(message-idna-to-ascii-rhs-1 "Cc")))))

(defun message-generate-headers (headers)
  "Prepare article HEADERS.
Headers already prepared in the buffer are not modified."
  (setq headers (append headers message-required-headers))
  (save-restriction
    (message-narrow-to-headers)
    (let* ((header-values
	    (list 'Date (message-make-date)
		  'Message-ID (message-make-message-id)
		  'Organization (message-make-organization)
		  'From (message-make-from)
		  'Path (message-make-path)
		  'Subject nil
		  'Newsgroups nil
		  'In-Reply-To (message-make-in-reply-to)
		  'References (message-make-references)
		  'To nil
		  'Distribution (message-make-distribution)
		  'Lines (message-make-lines)
		  'User-Agent message-newsreader
		  'Expires (message-make-expires)))
	   (case-fold-search t)
	   (optionalp nil)
	   header value elem header-string)
      ;; First we remove any old generated headers.
      (let ((headers message-deletable-headers))
	(unless (buffer-modified-p)
	  (setq headers (delq 'Message-ID (copy-sequence headers))))
	(while headers
	  (goto-char (point-min))
	  (and (re-search-forward
		(concat "^" (symbol-name (car headers)) ": *") nil t)
	       (get-text-property (1+ (match-beginning 0)) 'message-deletable)
	       (message-delete-line))
	  (pop headers)))
      ;; Go through all the required headers and see if they are in the
      ;; articles already.  If they are not, or are empty, they are
      ;; inserted automatically - except for Subject, Newsgroups and
      ;; Distribution.
      (while headers
	(goto-char (point-min))
	(setq elem (pop headers))
	(if (consp elem)
	    (if (eq (car elem) 'optional)
		(setq header (cdr elem)
		      optionalp t)
	      (setq header (car elem)))
	  (setq header elem))
	(setq header-string  (if (stringp header)
				 header
			       (symbol-name header)))
	(when (or (not (re-search-forward
			(concat "^"
				(regexp-quote (downcase header-string))
				":")
			nil t))
		  (progn
		    ;; The header was found.  We insert a space after the
		    ;; colon, if there is none.
		    (if (/= (char-after) ? ) (insert " ") (forward-char 1))
		    ;; Find out whether the header is empty.
		    (looking-at "[ \t]*\n[^ \t]")))
	  ;; So we find out what value we should insert.
	  (setq value
		(cond
		 ((and (consp elem)
		       (eq (car elem) 'optional)
		       (not (member header-string message-inserted-headers)))
		  ;; This is an optional header.  If the cdr of this
		  ;; is something that is nil, then we do not insert
		  ;; this header.
		  (setq header (cdr elem))
		  (or (and (functionp (cdr elem))
			   (funcall (cdr elem)))
		      (and (symbolp (cdr elem))
			   (plist-get header-values (cdr elem)))))
		 ((consp elem)
		  ;; The element is a cons.  Either the cdr is a
		  ;; string to be inserted verbatim, or it is a
		  ;; function, and we insert the value returned from
		  ;; this function.
		  (or (and (stringp (cdr elem))
			   (cdr elem))
		      (and (functionp (cdr elem))
			   (funcall (cdr elem)))))
		 ((and (symbolp header)
		       (plist-member header-values header))
		  ;; The element is a symbol.  We insert the value of
		  ;; this symbol, if any.
		  (plist-get header-values header))
		 ((not (message-check-element
			(intern (downcase (symbol-name header)))))
		  ;; We couldn't generate a value for this header,
		  ;; so we just ask the user.
		  (read-from-minibuffer
		   (format "Empty header for %s; enter value: " header)))))
	  ;; Finally insert the header.
	  (when (and value
		     (not (equal value "")))
	    (save-excursion
	      (if (bolp)
		  (progn
		    ;; This header didn't exist, so we insert it.
		    (goto-char (point-max))
		    (let ((formatter
			   (cdr (assq header message-header-format-alist))))
		      (if formatter
			  (funcall formatter header value)
			(insert header-string ": " value))
		      (push header-string message-inserted-headers)
		      (goto-char (message-fill-field))
		      ;; We check whether the value was ended by a
		      ;; newline.  If not, we insert one.
		      (unless (bolp)
			(insert "\n"))
		      (forward-line -1)))
		;; The value of this header was empty, so we clear
		;; totally and insert the new value.
		(delete-region (point) (point-at-eol))
		;; If the header is optional, and the header was
		;; empty, we can't insert it anyway.
		(unless optionalp
		  (push header-string message-inserted-headers)
		  (insert value)
		  (message-fill-field)))
	      ;; Add the deletable property to the headers that require it.
	      (and (memq header message-deletable-headers)
		   (progn (beginning-of-line) (looking-at "[^:]+: "))
		   (add-text-properties
		    (point) (match-end 0)
		    '(message-deletable t face italic) (current-buffer)))))))
      ;; Insert new Sender if the From is strange.
      (let ((from (message-fetch-field "from"))
	    (sender (message-fetch-field "sender"))
	    (secure-sender (message-make-sender)))
	(when (and from
		   (not (message-check-element 'sender))
		   (not (string=
			 (downcase
			  (cadr (mail-extract-address-components from)))
			 (downcase secure-sender)))
		   (or (null sender)
		       (not
			(string=
			 (downcase
			  (cadr (mail-extract-address-components sender)))
			 (downcase secure-sender)))))
	  (goto-char (point-min))
	  ;; Rename any old Sender headers to Original-Sender.
	  (when (re-search-forward "^\\(Original-\\)*Sender:" nil t)
	    (beginning-of-line)
	    (insert "Original-")
	    (beginning-of-line))
	  (when (or (message-news-p)
		    (string-match "@.+\\.." secure-sender))
	    (insert "Sender: " secure-sender "\n"))))
      ;; Check for IDNA
      (message-idna-to-ascii-rhs))))

(defun message-insert-courtesy-copy (message)
  "Insert a courtesy message in mail copies of combined messages."
  (let (newsgroups)
    (save-excursion
      (save-restriction
	(message-narrow-to-headers)
	(when (setq newsgroups (message-fetch-field "newsgroups"))
	  (goto-char (point-max))
	  (insert "Posted-To: " newsgroups "\n")))
      (forward-line 1)
      (when message
	(cond
	 ((string-match "%s" message)
	  (insert (format message newsgroups)))
	 (t
	  (insert message)))))))

;;;
;;; Setting up a message buffer
;;;

(defun message-skip-to-next-address ()
  (let ((end (save-excursion
	       (message-next-header)
	       (point)))
	quoted char)
    (when (looking-at ",")
      (forward-char 1))
    (while (and (not (= (point) end))
		(or (not (eq char ?,))
		    quoted))
      (skip-chars-forward "^,\"" end)
      (when (eq (setq char (following-char)) ?\")
	(setq quoted (not quoted)))
      (unless (= (point) end)
	(forward-char 1)))
    (skip-chars-forward " \t\n")))

(defun message-split-line ()
  "Split current line, moving portion beyond point vertically down.
If the current line has `message-yank-prefix', insert it on the new line."
  (interactive "*")
  (split-line message-yank-prefix))

(defun message-insert-header (header value)
  (insert (capitalize (symbol-name header))
	  ": "
	  (if (consp value) (car value) value)))

(defun message-field-name ()
  (save-excursion
    (goto-char (point-min))
    (when (looking-at "\\([^:]+\\):")
      (intern (capitalize (match-string 1))))))

(defun message-fill-field ()
  (save-excursion
    (save-restriction
      (message-narrow-to-field)
      (let ((field-name (message-field-name)))
	(funcall (or (cadr (assq field-name message-field-fillers))
		     'message-fill-field-general)))
      (point-max))))

(defun message-fill-field-address ()
  (let (end last)
    (while (not end)
      (message-skip-to-next-address)
      (cond ((bolp)
	     (end-of-line 0)
	     (setq end 1))
	    ((eobp)
	     (setq end 0)))
      (when (and (> (current-column) 78)
		 last)
	(save-excursion
	  (goto-char last)
	  (delete-char (- (skip-chars-backward " \t")))
	  (insert "\n\t")))
      (setq last (point)))
    (forward-line end)))

(defun message-fill-field-general ()
  (let ((begin (point))
	(fill-column 78)
	(fill-prefix "\t"))
    (while (and (search-forward "\n" nil t)
		(not (eobp)))
      (replace-match " " t t))
    (fill-region-as-paragraph begin (point-max))
    ;; Tapdance around looong Message-IDs.
    (forward-line -1)
    (when (looking-at "[ \t]*$")
      (message-delete-line))
    (goto-char begin)
    (search-forward ":" nil t)
    (when (looking-at "\n[ \t]+")
      (replace-match " " t t))
    (goto-char (point-max))))

(defun message-shorten-1 (list cut surplus)
  "Cut SURPLUS elements out of LIST, beginning with CUTth one."
  (setcdr (nthcdr (- cut 2) list)
	  (nthcdr (+ (- cut 2) surplus 1) list)))

(defun message-shorten-references (header references)
  "Trim REFERENCES to be 21 Message-ID long or less, and fold them.
When sending via news, also check that the REFERENCES are less
than 988 characters long, and if they are not, trim them until
they are."
  ;; 21 is the number suggested by USAGE.
  (let ((maxcount 21)
	(count 0)
	(cut 2)
	refs)
    (with-temp-buffer
      (insert references)
      (goto-char (point-min))
      ;; Cons a list of valid references.  GNKSA says we must not include MIDs
      ;; with whitespace or missing brackets (7.a "Does not propagate broken
      ;; Message-IDs in original References").
      (while (re-search-forward "<[^ <]+@[^ <]+>" nil t)
	(push (match-string 0) refs))
      (setq refs (nreverse refs)
	    count (length refs)))

    ;; If the list has more than MAXCOUNT elements, trim it by
    ;; removing the CUTth element and the required number of
    ;; elements that follow.
    (when (> count maxcount)
      (let ((surplus (- count maxcount)))
	(message-shorten-1 refs cut surplus)
	(cl-decf count surplus)))

    ;; When sending via news, make sure the total folded length will
    ;; be less than 998 characters.  This is to cater to broken INN
    ;; 2.3 which counts the total number of characters in a header
    ;; rather than the physical line length of each line, as it should.
    ;;
    ;; This hack should be removed when it's believed than INN 2.3 is
    ;; no longer widely used.
    ;;
    ;; At this point the headers have not been generated, thus we use
    ;; message-this-is-news directly.
    (when message-this-is-news
      (while (< 998
		(with-temp-buffer
		  (message-insert-header
		   header (mapconcat #'identity refs " "))
		  (buffer-size)))
	(message-shorten-1 refs cut 1)))
    ;; Finally, collect the references back into a string and insert
    ;; it into the buffer.
    (message-insert-header header (mapconcat #'identity refs " "))))

(defun message-position-point ()
  "Move point to where the user probably wants to find it."
  (message-narrow-to-headers)
  (cond
   ((re-search-forward "^[^:]+:[ \t]*$" nil t)
    (search-backward ":" )
    (widen)
    (forward-char 1)
    (if (eq (char-after) ? )
	(forward-char 1)
      (insert " ")))
   (t
    (goto-char (point-max))
    (widen)
    (forward-line 1)
    (unless (looking-at "$")
      (forward-line 2)))
   (sit-for 0)))

(defcustom message-beginning-of-line t
  "Whether \\<message-mode-map>\\[message-beginning-of-line]\
 goes to beginning of header values."
  :version "22.1"
  :group 'message-buffers
  :link '(custom-manual "(message)Movement")
  :type 'boolean)

(defvar visual-line-mode)
(declare-function beginning-of-visual-line "simple" (&optional n))

(defun message-beginning-of-header (handle-folded)
  "Move point to beginning of header's value.

When point is at the first header line, moves it after the colon
and spaces separating header name and header value.

When point is in a continuation line of a folded header (i.e. the
line starts with a space), the behavior depends on HANDLE-FOLDED
argument.  If it's nil, function moves the point to the start of
the header continuation; otherwise, function locates the
beginning of the header and moves point past the colon as is the
case of single-line headers.

No check whether point is inside of a header or body of the
message is performed.

Returns point or nil if beginning of header's value could not be
found.  In the latter case, the point is still moved to the
beginning of line (possibly after attempting to move it to the
beginning of a folded header)."
  ;; https://www.rfc-editor.org/rfc/rfc2822.txt, section 2.2.3. says that when
  ;; unfolding a single WSP should be consumed.  WSP is defined as a space
  ;; character or a horizontal tab.
  (beginning-of-line)
  (when handle-folded
    (while (and (> (point) (point-min))
                (or (eq (char-after) ?\s) (eq (char-after) ?\t)))
      (beginning-of-line 0)))
  (when (or (eq (char-after) ?\s) (eq (char-after) ?\t)
            (search-forward ":" (point-at-eol) t))
    ;; We are a bit more lacks than the RFC and allow any positive number of WSP
    ;; characters.
    (skip-chars-forward " \t" (point-at-eol))
    (point)))

(defun message-beginning-of-line (&optional n)
  "Move point to beginning of header value or to beginning of line.
The prefix argument N is passed directly to `beginning-of-line'.

This command is identical to `beginning-of-line' if point is
outside the message header or if the option
`message-beginning-of-line' is nil.

If point is in the message header and on a header line, move
point to the beginning of the header value or the beginning of
line, whichever is closer.  If point is already at beginning of
line, move point to beginning of header value.  Therefore,
repeated calls will toggle point between beginning of field and
beginning of line.

When called without a prefix argument, header value spanning
multiple lines is treated as a single line.  Otherwise, even if
N is 1, when point is on a continuation header line, it will be
moved to the beginning "
  (interactive "p")
  (cond
   ;; Go to beginning of header or beginning of line.
   ((and message-beginning-of-line (message-point-in-header-p))
    (let* ((point (point))
           (bol (progn (beginning-of-line n) (point)))
           (boh (message-beginning-of-header visual-line-mode)))
      (goto-char (if (and boh (or (< boh point) (= bol point))) boh bol))))
   ;; Go to beginning of visual line
   (visual-line-mode
    (beginning-of-visual-line n))
   ;; Go to beginning of line.
   ((beginning-of-line n))))

(defun message-buffer-name (type &optional to group)
  "Return a new (unique) buffer name based on TYPE and TO."
  (cond
   ;; Generate a new buffer name The Message Way.
   ((memq message-generate-new-buffers '(unique t))
    (generate-new-buffer-name
     (concat "*" type
	     (if to
		 (concat " to "
			 (or (car (mail-extract-address-components to))
			     to) "")
	       "")
	     (if (and group (not (string= group ""))) (concat " on " group) "")
	     "*")))
   ;; Check whether `message-generate-new-buffers' is a function,
   ;; and if so, call it.
   ((functionp message-generate-new-buffers)
    (funcall message-generate-new-buffers type to group))
   ((eq message-generate-new-buffers 'unsent)
    (generate-new-buffer-name
     (concat "*unsent " type
	     (if to
		 (concat " to "
			 (or (car (mail-extract-address-components to))
			     to) "")
	       "")
	     (if (and group (not (string= group ""))) (concat " on " group) "")
	     "*")))
   ;; Search for the existing message buffer with the specified name.
   (t
    (let* ((new (if (eq message-generate-new-buffers 'standard)
		    (generate-new-buffer-name (concat "*" type " message*"))
		  (let ((message-generate-new-buffers 'unique))
		    (message-buffer-name type to group))))
	   (regexp (concat "\\`"
			   (regexp-quote
			    (if (string-match "<[0-9]+>\\'" new)
				(substring new 0 (match-beginning 0))
			      new))
			   "\\(?:<\\([0-9]+\\)>\\)?\\'"))
	   (case-fold-search nil))
      (or (cdar
	   (last
	    (sort
	     (delq nil
		   (mapcar
		    (lambda (b)
		      (when (and (string-match regexp (setq b (buffer-name b)))
				 (eq (with-current-buffer b major-mode)
				     'message-mode))
			(cons (string-to-number (or (match-string 1 b) "1"))
			      b)))
		    (buffer-list)))
	     'car-less-than-car)))
	  new)))))

(defun message-pop-to-buffer (name &optional switch-function)
  "Pop to buffer NAME, and warn if it already exists and is modified."
  (let ((buffer (get-buffer name)))
    (if (and buffer
	     (buffer-name buffer))
	(let ((window (get-buffer-window buffer 0)))
	  (if window
	      ;; Raise the frame already displaying the message buffer.
	      (progn
		(select-frame-set-input-focus (window-frame window))
		(select-window window))
	    (funcall (or switch-function #'pop-to-buffer) buffer)
	    (set-buffer buffer))
	  (when (and (buffer-modified-p)
		     (not (prog1
			      (y-or-n-p
			       "Message already being composed; erase? ")
			    (message nil))))
	    (error "Message being composed")))
      (funcall (or switch-function 'pop-to-buffer-same-window)
	       name)
      (set-buffer name))
    (erase-buffer)
    (message-mode)))

(defun message-do-send-housekeeping ()
  "Kill old message buffers."
  ;; We might have sent this buffer already.  Delete it from the
  ;; list of buffers.
  (setq message-buffer-list (delq (current-buffer) message-buffer-list))
  (while (and message-max-buffers
	      message-buffer-list
	      (>= (length message-buffer-list) message-max-buffers))
    ;; Kill the oldest buffer -- unless it has been changed.
    (let ((buffer (pop message-buffer-list)))
      (when (and (buffer-name buffer)
		 (not (buffer-modified-p buffer)))
	(kill-buffer buffer))))
  ;; Rename the buffer.
  (if message-send-rename-function
      (funcall message-send-rename-function)
    (message-default-send-rename-function))
  ;; Push the current buffer onto the list.
  (when message-max-buffers
    (setq message-buffer-list
	  (nconc message-buffer-list (list (current-buffer))))))

(defun message-default-send-rename-function ()
  ;; Note: mail-abbrevs of XEmacs renames buffer name behind Gnus.
  (when (string-match
	 "\\`\\*\\(sent \\|unsent \\)?\\(.+\\)\\*[^\\*]*\\|\\`mail to "
	 (buffer-name))
    (let ((name (match-string 2 (buffer-name)))
	  to group)
      (if (not (or (null name)
		   (string-equal name "mail")
		   (string-equal name "posting")))
	  (setq name (concat "*sent " name "*"))
	(message-narrow-to-headers)
	(setq to (message-fetch-field "to"))
	(setq group (message-fetch-field "newsgroups"))
	(widen)
	(setq name
	      (cond
	       (to (concat "*sent mail to "
			   (or (car (mail-extract-address-components to))
			       to) "*"))
	       ((and group (not (string= group "")))
		(concat "*sent posting on " group "*"))
	       (t "*sent mail*"))))
      (unless (string-equal name (buffer-name))
	(rename-buffer name t)))))

(defun message-mail-user-agent ()
  (let ((mua (cond
	      ((not message-mail-user-agent) nil)
	      ((eq message-mail-user-agent t) mail-user-agent)
	      (t message-mail-user-agent))))
    (if (memq mua '(message-user-agent gnus-user-agent))
	nil
      mua)))

;; YANK-ACTION, if non-nil, can be a buffer or a yank action of the
;; form (FUNCTION . ARGS).
(defun message-setup (headers &optional yank-action actions
			      continue switch-function return-action)
  (let ((mua (message-mail-user-agent))
	subject to field)
    (if (not (and message-this-is-mail mua))
	(message-setup-1 headers yank-action actions return-action)
      (setq headers (copy-sequence headers))
      (setq field (assq 'Subject headers))
      (when field
	(setq subject (cdr field))
	(setq headers (delq field headers)))
      (setq field (assq 'To headers))
      (when field
	(setq to (cdr field))
	(setq headers (delq field headers)))
      (let ((mail-user-agent mua))
	(compose-mail to subject
		      (mapcar (lambda (item)
				(cons
				 (format "%s" (car item))
				 (cdr item)))
			      headers)
		      continue switch-function
		      (if (bufferp yank-action)
			  (list 'insert-buffer yank-action)
			yank-action)
		      actions)))))

(defun message-headers-to-generate (headers included-headers excluded-headers)
  "Return a list that includes all headers from HEADERS.
If INCLUDED-HEADERS is a list, just include those headers.  If it is
t, include all headers.  In any case, headers from EXCLUDED-HEADERS
are not included."
  (let ((result nil)
	header-name)
    (dolist (header headers)
      (setq header-name (cond
			 ((and (consp header)
			       (eq (car header) 'optional))
			  ;; On the form (optional . Header)
			  (cdr header))
			 ((consp header)
			  ;; On the form (Header . function)
			  (car header))
			 (t
			  ;; Just a Header.
			  header)))
      (when (and (not (memq header-name excluded-headers))
		 (or (eq included-headers t)
		     (memq header-name included-headers)))
	(push header result)))
    (nreverse result)))

(defun message-setup-1 (headers &optional yank-action actions return-action)
  (dolist (action actions)
    (condition-case nil
	(add-to-list 'message-send-actions
		     `(apply ',(car action) ',(cdr action)))))
  (setq message-return-action return-action)
  (setq message-reply-buffer
	(if (and (consp yank-action)
		 (eq (car yank-action) 'insert-buffer))
	    (nth 1 yank-action)
	  yank-action))
  (goto-char (point-min))
  ;; Insert all the headers.
  (mail-header-format
   (let ((h headers)
	 (alist message-header-format-alist))
     (while h
       (unless (assq (caar h) message-header-format-alist)
	 (push (list (caar h)) alist))
       (pop h))
     alist)
   headers)
  (delete-region (point) (progn (forward-line -1) (point)))
  (when message-default-headers
    (insert
     (if (functionp message-default-headers)
         (funcall message-default-headers)
       message-default-headers))
    (or (bolp) (insert ?\n)))
  (insert (concat mail-header-separator "\n"))
  (forward-line -1)
  ;; If a crash happens while replying, the auto-save file would *not* have a
  ;; `References:' header if `message-generate-headers-first' was nil.
  ;; Therefore, always generate it first.
  (let ((message-generate-headers-first
         (if (eq message-generate-headers-first t)
             t
           (append message-generate-headers-first '(References)))))
    (when (message-news-p)
      (when message-default-news-headers
        (insert message-default-news-headers)
        (or (bolp) (insert ?\n)))
      (message-generate-headers
       (message-headers-to-generate
        (append message-required-news-headers
                message-required-headers)
        message-generate-headers-first
        '(Lines Subject))))
    (when (message-mail-p)
      (when message-default-mail-headers
        (insert message-default-mail-headers)
        (or (bolp) (insert ?\n)))
      (message-generate-headers
       (message-headers-to-generate
        (append message-required-mail-headers
                message-required-headers)
        message-generate-headers-first
        '(Lines Subject)))))
  (run-hooks 'message-signature-setup-hook)
  (message-insert-signature)
  (save-restriction
    (message-narrow-to-headers)
    (run-hooks 'message-header-setup-hook))
  (setq buffer-undo-list nil)
  (when message-generate-hashcash
    ;; Generate hashcash headers for recipients already known
    (mail-add-payment-async))
  ;; Gnus posting styles are applied via buffer-local `message-setup-hook'
  ;; values.
  (run-hooks 'message-setup-hook)
  ;; Do this last to give it precedence over posting styles, etc.
  (when (message-mail-p)
    (save-restriction
      (message-narrow-to-headers)
      (if message-alternative-emails
	  (message-use-alternative-email-as-from))))
  (message-position-point)
  ;; Allow correct handling of `message-checksum' in `message-yank-original':
  (set-buffer-modified-p nil)
  (undo-boundary)
  ;; rmail-start-mail expects message-mail to return t (Bug#9392)
  t)

(defun message-set-auto-save-file-name ()
  "Associate the message buffer with a file in the drafts directory."
  (when message-auto-save-directory
    (unless (file-directory-p
	     (directory-file-name message-auto-save-directory))
      (make-directory message-auto-save-directory t))
    (if (gnus-alive-p)
	(setq message-draft-article
	      (nndraft-request-associate-buffer "drafts"))

      ;; If Gnus were alive, draft messages would be saved in the drafts folder.
      ;; But Gnus is not alive, so arrange to save the draft message in a
      ;; regular file in message-auto-save-directory.  Append a unique
      ;; time-based suffix to the filename to allow multiple drafts to be saved
      ;; simultaneously without overwriting each other (which mimics the
      ;; functionality of the Gnus drafts folder).
      (setq buffer-file-name (expand-file-name
			      (concat
			      (if (memq system-type
					'(ms-dos windows-nt cygwin))
				  "message"
				"*message*")
			       (format-time-string "-%Y%m%d-%H%M%S"))
			      message-auto-save-directory))
      (setq buffer-auto-save-file-name (make-auto-save-file-name)))
    (clear-visited-file-modtime)
    (setq buffer-file-coding-system message-draft-coding-system)))

(defun message-disassociate-draft ()
  "Disassociate the message buffer from the drafts directory."
  (when message-draft-article
    (nndraft-request-expire-articles
     (list message-draft-article) "drafts" nil t)))

(defun message-insert-headers ()
  "Generate the headers for the article."
  (interactive)
  (save-excursion
    (save-restriction
      (message-narrow-to-headers)
      (when (message-news-p)
	(message-generate-headers
	 (delq 'Lines
	       (delq 'Subject
		     (copy-sequence message-required-news-headers)))))
      (when (message-mail-p)
	(message-generate-headers
	 (delq 'Lines
	       (delq 'Subject
		     (copy-sequence message-required-mail-headers))))))))



;;;
;;; Commands for interfacing with message
;;;

;;;###autoload
(defun message-mail (&optional to subject other-headers continue
			       switch-function yank-action send-actions
			       return-action &rest ignored)
  "Start editing a mail message to be sent.
OTHER-HEADERS is an alist of header/value pairs.  CONTINUE says whether
to continue editing a message already being composed.  SWITCH-FUNCTION
is a function used to switch to and display the mail buffer."
  (interactive)
  (let ((message-this-is-mail t)
	message-buffers)
    ;; Search for the existing message buffer if `continue' is non-nil.
    (if (and continue
	     (setq message-buffers (message-buffers)))
	(pop-to-buffer (car message-buffers))
      ;; Start a new buffer.
      (unless (message-mail-user-agent)
	(message-pop-to-buffer (message-buffer-name "mail" to) switch-function))
      (message-setup
       (nconc
	`((To . ,(or to "")) (Subject . ,(or subject "")))
	;; C-h f compose-mail says that headers should be specified as
	;; (string . value); however all the rest of message expects
	;; headers to be symbols, not strings (eg message-header-format-alist).
	;; https://lists.gnu.org/r/emacs-devel/2011-01/msg00337.html
	;; We need to convert any string input, eg from rmail-start-mail.
	(dolist (h other-headers other-headers)
	  (if (stringp (car h)) (setcar h (intern (capitalize (car h)))))))
       yank-action send-actions continue switch-function
       return-action))))

;;;###autoload
(defun message-news (&optional newsgroups subject)
  "Start editing a news article to be sent."
  (interactive)
  (let ((message-this-is-news t))
    (message-pop-to-buffer (message-buffer-name "posting" nil newsgroups))
    (message-setup `((Newsgroups . ,(or newsgroups ""))
		     (Subject . ,(or subject ""))))))

(defun message-alter-recipients-discard-bogus-full-name (addrcell)
  "Discard mail address in full names.
When the full name in reply headers contains the mail
address (e.g. \"foo@bar <foo@bar>\"), discard full name.
ADDRCELL is a cons cell where the car is the mail address and the
cdr is the complete address (full name and mail address)."
  (if (string-match (concat (regexp-quote (car addrcell)) ".*"
			    (regexp-quote (car addrcell)))
		    (cdr addrcell))
      (cons (car addrcell) (car addrcell))
    addrcell))

(defcustom message-alter-recipients-function nil
  "Function called to allow alteration of reply header structures.
It is called in `message-get-reply-headers' for each recipient.
The function is called with one parameter, a cons cell ..."
  :type '(choice (const :tag "None" nil)
		 (const :tag "Discard bogus full name"
			message-alter-recipients-discard-bogus-full-name)
		 function)
  :version "23.1" ;; No Gnus
  :group 'message-headers)

(defun message-get-reply-headers (wide &optional to-address address-headers)
  (let (follow-to mct never-mct to cc author mft recipients extra)
    ;; Find all relevant headers we need.
    (save-restriction
      (message-narrow-to-headers-or-head)
      ;; Gmane renames "To".  Look at "Original-To", too, if it is present in
      ;; message-header-synonyms.
      (setq to (or (message-fetch-field "to")
		   (and (cl-loop for synonym in message-header-synonyms
			         when (memq 'Original-To synonym)
			         return t)
			(message-fetch-field "original-to")))
	    cc (message-fetch-field "cc")
	    extra (when message-extra-wide-headers
		    (mapconcat 'identity
			       (mapcar 'message-fetch-field
				       message-extra-wide-headers)
			       ", "))
	    mct (message-fetch-field "mail-copies-to")
	    author (or (message-fetch-field "mail-reply-to")
		       (message-fetch-field "reply-to"))
	    mft (and message-use-mail-followup-to
		     (message-fetch-field "mail-followup-to")))
      ;; Make sure this message goes to the author if this is a wide
      ;; reply, since Reply-To address may be a list address a mailing
      ;; list server added.
      (when (and wide author)
	(setq cc (concat author ", " cc)))
      (when (or wide (not author))
	(setq author (or (message-fetch-field "from") ""))))

    ;; Handle special values of Mail-Copies-To.
    (when mct
      (cond ((or (equal (downcase mct) "never")
		 (equal (downcase mct) "nobody"))
	     (setq never-mct t)
	     (setq mct nil))
	    ((or (equal (downcase mct) "always")
		 (equal (downcase mct) "poster"))
	     (setq mct author))))

    (save-match-data
      ;; Build (textual) list of new recipient addresses.
      (cond
       (to-address
	(setq recipients (concat ", " to-address))
	;; If the author explicitly asked for a copy, we don't deny it to them.
	(if mct (setq recipients (concat recipients ", " mct))))
       ((not wide)
	(setq recipients (concat ", " author)))
       (address-headers
	(dolist (header address-headers)
	  (let ((value (message-fetch-field header)))
	    (when value
	      (setq recipients (concat recipients ", " value))))))
       ((and mft
	     (string-match "[^ \t,]" mft)
	     (or (not (eq message-use-mail-followup-to 'ask))
		 (message-y-or-n-p "Obey Mail-Followup-To? " t "\
You should normally obey the Mail-Followup-To: header.  In this
article, it has the value of

" mft "

which directs your response to " (if (string-match "," mft)
				     "the specified addresses"
				   "that address only") ".

Most commonly, Mail-Followup-To is used by a mailing list poster to
express that responses should be sent to just the list, and not the
poster as well.

If a message is posted to several mailing lists, Mail-Followup-To may
also be used to direct the following discussion to one list only,
because discussions that are spread over several lists tend to be
fragmented and very difficult to follow.

Also, some source/announcement lists are not intended for discussion;
responses here are directed to other addresses.

You may customize the variable `message-use-mail-followup-to', if you
want to get rid of this query permanently.")))
	(setq recipients (concat ", " mft)))
       (t
	(setq recipients (if never-mct "" (concat ", " author)))
	(if to (setq recipients (concat recipients ", " to)))
	(if cc (setq recipients (concat recipients ", " cc)))
	(if extra (setq recipients (concat recipients ", " extra)))
	(if mct (setq recipients (concat recipients ", " mct)))))
      (if (>= (length recipients) 2)
	  ;; Strip the leading ", ".
	  (setq recipients (substring recipients 2)))
      ;; Squeeze whitespace.
      (while (string-match "[ \t][ \t]+" recipients)
	(setq recipients (replace-match " " t t recipients)))
      ;; Remove addresses that match `message-dont-reply-to-names'.
      (setq recipients
            (cond ((functionp message-dont-reply-to-names)
                   (mapconcat
                    'identity
                    (delq nil
                          (mapcar (lambda (mail)
                                    (unless (funcall message-dont-reply-to-names
                                                     (mail-strip-quoted-names mail))
                                      mail))
                                  (message-tokenize-header recipients)))
                    ", "))
                  (t (let ((mail-dont-reply-to-names (message-dont-reply-to-names)))
                       (mail-dont-reply-to recipients)))))
      ;; Perhaps "Mail-Copies-To: never" removed the only address?
      (if (string-equal recipients "")
	  (setq recipients author))
      ;; Convert string to a list of (("foo@bar" . "Name <Foo@BAR>") ...).
      (setq recipients
	    (mapcar
	     (lambda (addr)
	       (if message-alter-recipients-function
		   (funcall message-alter-recipients-function
			    (cons (downcase (mail-strip-quoted-names addr))
				  addr))
		 (cons (downcase (mail-strip-quoted-names addr)) addr)))
	     (message-tokenize-header recipients)))
      ;; Remove all duplicates.
      (let ((s recipients))
	(while s
	  (let ((address (car (pop s))))
	    (while (assoc address s)
	      (setq recipients (delq (assoc address s) recipients)
		    s (delq (assoc address s) s))))))

      ;; Remove hierarchical lists that are contained within each other,
      ;; if message-hierarchical-addresses is defined.
      (when message-hierarchical-addresses
	(let ((plain-addrs (mapcar 'car recipients))
	      subaddrs recip)
	  (while plain-addrs
	    (setq subaddrs (assoc (car plain-addrs)
				  message-hierarchical-addresses)
		  plain-addrs (cdr plain-addrs))
	    (when subaddrs
	      (setq subaddrs (cdr subaddrs))
	      (while subaddrs
		(setq recip (assoc (car subaddrs) recipients)
		      subaddrs (cdr subaddrs))
		(if recip
		    (setq recipients (delq recip recipients))))))))

      (setq recipients (message-prune-recipients recipients))

      ;; Build the header alist.  Allow the user to be asked whether
      ;; or not to reply to all recipients in a wide reply.
      (setq follow-to (list (cons 'To (cdr (pop recipients)))))
      (when (and recipients
		 (or (not message-wide-reply-confirm-recipients)
		     (y-or-n-p "Reply to all recipients? ")))
	(setq recipients (mapconcat
			  (lambda (addr) (cdr addr)) recipients ", "))
	(if (string-match "^ +" recipients)
	    (setq recipients (substring recipients (match-end 0))))
	(push (cons 'Cc recipients) follow-to)))
    follow-to))

(defun message-prune-recipients (recipients)
  (dolist (rule message-prune-recipient-rules)
    (let ((match (car rule))
	  dup-match
	  address)
      (dolist (recipient recipients)
	(setq address (car recipient))
	(when (string-match match address)
	  (setq dup-match (replace-match (cadr rule) nil nil address))
	  (dolist (recipient recipients)
	    ;; Don't delete the address that triggered this.
	    (when (and (not (eq address (car recipient)))
		       (string-match dup-match (car recipient)))
	      (setq recipients (delq recipient recipients))))))))
  recipients)

(defcustom message-simplify-subject-functions
  '(message-strip-list-identifiers
    message-strip-subject-re
    message-strip-subject-trailing-was
    message-strip-subject-encoded-words)
  "List of functions taking a string argument that simplify subjects.
The functions are applied when replying to a message.

Useful functions to put in this list include:
`message-strip-list-identifiers', `message-strip-subject-re',
`message-strip-subject-trailing-was', and
`message-strip-subject-encoded-words'."
  :version "22.1" ;; Gnus 5.10.9
  :group 'message-various
  :type '(repeat function))

(defun message-simplify-subject (subject &optional functions)
  "Return simplified SUBJECT."
  (unless functions
    ;; Simplify fully:
    (setq functions message-simplify-subject-functions))
  (when (and (memq 'message-strip-list-identifiers functions)
	     gnus-list-identifiers)
    (setq subject (message-strip-list-identifiers subject)))
  (when (memq 'message-strip-subject-re functions)
    (setq subject (concat "Re: " (message-strip-subject-re subject))))
  (when (and (memq 'message-strip-subject-trailing-was functions)
	     message-subject-trailing-was-query)
    (setq subject (message-strip-subject-trailing-was subject)))
  (when (memq 'message-strip-subject-encoded-words functions)
    (setq subject (message-strip-subject-encoded-words subject)))
  subject)

;;;###autoload
(defun message-reply (&optional to-address wide switch-function)
  "Start editing a reply to the article in the current buffer."
  (interactive)
  (require 'gnus-sum)			; for gnus-list-identifiers
  (let ((cur (current-buffer))
	from subject date
	references message-id follow-to
	(inhibit-point-motion-hooks t)
	(message-this-is-mail t)
	gnus-warning)
    (save-restriction
      (message-narrow-to-head-1)
      ;; Allow customizations to have their say.
      (if (not wide)
	  ;; This is a regular reply.
	  (when (functionp message-reply-to-function)
	    (save-excursion
	      (setq follow-to (funcall message-reply-to-function))))
	;; This is a followup.
	(when (functionp message-wide-reply-to-function)
	  (save-excursion
	    (setq follow-to
		  (funcall message-wide-reply-to-function)))))
      (setq message-id (message-fetch-field "message-id" t)
	    references (message-fetch-field "references")
	    date (message-fetch-field "date")
	    from (or (message-fetch-field "from") "nobody")
	    subject (or (message-fetch-field "subject") "none"))

      ;; Strip list identifiers, "Re: ", and "was:"
      (setq subject (message-simplify-subject subject))

      (when (and (setq gnus-warning (message-fetch-field "gnus-warning"))
		 (string-match "<[^>]+>" gnus-warning))
	(setq message-id (match-string 0 gnus-warning)))

      (unless follow-to
	(setq follow-to (message-get-reply-headers wide to-address))))

    (let ((headers
	   `((Subject . ,subject)
	     ,@follow-to)))
      (unless (message-mail-user-agent)
	(message-pop-to-buffer
	 (message-buffer-name
	  (if wide "wide reply" "reply") from
	  (if wide to-address nil))
	 switch-function))
      (setq message-reply-headers
	    (vector 0 (cdr (assq 'Subject headers))
		    from date message-id references 0 0 ""))
      (message-setup headers cur))))

;;;###autoload
(defun message-wide-reply (&optional to-address)
  "Make a \"wide\" reply to the message in the current buffer."
  (interactive)
  (message-reply to-address t))

;;;###autoload
(defun message-followup (&optional to-newsgroups)
  "Follow up to the message in the current buffer.
If TO-NEWSGROUPS, use that as the new Newsgroups line."
  (interactive)
  (require 'gnus-sum)			; for gnus-list-identifiers
  (let ((cur (current-buffer))
	from subject date reply-to mrt mct
	references message-id follow-to
	(inhibit-point-motion-hooks t)
	(message-this-is-news t)
	followup-to distribution newsgroups gnus-warning posted-to)
    (save-restriction
      (narrow-to-region
       (goto-char (point-min))
       (if (search-forward "\n\n" nil t)
	   (1- (point))
	 (point-max)))
      (when (functionp message-followup-to-function)
	(setq follow-to
	      (funcall message-followup-to-function)))
      (setq from (message-fetch-field "from")
	    date (message-fetch-field "date")
	    subject (or (message-fetch-field "subject") "none")
	    references (message-fetch-field "references")
	    message-id (message-fetch-field "message-id" t)
	    followup-to (message-fetch-field "followup-to")
	    newsgroups (message-fetch-field "newsgroups")
	    posted-to (message-fetch-field "posted-to")
	    reply-to (message-fetch-field "reply-to")
	    mrt (message-fetch-field "mail-reply-to")
	    distribution (message-fetch-field "distribution")
	    mct (message-fetch-field "mail-copies-to"))
      (when (and (setq gnus-warning (message-fetch-field "gnus-warning"))
		 (string-match "<[^>]+>" gnus-warning))
	(setq message-id (match-string 0 gnus-warning)))
      ;; Remove bogus distribution.
      (when (and (stringp distribution)
		 (let ((case-fold-search t))
		   (string-match "world" distribution)))
	(setq distribution nil))
      ;; Strip list identifiers, "Re: ", and "was:"
      (setq subject (message-simplify-subject subject))
      (widen))

    (message-pop-to-buffer (message-buffer-name "followup" from newsgroups))

    (setq message-reply-headers
	  (vector 0 subject from date message-id references 0 0 ""))

    (message-setup
     `((Subject . ,subject)
       ,@(cond
	  (to-newsgroups
	   (list (cons 'Newsgroups to-newsgroups)))
	  (follow-to follow-to)
	  ((and followup-to message-use-followup-to)
	   (list
	    (cond
	     ((equal (downcase followup-to) "poster")
	      (if (or (eq message-use-followup-to 'use)
		      (message-y-or-n-p "Obey Followup-To: poster? " t "\
You should normally obey the Followup-To: header.

`Followup-To: poster' sends your response via e-mail instead of news.

A typical situation where `Followup-To: poster' is used is when the poster
does not read the newsgroup, so he wouldn't see any replies sent to it.

You may customize the variable `message-use-followup-to', if you
want to get rid of this query permanently."))
		  (progn
		    (setq message-this-is-news nil)
		    (cons 'To (or mrt reply-to from "")))
		(cons 'Newsgroups newsgroups)))
	     (t
	      (if (or (equal followup-to newsgroups)
		      (not (eq message-use-followup-to 'ask))
		      (message-y-or-n-p
		       (concat "Obey Followup-To: " followup-to "? ") t "\
You should normally obey the Followup-To: header.

	`Followup-To: " followup-to "'
directs your response to " (if (string-match "," followup-to)
			       "the specified newsgroups"
			     "that newsgroup only") ".

If a message is posted to several newsgroups, Followup-To is often
used to direct the following discussion to one newsgroup only,
because discussions that are spread over several newsgroup tend to
be fragmented and very difficult to follow.

Also, some source/announcement newsgroups are not intended for discussion;
responses here are directed to other newsgroups.

You may customize the variable `message-use-followup-to', if you
want to get rid of this query permanently."))
		  (cons 'Newsgroups followup-to)
		(cons 'Newsgroups newsgroups))))))
	  (posted-to
	   `((Newsgroups . ,posted-to)))
	  (t
	   `((Newsgroups . ,newsgroups))))
       ,@(and distribution (list (cons 'Distribution distribution)))
       ,@(when (and mct
		    (not (or (equal (downcase mct) "never")
			     (equal (downcase mct) "nobody"))))
	   (list (cons 'Cc (if (or (equal (downcase mct) "always")
				   (equal (downcase mct) "poster"))
			       (or mrt reply-to from "")
			     mct)))))

     cur)))

(defun message-is-yours-p ()
  "Non-nil means current article is yours.
If you have added `cancel-messages' to `message-shoot-gnksa-feet', all articles
are yours except those that have Cancel-Lock header not belonging to you.
Instead of shooting GNKSA feet, you should modify `message-alternative-emails'
to match all of yours addresses."
  ;; Canlock-logic as suggested by Per Abrahamsen
  ;; <abraham@dina.kvl.dk>
  ;;
  ;; IF article has cancel-lock THEN
  ;;   IF we can verify it THEN
  ;;     issue cancel
  ;;   ELSE
  ;;     error: cancellock: article is not yours
  ;; ELSE
  ;;   Use old rules, comparing sender...
  (save-excursion
    (save-restriction
      (message-narrow-to-head-1)
      (if (and (message-fetch-field "Cancel-Lock")
	       (message-gnksa-enable-p 'canlock-verify))
	  (if (null (canlock-verify))
	      t
	    (error "Failed to verify Cancel-lock: This article is not yours"))
	(let (sender from)
	  (or
	   (message-gnksa-enable-p 'cancel-messages)
	   (and (setq sender (message-fetch-field "sender"))
		(string-equal (downcase sender)
			      (downcase (message-make-sender))))
	   ;; Email address in From field equals to our address
	   (and (setq from (message-fetch-field "from"))
		(string-equal
		 (downcase (car (mail-header-parse-address from)))
		 (downcase (car (mail-header-parse-address
				 (message-make-from))))))
	   ;; Email address in From field matches
	   ;; 'message-alternative-emails' regexp or function.
	   (and from
		message-alternative-emails
                (cond ((functionp message-alternative-emails)
                       (funcall message-alternative-emails
                                (mail-header-parse-address from)))
                      (t (string-match message-alternative-emails
                                       (car (mail-header-parse-address from))))))))))))

;;;###autoload
(defun message-cancel-news (&optional arg)
  "Cancel an article you posted.
If ARG, allow editing of the cancellation message."
  (interactive "P")
  (unless (message-news-p)
    (error "This is not a news article; canceling is impossible"))
  (let (from newsgroups message-id distribution buf)
    (save-excursion
      ;; Get header info from original article.
      (save-restriction
	(message-narrow-to-head-1)
	(setq from (message-fetch-field "from")
	      newsgroups (message-fetch-field "newsgroups")
	      message-id (message-fetch-field "message-id" t)
	      distribution (message-fetch-field "distribution")))
      ;; Make sure that this article was written by the user.
      (unless (message-is-yours-p)
	(error "This article is not yours"))
      (when (yes-or-no-p "Do you really want to cancel this article? ")
	;; Make control message.
	(if arg
	    (message-news)
	  (setq buf (set-buffer (get-buffer-create " *message cancel*"))))
	(erase-buffer)
	(insert "Newsgroups: " newsgroups "\n"
		"From: " from "\n"
		"Subject: cancel " message-id "\n"
		"Control: cancel " message-id "\n"
		(if distribution
		    (concat "Distribution: " distribution "\n")
		  "")
		mail-header-separator "\n"
		message-cancel-message)
	(run-hooks 'message-cancel-hook)
	(unless arg
	  (message "Canceling your article...")
	  (if (let ((message-syntax-checks
		     'dont-check-for-anything-just-trust-me))
		(funcall message-send-news-function))
	      (message "Canceling your article...done"))
	  (kill-buffer buf))))))

;;;###autoload
(defun message-supersede ()
  "Start composing a message to supersede the current message.
This is done simply by taking the old article and adding a Supersedes
header line with the old Message-ID."
  (interactive)
  (let ((cur (current-buffer)))
    ;; Check whether the user owns the article that is to be superseded.
    (unless (message-is-yours-p)
      (error "This article is not yours"))
    ;; Get a normal message buffer.
    (message-pop-to-buffer (message-buffer-name "supersede"))
    (insert-buffer-substring cur)
    (mime-to-mml)
    (message-narrow-to-head-1)
    ;; Remove unwanted headers.
    (when message-ignored-supersedes-headers
      (message-remove-header message-ignored-supersedes-headers t))
    (goto-char (point-min))
    (if (not (re-search-forward "^Message-ID: " nil t))
	(error "No Message-ID in this article")
      (replace-match "Supersedes: " t t))
    (goto-char (point-max))
    (insert mail-header-separator)
    (widen)
    (forward-line 1)))

;;;###autoload
(defun message-recover ()
  "Reread contents of current buffer from its last auto-save file."
  (interactive)
  (let ((file-name (make-auto-save-file-name)))
    (cond ((save-window-excursion
	     (with-output-to-temp-buffer "*Directory*"
	       (with-current-buffer standard-output
		 (fundamental-mode))
	       (buffer-disable-undo standard-output)
	       (let ((default-directory "/"))
		 (call-process
		  "ls" nil standard-output nil "-l" file-name)))
	     (yes-or-no-p (format "Recover auto save file %s? " file-name)))
	   (let ((buffer-read-only nil))
	     (erase-buffer)
	     (insert-file-contents file-name nil)))
	  (t (error "message-recover canceled")))))

;;; Washing Subject:

(defun message-wash-subject (subject)
  "Remove junk like \"Re:\", \"(fwd)\", etc. added to subject string SUBJECT.
Previous forwarders, repliers, etc. may add it."
  (with-temp-buffer
    (insert subject)
    (goto-char (point-min))
    ;; strip Re/Fwd stuff off the beginning
    (while (re-search-forward
	    "\\([Rr][Ee]:\\|[Ff][Ww][Dd]\\(\\[[0-9]*\\]\\)?:\\|[Ff][Ww]:\\)" nil t)
      (replace-match ""))

    ;; and gnus-style forwards [foo@bar.com] subject
    (goto-char (point-min))
    (while (re-search-forward "\\[[^ \t]*\\(@\\|\\.\\)[^ \t]*\\]" nil t)
      (replace-match ""))

    ;; and off the end
    (goto-char (point-max))
    (while (re-search-backward "([Ff][Ww][Dd])" nil t)
      (replace-match ""))

    ;; and finally, any whitespace that was left-over
    (goto-char (point-min))
    (while (re-search-forward "^[ \t]+" nil t)
      (replace-match ""))
    (goto-char (point-max))
    (while (re-search-backward "[ \t]+$" nil t)
      (replace-match ""))

    (buffer-string)))

;;; Forwarding messages.

(defvar message-forward-decoded-p nil
  "Non-nil means the original message is decoded.")

(defun message-forward-subject-name-subject (subject)
  "Generate a SUBJECT for a forwarded message.
The form is: [Source] Subject, where if the original message was mail,
Source is the name of the sender, and if the original message was
news, Source is the list of newsgroups is was posted to."
  (let* ((group (message-fetch-field "newsgroups"))
	 (from (message-fetch-field "from"))
	 (prefix
	  (if group
	      (gnus-group-decoded-name group)
	    (or (and from (or
			   (car (gnus-extract-address-components from))
			   (cadr (gnus-extract-address-components from))))
		"(nowhere)"))))
    (concat "["
	    (if message-forward-decoded-p
		prefix
	      (mail-decode-encoded-word-string prefix))
	    "] " subject)))

(defun message-forward-subject-author-subject (subject)
  "Generate a SUBJECT for a forwarded message.
The form is: [Source] Subject, where if the original message was mail,
Source is the sender, and if the original message was news, Source is
the list of newsgroups is was posted to."
  (let* ((group (message-fetch-field "newsgroups"))
	 (prefix
	  (if group
	      (gnus-group-decoded-name group)
	    (or (message-fetch-field "from")
		"(nowhere)"))))
    (concat "["
	    (if message-forward-decoded-p
		prefix
	      (mail-decode-encoded-word-string prefix))
	    "] " subject)))

(defun message-forward-subject-fwd (subject)
  "Generate a SUBJECT for a forwarded message.
The form is: Fwd: Subject, where Subject is the original subject of
the message."
  (if (string-match "^Fwd: " subject)
      subject
    (concat "Fwd: " subject)))

(defun message-make-forward-subject ()
  "Return a Subject header suitable for the message in the current buffer."
  (save-excursion
    (save-restriction
      (message-narrow-to-head-1)
      (let ((funcs message-make-forward-subject-function)
	    (subject (message-fetch-field "Subject")))
	(setq subject
	      (if subject
		  (if message-forward-decoded-p
		      subject
		    (mail-decode-encoded-word-string subject))
		""))
	(when message-wash-forwarded-subjects
	  (setq subject (message-wash-subject subject)))
	;; Make sure funcs is a list.
	(and funcs
	     (not (listp funcs))
	     (setq funcs (list funcs)))
	;; Apply funcs in order, passing subject generated by previous
	;; func to the next one.
	(dolist (func funcs)
	  (when (functionp func)
	    (setq subject (funcall func subject))))
	subject))))

(defvar gnus-article-decoded-p)


;;;###autoload
(defun message-forward (&optional news digest)
  "Forward the current message via mail.
Optional NEWS will use news to forward instead of mail.
Optional DIGEST will use digest to forward."
  (interactive "P")
  (let* ((cur (current-buffer))
	 (message-forward-decoded-p
	  (if (local-variable-p 'gnus-article-decoded-p (current-buffer))
	      gnus-article-decoded-p ;; In an article buffer.
	    message-forward-decoded-p))
	 (subject (message-make-forward-subject)))
    (if news
	(message-news nil subject)
      (message-mail nil subject))
    (message-forward-make-body cur digest)))

(defun message-forward-make-body-plain (forward-buffer)
  (insert
   "\n-------------------- Start of forwarded message --------------------\n")
  (let ((b (point))
	(contents (with-current-buffer forward-buffer (buffer-string)))
	e)
    (unless (multibyte-string-p contents)
      (error "Attempt to insert unibyte string from the buffer \"%s\"\
 to the multibyte buffer \"%s\""
	     (if (bufferp forward-buffer)
		 (buffer-name forward-buffer)
	       forward-buffer)
	     (buffer-name)))
    (insert (mm-with-multibyte-buffer
	      (insert contents)
	      (mime-to-mml)
	      (goto-char (point-min))
	      (when (looking-at "From ")
		(replace-match "X-From-Line: "))
	      (buffer-string)))
    (unless (bolp) (insert "\n"))
    (setq e (point))
    (insert
     "-------------------- End of forwarded message --------------------\n")
    (message-remove-ignored-headers b e)))

(defun message-remove-ignored-headers (b e)
  (when (or message-forward-ignored-headers
	    message-forward-included-headers)
    (save-restriction
      (narrow-to-region b e)
      (goto-char b)
      (narrow-to-region (point)
			(or (search-forward "\n\n" nil t) (point)))
      (when message-forward-ignored-headers
	(let ((ignored (if (stringp message-forward-ignored-headers)
			   (list message-forward-ignored-headers)
			 message-forward-ignored-headers)))
	  (dolist (elem ignored)
	    (message-remove-header elem t))))
      (when message-forward-included-headers
	(message-remove-header
	 (if (listp message-forward-included-headers)
	     (regexp-opt message-forward-included-headers)
	   message-forward-included-headers)
	 t nil t)))))

(defun message-forward-make-body-mime (forward-buffer &optional beg end)
  (let ((b (point)))
    (insert "\n\n<#part type=message/rfc822 disposition=inline raw=t>\n")
    (save-restriction
      (narrow-to-region (point) (point))
      (insert-buffer-substring forward-buffer beg end)
      (mml-quote-region (point-min) (point-max))
      (goto-char (point-min))
      (when (looking-at "From ")
	(replace-match "X-From-Line: "))
      (goto-char (point-max)))
    (insert "<#/part>\n")
    ;; Consider there is no illegible text.
    (add-text-properties
     b (point)
     `(no-illegible-text t rear-nonsticky t start-open t))))

(defun message-forward-make-body-mml (forward-buffer)
  (insert "\n\n<#mml type=message/rfc822 disposition=inline>\n")
  (let ((b (point)) e)
    (if (not message-forward-decoded-p)
	(let ((contents (with-current-buffer forward-buffer (buffer-string))))
	  (unless (multibyte-string-p contents)
	    (error "Attempt to insert unibyte string from the buffer \"%s\"\
 to the multibyte buffer \"%s\""
		   (if (bufferp forward-buffer)
		       (buffer-name forward-buffer)
		     forward-buffer)
		   (buffer-name)))
	  (insert (mm-with-multibyte-buffer
		    (insert contents)
		    (mime-to-mml)
		    (goto-char (point-min))
		    (when (looking-at "From ")
		      (replace-match "X-From-Line: "))
		    (buffer-string))))
      (save-restriction
	(narrow-to-region (point) (point))
	(mml-insert-buffer forward-buffer)
	(goto-char (point-min))
	(when (looking-at "From ")
	  (replace-match "X-From-Line: "))
	(goto-char (point-max))))
    (setq e (point))
    (insert "<#/mml>\n")
    (when (not message-forward-decoded-p)
      (message-remove-ignored-headers b e))))

(defun message-forward-make-body-digest-plain (forward-buffer)
  (insert
   "\n-------------------- Start of forwarded message --------------------\n")
  (mml-insert-buffer forward-buffer)
  (insert
   "\n-------------------- End of forwarded message --------------------\n"))

(defun message-forward-make-body-digest-mime (forward-buffer)
  (insert "\n<#multipart type=digest>\n")
  (let ((b (point)) e)
    (insert-buffer-substring forward-buffer)
    (setq e (point))
    (insert "<#/multipart>\n")
    (save-restriction
      (narrow-to-region b e)
      (goto-char b)
      (narrow-to-region (point)
			(or (search-forward "\n\n" nil t) (point)))
      (delete-region (point-min) (point-max)))))

(defun message-forward-make-body-digest (forward-buffer)
  (if message-forward-as-mime
      (message-forward-make-body-digest-mime forward-buffer)
    (message-forward-make-body-digest-plain forward-buffer)))

(autoload 'mm-uu-dissect-text-parts "mm-uu")
(autoload 'mm-uu-dissect "mm-uu")

(defun message-signed-or-encrypted-p (&optional dont-emulate-mime handles)
  "Say whether the current buffer contains signed or encrypted message.
If DONT-EMULATE-MIME is nil, this function does the MIME emulation on
messages that don't conform to PGP/MIME described in RFC2015.  HANDLES
is for the internal use."
  (unless handles
    (let ((mm-decrypt-option 'never)
	  (mm-verify-option 'never))
      (if (setq handles (mm-dissect-buffer nil t))
	  (unless dont-emulate-mime
	    (mm-uu-dissect-text-parts handles))
	(unless dont-emulate-mime
	  (setq handles (mm-uu-dissect))))))
  ;; Check text/plain message in which there is a signed or encrypted
  ;; body that has been encoded by B or Q.
  (unless (or handles dont-emulate-mime)
    (let ((cur (current-buffer))
	  (mm-decrypt-option 'never)
	  (mm-verify-option 'never))
      (with-temp-buffer
	(insert-buffer-substring cur)
	(when (setq handles (mm-dissect-buffer t t))
	  (if (and (bufferp (car handles))
		   (equal (mm-handle-media-type handles) "text/plain"))
	      (progn
		(erase-buffer)
		(insert-buffer-substring (car handles))
		(mm-decode-content-transfer-encoding
		 (mm-handle-encoding handles))
		(mm-destroy-parts handles)
		(setq handles (mm-uu-dissect)))
	    (mm-destroy-parts handles)
	    (setq handles nil))))))
  (when handles
    (prog1
	(catch 'found
	  (dolist (handle (if (stringp (car handles))
			      (if (member (car handles)
					  '("multipart/signed"
					    "multipart/encrypted"))
				  (throw 'found t)
				(cdr handles))
			    (list handles)))
	    (if (stringp (car handle))
		(when (message-signed-or-encrypted-p dont-emulate-mime handle)
		  (throw 'found t))
	      (when (and (bufferp (car handle))
			 (equal (mm-handle-media-type handle)
				"message/rfc822"))
		(with-current-buffer (mm-handle-buffer handle)
		  (when (message-signed-or-encrypted-p dont-emulate-mime)
		    (throw 'found t)))))))
      (mm-destroy-parts handles))))

;;;###autoload
(defun message-forward-make-body (forward-buffer &optional digest)
  ;; Put point where we want it before inserting the forwarded
  ;; message.
  (if message-forward-before-signature
      (message-goto-body)
    (goto-char (point-max)))
  (if digest
      (message-forward-make-body-digest forward-buffer)
    (if message-forward-as-mime
	(if (and message-forward-show-mml
		 (not (and (eq message-forward-show-mml 'best)
			   ;; Use the raw form in the body if it contains
			   ;; signed or encrypted message so as not to be
			   ;; destroyed by re-encoding.
			   (with-current-buffer forward-buffer
			     (condition-case nil
				 (message-signed-or-encrypted-p)
			       (error t))))))
	    (message-forward-make-body-mml forward-buffer)
	  (message-forward-make-body-mime forward-buffer))
      (message-forward-make-body-plain forward-buffer)))
  (message-position-point))

(declare-function rmail-toggle-header "rmail" (&optional arg))

;;;###autoload
(defun message-forward-rmail-make-body (forward-buffer)
  (save-window-excursion
    (set-buffer forward-buffer)
    (when (rmail-msg-is-pruned)
      (rmail-toggle-header 0)))
  (message-forward-make-body forward-buffer))

;; Fixme: Should have defcustom.
;;;###autoload
(defun message-insinuate-rmail ()
  "Let RMAIL use message to forward."
  (interactive)
  (setq rmail-enable-mime-composing t)
  (setq rmail-insert-mime-forwarded-message-function
	'message-forward-rmail-make-body))

(defvar message-inhibit-body-encoding nil)

;;;###autoload
(defun message-resend (address)
  "Resend the current article to ADDRESS."
  (interactive
   (list (message-read-from-minibuffer "Resend message to: ")))
  (message "Resending message to %s..." address)
  (save-excursion
    (let ((cur (current-buffer))
	  gcc beg)
      ;; We first set up a normal mail buffer.
      (unless (message-mail-user-agent)
	(set-buffer (get-buffer-create " *message resend*"))
	(let ((inhibit-read-only t))
	  (erase-buffer)))
      (let ((message-this-is-mail t)
	    message-generate-hashcash
	    message-setup-hook)
	(message-setup `((To . ,address))))
      ;; Insert our usual headers.
      (message-generate-headers '(From Date To Message-ID))
      (message-narrow-to-headers)
      (when (setq gcc (mail-fetch-field "gcc" nil t))
	(message-remove-header "gcc"))
      ;; Remove X-Draft-From header etc.
      (message-remove-header message-ignored-mail-headers t)
      ;; Rename them all to "Resent-*".
      (goto-char (point-min))
      (while (re-search-forward "^[A-Za-z]" nil t)
	(forward-char -1)
	(insert "Resent-"))
      (widen)
      (forward-line)
      (let ((inhibit-read-only t))
	(delete-region (point) (point-max)))
      (setq beg (point))
      ;; Insert the message to be resent.
      (insert-buffer-substring cur)
      (goto-char (point-min))
      (search-forward "\n\n")
      (forward-char -1)
      (save-restriction
	(narrow-to-region beg (point))
	(message-remove-header message-ignored-resent-headers t)
	(goto-char (point-max)))
      (insert mail-header-separator)
      ;; Rename all old ("Also-")Resent headers.
      (while (re-search-backward "^\\(Also-\\)*Resent-" beg t)
	(beginning-of-line)
	(insert "Also-"))
      ;; Quote any "From " lines at the beginning.
      (goto-char beg)
      (when (looking-at "From ")
	(replace-match "X-From-Line: "))
      ;; Send it.
      (let ((message-inhibit-body-encoding
	     ;; Don't do any further encoding if it looks like the
	     ;; message has already been encoded.
	     (let ((case-fold-search t))
	       (re-search-forward "^mime-version:" nil t)))
	    (message-inhibit-ecomplete t)
	    ;; We don't want smtpmail.el to encode anything, either.
	    (sendmail-coding-system 'raw-text)
	    (select-safe-coding-system-function nil)
	    message-required-mail-headers
	    message-generate-hashcash
	    rfc2047-encode-encoded-words)
	(message-send-mail))
      (when gcc
	(message-goto-eoh)
	(insert "Gcc: " gcc "\n"))
      (run-hooks 'message-sent-hook)
      (kill-buffer (current-buffer)))
    (message "Resending message to %s...done" address)))

;;;###autoload
(defun message-bounce ()
  "Re-mail the current message.
This only makes sense if the current message is a bounce message that
contains some mail you have written which has been bounced back to
you."
  (interactive)
  (let ((handles (mm-dissect-buffer t))
	boundary)
    (message-pop-to-buffer (message-buffer-name "bounce"))
    (if (stringp (car handles))
	;; This is a MIME bounce.
	(mm-insert-part (car (last handles)))
      ;; This is a non-MIME bounce, so we try to remove things
      ;; manually.
      (mm-insert-part handles)
      (undo-boundary)
      (goto-char (point-min))
      (re-search-forward "\n\n+" nil t)
      (setq boundary (point))
      ;; We remove everything before the bounced mail.
      (if (or (re-search-forward message-unsent-separator nil t)
	      (progn
		(search-forward "\n\n" nil 'move)
		(re-search-backward "^Return-Path:.*\n" boundary t)))
	  (progn
	    (forward-line 1)
	    (delete-region (point-min)
			   (if (re-search-forward "^[^ \n\t]+:" nil t)
			       (match-beginning 0)
			     (point))))
	(goto-char boundary)
	(when (re-search-backward "^.?From .*\n" nil t)
	  (delete-region (match-beginning 0) (match-end 0)))))
    (mime-to-mml)
    (save-restriction
      (message-narrow-to-head-1)
      (message-remove-header message-ignored-bounced-headers t)
      (goto-char (point-max))
      (insert mail-header-separator))
    (message-position-point)))

;;;
;;; Interactive entry points for new message buffers.
;;;

;;;###autoload
(defun message-mail-other-window (&optional to subject)
  "Like `message-mail' command, but display mail buffer in another window."
  (interactive)
  (unless (message-mail-user-agent)
    (message-pop-to-buffer (message-buffer-name "mail" to)
			   'switch-to-buffer-other-window))
  (let ((message-this-is-mail t))
    (message-setup `((To . ,(or to "")) (Subject . ,(or subject "")))
		   nil nil nil 'switch-to-buffer-other-window)))

;;;###autoload
(defun message-mail-other-frame (&optional to subject)
  "Like `message-mail' command, but display mail buffer in another frame."
  (interactive)
  (unless (message-mail-user-agent)
    (message-pop-to-buffer (message-buffer-name "mail" to)
			   'switch-to-buffer-other-frame))
  (let ((message-this-is-mail t))
    (message-setup `((To . ,(or to "")) (Subject . ,(or subject "")))
		   nil nil nil 'switch-to-buffer-other-frame)))

;;;###autoload
(defun message-news-other-window (&optional newsgroups subject)
  "Start editing a news article to be sent."
  (interactive)
  (message-pop-to-buffer (message-buffer-name "posting" nil newsgroups)
			 'switch-to-buffer-other-window)
  (let ((message-this-is-news t))
    (message-setup `((Newsgroups . ,(or newsgroups ""))
		     (Subject . ,(or subject ""))))))

;;;###autoload
(defun message-news-other-frame (&optional newsgroups subject)
  "Start editing a news article to be sent."
  (interactive)
  (message-pop-to-buffer (message-buffer-name "posting" nil newsgroups)
			 'switch-to-buffer-other-frame)
  (let ((message-this-is-news t))
    (message-setup `((Newsgroups . ,(or newsgroups ""))
		     (Subject . ,(or subject ""))))))

;;; underline.el

;; This code should be moved to underline.el (from which it is stolen).

;;;###autoload
(defun message-bold-region (start end)
  "Bold all nonblank characters in the region.
Works by overstriking characters.
Called from program, takes two arguments START and END
which specify the range to operate on."
  (interactive "r")
  (save-excursion
    (let ((end1 (make-marker)))
      (move-marker end1 (max start end))
      (goto-char (min start end))
      (while (< (point) end1)
	(or (looking-at "[_\^@- ]")
	    (insert (char-after) "\b"))
	(forward-char 1)))))

;;;###autoload
(defun message-unbold-region (start end)
  "Remove all boldness (overstruck characters) in the region.
Called from program, takes two arguments START and END
which specify the range to operate on."
  (interactive "r")
  (save-excursion
    (let ((end1 (make-marker)))
      (move-marker end1 (max start end))
      (goto-char (min start end))
      (while (search-forward "\b" end1 t)
	(if (eq (char-after) (char-after (- (point) 2)))
	    (delete-char -2))))))

(defun message-exchange-point-and-mark ()
  "Exchange point and mark, but don't activate region if it was inactive."
  (goto-char (prog1 (mark t)
	       (set-marker (mark-marker) (point)))))

;; Support for toolbar
(defvar tool-bar-mode)

;; Note: The :set function in the `message-tool-bar*' variables will only
;; affect _new_ message buffers.  We might add a function that walks thru all
;; message-mode buffers and force the update.
(defun message-tool-bar-update (&optional symbol value)
  "Update message mode toolbar.
Setter function for custom variables."
  (setq-default message-tool-bar-map nil)
  (when symbol
    ;; When used as ":set" function:
    (set-default symbol value)))

(defcustom message-tool-bar (if (eq gmm-tool-bar-style 'gnome)
				'message-tool-bar-gnome
			      'message-tool-bar-retro)
  "Specifies the message mode tool bar.

It can be either a list or a symbol referring to a list.  See
`gmm-tool-bar-from-list' for the format of the list.  The
default key map is `message-mode-map'.

Pre-defined symbols include `message-tool-bar-gnome' and
`message-tool-bar-retro'."
  :type '(repeat gmm-tool-bar-list-item)
  :type '(choice (const :tag "GNOME style" message-tool-bar-gnome)
		 (const :tag "Retro look"  message-tool-bar-retro)
		 (repeat :tag "User defined list" gmm-tool-bar-item)
		 (symbol))
  :version "23.1" ;; No Gnus
  :initialize 'custom-initialize-default
  :set 'message-tool-bar-update
  :group 'message)

(defcustom message-tool-bar-gnome
  '((ispell-message "spell" nil
		    :vert-only t
		    :visible (not flyspell-mode))
    (flyspell-buffer "spell" t
		     :vert-only t
		     :visible flyspell-mode
		     :help "Flyspell whole buffer")
    (message-send-and-exit "mail/send" t :label "Send")
    (message-dont-send "mail/save-draft")
    (mml-attach-file "attach" mml-mode-map :vert-only t)
    (mml-preview "mail/preview" mml-mode-map)
    (mml-secure-message-sign-encrypt "lock" mml-mode-map :visible nil)
    (message-insert-importance-high "important" nil :visible nil)
    (message-insert-importance-low "unimportant" nil :visible nil)
    (message-insert-disposition-notification-to "receipt" nil :visible nil))
  "List of items for the message tool bar (GNOME style).

See `gmm-tool-bar-from-list' for details on the format of the list."
  :type '(repeat gmm-tool-bar-item)
  :version "23.1" ;; No Gnus
  :initialize 'custom-initialize-default
  :set 'message-tool-bar-update
  :group 'message)

(defcustom message-tool-bar-retro
  '(;; Old Emacs 21 icon for consistency.
    (message-send-and-exit "gnus/mail-send")
    (message-kill-buffer "close")
    (message-dont-send "cancel")
    (mml-attach-file "attach" mml-mode-map)
    (ispell-message "spell")
    (mml-preview "preview" mml-mode-map)
    (message-insert-importance-high "gnus/important")
    (message-insert-importance-low "gnus/unimportant")
    (message-insert-disposition-notification-to "gnus/receipt"))
  "List of items for the message tool bar (retro style).

See `gmm-tool-bar-from-list' for details on the format of the list."
  :type '(repeat gmm-tool-bar-item)
  :version "23.1" ;; No Gnus
  :initialize 'custom-initialize-default
  :set 'message-tool-bar-update
  :group 'message)

(defcustom message-tool-bar-zap-list
  '(new-file open-file dired kill-buffer write-file
	     print-buffer customize help)
  "List of icon items from the global tool bar.
These items are not displayed on the message mode tool bar.

See `gmm-tool-bar-from-list' for the format of the list."
  :type 'gmm-tool-bar-zap-list
  :version "23.1" ;; No Gnus
  :initialize 'custom-initialize-default
  :set 'message-tool-bar-update
  :group 'message)

(defvar image-load-path)

(defun message-make-tool-bar (&optional force)
  "Make a message mode tool bar from `message-tool-bar-list'.
When FORCE, rebuild the tool bar."
  (when (and (boundp 'tool-bar-mode)
	     tool-bar-mode
	     (or (not message-tool-bar-map) force))
    (setq message-tool-bar-map
	  (let* ((load-path
		  (image-load-path-for-library
		   "message" "mail/save-draft.xpm" nil t))
		 (image-load-path (cons (car load-path) image-load-path)))
	    (gmm-tool-bar-from-list message-tool-bar
				    message-tool-bar-zap-list
				    'message-mode-map))))
  message-tool-bar-map)

;;; Group name completion.

(defcustom message-newgroups-header-regexp
  "^\\(Newsgroups\\|Followup-To\\|Posted-To\\|Gcc\\):"
  "Regexp that match headers that lists groups."
  :group 'message
  :type 'regexp)

(defcustom message-completion-alist
  ;; FIXME: Make it possible to use the standard completion UI.
  (list (cons message-newgroups-header-regexp 'message-expand-group)
	'("^\\(Resent-\\)?\\(To\\|B?Cc\\):" . message-expand-name)
	'("^\\(Reply-To\\|From\\|Mail-Followup-To\\|Mail-Copies-To\\):"
	  . message-expand-name)
	'("^\\(Disposition-Notification-To\\|Return-Receipt-To\\):"
	  . message-expand-name))
  "Alist of (RE . FUN).  Use FUN for completion on header lines matching RE."
  :version "22.1"
  :group 'message
  :type '(alist :key-type regexp :value-type function))

(defcustom message-expand-name-databases
  '(bbdb eudc)
  "List of databases to try for name completion (`message-expand-name').
Each element is a symbol and can be `bbdb' or `eudc'."
  :group 'message
  :type '(set (const bbdb) (const eudc)))

(defcustom message-tab-body-function nil
  "Function to execute when `message-tab' (TAB) is executed in the body.
If nil, the function bound in `text-mode-map' or `global-map' is executed."
  :version "22.1"
  :group 'message
  :link '(custom-manual "(message)Various Commands")
  :type '(choice (const nil)
		 function))

(declare-function mail-abbrev-in-expansion-header-p "mailabbrev" ())

(defun message-tab ()
  "Complete names according to `message-completion-alist'.
Execute function specified by `message-tab-body-function' when
not in those headers.  If that variable is nil, indent with the
regular text mode tabbing command."
  (interactive)
  (cond
   ((let ((completion-fail-discreetly t))
      (completion-at-point))
    ;; Completion was performed; nothing else to do.
    nil)
   (message-tab-body-function (funcall message-tab-body-function))
   (t (funcall (or (lookup-key text-mode-map "\t")
                   (lookup-key global-map "\t")
                   'indent-relative)))))

(defvar mail-abbrev-mode-regexp)

(defun message-completion-function ()
  (let ((alist message-completion-alist))
    (while (and alist
		(let ((mail-abbrev-mode-regexp (caar alist)))
		  (not (mail-abbrev-in-expansion-header-p))))
      (setq alist (cdr alist)))
    (when (cdar alist)
      (let ((fun (cdar alist)))
        ;; Even if completion fails, return a non-nil value, so as to avoid
        ;; falling back to message-tab-body-function.
        (lambda () (funcall fun) 'completion-attempted)))))

(defun message-expand-group ()
  "Expand the group name under point."
  (let ((b (save-excursion
	     (save-restriction
	       (narrow-to-region
		(save-excursion
		  (beginning-of-line)
		  (skip-chars-forward "^:")
		  (1+ (point)))
		(point))
	       (skip-chars-backward "^, \t\n") (point))))
	(completion-ignore-case t)
	(e (progn (skip-chars-forward "^,\t\n ") (point)))
	group collection)
    (when (and (boundp 'gnus-active-hashtb)
	       gnus-active-hashtb)
      (mapatoms
       (lambda (symbol)
	 (setq group (symbol-name symbol))
	 (push (if (string-match "[^\000-\177]" group)
		   (gnus-group-decoded-name group)
		 group)
	       collection))
       gnus-active-hashtb))
    (completion-in-region b e collection)))

(defun message-expand-name ()
  (cond ((and (memq 'eudc message-expand-name-databases)
		    (boundp 'eudc-protocol)
		    eudc-protocol)
	 (eudc-expand-inline))
	((and (memq 'bbdb message-expand-name-databases)
	      (fboundp 'bbdb-complete-name))
         (let ((starttick (buffer-modified-tick)))
           (or (bbdb-complete-name)
               ;; Apparently, bbdb-complete-name can return nil even when
               ;; completion took place.  So let's double check the buffer was
               ;; not modified.
               (/= starttick (buffer-modified-tick)))))
	(t
	 (expand-abbrev))))

;;; Help stuff.

(defun message-talkative-question (ask question show &rest text)
  "Call FUNCTION with argument QUESTION; optionally display TEXT... args.
If SHOW is non-nil, the arguments TEXT... are displayed in a temp buffer.
The following arguments may contain lists of values."
  (if (and show
	   (setq text (message-flatten-list text)))
      (save-window-excursion
        (with-output-to-temp-buffer " *MESSAGE information message*"
          (with-current-buffer " *MESSAGE information message*"
	    (fundamental-mode)
	    (mapc 'princ text)
	    (goto-char (point-min))))
	(funcall ask question))
    (funcall ask question)))

(defun message-flatten-list (list)
  "Return a new, flat list that contains all elements of LIST.

\(message-flatten-list \\='(1 (2 3 (4 5 (6))) 7))
=> (1 2 3 4 5 6 7)"
  (cond ((consp list)
	 (apply 'append (mapcar 'message-flatten-list list)))
	(list
	 (list list))))

(defun message-generate-new-buffer-clone-locals (name &optional varstr)
  "Create and return a buffer with name based on NAME using `generate-new-buffer'.
Then clone the local variables and values from the old buffer to the
new one, cloning only the locals having a substring matching the
regexp VARSTR."
  (let ((oldbuf (current-buffer)))
    (with-current-buffer (generate-new-buffer name)
      (message-clone-locals oldbuf varstr)
      (current-buffer))))

(defun message-clone-locals (buffer &optional varstr)
  "Clone the local variables from BUFFER to the current buffer."
  (let ((locals (with-current-buffer buffer (buffer-local-variables)))
	(regexp "^gnus\\|^nn\\|^message\\|^sendmail\\|^smtp\\|^user-mail-address"))
    (mapcar
     (lambda (local)
       (when (and (consp local)
		  (car local)
		  (string-match regexp (symbol-name (car local)))
		  (or (null varstr)
		      (string-match varstr (symbol-name (car local)))))
	 (ignore-errors
	   ;; Cloning message-default-charset could cause an already
	   ;; encoded text to be encoded again, yielding raw bytes
	   ;; instead of characters in the message.
	   (unless (eq 'message-default-charset (car local))
	     (set (make-local-variable (car local))
		  (cdr local))))))
     locals)))

;;;
;;; MIME functions
;;;

(defun message-encode-message-body ()
  (unless message-inhibit-body-encoding
    (let ((mail-parse-charset (or mail-parse-charset
				  message-default-charset))
	  (case-fold-search t)
	  lines content-type-p)
      (message-goto-body)
      (save-restriction
	(narrow-to-region (point) (point-max))
	(let ((new (mml-generate-mime)))
	  (when new
	    (delete-region (point-min) (point-max))
	    (insert new)
	    (goto-char (point-min))
	    (if (eq (aref new 0) ?\n)
		(delete-char 1)
	      (search-forward "\n\n")
	      (setq lines (buffer-substring (point-min) (1- (point))))
	      (delete-region (point-min) (point))))))
      (save-restriction
	(message-narrow-to-headers-or-head)
	(message-remove-header "Mime-Version")
	(goto-char (point-max))
	(insert "MIME-Version: 1.0\n")
	(when lines
	  (insert lines))
	(setq content-type-p
	      (or mml-boundary
		  (re-search-backward "^Content-Type:" nil t))))
      (save-restriction
	(message-narrow-to-headers-or-head)
	(message-remove-first-header "Content-Type")
	(message-remove-first-header "Content-Transfer-Encoding"))
      ;; We always make sure that the message has a Content-Type
      ;; header.  This is because some broken MTAs and MUAs get
      ;; awfully confused when confronted with a message with a
      ;; MIME-Version header and without a Content-Type header.  For
      ;; instance, Solaris' /usr/bin/mail.
      (unless content-type-p
	(goto-char (point-min))
	;; For unknown reason, MIME-Version doesn't exist.
	(when (re-search-forward "^MIME-Version:" nil t)
	  (forward-line 1)
	  (insert "Content-Type: text/plain; charset=us-ascii\n"))))))

(defun message-read-from-minibuffer (prompt &optional initial-contents)
  "Read from the minibuffer while providing abbrev expansion."
  (let ((minibuffer-setup-hook 'mail-abbrevs-setup)
	(minibuffer-local-map message-minibuffer-local-map))
    (read-from-minibuffer prompt initial-contents)))

(defun message-use-alternative-email-as-from ()
  "Set From field of the outgoing message to the first matching
address in `message-alternative-emails', looking at To, Cc and
From headers in the original article."
  (require 'mail-utils)
  (let* ((fields '("To" "Cc" "From"))
	 (emails
	  (message-tokenize-header
	   (mail-strip-quoted-names
	    (mapconcat 'message-fetch-reply-field fields ","))))
	 (email
          (cond ((functionp message-alternative-emails)
                 (car (cl-remove-if-not message-alternative-emails emails)))
                (t (cl-loop for email in emails
                            if (string-match-p message-alternative-emails email)
                            return email)))))
    (unless (or (not email) (equal email user-mail-address))
      (message-remove-header "From")
      (goto-char (point-max))
      (insert "From: " (let ((user-mail-address email)) (message-make-from))
	      "\n"))))

(defun message-options-get (symbol)
  (cdr (assq symbol message-options)))

(defun message-options-set (symbol value)
  (let ((the-cons (assq symbol message-options)))
    (if the-cons
	(if value
	    (setcdr the-cons value)
	  (setq message-options (delq the-cons message-options)))
      (and value
	   (push (cons symbol value) message-options))))
  value)

(defun message-options-set-recipient ()
  (save-restriction
    (message-narrow-to-headers-or-head)
    (message-options-set 'message-sender
			 (mail-strip-quoted-names
			  (message-fetch-field "from")))
    (message-options-set 'message-recipients
			 (mail-strip-quoted-names
			  (let ((to (message-fetch-field "to"))
				(cc (message-fetch-field "cc"))
				(bcc (message-fetch-field "bcc")))
			    (concat
			     (or to "")
			     (if (and to cc) ", ")
			     (or cc "")
			     (if (and (or to cc) bcc) ", ")
			     (or bcc "")))))))

(defun message-hide-headers ()
  "Hide headers based on the `message-hidden-headers' variable."
  (let ((regexps (if (stringp message-hidden-headers)
		     (list message-hidden-headers)
		   message-hidden-headers))
	(inhibit-point-motion-hooks t)
	(inhibit-modification-hooks t)
	(end-of-headers (point-min)))
    (when regexps
      (save-excursion
	(save-restriction
	  (message-narrow-to-headers)
	  (goto-char (point-min))
	  (while (not (eobp))
	    (if (not (message-hide-header-p regexps))
		(message-next-header)
	      (let ((begin (point))
		    header header-len)
		(message-next-header)
		(setq header (buffer-substring begin (point))
		      header-len (- (point) begin))
		(delete-region begin (point))
		(goto-char end-of-headers)
		(insert header)
		(setq end-of-headers
		      (+ end-of-headers header-len))))))))
    (narrow-to-region end-of-headers (point-max))))

(defun message-hide-header-p (regexps)
  (let ((result nil)
	(reverse nil))
    (when (eq (car regexps) 'not)
      (setq reverse t)
      (pop regexps))
    (dolist (regexp regexps)
      (setq result (or result (looking-at regexp))))
    (if reverse
	(not result)
      result)))

(declare-function ecomplete-add-item "ecomplete" (type key text))
(declare-function ecomplete-save "ecomplete" ())

(defun message-put-addresses-in-ecomplete ()
  (require 'ecomplete)
  (dolist (header '("to" "cc" "from" "reply-to"))
    (let ((value (message-field-value header)))
      (dolist (string (mail-header-parse-addresses value 'raw))
	(setq string
	      (replace-regexp-in-string
	       "\n" ""
	       (replace-regexp-in-string "^ +\\| +$" "" string)))
	(ecomplete-add-item 'mail (car (mail-header-parse-address string))
			    string))))
  (ecomplete-save))

(autoload 'ecomplete-display-matches "ecomplete")

(defun message--in-tocc-p ()
  (and (memq (char-after (point-at-bol)) '(?C ?T ?\t ? ))
       (message-point-in-header-p)
       (save-excursion
	 (beginning-of-line)
	 (while (and (memq (char-after) '(?\t ? ))
		     (zerop (forward-line -1))))
	 (looking-at "To:\\|Cc:"))))

(defun message-display-abbrev (&optional choose)
  "Display the next possible abbrev for the text before point."
  (interactive (list t))
  (when (message--in-tocc-p)
    (let* ((end (point))
	   (start (save-excursion
		    (and (re-search-backward "[\n\t ]" nil t)
			 (1+ (point)))))
	   (word (when start (buffer-substring start end)))
	   (match (when (and word
			     (not (zerop (length word))))
		    (ecomplete-display-matches 'mail word choose))))
      (when (and choose match)
	(delete-region start end)
	(insert match)))))

(defun message-ecomplete-capf ()
  "Return completion data for email addresses in Ecomplete.
Meant for use on `completion-at-point-functions'."
  (when (and (bound-and-true-p ecomplete-database)
             (fboundp 'ecomplete-completion-table)
             (message--in-tocc-p))
    (let ((end (save-excursion
                 (skip-chars-forward "^, \t\n")
                 (point)))
	  (start (save-excursion
                   (skip-chars-backward "^, \t\n")
                   (point))))
<<<<<<< HEAD
      `(,start ,end ,(apply-partially #'ecomplete-completion-table 'mail)))))
=======
      `(,start ,end ,(ecomplete-completion-table 'mail)))))
>>>>>>> b61a8729

;; To send pre-formatted letters like the example below, you can use
;; `message-send-form-letter':
;; --8<---------------cut here---------------start------------->8---
;; To: alice@invalid.invalid
;; Subject: Verification of your contact information
;; From: Contact verification <admin@foo.invalid>
;; --text follows this line--
;; Hi Alice,
;; please verify that your contact information is still valid:
;; Alice A, A avenue 11, 1111 A town, Austria
;; ----------next form letter message follows this line----------
;; To: bob@invalid.invalid
;; Subject: Verification of your contact information
;; From: Contact verification <admin@foo.invalid>
;; --text follows this line--
;; Hi Bob,
;; please verify that your contact information is still valid:
;; Bob, B street 22, 22222 Be town, Belgium
;; ----------next form letter message follows this line----------
;; To: charlie@invalid.invalid
;; Subject: Verification of your contact information
;; From: Contact verification <admin@foo.invalid>
;; --text follows this line--
;; Hi Charlie,
;; please verify that your contact information is still valid:
;; Charlie Chaplin, C plaza 33, 33333 C town, Chile
;; --8<---------------cut here---------------end--------------->8---

;; FIXME: What is the most common term (circular letter, form letter, serial
;; letter, standard letter) for such kind of letter?  See also
;; <http://en.wikipedia.org/wiki/Form_letter>

;; FIXME: Maybe extent message-mode's font-lock support to recognize
;; `message-form-letter-separator', i.e. highlight each message like a single
;; message.

(defcustom message-form-letter-separator
  "\n----------next form letter message follows this line----------\n"
  "Separator for `message-send-form-letter'."
  ;; :group 'message-form-letter
  :group 'message-various
  :version "23.1" ;; No Gnus
  :type 'string)

(defcustom message-send-form-letter-delay 1
  "Delay in seconds when sending a message with `message-send-form-letter'.
Only used when `message-send-form-letter' is called with non-nil
argument `force'."
  ;; :group 'message-form-letter
  :group 'message-various
  :version "23.1" ;; No Gnus
  :type 'integer)

(defun message-send-form-letter (&optional force)
  "Sent all form letter messages from current buffer.
Unless FORCE, prompt before sending.

The messages are separated by `message-form-letter-separator'.
Header and body are separated by `mail-header-separator'."
  (interactive "P")
  (let ((sent 0) (skipped 0)
	start end text
	buff
	to done)
    (goto-char (point-min))
    (while (not done)
      (setq start (point)
	    end (if (search-forward message-form-letter-separator nil t)
		    (- (point) (length message-form-letter-separator) -1)
		  (setq done t)
		  (point-max)))
      (setq text
	    (buffer-substring-no-properties start end))
      (setq buff (generate-new-buffer "*mail - form letter*"))
      (with-current-buffer buff
	(insert text)
	(message-mode)
	(setq to (message-fetch-field "To"))
	(switch-to-buffer buff)
	(when force
	  (sit-for message-send-form-letter-delay))
	(if (or force
		  (y-or-n-p (format-message "Send message to `%s'? " to)))
	    (progn
	      (setq sent (1+ sent))
	      (message-send-and-exit))
	  (message "Message to `%s' skipped." to)
	  (setq skipped (1+ skipped)))
	(when (buffer-live-p buff)
	  (kill-buffer buff))))
    (message "%s message(s) sent, %s skipped." sent skipped)))

(defun message-replace-header (header new-value &optional after force)
  "Remove HEADER and insert the NEW-VALUE.
If AFTER, insert after this header.  If FORCE, insert new field
even if NEW-VALUE is empty."
  ;; Similar to `nnheader-replace-header' but for message buffers.
  (save-excursion
    (save-restriction
      (message-narrow-to-headers)
      (message-remove-header header))
    (when (or force (> (length new-value) 0))
      (if after
	  (message-position-on-field header after)
	(message-position-on-field header))
      (insert new-value))))

(defcustom message-recipients-without-full-name
  (list "ding@gnus.org"
	"bugs@gnus.org"
	"emacs-devel@gnu.org"
	"emacs-pretest-bug@gnu.org"
	"bug-gnu-emacs@gnu.org")
  "Mail addresses that have no full name.
Used in `message-simplify-recipients'."
  ;; Maybe the addresses could be extracted from
  ;; `gnus-parameter-to-list-alist'?
  :type '(choice (const :tag "None" nil)
		 (repeat string))
  :version "23.1" ;; No Gnus
  :group 'message-headers)

(defun message-simplify-recipients ()
  (interactive)
  (dolist (hdr '("Cc" "To"))
    (message-replace-header
     hdr
     (mapconcat
      (lambda (addrcomp)
	(if (and message-recipients-without-full-name
		 (string-match
		  (regexp-opt message-recipients-without-full-name)
		  (cadr addrcomp)))
	    (cadr addrcomp)
	  (if (car addrcomp)
	      (message-make-from (car addrcomp) (cadr addrcomp))
	    (cadr addrcomp))))
      (when (message-fetch-field hdr)
	(mail-extract-address-components
	 (message-fetch-field hdr) t))
      ", "))))

;;; multipart/related and HTML support.

(defun message-make-html-message-with-image-files (files)
  "Make a message containing the current dired-marked image files."
  (interactive (list (dired-get-marked-files nil current-prefix-arg)))
  (message-mail)
  (message-goto-body)
  (insert "<#part type=text/html>\n\n")
  (dolist (file files)
    (insert (format "<img src=%S>\n\n" file)))
  (message-toggle-image-thumbnails)
  (message-goto-to))

(defun message-toggle-image-thumbnails ()
  "For any included image files, insert a thumbnail of that image."
  (interactive)
  (let ((displayed nil))
    (save-excursion
      (goto-char (point-min))
      (while (not (eobp))
	(when-let* ((props (get-text-property (point) 'display)))
	  (when (and (consp props)
		     (eq (car props) 'image))
	    (put-text-property (point) (1+ (point)) 'display nil)
	    (setq displayed t)))
	(forward-char 1)))
    (unless displayed
      (save-excursion
	(goto-char (point-min))
	(while (re-search-forward "<img.*src=\"\\([^\"]+\\).*>" nil t)
	  (let ((string (match-string 0))
		(file (match-string 1))
		(edges (window-inside-pixel-edges
			(get-buffer-window (current-buffer)))))
	    (delete-region (match-beginning 0) (match-end 0))
	    (insert-image
	     (create-image
	      file 'imagemagick nil
	      :max-width (truncate
			  (* 0.7 (- (nth 2 edges) (nth 0 edges))))
	      :max-height (truncate
			   (* 0.5 (- (nth 3 edges) (nth 1 edges)))))
	     string)))))))

(provide 'message)

(run-hooks 'message-load-hook)

;; Local Variables:
;; coding: utf-8
;; End:

;;; message.el ends here<|MERGE_RESOLUTION|>--- conflicted
+++ resolved
@@ -8249,11 +8249,7 @@
 	  (start (save-excursion
                    (skip-chars-backward "^, \t\n")
                    (point))))
-<<<<<<< HEAD
-      `(,start ,end ,(apply-partially #'ecomplete-completion-table 'mail)))))
-=======
       `(,start ,end ,(ecomplete-completion-table 'mail)))))
->>>>>>> b61a8729
 
 ;; To send pre-formatted letters like the example below, you can use
 ;; `message-send-form-letter':
