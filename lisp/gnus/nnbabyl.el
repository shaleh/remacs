;;; nnbabyl.el --- rmail mbox access for Gnus

<<<<<<< HEAD
;; Copyright (C) 1995, 1996, 1997, 1998, 1099, 2000, 2001, 2002, 2003,
;;   2004, 2005, 2006, 2007, 2008, 2009, 2010, 2011
;;   Free Software Foundation, Inc.
=======
;; Copyright (C) 1995, 1996, 1997, 1998, 1999, 2000, 2001, 2002, 2003,
;;   2004, 2005, 2006, 2007, 2008, 2009, 2010, 2011 Free Software Foundation, Inc.
>>>>>>> 0d19d4fe

;; Author: Lars Magne Ingebrigtsen <larsi@gnus.org>
;;	Masanobu UMEDA <umerin@flab.flab.fujitsu.junet>
;; Keywords: news, mail

;; This file is part of GNU Emacs.

;; GNU Emacs is free software: you can redistribute it and/or modify
;; it under the terms of the GNU General Public License as published by
;; the Free Software Foundation, either version 3 of the License, or
;; (at your option) any later version.

;; GNU Emacs is distributed in the hope that it will be useful,
;; but WITHOUT ANY WARRANTY; without even the implied warranty of
;; MERCHANTABILITY or FITNESS FOR A PARTICULAR PURPOSE.  See the
;; GNU General Public License for more details.

;; You should have received a copy of the GNU General Public License
;; along with GNU Emacs.  If not, see <http://www.gnu.org/licenses/>.

;;; Commentary:

;; For an overview of what the interface functions do, please see the
;; Gnus sources.

;;; Code:

(require 'nnheader)
(condition-case nil
    (require 'rmail)
  (error (nnheader-message
      5 "Ignore rmail errors from this file, you don't have rmail")))
(require 'nnmail)
(require 'nnoo)
(eval-when-compile (require 'cl))

(nnoo-declare nnbabyl)

(defvoo nnbabyl-mbox-file (expand-file-name "~/RMAIL")
  "The name of the rmail box file in the users home directory.")

(defvoo nnbabyl-active-file (expand-file-name "~/.rmail-active")
  "The name of the active file for the rmail box.")

(defvoo nnbabyl-get-new-mail t
  "If non-nil, nnbabyl will check the incoming mail file and split the mail.")


(defvoo nnbabyl-prepare-save-mail-hook nil
  "Hook run narrowed to an article before saving.")



(defvar nnbabyl-mail-delimiter "\^_")

(defconst nnbabyl-version "nnbabyl 1.0"
  "nnbabyl version.")

(defvoo nnbabyl-mbox-buffer nil)
(defvoo nnbabyl-current-group nil)
(defvoo nnbabyl-status-string "")
(defvoo nnbabyl-group-alist nil)
(defvoo nnbabyl-active-timestamp nil)

(defvoo nnbabyl-previous-buffer-mode nil)



;;; Interface functions

(nnoo-define-basics nnbabyl)

(deffoo nnbabyl-retrieve-headers (articles &optional group server fetch-old)
  (with-current-buffer nntp-server-buffer
    (erase-buffer)
    (let ((number (length articles))
	  (count 0)
	  (delim (concat "^" nnbabyl-mail-delimiter))
	  article art-string start stop)
      (nnbabyl-possibly-change-newsgroup group server)
      (while (setq article (pop articles))
	(setq art-string (nnbabyl-article-string article))
	(set-buffer nnbabyl-mbox-buffer)
	(end-of-line)
	(when (or (search-forward art-string nil t)
		  (search-backward art-string nil t))
	  (unless (re-search-backward delim nil t)
	    (goto-char (point-min)))
	  (while (and (not (looking-at ".+:"))
		      (zerop (forward-line 1))))
	  (setq start (point))
	  (search-forward "\n\n" nil t)
	  (setq stop (1- (point)))
	  (set-buffer nntp-server-buffer)
	  (insert "221 ")
	  (princ article (current-buffer))
	  (insert " Article retrieved.\n")
	  (insert-buffer-substring nnbabyl-mbox-buffer start stop)
	  (goto-char (point-max))
	  (insert ".\n"))
	(and (numberp nnmail-large-newsgroup)
	     (> number nnmail-large-newsgroup)
	     (zerop (% (incf count) 20))
	     (nnheader-message 5 "nnbabyl: Receiving headers... %d%%"
			       (/ (* count 100) number))))

      (and (numberp nnmail-large-newsgroup)
	   (> number nnmail-large-newsgroup)
	   (nnheader-message 5 "nnbabyl: Receiving headers...done"))

      (set-buffer nntp-server-buffer)
      (nnheader-fold-continuation-lines)
      'headers)))

(deffoo nnbabyl-open-server (server &optional defs)
  (nnoo-change-server 'nnbabyl server defs)
  (nnbabyl-create-mbox)
  (cond
   ((not (file-exists-p nnbabyl-mbox-file))
    (nnbabyl-close-server)
    (nnheader-report 'nnbabyl "No such file: %s" nnbabyl-mbox-file))
   ((file-directory-p nnbabyl-mbox-file)
    (nnbabyl-close-server)
    (nnheader-report 'nnbabyl "Not a regular file: %s" nnbabyl-mbox-file))
   (t
    (nnheader-report 'nnbabyl "Opened server %s using mbox %s" server
		     nnbabyl-mbox-file)
    t)))

(deffoo nnbabyl-close-server (&optional server)
  ;; Restore buffer mode.
  (when (and (nnbabyl-server-opened)
	     nnbabyl-previous-buffer-mode)
    (with-current-buffer nnbabyl-mbox-buffer
      (narrow-to-region
       (caar nnbabyl-previous-buffer-mode)
       (cdar nnbabyl-previous-buffer-mode))
      (funcall (cdr nnbabyl-previous-buffer-mode))))
  (nnoo-close-server 'nnbabyl server)
  (setq nnbabyl-mbox-buffer nil)
  t)

(deffoo nnbabyl-server-opened (&optional server)
  (and (nnoo-current-server-p 'nnbabyl server)
       nnbabyl-mbox-buffer
       (buffer-name nnbabyl-mbox-buffer)
       nntp-server-buffer
       (buffer-name nntp-server-buffer)))

(deffoo nnbabyl-request-article (article &optional newsgroup server buffer)
  (nnbabyl-possibly-change-newsgroup newsgroup server)
  (with-current-buffer nnbabyl-mbox-buffer
    (goto-char (point-min))
    (when (search-forward (nnbabyl-article-string article) nil t)
      (let (start stop summary-line)
	(unless (re-search-backward (concat "^" nnbabyl-mail-delimiter) nil t)
	  (goto-char (point-min))
	  (end-of-line))
	(while (and (not (looking-at ".+:"))
		    (zerop (forward-line 1))))
	(setq start (point))
	(or (when (re-search-forward
		   (concat "^" nnbabyl-mail-delimiter) nil t)
	      (beginning-of-line)
	      t)
	    (goto-char (point-max)))
	(setq stop (point))
	(let ((nntp-server-buffer (or buffer nntp-server-buffer)))
	  (set-buffer nntp-server-buffer)
	  (erase-buffer)
	  (insert-buffer-substring nnbabyl-mbox-buffer start stop)
	  (goto-char (point-min))
	  ;; If there is an EOOH header, then we have to remove some
	  ;; duplicated headers.
	  (setq summary-line (looking-at "Summary-line:"))
	  (when (search-forward "\n*** EOOH ***" nil t)
	    (if summary-line
		;; The headers to be deleted are located before the
		;; EOOH line...
		(delete-region (point-min) (progn (forward-line 1)
						  (point)))
	      ;; ...or after.
	      (delete-region (progn (beginning-of-line) (point))
			     (or (search-forward "\n\n" nil t)
				 (point)))))
	  (if (numberp article)
	      (cons nnbabyl-current-group article)
	    (nnbabyl-article-group-number)))))))

(deffoo nnbabyl-request-group (group &optional server dont-check info)
  (let ((active (cadr (assoc group nnbabyl-group-alist))))
    (save-excursion
      (cond
       ((or (null active)
	    (null (nnbabyl-possibly-change-newsgroup group server)))
	(nnheader-report 'nnbabyl "No such group: %s" group))
       (dont-check
	(nnheader-report 'nnbabyl "Selected group %s" group)
	(nnheader-insert ""))
       (t
	(nnheader-report 'nnbabyl "Selected group %s" group)
	(nnheader-insert "211 %d %d %d %s\n"
			 (1+ (- (cdr active) (car active)))
			 (car active) (cdr active) group))))))

(deffoo nnbabyl-request-scan (&optional group server)
  (nnbabyl-possibly-change-newsgroup group server)
  (nnbabyl-read-mbox)
  (nnmail-get-new-mail
   'nnbabyl
   (lambda ()
     (with-current-buffer nnbabyl-mbox-buffer
       (save-buffer)))
   (file-name-directory nnbabyl-mbox-file)
   group
   (lambda ()
     (save-excursion
       (let ((in-buf (current-buffer)))
	 (goto-char (point-min))
	 (while (search-forward "\n\^_\n" nil t)
	   (delete-char -1))
	 (set-buffer nnbabyl-mbox-buffer)
	 (goto-char (point-max))
	 (search-backward "\n\^_" nil t)
	 (goto-char (match-end 0))
	 (insert-buffer-substring in-buf)))
     (nnmail-save-active nnbabyl-group-alist nnbabyl-active-file))))

(deffoo nnbabyl-close-group (group &optional server)
  t)

(deffoo nnbabyl-request-create-group (group &optional server args)
  (nnmail-activate 'nnbabyl)
  (unless (assoc group nnbabyl-group-alist)
    (push (list group (cons 1 0))
	  nnbabyl-group-alist)
    (nnmail-save-active nnbabyl-group-alist nnbabyl-active-file))
  t)

(deffoo nnbabyl-request-list (&optional server)
  (save-excursion
    (nnmail-find-file nnbabyl-active-file)
    (setq nnbabyl-group-alist (nnmail-get-active))
    t))

(deffoo nnbabyl-request-newgroups (date &optional server)
  (nnbabyl-request-list server))

(deffoo nnbabyl-request-list-newsgroups (&optional server)
  (nnheader-report 'nnbabyl "nnbabyl: LIST NEWSGROUPS is not implemented."))

(deffoo nnbabyl-request-expire-articles
    (articles newsgroup &optional server force)
  (nnbabyl-possibly-change-newsgroup newsgroup server)
  (let* ((is-old t)
	 rest)
    (nnmail-activate 'nnbabyl)

    (with-current-buffer nnbabyl-mbox-buffer
      (set-text-properties (point-min) (point-max) nil)
      (while (and articles is-old)
	(goto-char (point-min))
	(when (search-forward (nnbabyl-article-string (car articles)) nil t)
	  (if (setq is-old
		    (nnmail-expired-article-p
		     newsgroup
		     (buffer-substring
		      (point) (progn (end-of-line) (point))) force))
	      (progn
		(unless (eq nnmail-expiry-target 'delete)
		  (with-temp-buffer
		    (nnbabyl-request-article (car articles)
					     newsgroup server
					     (current-buffer))
		    (let ((nnml-current-directory nil))
		      (nnmail-expiry-target-group
		       nnmail-expiry-target newsgroup)))
		  (nnbabyl-possibly-change-newsgroup newsgroup server))
		(nnheader-message 5 "Deleting article %d in %s..."
				  (car articles) newsgroup)
		(nnbabyl-delete-mail))
	    (push (car articles) rest)))
	(setq articles (cdr articles)))
      (save-buffer)
      ;; Find the lowest active article in this group.
      (let ((active (nth 1 (assoc newsgroup nnbabyl-group-alist))))
	(goto-char (point-min))
	(while (and (not (search-forward
			  (nnbabyl-article-string (car active)) nil t))
		    (<= (car active) (cdr active)))
	  (setcar active (1+ (car active)))
	  (goto-char (point-min))))
      (nnmail-save-active nnbabyl-group-alist nnbabyl-active-file)
      (nconc rest articles))))

(deffoo nnbabyl-request-move-article
    (article group server accept-form &optional last move-is-internal)
  (let ((buf (get-buffer-create " *nnbabyl move*"))
	result)
    (and
     (nnbabyl-request-article article group server)
     (with-current-buffer buf
       (insert-buffer-substring nntp-server-buffer)
       (goto-char (point-min))
       (while (re-search-forward
	       "^X-Gnus-Newsgroup:"
	       (save-excursion (search-forward "\n\n" nil t) (point)) t)
	 (delete-region (point-at-bol) (progn (forward-line 1) (point))))
       (setq result (eval accept-form))
       (kill-buffer (current-buffer))
       result)
     (save-excursion
       (nnbabyl-possibly-change-newsgroup group server)
       (set-buffer nnbabyl-mbox-buffer)
       (goto-char (point-min))
       (if (search-forward (nnbabyl-article-string article) nil t)
	   (nnbabyl-delete-mail))
       (and last (save-buffer))))
    result))

(deffoo nnbabyl-request-accept-article (group &optional server last)
  (nnbabyl-possibly-change-newsgroup group server)
  (nnmail-check-syntax)
  (let ((buf (current-buffer))
	result beg)
    (and
     (nnmail-activate 'nnbabyl)
     (save-excursion
       (goto-char (point-min))
       (search-forward "\n\n" nil t)
       (forward-line -1)
       (save-excursion
	 (while (re-search-backward "^X-Gnus-Newsgroup: " beg t)
	   (delete-region (point) (progn (forward-line 1) (point)))))
       (when nnmail-cache-accepted-message-ids
	 (nnmail-cache-insert (nnmail-fetch-field "message-id")
			      group
			      (nnmail-fetch-field "subject")
			      (nnmail-fetch-field "from")))
       (setq result
	     (if (stringp group)
		 (list (cons group (nnbabyl-active-number group)))
	       (nnmail-article-group 'nnbabyl-active-number)))
       (if (and (null result)
		(yes-or-no-p "Moved to `junk' group; delete article? "))
	   (setq result 'junk)
	 (setq result (car (nnbabyl-save-mail result))))
       (set-buffer nnbabyl-mbox-buffer)
       (goto-char (point-max))
       (search-backward "\n\^_")
       (goto-char (match-end 0))
       (insert-buffer-substring buf)
       (when last
	 (when nnmail-cache-accepted-message-ids
	   (nnmail-cache-insert (nnmail-fetch-field "message-id")
				group
				(nnmail-fetch-field "subject")
				(nnmail-fetch-field "from")))
	 (save-buffer)
	 (nnmail-save-active nnbabyl-group-alist nnbabyl-active-file))
       result))))

(deffoo nnbabyl-request-replace-article (article group buffer)
  (nnbabyl-possibly-change-newsgroup group)
  (with-current-buffer nnbabyl-mbox-buffer
    (goto-char (point-min))
    (if (not (search-forward (nnbabyl-article-string article) nil t))
	nil
      (nnbabyl-delete-mail t t)
      (insert-buffer-substring buffer)
      (save-buffer)
      t)))

(deffoo nnbabyl-request-delete-group (group &optional force server)
  (nnbabyl-possibly-change-newsgroup group server)
  ;; Delete all articles in GROUP.
  (if (not force)
      ()				; Don't delete the articles.
    (with-current-buffer nnbabyl-mbox-buffer
      (goto-char (point-min))
      ;; Delete all articles in this group.
      (let ((ident (concat "\nX-Gnus-Newsgroup: " nnbabyl-current-group ":"))
	    found)
	(while (search-forward ident nil t)
	  (setq found t)
	  (nnbabyl-delete-mail))
	(when found
	  (save-buffer)))))
  ;; Remove the group from all structures.
  (setq nnbabyl-group-alist
	(delq (assoc group nnbabyl-group-alist) nnbabyl-group-alist)
	nnbabyl-current-group nil)
  ;; Save the active file.
  (nnmail-save-active nnbabyl-group-alist nnbabyl-active-file)
  t)

(deffoo nnbabyl-request-rename-group (group new-name &optional server)
  (nnbabyl-possibly-change-newsgroup group server)
  (with-current-buffer nnbabyl-mbox-buffer
    (goto-char (point-min))
    (let ((ident (concat "\nX-Gnus-Newsgroup: " nnbabyl-current-group ":"))
	  (new-ident (concat "\nX-Gnus-Newsgroup: " new-name ":"))
	  found)
      (while (search-forward ident nil t)
	(replace-match new-ident t t)
	(setq found t))
      (when found
	(save-buffer))))
  (let ((entry (assoc group nnbabyl-group-alist)))
    (and entry (setcar entry new-name))
    (setq nnbabyl-current-group nil)
    ;; Save the new group alist.
    (nnmail-save-active nnbabyl-group-alist nnbabyl-active-file)
    t))


;;; Internal functions.

;; If FORCE, delete article no matter how many X-Gnus-Newsgroup
;; headers there are.  If LEAVE-DELIM, don't delete the Unix mbox
;; delimiter line.
(defun nnbabyl-delete-mail (&optional force leave-delim)
  ;; Delete the current X-Gnus-Newsgroup line.
  (unless force
    (delete-region (point-at-bol) (progn (forward-line 1) (point))))
  ;; Beginning of the article.
  (save-excursion
    (save-restriction
      (widen)
      (narrow-to-region
       (save-excursion
	 (unless (re-search-backward (concat "^" nnbabyl-mail-delimiter) nil t)
	   (goto-char (point-min))
	   (end-of-line))
	 (if leave-delim (progn (forward-line 1) (point))
	   (match-beginning 0)))
       (progn
	 (forward-line 1)
	 (or (and (re-search-forward (concat "^" nnbabyl-mail-delimiter)
				     nil t)
		  (match-beginning 0))
	     (point-max))))
      (goto-char (point-min))
      ;; Only delete the article if no other groups owns it as well.
      (when (or force (not (re-search-forward "^X-Gnus-Newsgroup: " nil t)))
	(delete-region (point-min) (point-max))))))

(defun nnbabyl-possibly-change-newsgroup (newsgroup &optional server)
  (when (and server
	     (not (nnbabyl-server-opened server)))
    (nnbabyl-open-server server))
  (when (or (not nnbabyl-mbox-buffer)
	    (not (buffer-name nnbabyl-mbox-buffer)))
    (save-excursion (nnbabyl-read-mbox)))
  (unless nnbabyl-group-alist
    (nnmail-activate 'nnbabyl))
  (if newsgroup
      (if (assoc newsgroup nnbabyl-group-alist)
	  (setq nnbabyl-current-group newsgroup)
	(nnheader-report 'nnbabyl "No such group in file"))
    t))

(defun nnbabyl-article-string (article)
  (if (numberp article)
      (concat "\nX-Gnus-Newsgroup: " nnbabyl-current-group ":"
	      (int-to-string article) " ")
    (concat "\nMessage-ID: " article)))

(defun nnbabyl-article-group-number ()
  (save-excursion
    (goto-char (point-min))
    (when (re-search-forward "^X-Gnus-Newsgroup: +\\([^:]+\\):\\([0-9]+\\) "
			     nil t)
      (cons (buffer-substring (match-beginning 1) (match-end 1))
	    (string-to-number
	     (buffer-substring (match-beginning 2) (match-end 2)))))))

(defun nnbabyl-insert-lines ()
  "Insert how many lines and chars there are in the body of the mail."
  (let (lines chars)
    (save-excursion
      (goto-char (point-min))
      (when (search-forward "\n\n" nil t)
	;; There may be an EOOH line here...
	(when (looking-at "\\*\\*\\* EOOH \\*\\*\\*")
	  (search-forward "\n\n" nil t))
	(setq chars (- (point-max) (point))
	      lines (max (- (count-lines (point) (point-max)) 1) 0))
	;; Move back to the end of the headers.
	(goto-char (point-min))
	(search-forward "\n\n" nil t)
	(forward-char -1)
	(save-excursion
	  (when (re-search-backward "^Lines: " nil t)
	    (delete-region (point) (progn (forward-line 1) (point)))))
	(insert (format "Lines: %d\n" lines))
	chars))))

(defun nnbabyl-save-mail (group-art)
  ;; Called narrowed to an article.
  (nnbabyl-insert-lines)
  (nnmail-insert-xref group-art)
  (nnbabyl-insert-newsgroup-line group-art)
  (run-hooks 'nnbabyl-prepare-save-mail-hook)
  group-art)

(defun nnbabyl-insert-newsgroup-line (group-art)
  (save-excursion
    (goto-char (point-min))
    (while (looking-at "From ")
      (replace-match "Mail-from: From " t t)
      (forward-line 1))
    ;; If there is a C-l at the beginning of the narrowed region, this
    ;; isn't really a "save", but rather a "scan".
    (goto-char (point-min))
    (unless (looking-at "\^L")
      (save-excursion
	(insert "\^L\n0, unseen,,\n*** EOOH ***\n")
	(goto-char (point-max))
	(insert "\^_\n")))
    (when (search-forward "\n\n" nil t)
      (forward-char -1)
      (while group-art
	(insert (format "X-Gnus-Newsgroup: %s:%d   %s\n"
			(caar group-art) (cdar group-art)
			(current-time-string)))
	(setq group-art (cdr group-art))))
    t))

(defun nnbabyl-active-number (group)
  ;; Find the next article number in GROUP.
  (let ((active (cadr (assoc group nnbabyl-group-alist))))
    (if active
	(setcdr active (1+ (cdr active)))
      ;; This group is new, so we create a new entry for it.
      ;; This might be a bit naughty... creating groups on the drop of
      ;; a hat, but I don't know...
      (push (list group (setq active (cons 1 1)))
	    nnbabyl-group-alist))
    (cdr active)))

(defun nnbabyl-create-mbox ()
  (unless (file-exists-p nnbabyl-mbox-file)
    ;; Create a new, empty RMAIL mbox file.
    (with-current-buffer (setq nnbabyl-mbox-buffer
			       (create-file-buffer nnbabyl-mbox-file))
      (setq buffer-file-name nnbabyl-mbox-file)
      (insert "BABYL OPTIONS:\n\n\^_")
      (nnmail-write-region
       (point-min) (point-max) nnbabyl-mbox-file t 'nomesg))))

(defun nnbabyl-read-mbox ()
  (nnmail-activate 'nnbabyl)
  (nnbabyl-create-mbox)

  (unless (and nnbabyl-mbox-buffer
	       (buffer-name nnbabyl-mbox-buffer)
	       (with-current-buffer nnbabyl-mbox-buffer
		 (= (buffer-size) (nnheader-file-size nnbabyl-mbox-file))))
    ;; This buffer has changed since we read it last.  Possibly.
    (save-excursion
      (let ((delim (concat "^" nnbabyl-mail-delimiter))
	    (alist nnbabyl-group-alist)
	    start end number)
	(set-buffer (setq nnbabyl-mbox-buffer
			  (nnheader-find-file-noselect
			   nnbabyl-mbox-file nil t)))
	;; Save previous buffer mode.
	(setq nnbabyl-previous-buffer-mode
	      (cons (cons (point-min) (point-max))
		    major-mode))

	(buffer-disable-undo)
	(widen)
	(setq buffer-read-only nil)
	(fundamental-mode)

	;; Go through the group alist and compare against
	;; the rmail file.
	(while alist
	  (goto-char (point-max))
	  (when (and (re-search-backward
		      (format "^X-Gnus-Newsgroup: %s:\\([0-9]+\\) "
			      (caar alist))
		      nil t)
		     (> (setq number
			      (string-to-number
			       (buffer-substring
				(match-beginning 1) (match-end 1))))
			(cdadar alist)))
	    (setcdr (cadar alist) number))
	  (setq alist (cdr alist)))

	;; We go through the mbox and make sure that each and
	;; every mail belongs to some group or other.
	(goto-char (point-min))
	(if (looking-at "\^L")
	    (setq start (point))
	  (re-search-forward delim nil t)
	  (setq start (match-end 0)))
	(while (re-search-forward delim nil t)
	  (setq end (match-end 0))
	  (unless (search-backward "\nX-Gnus-Newsgroup: " start t)
	    (goto-char end)
	    (save-excursion
	      (save-restriction
		(narrow-to-region (goto-char start) end)
		(nnbabyl-save-mail
		 (nnmail-article-group 'nnbabyl-active-number))
		(setq end (point-max)))))
	  (goto-char (setq start end)))
	(when (buffer-modified-p (current-buffer))
	  (save-buffer))
	(nnmail-save-active nnbabyl-group-alist nnbabyl-active-file)))))

(defun nnbabyl-remove-incoming-delims ()
  (goto-char (point-min))
  (while (search-forward "\^_" nil t)
    (replace-match "?" t t)))

(defun nnbabyl-check-mbox ()
  "Go through the nnbabyl mbox and make sure that no article numbers are reused."
  (interactive)
  (let ((idents (make-vector 1000 0))
	id)
    (save-excursion
      (when (or (not nnbabyl-mbox-buffer)
		(not (buffer-name nnbabyl-mbox-buffer)))
	(nnbabyl-read-mbox))
      (set-buffer nnbabyl-mbox-buffer)
      (goto-char (point-min))
      (while (re-search-forward "^X-Gnus-Newsgroup: \\([^ ]+\\) "  nil t)
	(if (intern-soft (setq id (match-string 1)) idents)
	    (progn
	      (delete-region (point-at-bol) (progn (forward-line 1) (point)))
	      (nnheader-message 7 "Moving %s..." id)
	      (nnbabyl-save-mail
	       (nnmail-article-group 'nnbabyl-active-number)))
	  (intern id idents)))
      (when (buffer-modified-p (current-buffer))
	(save-buffer))
      (nnmail-save-active nnbabyl-group-alist nnbabyl-active-file)
      (nnheader-message 5 ""))))

(provide 'nnbabyl)

;;; nnbabyl.el ends here<|MERGE_RESOLUTION|>--- conflicted
+++ resolved
@@ -1,13 +1,8 @@
 ;;; nnbabyl.el --- rmail mbox access for Gnus
 
-<<<<<<< HEAD
-;; Copyright (C) 1995, 1996, 1997, 1998, 1099, 2000, 2001, 2002, 2003,
+;; Copyright (C) 1995, 1996, 1997, 1998, 1999, 2000, 2001, 2002, 2003,
 ;;   2004, 2005, 2006, 2007, 2008, 2009, 2010, 2011
 ;;   Free Software Foundation, Inc.
-=======
-;; Copyright (C) 1995, 1996, 1997, 1998, 1999, 2000, 2001, 2002, 2003,
-;;   2004, 2005, 2006, 2007, 2008, 2009, 2010, 2011 Free Software Foundation, Inc.
->>>>>>> 0d19d4fe
 
 ;; Author: Lars Magne Ingebrigtsen <larsi@gnus.org>
 ;;	Masanobu UMEDA <umerin@flab.flab.fujitsu.junet>
