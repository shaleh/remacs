;;; ert.el --- Emacs Lisp Regression Testing  -*- lexical-binding: t -*-

;; Copyright (C) 2007-2008, 2010-2018 Free Software Foundation, Inc.

;; Author: Christian Ohler <ohler@gnu.org>
;; Keywords: lisp, tools

;; This file is part of GNU Emacs.

;; GNU Emacs is free software: you can redistribute it and/or modify
;; it under the terms of the GNU General Public License as published by
;; the Free Software Foundation, either version 3 of the License, or
;; (at your option) any later version.

;; GNU Emacs is distributed in the hope that it will be useful,
;; but WITHOUT ANY WARRANTY; without even the implied warranty of
;; MERCHANTABILITY or FITNESS FOR A PARTICULAR PURPOSE.  See the
;; GNU General Public License for more details.

;; You should have received a copy of the GNU General Public License
;; along with GNU Emacs.  If not, see <https://www.gnu.org/licenses/>.

;;; Commentary:

;; ERT is a tool for automated testing in Emacs Lisp.  Its main
;; features are facilities for defining and running test cases and
;; reporting the results as well as for debugging test failures
;; interactively.
;;
;; The main entry points are `ert-deftest', which is similar to
;; `defun' but defines a test, and `ert-run-tests-interactively',
;; which runs tests and offers an interactive interface for inspecting
;; results and debugging.  There is also
;; `ert-run-tests-batch-and-exit' for non-interactive use.
;;
;; The body of `ert-deftest' forms resembles a function body, but the
;; additional operators `should', `should-not', `should-error' and
;; `skip-unless' are available.  `should' is similar to cl's `assert',
;; but signals a different error when its condition is violated that
;; is caught and processed by ERT.  In addition, it analyzes its
;; argument form and records information that helps debugging
;; (`assert' tries to do something similar when its second argument
;; SHOW-ARGS is true, but `should' is more sophisticated).  For
;; information on `should-not' and `should-error', see their
;; docstrings.  `skip-unless' skips the test immediately without
;; processing further, this is useful for checking the test
;; environment (like availability of features, external binaries, etc).
;;
;; See ERT's info manual as well as the docstrings for more details.
;; To compile the manual, run `makeinfo ert.texinfo' in the ERT
;; directory, then C-u M-x info ert.info in Emacs to view it.
;;
;; To see some examples of tests written in ERT, see its self-tests in
;; ert-tests.el.  Some of these are tricky due to the bootstrapping
;; problem of writing tests for a testing tool, others test simple
;; functions and are straightforward.

;;; Code:

(require 'cl-lib)
(require 'button)
(require 'debug)
(require 'easymenu)
(require 'ewoc)
(require 'find-func)
(require 'help)
(require 'pp)

;;; UI customization options.

(defgroup ert ()
  "ERT, the Emacs Lisp regression testing tool."
  :prefix "ert-"
  :group 'lisp)

(defcustom ert-batch-backtrace-right-margin 70
  "Maximum length of lines in ERT backtraces in batch mode.
Use nil for no limit (caution: backtrace lines can be very long)."
  :type '(choice (const :tag "No truncation" nil) integer))

(defface ert-test-result-expected '((((class color) (background light))
                                     :background "green1")
                                    (((class color) (background dark))
                                     :background "green3"))
  "Face used for expected results in the ERT results buffer."
  :group 'ert)

(defface ert-test-result-unexpected '((((class color) (background light))
                                       :background "red1")
                                      (((class color) (background dark))
                                       :background "red3"))
  "Face used for unexpected results in the ERT results buffer."
  :group 'ert)


;;; Copies/reimplementations of cl functions.

(defun ert-equal-including-properties (a b)
  "Return t if A and B have similar structure and contents.

This is like `equal-including-properties' except that it compares
the property values of text properties structurally (by
recursing) rather than with `eq'.  Perhaps this is what
`equal-including-properties' should do in the first place; see
Emacs bug 6581 at URL `https://debbugs.gnu.org/cgi/bugreport.cgi?bug=6581'."
  ;; This implementation is inefficient.  Rather than making it
  ;; efficient, let's hope bug 6581 gets fixed so that we can delete
  ;; it altogether.
  (not (ert--explain-equal-including-properties a b)))


;;; Defining and locating tests.

;; The data structure that represents a test case.
(cl-defstruct ert-test
  (name nil)
  (documentation nil)
  (body (cl-assert nil))
  (most-recent-result nil)
  (expected-result-type ':passed)
  (tags '()))

(defun ert-test-boundp (symbol)
  "Return non-nil if SYMBOL names a test."
  (and (get symbol 'ert--test) t))

(defun ert-get-test (symbol)
  "If SYMBOL names a test, return that.  Signal an error otherwise."
  (unless (ert-test-boundp symbol) (error "No test named `%S'" symbol))
  (get symbol 'ert--test))

(defun ert-set-test (symbol definition)
  "Make SYMBOL name the test DEFINITION, and return DEFINITION."
  (when (eq symbol 'nil)
    ;; We disallow nil since `ert-test-at-point' and related functions
    ;; want to return a test name, but also need an out-of-band value
    ;; on failure.  Nil is the most natural out-of-band value; using 0
    ;; or "" or signaling an error would be too awkward.
    ;;
    ;; Note that nil is still a valid value for the `name' slot in
    ;; ert-test objects.  It designates an anonymous test.
    (error "Attempt to define a test named nil"))
  (define-symbol-prop symbol 'ert--test definition)
  definition)

(defun ert-make-test-unbound (symbol)
  "Make SYMBOL name no test.  Return SYMBOL."
  (cl-remprop symbol 'ert--test)
  symbol)

(defun ert--parse-keys-and-body (keys-and-body)
  "Split KEYS-AND-BODY into keyword-and-value pairs and the remaining body.

KEYS-AND-BODY should have the form of a property list, with the
exception that only keywords are permitted as keys and that the
tail -- the body -- is a list of forms that does not start with a
keyword.

Returns a two-element list containing the keys-and-values plist
and the body."
  (let ((extracted-key-accu '())
        (remaining keys-and-body))
    (while (keywordp (car-safe remaining))
      (let ((keyword (pop remaining)))
        (unless (consp remaining)
          (error "Value expected after keyword %S in %S"
                 keyword keys-and-body))
        (when (assoc keyword extracted-key-accu)
          (warn "Keyword %S appears more than once in %S" keyword
                keys-and-body))
        (push (cons keyword (pop remaining)) extracted-key-accu)))
    (setq extracted-key-accu (nreverse extracted-key-accu))
    (list (cl-loop for (key . value) in extracted-key-accu
                   collect key
                   collect value)
          remaining)))

;;;###autoload
(cl-defmacro ert-deftest (name () &body docstring-keys-and-body)
  "Define NAME (a symbol) as a test.

BODY is evaluated as a `progn' when the test is run.  It should
signal a condition on failure or just return if the test passes.

`should', `should-not', `should-error' and `skip-unless' are
useful for assertions in BODY.

Use `ert' to run tests interactively.

Tests that are expected to fail can be marked as such
using :expected-result.  See `ert-test-result-type-p' for a
description of valid values for RESULT-TYPE.

\(fn NAME () [DOCSTRING] [:expected-result RESULT-TYPE] \
[:tags \\='(TAG...)] BODY...)"
  (declare (debug (&define :name test
                           name sexp [&optional stringp]
			   [&rest keywordp sexp] def-body))
           (doc-string 3)
           (indent 2))
  (let ((documentation nil)
        (documentation-supplied-p nil))
    (when (stringp (car docstring-keys-and-body))
      (setq documentation (pop docstring-keys-and-body)
            documentation-supplied-p t))
    (cl-destructuring-bind
        ((&key (expected-result nil expected-result-supplied-p)
               (tags nil tags-supplied-p))
         body)
        (ert--parse-keys-and-body docstring-keys-and-body)
      `(cl-macrolet ((skip-unless (form) `(ert--skip-unless ,form)))
         (ert-set-test ',name
                       (make-ert-test
                        :name ',name
                        ,@(when documentation-supplied-p
                            `(:documentation ,documentation))
                        ,@(when expected-result-supplied-p
                            `(:expected-result-type ,expected-result))
                        ,@(when tags-supplied-p
                            `(:tags ,tags))
                        :body (lambda () ,@body)))
         ',name))))

;; We use these `put' forms in addition to the (declare (indent)) in
;; the defmacro form since the `declare' alone does not lead to
;; correct indentation before the .el/.elc file is loaded.
;; Autoloading these `put' forms solves this.
;;;###autoload
(progn
  ;; TODO(ohler): Figure out what these mean and make sure they are correct.
  (put 'ert-deftest 'lisp-indent-function 2)
  (put 'ert-info 'lisp-indent-function 1))

(defvar ert--find-test-regexp
  (concat "^\\s-*(ert-deftest"
          find-function-space-re
          "%s\\(\\s-\\|$\\)")
  "The regexp the `find-function' mechanisms use for finding test definitions.")


(define-error 'ert-test-failed "Test failed")
(define-error 'ert-test-skipped "Test skipped")

(defun ert-pass ()
  "Terminate the current test and mark it passed.  Does not return."
  (throw 'ert--pass nil))

(defun ert-fail (data)
  "Terminate the current test and mark it failed.  Does not return.
DATA is displayed to the user and should state the reason of the failure."
  (signal 'ert-test-failed (list data)))

(defun ert-skip (data)
  "Terminate the current test and mark it skipped.  Does not return.
DATA is displayed to the user and should state the reason for skipping."
  (signal 'ert-test-skipped (list data)))


;;; The `should' macros.

(defvar ert--should-execution-observer nil)

(defun ert--signal-should-execution (form-description)
  "Tell the current `should' form observer (if any) about FORM-DESCRIPTION."
  (when ert--should-execution-observer
    (funcall ert--should-execution-observer form-description)))

;; See Bug#24402 for why this exists
(defun ert--should-signal-hook (error-symbol data)
  "Stupid hack to stop `condition-case' from catching ert signals.
It should only be stopped when ran from inside ert--run-test-internal."
  (when (and (not (symbolp debugger))   ; only run on anonymous debugger
             (memq error-symbol '(ert-test-failed ert-test-skipped)))
    (funcall debugger 'error data)))

(defun ert--special-operator-p (thing)
  "Return non-nil if THING is a symbol naming a special operator."
  (and (symbolp thing)
       (let ((definition (indirect-function thing)))
         (and (subrp definition)
              (eql (cdr (subr-arity definition)) 'unevalled)))))

;; FIXME: Code inside of here should probably be evaluated like it is
;; outside of tests, with the sole exception of error handling
(defun ert--expand-should-1 (whole form inner-expander)
  "Helper function for the `should' macro and its variants."
  (let ((form
         ;; catch macroexpansion errors
         (condition-case err
             (macroexpand-all form
                              (append (bound-and-true-p
                                       byte-compile-macro-environment)
                                      (cond
                                       ((boundp 'macroexpand-all-environment)
                                        macroexpand-all-environment)
                                       ((boundp 'cl-macro-environment)
                                        cl-macro-environment))))
           (error `(signal ',(car err) ',(cdr err))))))
    (cond
     ((or (atom form) (ert--special-operator-p (car form)))
      (let ((value (gensym "value-")))
        `(let ((,value (gensym "ert-form-evaluation-aborted-")))
           ,(funcall inner-expander
                     `(setq ,value ,form)
                     `(list ',whole :form ',form :value ,value)
                     value)
           ,value)))
     (t
      (let ((fn-name (car form))
            (arg-forms (cdr form)))
        (cl-assert (or (symbolp fn-name)
                       (and (consp fn-name)
                            (eql (car fn-name) 'lambda)
                            (listp (cdr fn-name)))))
        (let ((fn (gensym "fn-"))
              (args (gensym "args-"))
              (value (gensym "value-"))
              (default-value (gensym "ert-form-evaluation-aborted-")))
          `(let* ((,fn (function ,fn-name))
                  (,args (condition-case err
                             (let ((signal-hook-function #'ert--should-signal-hook))
                               (list ,@arg-forms))
                           (error (progn (setq ,fn #'signal)
                                         (list (car err)
                                               (cdr err)))))))
             (let ((,value ',default-value))
               ,(funcall inner-expander
                         `(setq ,value (apply ,fn ,args))
                         `(nconc (list ',whole)
                                 (list :form `(,,fn ,@,args))
                                 (unless (eql ,value ',default-value)
                                   (list :value ,value))
                                 (let ((-explainer-
                                        (and (symbolp ',fn-name)
                                             (get ',fn-name 'ert-explainer))))
                                   (when -explainer-
                                     (list :explanation
                                           (apply -explainer- ,args)))))
                         value)
               ,value))))))))

(defun ert--expand-should (whole form inner-expander)
  "Helper function for the `should' macro and its variants.

Analyzes FORM and returns an expression that has the same
semantics under evaluation but records additional debugging
information.

INNER-EXPANDER should be a function and is called with two
arguments: INNER-FORM and FORM-DESCRIPTION-FORM, where INNER-FORM
is an expression equivalent to FORM, and FORM-DESCRIPTION-FORM is
an expression that returns a description of FORM.  INNER-EXPANDER
should return code that calls INNER-FORM and performs the checks
and error signaling specific to the particular variant of
`should'.  The code that INNER-EXPANDER returns must not call
FORM-DESCRIPTION-FORM before it has called INNER-FORM."
  (ert--expand-should-1
   whole form
   (lambda (inner-form form-description-form value-var)
     (let ((form-description (gensym "form-description-")))
       `(let (,form-description)
          ,(funcall inner-expander
                    `(unwind-protect
                         ,inner-form
                       (setq ,form-description ,form-description-form)
                       (ert--signal-should-execution ,form-description))
                    `,form-description
                    value-var))))))

(cl-defmacro should (form)
  "Evaluate FORM.  If it returns nil, abort the current test as failed.

Returns the value of FORM."
  (declare (debug t))
  (ert--expand-should `(should ,form) form
                      (lambda (inner-form form-description-form _value-var)
                        `(unless ,inner-form
                           (ert-fail ,form-description-form)))))

(cl-defmacro should-not (form)
  "Evaluate FORM.  If it returns non-nil, abort the current test as failed.

Returns nil."
  (declare (debug t))
  (ert--expand-should `(should-not ,form) form
                      (lambda (inner-form form-description-form _value-var)
                        `(unless (not ,inner-form)
                           (ert-fail ,form-description-form)))))

(defun ert--should-error-handle-error (form-description-fn
                                       condition type exclude-subtypes)
  "Helper function for `should-error'.

Determines whether CONDITION matches TYPE and EXCLUDE-SUBTYPES,
and aborts the current test as failed if it doesn't."
  (let ((signaled-conditions (get (car condition) 'error-conditions))
        (handled-conditions (pcase-exhaustive type
                              ((pred listp) type)
                              ((pred symbolp) (list type)))))
    (cl-assert signaled-conditions)
    (unless (cl-intersection signaled-conditions handled-conditions)
      (ert-fail (append
                 (funcall form-description-fn)
                 (list
                  :condition condition
                  :fail-reason (concat "the error signaled did not"
                                       " have the expected type")))))
    (when exclude-subtypes
      (unless (member (car condition) handled-conditions)
        (ert-fail (append
                   (funcall form-description-fn)
                   (list
                    :condition condition
                    :fail-reason (concat "the error signaled was a subtype"
                                         " of the expected type"))))))))

;; FIXME: The expansion will evaluate the keyword args (if any) in
;; nonstandard order.
(cl-defmacro should-error (form &rest keys &key type exclude-subtypes)
  "Evaluate FORM and check that it signals an error.

The error signaled needs to match TYPE.  TYPE should be a list
of condition names.  (It can also be a non-nil symbol, which is
equivalent to a singleton list containing that symbol.)  If
EXCLUDE-SUBTYPES is nil, the error matches TYPE if one of its
condition names is an element of TYPE.  If EXCLUDE-SUBTYPES is
non-nil, the error matches TYPE if it is an element of TYPE.

If the error matches, returns (ERROR-SYMBOL . DATA) from the
error.  If not, or if no error was signaled, abort the test as
failed."
  (declare (debug t))
  (unless type (setq type ''error))
  (ert--expand-should
   `(should-error ,form ,@keys)
   form
   (lambda (inner-form form-description-form value-var)
     (let ((errorp (gensym "errorp"))
           (form-description-fn (gensym "form-description-fn-")))
       `(let ((,errorp nil)
              (,form-description-fn (lambda () ,form-description-form)))
          (condition-case -condition-
              ,inner-form
            ;; We can't use ,type here because we want to evaluate it.
            (error
             (setq ,errorp t)
             (ert--should-error-handle-error ,form-description-fn
                                             -condition-
                                             ,type ,exclude-subtypes)
             (setq ,value-var -condition-)))
          (unless ,errorp
            (ert-fail (append
                       (funcall ,form-description-fn)
                       (list
                        :fail-reason "did not signal an error")))))))))

(cl-defmacro ert--skip-unless (form)
  "Evaluate FORM.  If it returns nil, skip the current test.
Errors during evaluation are caught and handled like nil."
  (declare (debug t))
  (ert--expand-should `(skip-unless ,form) form
                      (lambda (inner-form form-description-form _value-var)
                        `(unless (ignore-errors ,inner-form)
                           (ert-skip ,form-description-form)))))


;;; Explanation of `should' failures.

;; TODO(ohler): Rework explanations so that they are displayed in a
;; similar way to `ert-info' messages; in particular, allow text
;; buttons in explanations that give more detail or open an ediff
;; buffer.  Perhaps explanations should be reported through `ert-info'
;; rather than as part of the condition.

(defun ert--proper-list-p (x)
  "Return non-nil if X is a proper list, nil otherwise."
  (cl-loop
   for firstp = t then nil
   for fast = x then (cddr fast)
   for slow = x then (cdr slow) do
   (when (null fast) (cl-return t))
   (when (not (consp fast)) (cl-return nil))
   (when (null (cdr fast)) (cl-return t))
   (when (not (consp (cdr fast))) (cl-return nil))
   (when (and (not firstp) (eq fast slow)) (cl-return nil))))

(defun ert--explain-format-atom (x)
  "Format the atom X for `ert--explain-equal'."
  (pcase x
    ((pred characterp) (list x (format "#x%x" x) (format "?%c" x)))
    ((pred integerp) (list x (format "#x%x" x)))
    (_ x)))

(defun ert--explain-equal-rec (a b)
  "Return a programmer-readable explanation of why A and B are not `equal'.
Returns nil if they are."
  (if (not (equal (type-of a) (type-of b)))
      `(different-types ,a ,b)
    (pcase-exhaustive a
      ((pred consp)
       (let ((a-proper-p (ert--proper-list-p a))
             (b-proper-p (ert--proper-list-p b)))
         (if (not (eql (not a-proper-p) (not b-proper-p)))
             `(one-list-proper-one-improper ,a ,b)
           (if a-proper-p
               (if (not (equal (length a) (length b)))
                   `(proper-lists-of-different-length ,(length a) ,(length b)
                                                      ,a ,b
                                                      first-mismatch-at
                                                      ,(cl-mismatch a b :test 'equal))
                 (cl-loop for i from 0
                          for ai in a
                          for bi in b
                          for xi = (ert--explain-equal-rec ai bi)
                          do (when xi (cl-return `(list-elt ,i ,xi)))
                          finally (cl-assert (equal a b) t)))
             (let ((car-x (ert--explain-equal-rec (car a) (car b))))
               (if car-x
                   `(car ,car-x)
                 (let ((cdr-x (ert--explain-equal-rec (cdr a) (cdr b))))
                   (if cdr-x
                       `(cdr ,cdr-x)
                     (cl-assert (equal a b) t)
                     nil))))))))
      ((pred arrayp)
       (if (not (equal (length a) (length b)))
           `(arrays-of-different-length ,(length a) ,(length b)
                                        ,a ,b
                                        ,@(unless (char-table-p a)
                                            `(first-mismatch-at
                                              ,(cl-mismatch a b :test 'equal))))
         (cl-loop for i from 0
                  for ai across a
                  for bi across b
                  for xi = (ert--explain-equal-rec ai bi)
                  do (when xi (cl-return `(array-elt ,i ,xi)))
                  finally (cl-assert (equal a b) t))))
      ((pred atom)
       (if (not (equal a b))
           (if (and (symbolp a) (symbolp b) (string= a b))
               `(different-symbols-with-the-same-name ,a ,b)
             `(different-atoms ,(ert--explain-format-atom a)
                               ,(ert--explain-format-atom b)))
         nil)))))

(defun ert--explain-equal (a b)
  "Explainer function for `equal'."
  ;; Do a quick comparison in C to avoid running our expensive
  ;; comparison when possible.
  (if (equal a b)
      nil
    (ert--explain-equal-rec a b)))
(put 'equal 'ert-explainer 'ert--explain-equal)

(defun ert--significant-plist-keys (plist)
  "Return the keys of PLIST that have non-null values, in order."
  (cl-assert (zerop (mod (length plist) 2)) t)
  (cl-loop for (key value . rest) on plist by #'cddr
           unless (or (null value) (memq key accu)) collect key into accu
           finally (cl-return accu)))

(defun ert--plist-difference-explanation (a b)
  "Return a programmer-readable explanation of why A and B are different plists.

Returns nil if they are equivalent, i.e., have the same value for
each key, where absent values are treated as nil.  The order of
key/value pairs in each list does not matter."
  (cl-assert (zerop (mod (length a) 2)) t)
  (cl-assert (zerop (mod (length b) 2)) t)
  ;; Normalizing the plists would be another way to do this but it
  ;; requires a total ordering on all lisp objects (since any object
  ;; is valid as a text property key).  Perhaps defining such an
  ;; ordering is useful in other contexts, too, but it's a lot of
  ;; work, so let's punt on it for now.
  (let* ((keys-a (ert--significant-plist-keys a))
         (keys-b (ert--significant-plist-keys b))
         (keys-in-a-not-in-b (cl-set-difference keys-a keys-b :test 'eq))
         (keys-in-b-not-in-a (cl-set-difference keys-b keys-a :test 'eq)))
    (cl-flet ((explain-with-key (key)
                (let ((value-a (plist-get a key))
                      (value-b (plist-get b key)))
                  (cl-assert (not (equal value-a value-b)) t)
                  `(different-properties-for-key
                    ,key ,(ert--explain-equal-including-properties value-a
                                                                   value-b)))))
      (cond (keys-in-a-not-in-b
             (explain-with-key (car keys-in-a-not-in-b)))
            (keys-in-b-not-in-a
             (explain-with-key (car keys-in-b-not-in-a)))
            (t
             (cl-loop for key in keys-a
                      when (not (equal (plist-get a key) (plist-get b key)))
                      return (explain-with-key key)))))))

(defun ert--abbreviate-string (s len suffixp)
  "Shorten string S to at most LEN chars.

If SUFFIXP is non-nil, returns a suffix of S, otherwise a prefix."
  (let ((n (length s)))
    (cond ((< n len)
           s)
          (suffixp
           (substring s (- n len)))
          (t
           (substring s 0 len)))))

;; TODO(ohler): Once bug 6581 is fixed, rename this to
;; `ert--explain-equal-including-properties-rec' and add a fast-path
;; wrapper like `ert--explain-equal'.
(defun ert--explain-equal-including-properties (a b)
  "Explainer function for `ert-equal-including-properties'.

Returns a programmer-readable explanation of why A and B are not
`ert-equal-including-properties', or nil if they are."
  (if (not (equal a b))
      (ert--explain-equal a b)
    (cl-assert (stringp a) t)
    (cl-assert (stringp b) t)
    (cl-assert (eql (length a) (length b)) t)
    (cl-loop for i from 0 to (length a)
             for props-a = (text-properties-at i a)
             for props-b = (text-properties-at i b)
             for difference = (ert--plist-difference-explanation
                               props-a props-b)
             do (when difference
                  (cl-return `(char ,i ,(substring-no-properties a i (1+ i))
                                    ,difference
                                    context-before
                                    ,(ert--abbreviate-string
                                      (substring-no-properties a 0 i)
                                      10 t)
                                    context-after
                                    ,(ert--abbreviate-string
                                      (substring-no-properties a (1+ i))
                                      10 nil))))
             ;; TODO(ohler): Get `equal-including-properties' fixed in
             ;; Emacs, delete `ert-equal-including-properties', and
             ;; re-enable this assertion.
             ;;finally (cl-assert (equal-including-properties a b) t)
             )))
(put 'ert-equal-including-properties
     'ert-explainer
     'ert--explain-equal-including-properties)


;;; Implementation of `ert-info'.

;; TODO(ohler): The name `info' clashes with
;; `ert--test-execution-info'.  One or both should be renamed.
(defvar ert--infos '()
  "The stack of `ert-info' infos that currently apply.

Bound dynamically.  This is a list of (PREFIX . MESSAGE) pairs.")

(cl-defmacro ert-info ((message-form &key ((:prefix prefix-form) "Info: "))
                       &body body)
  "Evaluate MESSAGE-FORM and BODY, and report the message if BODY fails.

To be used within ERT tests.  MESSAGE-FORM should evaluate to a
string that will be displayed together with the test result if
the test fails.  PREFIX-FORM should evaluate to a string as well
and is displayed in front of the value of MESSAGE-FORM."
  (declare (debug ((form &rest [sexp form]) body))
	   (indent 1))
  `(let ((ert--infos (cons (cons ,prefix-form ,message-form) ert--infos)))
     ,@body))



;;; Facilities for running a single test.

(defvar ert-debug-on-error nil
  "Non-nil means enter debugger when a test fails or terminates with an error.")

;; The data structures that represent the result of running a test.
(cl-defstruct ert-test-result
  (messages nil)
  (should-forms nil)
  (duration 0)
  )
(cl-defstruct (ert-test-passed (:include ert-test-result)))
(cl-defstruct (ert-test-result-with-condition (:include ert-test-result))
  (condition (cl-assert nil))
  (backtrace (cl-assert nil))
  (infos (cl-assert nil)))
(cl-defstruct (ert-test-quit (:include ert-test-result-with-condition)))
(cl-defstruct (ert-test-failed (:include ert-test-result-with-condition)))
(cl-defstruct (ert-test-skipped (:include ert-test-result-with-condition)))
(cl-defstruct (ert-test-aborted-with-non-local-exit
               (:include ert-test-result)))

(defun ert--print-backtrace (backtrace do-xrefs)
  "Format the backtrace BACKTRACE to the current buffer."
  (let ((print-escape-newlines t)
        (print-level 8)
        (print-length 50))
    (debugger-insert-backtrace backtrace do-xrefs)))

;; A container for the state of the execution of a single test and
;; environment data needed during its execution.
(cl-defstruct ert--test-execution-info
  (test (cl-assert nil))
  (result (cl-assert nil))
  ;; A thunk that may be called when RESULT has been set to its final
  ;; value and test execution should be terminated.  Should not
  ;; return.
  (exit-continuation (cl-assert nil))
  ;; The binding of `debugger' outside of the execution of the test.
  next-debugger
  ;; The binding of `ert-debug-on-error' that is in effect for the
  ;; execution of the current test.  We store it to avoid being
  ;; affected by any new bindings the test itself may establish.  (I
  ;; don't remember whether this feature is important.)
  ert-debug-on-error)

(defun ert--run-test-debugger (info args)
  "During a test run, `debugger' is bound to a closure that calls this function.

This function records failures and errors and either terminates
the test silently or calls the interactive debugger, as
appropriate.

INFO is the ert--test-execution-info corresponding to this test
run.  ARGS are the arguments to `debugger'."
  (cl-destructuring-bind (first-debugger-arg &rest more-debugger-args)
      args
    (cl-ecase first-debugger-arg
      ((lambda debug t exit nil)
       (apply (ert--test-execution-info-next-debugger info) args))
      (error
       (let* ((condition (car more-debugger-args))
              (type (cl-case (car condition)
                      ((quit) 'quit)
		      ((ert-test-skipped) 'skipped)
                      (otherwise 'failed)))
              ;; We store the backtrace in the result object for
              ;; `ert-results-pop-to-backtrace-for-test-at-point'.
              ;; This means we have to limit `print-level' and
              ;; `print-length' when printing result objects.  That
              ;; might not be worth while when we can also use
              ;; `ert-results-rerun-test-debugging-errors-at-point',
              ;; (i.e., when running interactively) but having the
              ;; backtrace ready for printing is important for batch
              ;; use.
              ;;
              ;; Grab the frames above the debugger.
              (backtrace (cdr (backtrace-frames debugger)))
              (infos (reverse ert--infos)))
         (setf (ert--test-execution-info-result info)
               (cl-ecase type
                 (quit
                  (make-ert-test-quit :condition condition
                                      :backtrace backtrace
                                      :infos infos))
                 (skipped
                  (make-ert-test-skipped :condition condition
                                        :backtrace backtrace
                                        :infos infos))
                 (failed
                  (make-ert-test-failed :condition condition
                                        :backtrace backtrace
                                        :infos infos))))
         ;; Work around Emacs's heuristic (in eval.c) for detecting
         ;; errors in the debugger.
         (cl-incf num-nonmacro-input-events)
         ;; FIXME: We should probably implement more fine-grained
         ;; control a la non-t `debug-on-error' here.
         (cond
          ((ert--test-execution-info-ert-debug-on-error info)
           (apply (ert--test-execution-info-next-debugger info) args))
          (t))
         (funcall (ert--test-execution-info-exit-continuation info)))))))

(defun ert--run-test-internal (test-execution-info)
  "Low-level function to run a test according to TEST-EXECUTION-INFO.

This mainly sets up debugger-related bindings."
  (setf (ert--test-execution-info-next-debugger test-execution-info) debugger
        (ert--test-execution-info-ert-debug-on-error test-execution-info)
        ert-debug-on-error)
  (catch 'ert--pass
    ;; For now, each test gets its own temp buffer and its own
    ;; window excursion, just to be safe.  If this turns out to be
    ;; too expensive, we can remove it.
    (with-temp-buffer
      (save-window-excursion
        ;; FIXME: Use `signal-hook-function' instead of `debugger' to
        ;; handle ert errors. Once that's done, remove
        ;; `ert--should-signal-hook'.  See Bug#24402 and Bug#11218 for
        ;; details.
        (let ((debugger (lambda (&rest args)
                          (ert--run-test-debugger test-execution-info
                                                  args)))
              (debug-on-error t)
              (debug-on-quit t)
              ;; FIXME: Do we need to store the old binding of this
              ;; and consider it in `ert--run-test-debugger'?
              (debug-ignored-errors nil)
              (ert--infos '()))
          (funcall (ert-test-body (ert--test-execution-info-test
                                   test-execution-info))))))
    (ert-pass))
  (setf (ert--test-execution-info-result test-execution-info)
        (make-ert-test-passed))
  nil)

(defun ert--force-message-log-buffer-truncation ()
  "Immediately truncate *Messages* buffer according to `message-log-max'.

This can be useful after reducing the value of `message-log-max'."
  (with-current-buffer (messages-buffer)
    ;; This is a reimplementation of this part of message_dolog() in xdisp.c:
    ;; if (NATNUMP (Vmessage_log_max))
    ;;   {
    ;;     scan_newline (Z, Z_BYTE, BEG, BEG_BYTE,
    ;;                   -XFASTINT (Vmessage_log_max) - 1, 0);
    ;;     del_range_both (BEG, BEG_BYTE, PT, PT_BYTE, 0);
    ;;   }
    (when (and (integerp message-log-max) (>= message-log-max 0))
      (let ((begin (point-min))
            (end (save-excursion
                   (goto-char (point-max))
                   (forward-line (- message-log-max))
                   (point)))
            (inhibit-read-only t))
        (delete-region begin end)))))

(defvar ert--running-tests nil
  "List of tests that are currently in execution.

This list is empty while no test is running, has one element
while a test is running, two elements while a test run from
inside a test is running, etc.  The list is in order of nesting,
innermost test first.

The elements are of type `ert-test'.")

(defun ert-run-test (ert-test)
  "Run ERT-TEST.

Returns the result and stores it in ERT-TEST's `most-recent-result' slot."
  (setf (ert-test-most-recent-result ert-test) nil)
  (cl-block error
    (let ((begin-marker
           (with-current-buffer (messages-buffer)
             (point-max-marker))))
      (unwind-protect
          (let ((info (make-ert--test-execution-info
                       :test ert-test
                       :result
                       (make-ert-test-aborted-with-non-local-exit)
                       :exit-continuation (lambda ()
                                            (cl-return-from error nil))))
                (should-form-accu (list)))
            (unwind-protect
                (let ((ert--should-execution-observer
                       (lambda (form-description)
                         (push form-description should-form-accu)))
                      (message-log-max t)
                      (ert--running-tests (cons ert-test ert--running-tests)))
                  (ert--run-test-internal info))
              (let ((result (ert--test-execution-info-result info)))
                (setf (ert-test-result-messages result)
                      (with-current-buffer (messages-buffer)
                        (buffer-substring begin-marker (point-max))))
                (ert--force-message-log-buffer-truncation)
                (setq should-form-accu (nreverse should-form-accu))
                (setf (ert-test-result-should-forms result)
                      should-form-accu)
                (setf (ert-test-most-recent-result ert-test) result))))
        (set-marker begin-marker nil))))
  (ert-test-most-recent-result ert-test))

(defun ert-running-test ()
  "Return the top-level test currently executing."
  (car (last ert--running-tests)))


;;; Test selectors.

(defun ert-test-result-type-p (result result-type)
  "Return non-nil if RESULT matches type RESULT-TYPE.

Valid result types:

nil -- Never matches.
t -- Always matches.
:failed, :passed, :skipped -- Matches corresponding results.
\(and TYPES...) -- Matches if all TYPES match.
\(or TYPES...) -- Matches if some TYPES match.
\(not TYPE) -- Matches if TYPE does not match.
\(satisfies PREDICATE) -- Matches if PREDICATE returns true when called with
                           RESULT."
  ;; It would be easy to add `member' and `eql' types etc., but I
  ;; haven't bothered yet.
  (pcase-exhaustive result-type
    ('nil nil)
    ('t t)
    (:failed (ert-test-failed-p result))
    (:passed (ert-test-passed-p result))
    (:skipped (ert-test-skipped-p result))
    (`(,operator . ,operands)
     (cl-ecase operator
       (and
        (cl-case (length operands)
          (0 t)
          (t
           (and (ert-test-result-type-p result (car operands))
                (ert-test-result-type-p result `(and ,@(cdr operands)))))))
       (or
        (cl-case (length operands)
          (0 nil)
          (t
           (or (ert-test-result-type-p result (car operands))
               (ert-test-result-type-p result `(or ,@(cdr operands)))))))
       (not
        (cl-assert (eql (length operands) 1))
        (not (ert-test-result-type-p result (car operands))))
       (satisfies
        (cl-assert (eql (length operands) 1))
        (funcall (car operands) result))))))

(defun ert-test-result-expected-p (test result)
  "Return non-nil if TEST's expected result type matches RESULT."
  (or
   (ert-test-result-type-p result :skipped)
   (ert-test-result-type-p result (ert-test-expected-result-type test))))

(defun ert-select-tests (selector universe)
  "Return a list of tests that match SELECTOR.

UNIVERSE specifies the set of tests to select from; it should be a list
of tests, or t, which refers to all tests named by symbols in `obarray'.

Valid SELECTORs:

nil  -- Selects the empty set.
t    -- Selects UNIVERSE.
:new -- Selects all tests that have not been run yet.
:failed, :passed       -- Select tests according to their most recent result.
:expected, :unexpected -- Select tests according to their most recent result.
a string -- A regular expression selecting all tests with matching names.
a test   -- (i.e., an object of the ert-test data-type) Selects that test.
a symbol -- Selects the test that the symbol names, errors if none.
\(member TESTS...) -- Selects the elements of TESTS, a list of tests
    or symbols naming tests.
\(eql TEST) -- Selects TEST, a test or a symbol naming a test.
\(and SELECTORS...) -- Selects the tests that match all SELECTORS.
\(or SELECTORS...)  -- Selects the tests that match any of the SELECTORS.
\(not SELECTOR)     -- Selects all tests that do not match SELECTOR.
\(tag TAG) -- Selects all tests that have TAG on their tags list.
    A tag is an arbitrary label you can apply when you define a test.
\(satisfies PREDICATE) -- Selects all tests that satisfy PREDICATE.
    PREDICATE is a function that takes an ert-test object as argument,
    and returns non-nil if it is selected.

Only selectors that require a superset of tests, such
as (satisfies ...), strings, :new, etc. make use of UNIVERSE.
Selectors that do not, such as (member ...), just return the
set implied by them without checking whether it is really
contained in UNIVERSE."
  ;; This code needs to match the cases in
  ;; `ert-insert-human-readable-selector'.
  (pcase-exhaustive selector
    ('nil nil)
    ('t (pcase-exhaustive universe
          ((pred listp) universe)
          (`t (ert-select-tests "" universe))))
    (:new (ert-select-tests
           `(satisfies ,(lambda (test)
                          (null (ert-test-most-recent-result test))))
           universe))
    (:failed (ert-select-tests
              `(satisfies ,(lambda (test)
                             (ert-test-result-type-p
                              (ert-test-most-recent-result test)
                              ':failed)))
              universe))
    (:passed (ert-select-tests
              `(satisfies ,(lambda (test)
                             (ert-test-result-type-p
                              (ert-test-most-recent-result test)
                              ':passed)))
              universe))
    (:expected (ert-select-tests
                `(satisfies
                  ,(lambda (test)
                     (ert-test-result-expected-p
                      test
                      (ert-test-most-recent-result test))))
                universe))
    (:unexpected (ert-select-tests `(not :expected) universe))
    ((pred stringp)
     (pcase-exhaustive universe
       (`t (mapcar #'ert-get-test
                   (apropos-internal selector #'ert-test-boundp)))
       ((pred listp)
        (cl-remove-if-not (lambda (test)
                            (and (ert-test-name test)
                                 (string-match selector
                                               (symbol-name
                                                (ert-test-name test)))))
                          universe))))
    ((pred ert-test-p) (list selector))
    ((pred symbolp)
     (cl-assert (ert-test-boundp selector))
     (list (ert-get-test selector)))
    (`(,operator . ,operands)
     (cl-ecase operator
       (member
        (mapcar (lambda (purported-test)
                  (pcase-exhaustive purported-test
                    ((pred symbolp)
                     (cl-assert (ert-test-boundp purported-test))
                     (ert-get-test purported-test))
                    ((pred ert-test-p) purported-test)))
                operands))
       (eql
        (cl-assert (eql (length operands) 1))
        (ert-select-tests `(member ,@operands) universe))
       (and
        ;; Do these definitions of AND, NOT and OR satisfy de
        ;; Morgan's laws?  Should they?
        (cl-case (length operands)
          (0 (ert-select-tests 't universe))
          (t (ert-select-tests `(and ,@(cdr operands))
                               (ert-select-tests (car operands)
                                                 universe)))))
       (not
        (cl-assert (eql (length operands) 1))
        (let ((all-tests (ert-select-tests 't universe)))
          (cl-set-difference all-tests
                             (ert-select-tests (car operands)
                                               all-tests))))
       (or
        (cl-case (length operands)
          (0 (ert-select-tests 'nil universe))
          (t (cl-union (ert-select-tests (car operands) universe)
                       (ert-select-tests `(or ,@(cdr operands))
                                         universe)))))
       (tag
        (cl-assert (eql (length operands) 1))
        (let ((tag (car operands)))
          (ert-select-tests `(satisfies
                              ,(lambda (test)
                                 (member tag (ert-test-tags test))))
                            universe)))
       (satisfies
        (cl-assert (eql (length operands) 1))
        (cl-remove-if-not (car operands)
                          (ert-select-tests 't universe)))))))

(defun ert--insert-human-readable-selector (selector)
  "Insert a human-readable presentation of SELECTOR into the current buffer."
  ;; This is needed to avoid printing the (huge) contents of the
  ;; `backtrace' slot of the result objects in the
  ;; `most-recent-result' slots of test case objects in (eql ...) or
  ;; (member ...) selectors.
  (cl-labels ((rec (selector)
                ;; This code needs to match the cases in
                ;; `ert-select-tests'.
                (pcase-exhaustive selector
                  ((or
                    ;; 'nil 't :new :failed :passed :expected :unexpected
                    (pred stringp)
                    (pred symbolp))
                   selector)
                  ((pred ert-test-p)
                   (if (ert-test-name selector)
                       (make-symbol (format "<%S>" (ert-test-name selector)))
                     (make-symbol "<unnamed test>")))
                  (`(,operator . ,operands)
                   (pcase operator
                     ((or 'member 'eql 'and 'not 'or)
                      `(,operator ,@(mapcar #'rec operands)))
                     ((or 'tag 'satisfies)
                      selector))))))
    (insert (format "%S" (rec selector)))))


;;; Facilities for running a whole set of tests.

;; The data structure that contains the set of tests being executed
;; during one particular test run, their results, the state of the
;; execution, and some statistics.
;;
;; The data about results and expected results of tests may seem
;; redundant here, since the test objects also carry such information.
;; However, the information in the test objects may be more recent, it
;; may correspond to a different test run.  We need the information
;; that corresponds to this run in order to be able to update the
;; statistics correctly when a test is re-run interactively and has a
;; different result than before.
(cl-defstruct ert--stats
  (selector (cl-assert nil))
  ;; The tests, in order.
  (tests (cl-assert nil) :type vector)
  ;; A map of test names (or the test objects themselves for unnamed
  ;; tests) to indices into the `tests' vector.
  (test-map (cl-assert nil) :type hash-table)
  ;; The results of the tests during this run, in order.
  (test-results (cl-assert nil) :type vector)
  ;; The start times of the tests, in order, as reported by
  ;; `current-time'.
  (test-start-times (cl-assert nil) :type vector)
  ;; The end times of the tests, in order, as reported by
  ;; `current-time'.
  (test-end-times (cl-assert nil) :type vector)
  (passed-expected 0)
  (passed-unexpected 0)
  (failed-expected 0)
  (failed-unexpected 0)
  (skipped 0)
  (start-time nil)
  (end-time nil)
  (aborted-p nil)
  (current-test nil)
  ;; The time at or after which the next redisplay should occur, as a
  ;; float.
  (next-redisplay 0.0))

(defun ert-stats-completed-expected (stats)
  "Return the number of tests in STATS that had expected results."
  (+ (ert--stats-passed-expected stats)
     (ert--stats-failed-expected stats)))

(defun ert-stats-completed-unexpected (stats)
  "Return the number of tests in STATS that had unexpected results."
  (+ (ert--stats-passed-unexpected stats)
     (ert--stats-failed-unexpected stats)))

(defun ert-stats-skipped (stats)
  "Number of tests in STATS that have skipped."
  (ert--stats-skipped stats))

(defun ert-stats-completed (stats)
  "Number of tests in STATS that have run so far."
  (+ (ert-stats-completed-expected stats)
     (ert-stats-completed-unexpected stats)
     (ert-stats-skipped stats)))

(defun ert-stats-total (stats)
  "Number of tests in STATS, regardless of whether they have run yet."
  (length (ert--stats-tests stats)))

;; The stats object of the current run, dynamically bound.  This is
;; used for the mode line progress indicator.
(defvar ert--current-run-stats nil)

(defun ert--stats-test-key (test)
  "Return the key used for TEST in the test map of ert--stats objects.

Returns the name of TEST if it has one, or TEST itself otherwise."
  (or (ert-test-name test) test))

(defun ert--stats-set-test-and-result (stats pos test result)
  "Change STATS by replacing the test at position POS with TEST and RESULT.

Also changes the counters in STATS to match."
  (let* ((tests (ert--stats-tests stats))
         (results (ert--stats-test-results stats))
         (old-test (aref tests pos))
         (map (ert--stats-test-map stats)))
    (cl-flet ((update (d)
                (if (ert-test-result-expected-p (aref tests pos)
                                                (aref results pos))
                    (cl-etypecase (aref results pos)
                      (ert-test-passed
                       (cl-incf (ert--stats-passed-expected stats) d))
                      (ert-test-failed
                       (cl-incf (ert--stats-failed-expected stats) d))
		      (ert-test-skipped
                       (cl-incf (ert--stats-skipped stats) d))
                      (null)
                      (ert-test-aborted-with-non-local-exit)
                      (ert-test-quit))
                  (cl-etypecase (aref results pos)
                    (ert-test-passed
                     (cl-incf (ert--stats-passed-unexpected stats) d))
                    (ert-test-failed
                     (cl-incf (ert--stats-failed-unexpected stats) d))
                    (ert-test-skipped
                     (cl-incf (ert--stats-skipped stats) d))
                    (null)
                    (ert-test-aborted-with-non-local-exit)
                    (ert-test-quit)))))
      ;; Adjust counters to remove the result that is currently in stats.
      (update -1)
      ;; Put new test and result into stats.
      (setf (aref tests pos) test
            (aref results pos) result)
      (remhash (ert--stats-test-key old-test) map)
      (setf (gethash (ert--stats-test-key test) map) pos)
      ;; Adjust counters to match new result.
      (update +1)
      nil)))

(defun ert--make-stats (tests selector)
  "Create a new `ert--stats' object for running TESTS.

SELECTOR is the selector that was used to select TESTS."
  (setq tests (cl-coerce tests 'vector))
  (let ((map (make-hash-table :size (length tests))))
    (cl-loop for i from 0
             for test across tests
             for key = (ert--stats-test-key test) do
             (cl-assert (not (gethash key map)))
             (setf (gethash key map) i))
    (make-ert--stats :selector selector
                     :tests tests
                     :test-map map
                     :test-results (make-vector (length tests) nil)
                     :test-start-times (make-vector (length tests) nil)
                     :test-end-times (make-vector (length tests) nil))))

(defun ert-run-or-rerun-test (stats test listener)
  ;; checkdoc-order: nil
  "Run the single test TEST and record the result using STATS and LISTENER."
  (let ((ert--current-run-stats stats)
        (pos (ert--stats-test-pos stats test)))
    (ert--stats-set-test-and-result stats pos test nil)
    ;; Call listener after setting/before resetting
    ;; (ert--stats-current-test stats); the listener might refresh the
    ;; mode line display, and if the value is not set yet/any more
    ;; during this refresh, the mode line will flicker unnecessarily.
    (setf (ert--stats-current-test stats) test)
    (funcall listener 'test-started stats test)
    (setf (ert-test-most-recent-result test) nil)
    (setf (aref (ert--stats-test-start-times stats) pos) (current-time))
    (unwind-protect
        (ert-run-test test)
      (setf (aref (ert--stats-test-end-times stats) pos) (current-time))
      (let ((result (ert-test-most-recent-result test)))
        (setf (ert-test-result-duration result)
              (float-time
               (time-subtract
                (aref (ert--stats-test-end-times stats) pos)
                (aref (ert--stats-test-start-times stats) pos))))
        (ert--stats-set-test-and-result stats pos test result)
        (funcall listener 'test-ended stats test result))
      (setf (ert--stats-current-test stats) nil))))

(defun ert-run-tests (selector listener &optional interactively)
  "Run the tests specified by SELECTOR, sending progress updates to LISTENER."
  (let* ((tests (ert-select-tests selector t))
         (stats (ert--make-stats tests selector)))
    (setf (ert--stats-start-time stats) (current-time))
    (funcall listener 'run-started stats)
    (let ((abortedp t))
      (unwind-protect
          (let ((ert--current-run-stats stats))
            (force-mode-line-update)
            (unwind-protect
		(cl-loop for test in tests do
			 (ert-run-or-rerun-test stats test listener)
			 (when (and interactively
				    (ert-test-quit-p
				     (ert-test-most-recent-result test))
				    (y-or-n-p "Abort testing? "))
			   (cl-return))
			 finally (setq abortedp nil))
              (setf (ert--stats-aborted-p stats) abortedp)
              (setf (ert--stats-end-time stats) (current-time))
              (funcall listener 'run-ended stats abortedp)))
        (force-mode-line-update))
      stats)))

(defun ert--stats-test-pos (stats test)
  ;; checkdoc-order: nil
  "Return the position (index) of TEST in the run represented by STATS."
  (gethash (ert--stats-test-key test) (ert--stats-test-map stats)))


;;; Formatting functions shared across UIs.

(defun ert--format-time-iso8601 (time)
  "Format TIME in the variant of ISO 8601 used for timestamps in ERT."
  (format-time-string "%Y-%m-%d %T%z" time))

(defun ert-char-for-test-result (result expectedp)
  "Return a character that represents the test result RESULT.

EXPECTEDP specifies whether the result was expected."
  (let ((s (cl-etypecase result
             (ert-test-passed ".P")
             (ert-test-failed "fF")
             (ert-test-skipped "sS")
             (null "--")
             (ert-test-aborted-with-non-local-exit "aA")
             (ert-test-quit "qQ"))))
    (elt s (if expectedp 0 1))))

(defun ert-string-for-test-result (result expectedp)
  "Return a string that represents the test result RESULT.

EXPECTEDP specifies whether the result was expected."
  (let ((s (cl-etypecase result
             (ert-test-passed '("passed" "PASSED"))
             (ert-test-failed '("failed" "FAILED"))
             (ert-test-skipped '("skipped" "SKIPPED"))
             (null '("unknown" "UNKNOWN"))
             (ert-test-aborted-with-non-local-exit '("aborted" "ABORTED"))
             (ert-test-quit '("quit" "QUIT")))))
    (elt s (if expectedp 0 1))))

(defun ert--pp-with-indentation-and-newline (object)
  "Pretty-print OBJECT, indenting it to the current column of point.
Ensures a final newline is inserted."
  (let ((begin (point))
        (pp-escape-newlines nil))
    (pp object (current-buffer))
    (unless (bolp) (insert "\n"))
    (save-excursion
      (goto-char begin)
      (indent-sexp))))

(defun ert--insert-infos (result)
  "Insert `ert-info' infos from RESULT into current buffer.

RESULT must be an `ert-test-result-with-condition'."
  (cl-check-type result ert-test-result-with-condition)
  (dolist (info (ert-test-result-with-condition-infos result))
    (cl-destructuring-bind (prefix . message) info
      (let ((begin (point))
            (indentation (make-string (+ (length prefix) 4) ?\s))
            (end nil))
        (unwind-protect
            (progn
              (insert message "\n")
              (setq end (point-marker))
              (goto-char begin)
              (insert "    " prefix)
              (forward-line 1)
              (while (< (point) end)
                (insert indentation)
                (forward-line 1)))
          (when end (set-marker end nil)))))))


;;; Running tests in batch mode.

(defvar ert-quiet nil
  "Non-nil makes ERT only print important information in batch mode.")

(defvar ert-batch-print-duration nil
  "Non-nil makes ERT print duration time of single tests in batch mode.")

;;;###autoload
(defun ert-run-tests-batch (&optional selector)
  "Run the tests specified by SELECTOR, printing results to the terminal.

SELECTOR works as described in `ert-select-tests', except if
SELECTOR is nil, in which case all tests rather than none will be
run; this makes the command line \"emacs -batch -l my-tests.el -f
ert-run-tests-batch-and-exit\" useful.

Returns the stats object."
  (unless selector (setq selector 't))
  (ert-run-tests
   selector
   (lambda (event-type &rest event-args)
     (cl-ecase event-type
       (run-started
        (unless ert-quiet
          (cl-destructuring-bind (stats) event-args
            (message "Running %s tests (%s, selector `%S')"
                     (length (ert--stats-tests stats))
                     (ert--format-time-iso8601 (ert--stats-start-time stats))
                     selector))))
       (run-ended
        (cl-destructuring-bind (stats abortedp) event-args
          (let ((unexpected (ert-stats-completed-unexpected stats))
                (skipped (ert-stats-skipped stats))
		(expected-failures (ert--stats-failed-expected stats)))
            (message "\n%sRan %s tests, %s results as expected%s%s (%s, %f sec)%s\n"
                     (if (not abortedp)
                         ""
                       "Aborted: ")
                     (ert-stats-total stats)
                     (ert-stats-completed-expected stats)
                     (if (zerop unexpected)
                         ""
                       (format ", %s unexpected" unexpected))
                     (if (zerop skipped)
                         ""
                       (format ", %s skipped" skipped))
                     (ert--format-time-iso8601 (ert--stats-end-time stats))
                     (float-time
                      (time-subtract
                       (ert--stats-end-time stats)
                       (ert--stats-start-time stats)))
                     (if (zerop expected-failures)
                         ""
                       (format "\n%s expected failures" expected-failures)))
            (unless (zerop unexpected)
              (message "%s unexpected results:" unexpected)
              (cl-loop for test across (ert--stats-tests stats)
                       for result = (ert-test-most-recent-result test) do
                       (when (not (ert-test-result-expected-p test result))
                         (message "%9s  %S"
                                  (ert-string-for-test-result result nil)
                                  (ert-test-name test))))
              (message "%s" ""))
            (unless (zerop skipped)
              (message "%s skipped results:" skipped)
              (cl-loop for test across (ert--stats-tests stats)
                       for result = (ert-test-most-recent-result test) do
                       (when (ert-test-result-type-p result :skipped)
                         (message "%9s  %S"
                                  (ert-string-for-test-result result nil)
                                  (ert-test-name test))))
              (message "%s" "")))))
       (test-started
        )
       (test-ended
        (cl-destructuring-bind (stats test result) event-args
          (unless (ert-test-result-expected-p test result)
            (cl-etypecase result
              (ert-test-passed
               (message "Test %S passed unexpectedly" (ert-test-name test)))
              (ert-test-result-with-condition
               (message "Test %S backtrace:" (ert-test-name test))
               (with-temp-buffer
                 (ert--print-backtrace
                  (ert-test-result-with-condition-backtrace result)
                  nil)
                 (if (not ert-batch-backtrace-right-margin)
                     (message "%s"
                              (buffer-substring-no-properties (point-min)
                                                              (point-max)))
                   (goto-char (point-min))
                   (while (not (eobp))
                     (let ((start (point))
                           (end (line-end-position)))
                       (setq end (min end
                                      (+ start
                                         ert-batch-backtrace-right-margin)))
                       (message "%s" (buffer-substring-no-properties
                                      start end)))
                     (forward-line 1))))
               (with-temp-buffer
                 (ert--insert-infos result)
                 (insert "    ")
                 (let ((print-escape-newlines t)
                       (print-level 5)
                       (print-length 10))
                   (ert--pp-with-indentation-and-newline
                    (ert-test-result-with-condition-condition result)))
                 (goto-char (1- (point-max)))
                 (cl-assert (looking-at "\n"))
                 (delete-char 1)
                 (message "Test %S condition:" (ert-test-name test))
                 (message "%s" (buffer-string))))
              (ert-test-aborted-with-non-local-exit
               (message "Test %S aborted with non-local exit"
                        (ert-test-name test)))
              (ert-test-quit
               (message "Quit during %S" (ert-test-name test)))))
          (unless ert-quiet
            (let* ((max (prin1-to-string (length (ert--stats-tests stats))))
                   (format-string (concat "%9s  %"
                                          (prin1-to-string (length max))
<<<<<<< HEAD
                                          "s/" max "  %S"
                                          (if ert-batch-print-duration
                                              " (%f sec)"))))
=======
                                          "s/" max "  %S (%f sec)")))
>>>>>>> 7bedc881
              (message format-string
                       (ert-string-for-test-result result
                                                   (ert-test-result-expected-p
                                                    test result))
                       (1+ (ert--stats-test-pos stats test))
                       (ert-test-name test)
<<<<<<< HEAD
                       (if ert-batch-print-duration
                           (ert-test-result-duration result)))))))))
=======
                       (ert-test-result-duration result))))))))
>>>>>>> 7bedc881
   nil))

;;;###autoload
(defun ert-run-tests-batch-and-exit (&optional selector)
  "Like `ert-run-tests-batch', but exits Emacs when done.

The exit status will be 0 if all test results were as expected, 1
on unexpected results, or 2 if the tool detected an error outside
of the tests (e.g. invalid SELECTOR or bug in the code that runs
the tests)."
  (or noninteractive
      (user-error "This function is only for use in batch mode"))
  ;; Better crash loudly than attempting to recover from undefined
  ;; behavior.
  (setq attempt-stack-overflow-recovery nil
        attempt-orderly-shutdown-on-fatal-signal nil)
  (unwind-protect
      (let ((stats (ert-run-tests-batch selector)))
        (kill-emacs (if (zerop (ert-stats-completed-unexpected stats)) 0 1)))
    (unwind-protect
        (progn
          (message "Error running tests")
          (backtrace))
      (kill-emacs 2))))


(defun ert-summarize-tests-batch-and-exit (&optional high)
  "Summarize the results of testing.
Expects to be called in batch mode, with logfiles as command-line arguments.
The logfiles should have the `ert-run-tests-batch' format.  When finished,
this exits Emacs, with status as per `ert-run-tests-batch-and-exit'.

If HIGH is a natural number, the HIGH long lasting tests are summarized."
  (or noninteractive
      (user-error "This function is only for use in batch mode"))
  (or (natnump high) (setq high 0))
  ;; Better crash loudly than attempting to recover from undefined
  ;; behavior.
  (setq attempt-stack-overflow-recovery nil
        attempt-orderly-shutdown-on-fatal-signal nil)
  (let ((nlogs (length command-line-args-left))
        (ntests 0) (nrun 0) (nexpected 0) (nunexpected 0) (nskipped 0)
        nnotrun logfile notests badtests unexpected skipped tests)
    (with-temp-buffer
      (while (setq logfile (pop command-line-args-left))
        (erase-buffer)
        (when (file-readable-p logfile) (insert-file-contents logfile))
        (if (not (re-search-forward "^Running \\([0-9]+\\) tests" nil t))
            (push logfile notests)
          (setq ntests (+ ntests (string-to-number (match-string 1))))
          (if (not (re-search-forward "^\\(Aborted: \\)?\
Ran \\([0-9]+\\) tests, \\([0-9]+\\) results as expected\
\\(?:, \\([0-9]+\\) unexpected\\)?\
\\(?:, \\([0-9]+\\) skipped\\)?" nil t))
              (push logfile badtests)
            (if (match-string 1) (push logfile badtests))
            (setq nrun (+ nrun (string-to-number (match-string 2)))
                  nexpected (+ nexpected (string-to-number (match-string 3))))
            (when (match-string 4)
              (push logfile unexpected)
              (setq nunexpected (+ nunexpected
                                   (string-to-number (match-string 4)))))
            (when (match-string 5)
              (push logfile skipped)
              (setq nskipped (+ nskipped
                                (string-to-number (match-string 5)))))
            (unless (zerop high)
              (goto-char (point-min))
              (while (< (point) (point-max))
                (if (looking-at "^\\s-+\\w+\\s-+[[:digit:]]+/[[:digit:]]+\\s-+\\S-+\\s-+(\\([.[:digit:]]+\\)\\s-+sec)$")
                    (push (cons (string-to-number (match-string 1))
                                (match-string 0))
                          tests))
                (forward-line)))))))
    (setq nnotrun (- ntests nrun))
    (message "\nSUMMARY OF TEST RESULTS")
    (message "-----------------------")
    (message "Files examined: %d" nlogs)
    (message "Ran %d tests%s, %d results as expected%s%s"
             nrun
             (if (zerop nnotrun) "" (format ", %d failed to run" nnotrun))
             nexpected
             (if (zerop nunexpected)
                 ""
               (format ", %d unexpected" nunexpected))
             (if (zerop nskipped)
                 ""
               (format ", %d skipped" nskipped)))
    (when notests
      (message "%d files did not contain any tests:" (length notests))
      (mapc (lambda (l) (message "  %s" l)) notests))
    (when badtests
      (message "%d files did not finish:" (length badtests))
      (mapc (lambda (l) (message "  %s" l)) badtests)
      (if (getenv "EMACS_HYDRA_CI")
          (with-temp-buffer
            (dolist (f badtests)
              (erase-buffer)
              (insert-file-contents f)
              (message "Contents of unfinished file %s:" f)
              (message "-----\n%s\n-----" (buffer-string))))))
    (when unexpected
      (message "%d files contained unexpected results:" (length unexpected))
      (mapc (lambda (l) (message "  %s" l)) unexpected))
    (unless (or (null tests) (zerop high))
      (message "\nLONG-RUNNING TESTS")
      (message "------------------")
      (setq tests (sort tests (lambda (x y) (> (car x) (car y)))))
      (when (< high (length tests)) (setcdr (nthcdr (1- high) tests) nil))
      (message "%s" (mapconcat 'cdr tests "\n")))
    ;; More details on hydra, where the logs are harder to get to.
    (when (and (getenv "EMACS_HYDRA_CI")
               (not (zerop (+ nunexpected nskipped))))
      (message "\nDETAILS")
      (message "-------")
      (with-temp-buffer
        (dolist (x (list (list skipped "skipped" "SKIPPED")
                         (list unexpected "unexpected" "FAILED")))
          (mapc (lambda (l)
                  (erase-buffer)
                  (insert-file-contents l)
                  (message "%s:" l)
                  (when (re-search-forward (format "^[ \t]*[0-9]+ %s results:"
                                                   (nth 1 x))
                                           nil t)
                    (while (and (zerop (forward-line 1))
                                (looking-at (format "^[ \t]*%s" (nth 2 x))))
                      (message "%s" (buffer-substring (line-beginning-position)
                                                      (line-end-position))))))
                (car x)))))
    (kill-emacs (cond ((or notests badtests (not (zerop nnotrun))) 2)
                      (unexpected 1)
                      (t 0)))))

;;; Utility functions for load/unload actions.

(defun ert--activate-font-lock-keywords ()
  "Activate font-lock keywords for some of ERT's symbols."
  (font-lock-add-keywords
   nil
   '(("(\\(\\<ert-deftest\\)\\>\\s *\\(\\(?:\\sw\\|\\s_\\)+\\)?"
      (1 font-lock-keyword-face nil t)
      (2 font-lock-function-name-face nil t)))))

(cl-defun ert--remove-from-list (list-var element &key key test)
  "Remove ELEMENT from the value of LIST-VAR if present.

This can be used as an inverse of `add-to-list'."
  (unless key (setq key #'identity))
  (unless test (setq test #'equal))
  (setf (symbol-value list-var)
        (cl-remove element
                   (symbol-value list-var)
                   :key key
                   :test test)))


;;; Some basic interactive functions.

(defun ert-read-test-name (prompt &optional default history
                                  add-default-to-prompt)
  "Read the name of a test and return it as a symbol.

Prompt with PROMPT.  If DEFAULT is a valid test name, use it as a
default.  HISTORY is the history to use; see `completing-read'.
If ADD-DEFAULT-TO-PROMPT is non-nil, PROMPT will be modified to
include the default, if any.

Signals an error if no test name was read."
  (cl-etypecase default
    (string (let ((symbol (intern-soft default)))
              (unless (and symbol (ert-test-boundp symbol))
                (setq default nil))))
    (symbol (setq default
                  (if (ert-test-boundp default)
                      (symbol-name default)
                    nil)))
    (ert-test (setq default (ert-test-name default))))
  (when add-default-to-prompt
    (setq prompt (if (null default)
                     (format "%s: " prompt)
                   (format "%s (default %s): " prompt default))))
  (let ((input (completing-read prompt obarray #'ert-test-boundp
                                t nil history default nil)))
    ;; completing-read returns an empty string if default was nil and
    ;; the user just hit enter.
    (let ((sym (intern-soft input)))
      (if (ert-test-boundp sym)
          sym
        (user-error "Input does not name a test")))))

(defun ert-read-test-name-at-point (prompt)
  "Read the name of a test and return it as a symbol.
As a default, use the symbol at point, or the test at point if in
the ERT results buffer.  Prompt with PROMPT, augmented with the
default (if any)."
  (ert-read-test-name prompt (ert-test-at-point) nil t))

(defun ert-find-test-other-window (test-name)
  "Find, in another window, the definition of TEST-NAME."
  (interactive (list (ert-read-test-name-at-point "Find test definition: ")))
  (find-function-do-it test-name 'ert--test 'switch-to-buffer-other-window))

(defun ert-delete-test (test-name)
  "Make the test TEST-NAME unbound.

Nothing more than an interactive interface to `ert-make-test-unbound'."
  (interactive (list (ert-read-test-name-at-point "Delete test")))
  (ert-make-test-unbound test-name))

(defun ert-delete-all-tests ()
  "Make all symbols in `obarray' name no test."
  (interactive)
  (when (called-interactively-p 'any)
    (unless (y-or-n-p "Delete all tests? ")
      (user-error "Aborted")))
  ;; We can't use `ert-select-tests' here since that gives us only
  ;; test objects, and going from them back to the test name symbols
  ;; can fail if the `ert-test' defstruct has been redefined.
  (mapc #'ert-make-test-unbound (apropos-internal "" #'ert-test-boundp))
  t)


;;; Display of test progress and results.

;; An entry in the results buffer ewoc.  There is one entry per test.
(cl-defstruct ert--ewoc-entry
  (test (cl-assert nil))
  ;; If the result of this test was expected, its ewoc entry is hidden
  ;; initially.
  (hidden-p (cl-assert nil))
  ;; An ewoc entry may be collapsed to hide details such as the error
  ;; condition.
  ;;
  ;; I'm not sure the ability to expand and collapse entries is still
  ;; a useful feature.
  (expanded-p t)
  ;; By default, the ewoc entry presents the error condition with
  ;; certain limits on how much to print (`print-level',
  ;; `print-length').  The user can interactively switch to a set of
  ;; higher limits.
  (extended-printer-limits-p nil))

;; Variables local to the results buffer.

;; The ewoc.
(defvar ert--results-ewoc)
;; The stats object.
(defvar ert--results-stats)
;; A string with one character per test.  Each character represents
;; the result of the corresponding test.  The string is displayed near
;; the top of the buffer and serves as a progress bar.
(defvar ert--results-progress-bar-string)
;; The position where the progress bar button begins.
(defvar ert--results-progress-bar-button-begin)
;; The test result listener that updates the buffer when tests are run.
(defvar ert--results-listener)

(defun ert-insert-test-name-button (test-name)
  "Insert a button that links to TEST-NAME."
  (insert-text-button (format "%S" test-name)
                      :type 'ert--test-name-button
                      'ert-test-name test-name))

(defun ert--results-format-expected-unexpected (expected unexpected)
  "Return a string indicating EXPECTED expected results, UNEXPECTED unexpected."
  (if (zerop unexpected)
      (format "%s" expected)
    (format "%s (%s unexpected)" (+ expected unexpected) unexpected)))

(defun ert--results-update-ewoc-hf (ewoc stats)
  "Update the header and footer of EWOC to show certain information from STATS.

Also sets `ert--results-progress-bar-button-begin'."
  (let ((run-count (ert-stats-completed stats))
        (results-buffer (current-buffer))
        ;; Need to save buffer-local value.
        (font-lock font-lock-mode))
    (ewoc-set-hf
     ewoc
     ;; header
     (with-temp-buffer
       (insert "Selector: ")
       (ert--insert-human-readable-selector (ert--stats-selector stats))
       (insert "\n")
       (insert
        (format (concat "Passed:  %s\n"
                        "Failed:  %s\n"
                        "Skipped: %s\n"
                        "Total:   %s/%s\n\n")
                (ert--results-format-expected-unexpected
                 (ert--stats-passed-expected stats)
                 (ert--stats-passed-unexpected stats))
                (ert--results-format-expected-unexpected
                 (ert--stats-failed-expected stats)
                 (ert--stats-failed-unexpected stats))
                (ert-stats-skipped stats)
                run-count
                (ert-stats-total stats)))
       (insert
        (format "Started at:   %s\n"
                (ert--format-time-iso8601 (ert--stats-start-time stats))))
       ;; FIXME: This is ugly.  Need to properly define invariants of
       ;; the `stats' data structure.
       (let ((state (cond ((ert--stats-aborted-p stats) 'aborted)
                          ((ert--stats-current-test stats) 'running)
                          ((ert--stats-end-time stats) 'finished)
                          (t 'preparing))))
         (cl-ecase state
           (preparing
            (insert ""))
           (aborted
            (cond ((ert--stats-current-test stats)
                   (insert "Aborted during test: ")
                   (ert-insert-test-name-button
                    (ert-test-name (ert--stats-current-test stats))))
                  (t
                   (insert "Aborted."))))
           (running
            (cl-assert (ert--stats-current-test stats))
            (insert "Running test: ")
            (ert-insert-test-name-button (ert-test-name
                                          (ert--stats-current-test stats))))
           (finished
            (cl-assert (not (ert--stats-current-test stats)))
            (insert "Finished.")))
         (insert "\n")
         (if (ert--stats-end-time stats)
             (insert
              (format "%s%s\n"
                      (if (ert--stats-aborted-p stats)
                          "Aborted at:   "
                        "Finished at:  ")
                      (ert--format-time-iso8601 (ert--stats-end-time stats))))
           (insert "\n"))
         (insert "\n"))
       (let ((progress-bar-string (with-current-buffer results-buffer
                                    ert--results-progress-bar-string)))
         (let ((progress-bar-button-begin
                (insert-text-button progress-bar-string
                                    :type 'ert--results-progress-bar-button
                                    'face (or (and font-lock
                                                   (ert-face-for-stats stats))
                                              'button))))
           ;; The header gets copied verbatim to the results buffer,
           ;; and all positions remain the same, so
           ;; `progress-bar-button-begin' will be the right position
           ;; even in the results buffer.
           (with-current-buffer results-buffer
             (set (make-local-variable 'ert--results-progress-bar-button-begin)
                  progress-bar-button-begin))))
       (insert "\n\n")
       (buffer-string))
     ;; footer
     ;;
     ;; We actually want an empty footer, but that would trigger a bug
     ;; in ewoc, sometimes clearing the entire buffer.  (It's possible
     ;; that this bug has been fixed since this has been tested; we
     ;; should test it again.)
     "\n")))


(defvar ert-test-run-redisplay-interval-secs .1
  "How many seconds ERT should wait between redisplays while running tests.

While running tests, ERT shows the current progress, and this variable
determines how frequently the progress display is updated.")

(defun ert--results-update-stats-display (ewoc stats)
  "Update EWOC and the mode line to show data from STATS."
  ;; TODO(ohler): investigate using `make-progress-reporter'.
  (ert--results-update-ewoc-hf ewoc stats)
  (force-mode-line-update)
  (redisplay t)
  (setf (ert--stats-next-redisplay stats)
        (+ (float-time) ert-test-run-redisplay-interval-secs)))

(defun ert--results-update-stats-display-maybe (ewoc stats)
  "Call `ert--results-update-stats-display' if not called recently.

EWOC and STATS are arguments for `ert--results-update-stats-display'."
  (when (>= (float-time) (ert--stats-next-redisplay stats))
    (ert--results-update-stats-display ewoc stats)))

(defun ert--tests-running-mode-line-indicator ()
  "Return a string for the mode line that shows the test run progress."
  (let* ((stats ert--current-run-stats)
         (tests-total (ert-stats-total stats))
         (tests-completed (ert-stats-completed stats)))
    (if (>= tests-completed tests-total)
        (format " ERT(%s/%s,finished)" tests-completed tests-total)
      (format " ERT(%s/%s):%s"
              (1+ tests-completed)
              tests-total
              (if (null (ert--stats-current-test stats))
                  "?"
                (format "%S"
                        (ert-test-name (ert--stats-current-test stats))))))))

(defun ert--make-xrefs-region (begin end)
  "Attach cross-references to function names between BEGIN and END.

BEGIN and END specify a region in the current buffer."
  (save-excursion
    (goto-char begin)
    (while (progn
             (goto-char (+ (point) 2))
             (skip-syntax-forward "^w_")
             (< (point) end))
      (let* ((beg (point))
             (end (progn (skip-syntax-forward "w_") (point)))
             (sym (intern-soft (buffer-substring-no-properties
                                beg end)))
             (file (and sym (symbol-file sym 'defun))))
        (when file
          (goto-char beg)
          ;; help-xref-button needs to operate on something matched
          ;; by a regexp, so set that up for it.
          (re-search-forward "\\(\\sw\\|\\s_\\)+")
          (help-xref-button 0 'help-function-def sym file)))
      (forward-line 1))))

(defun ert--string-first-line (s)
  "Return the first line of S, or S if it contains no newlines.

The return value does not include the line terminator."
  (substring s 0 (cl-position ?\n s)))

(defun ert-face-for-test-result (expectedp)
  "Return a face that shows whether a test result was expected or unexpected.

If EXPECTEDP is nil, returns the face for unexpected results; if
non-nil, returns the face for expected results.."
  (if expectedp 'ert-test-result-expected 'ert-test-result-unexpected))

(defun ert-face-for-stats (stats)
  "Return a face that represents STATS."
  (cond ((ert--stats-aborted-p stats) 'nil)
        ((cl-plusp (ert-stats-completed-unexpected stats))
         (ert-face-for-test-result nil))
        ((eql (ert-stats-completed-expected stats) (ert-stats-total stats))
         (ert-face-for-test-result t))
        (t 'nil)))

(defun ert--print-test-for-ewoc (entry)
  "The ewoc print function for ewoc test entries.  ENTRY is the entry to print."
  (let* ((test (ert--ewoc-entry-test entry))
         (stats ert--results-stats)
         (result (let ((pos (ert--stats-test-pos stats test)))
                   (cl-assert pos)
                   (aref (ert--stats-test-results stats) pos)))
         (hiddenp (ert--ewoc-entry-hidden-p entry))
         (expandedp (ert--ewoc-entry-expanded-p entry))
         (extended-printer-limits-p (ert--ewoc-entry-extended-printer-limits-p
                                     entry)))
    (cond (hiddenp)
          (t
           (let ((expectedp (ert-test-result-expected-p test result)))
             (insert-text-button (format "%c" (ert-char-for-test-result
                                               result expectedp))
                                 :type 'ert--results-expand-collapse-button
                                 'face (or (and font-lock-mode
                                                (ert-face-for-test-result
                                                 expectedp))
                                           'button)))
           (insert " ")
           (ert-insert-test-name-button (ert-test-name test))
           (insert "\n")
           (when (and expandedp (not (eql result 'nil)))
             (when (ert-test-documentation test)
               (insert "    "
                       (propertize
                        (ert--string-first-line
                         (substitute-command-keys
                          (ert-test-documentation test)))
                        'font-lock-face 'font-lock-doc-face)
                       "\n"))
             (cl-etypecase result
               (ert-test-passed
                (if (ert-test-result-expected-p test result)
                    (insert "    passed\n")
                  (insert "    passed unexpectedly\n"))
                (insert ""))
               (ert-test-result-with-condition
                (ert--insert-infos result)
                (let ((print-escape-newlines t)
                      (print-level (if extended-printer-limits-p 12 6))
                      (print-length (if extended-printer-limits-p 100 10)))
                  (insert "    ")
                  (let ((begin (point)))
                    (ert--pp-with-indentation-and-newline
                     (ert-test-result-with-condition-condition result))
                    (ert--make-xrefs-region begin (point)))))
               (ert-test-aborted-with-non-local-exit
                (insert "    aborted\n"))
               (ert-test-quit
                (insert "    quit\n")))
             (insert "\n")))))
  nil)

(defun ert--results-font-lock-function (enabledp)
  "Redraw the ERT results buffer after font-lock-mode was switched on or off.

ENABLEDP is true if font-lock-mode is switched on, false
otherwise."
  (ert--results-update-ewoc-hf ert--results-ewoc ert--results-stats)
  (ewoc-refresh ert--results-ewoc)
  (font-lock-default-function enabledp))

(defun ert--setup-results-buffer (stats listener buffer-name)
  "Set up a test results buffer.

STATS is the stats object; LISTENER is the results listener;
BUFFER-NAME, if non-nil, is the buffer name to use."
  (unless buffer-name (setq buffer-name "*ert*"))
  (let ((buffer (get-buffer-create buffer-name)))
    (with-current-buffer buffer
      (let ((inhibit-read-only t))
        (buffer-disable-undo)
        (erase-buffer)
        (ert-results-mode)
        ;; Erase buffer again in case switching out of the previous
        ;; mode inserted anything.  (This happens e.g. when switching
        ;; from ert-results-mode to ert-results-mode when
        ;; font-lock-mode turns itself off in change-major-mode-hook.)
        (erase-buffer)
        (set (make-local-variable 'font-lock-function)
             'ert--results-font-lock-function)
        (let ((ewoc (ewoc-create 'ert--print-test-for-ewoc nil nil t)))
          (set (make-local-variable 'ert--results-ewoc) ewoc)
          (set (make-local-variable 'ert--results-stats) stats)
          (set (make-local-variable 'ert--results-progress-bar-string)
               (make-string (ert-stats-total stats)
                            (ert-char-for-test-result nil t)))
          (set (make-local-variable 'ert--results-listener) listener)
          (cl-loop for test across (ert--stats-tests stats) do
                   (ewoc-enter-last ewoc
                                    (make-ert--ewoc-entry :test test
                                                          :hidden-p t)))
          (ert--results-update-ewoc-hf ert--results-ewoc ert--results-stats)
          (goto-char (1- (point-max)))
          buffer)))))


(defvar ert--selector-history nil
  "List of recent test selectors read from terminal.")

;; Should OUTPUT-BUFFER-NAME and MESSAGE-FN really be arguments here?
;; They are needed only for our automated self-tests at the moment.
;; Or should there be some other mechanism?
;;;###autoload
(defun ert-run-tests-interactively (selector
                                    &optional output-buffer-name message-fn)
  "Run the tests specified by SELECTOR and display the results in a buffer.

SELECTOR works as described in `ert-select-tests'.
OUTPUT-BUFFER-NAME and MESSAGE-FN should normally be nil; they
are used for automated self-tests and specify which buffer to use
and how to display message."
  (interactive
   (list (let ((default (if ert--selector-history
                            ;; Can't use `first' here as this form is
                            ;; not compiled, and `first' is not
                            ;; defined without cl.
                            (car ert--selector-history)
                          "t")))
           (read
            (completing-read (if (null default)
                                 "Run tests: "
                               (format "Run tests (default %s): " default))
                             obarray #'ert-test-boundp nil nil
                             'ert--selector-history default nil)))
         nil))
  (unless message-fn (setq message-fn 'message))
  (let ((output-buffer-name output-buffer-name)
        buffer
        listener
        (message-fn message-fn))
    (setq listener
          (lambda (event-type &rest event-args)
            (cl-ecase event-type
              (run-started
               (cl-destructuring-bind (stats) event-args
                 (setq buffer (ert--setup-results-buffer stats
                                                         listener
                                                         output-buffer-name))
                 (pop-to-buffer buffer)))
              (run-ended
               (cl-destructuring-bind (stats abortedp) event-args
                 (funcall message-fn
                          "%sRan %s tests, %s results were as expected%s%s"
                          (if (not abortedp)
                              ""
                            "Aborted: ")
                          (ert-stats-total stats)
                          (ert-stats-completed-expected stats)
                          (let ((unexpected
                                 (ert-stats-completed-unexpected stats)))
                            (if (zerop unexpected)
                                ""
                              (format ", %s unexpected" unexpected)))
                          (let ((skipped
                                 (ert-stats-skipped stats)))
                            (if (zerop skipped)
                                ""
                              (format ", %s skipped" skipped))))
                 (ert--results-update-stats-display (with-current-buffer buffer
                                                      ert--results-ewoc)
                                                    stats)))
              (test-started
               (cl-destructuring-bind (stats test) event-args
                 (with-current-buffer buffer
                   (let* ((ewoc ert--results-ewoc)
                          (pos (ert--stats-test-pos stats test))
                          (node (ewoc-nth ewoc pos)))
                     (cl-assert node)
                     (setf (ert--ewoc-entry-test (ewoc-data node)) test)
                     (aset ert--results-progress-bar-string pos
                           (ert-char-for-test-result nil t))
                     (ert--results-update-stats-display-maybe ewoc stats)
                     (ewoc-invalidate ewoc node)))))
              (test-ended
               (cl-destructuring-bind (stats test result) event-args
                 (with-current-buffer buffer
                   (let* ((ewoc ert--results-ewoc)
                          (pos (ert--stats-test-pos stats test))
                          (node (ewoc-nth ewoc pos)))
                     (when (ert--ewoc-entry-hidden-p (ewoc-data node))
                       (setf (ert--ewoc-entry-hidden-p (ewoc-data node))
                             (ert-test-result-expected-p test result)))
                     (aset ert--results-progress-bar-string pos
                           (ert-char-for-test-result result
                                                     (ert-test-result-expected-p
                                                      test result)))
                     (ert--results-update-stats-display-maybe ewoc stats)
                     (ewoc-invalidate ewoc node))))))))
    (ert-run-tests selector listener t)))

;;;###autoload
(defalias 'ert 'ert-run-tests-interactively)


;;; Simple view mode for auxiliary information like stack traces or
;;; messages.  Mainly binds "q" for quit.

(define-derived-mode ert-simple-view-mode special-mode "ERT-View"
  "Major mode for viewing auxiliary information in ERT.")

;;; Commands and button actions for the results buffer.

(define-derived-mode ert-results-mode special-mode "ERT-Results"
  "Major mode for viewing results of ERT test runs.")

(cl-loop for (key binding) in
         '( ;; Stuff that's not in the menu.
           ("\t" forward-button)
           ([backtab] backward-button)
           ("j" ert-results-jump-between-summary-and-result)
           ("L" ert-results-toggle-printer-limits-for-test-at-point)
           ("n" ert-results-next-test)
           ("p" ert-results-previous-test)
           ;; Stuff that is in the menu.
           ("R" ert-results-rerun-all-tests)
           ("r" ert-results-rerun-test-at-point)
           ("d" ert-results-rerun-test-at-point-debugging-errors)
           ("." ert-results-find-test-at-point-other-window)
           ("b" ert-results-pop-to-backtrace-for-test-at-point)
           ("m" ert-results-pop-to-messages-for-test-at-point)
           ("l" ert-results-pop-to-should-forms-for-test-at-point)
           ("h" ert-results-describe-test-at-point)
           ("D" ert-delete-test)
           ("T" ert-results-pop-to-timings)
           )
         do
         (define-key ert-results-mode-map key binding))

(easy-menu-define ert-results-mode-menu ert-results-mode-map
  "Menu for `ert-results-mode'."
  '("ERT Results"
    ["Re-run all tests" ert-results-rerun-all-tests]
    "--"
    ;; FIXME?  Why are there (at least) 3 different ways to decide if
    ;; there is a test at point?
    ["Re-run test" ert-results-rerun-test-at-point
     :active (car (ert--results-test-at-point-allow-redefinition))]
    ["Debug test" ert-results-rerun-test-at-point-debugging-errors
     :active (car (ert--results-test-at-point-allow-redefinition))]
    ["Show test definition" ert-results-find-test-at-point-other-window
     :active (ert-test-at-point)]
    "--"
    ["Show backtrace" ert-results-pop-to-backtrace-for-test-at-point
     :active (ert--results-test-at-point-no-redefinition)]
    ["Show messages" ert-results-pop-to-messages-for-test-at-point
     :active (ert--results-test-at-point-no-redefinition)]
    ["Show `should' forms" ert-results-pop-to-should-forms-for-test-at-point
     :active (ert--results-test-at-point-no-redefinition)]
    ["Describe test" ert-results-describe-test-at-point
     :active (ert--results-test-at-point-no-redefinition)]
    "--"
    ["Delete test" ert-delete-test]
    "--"
    ["Show execution time of each test" ert-results-pop-to-timings]
    ))

(define-button-type 'ert--results-progress-bar-button
  'action #'ert--results-progress-bar-button-action
  'help-echo "mouse-2, RET: Reveal test result")

(define-button-type 'ert--test-name-button
  'action #'ert--test-name-button-action
  'help-echo "mouse-2, RET: Find test definition")

(define-button-type 'ert--results-expand-collapse-button
  'action #'ert--results-expand-collapse-button-action
  'help-echo "mouse-2, RET: Expand/collapse test result")

(defun ert--results-test-node-or-null-at-point ()
  "If point is on a valid ewoc node, return it; return nil otherwise.

To be used in the ERT results buffer."
  (let* ((ewoc ert--results-ewoc)
         (node (ewoc-locate ewoc)))
    ;; `ewoc-locate' will return an arbitrary node when point is on
    ;; header or footer, or when all nodes are invisible.  So we need
    ;; to validate its return value here.
    ;;
    ;; Update: I'm seeing nil being returned in some cases now,
    ;; perhaps this has been changed?
    (if (and node
             (>= (point) (ewoc-location node))
             (not (ert--ewoc-entry-hidden-p (ewoc-data node))))
        node
      nil)))

(defun ert--results-test-node-at-point ()
  "If point is on a valid ewoc node, return it; signal an error otherwise.

To be used in the ERT results buffer."
  (or (ert--results-test-node-or-null-at-point)
      (user-error "No test at point")))

(defun ert-results-next-test ()
  "Move point to the next test.

To be used in the ERT results buffer."
  (interactive)
  (ert--results-move (ewoc-locate ert--results-ewoc) 'ewoc-next
                     "No tests below"))

(defun ert-results-previous-test ()
  "Move point to the previous test.

To be used in the ERT results buffer."
  (interactive)
  (ert--results-move (ewoc-locate ert--results-ewoc) 'ewoc-prev
                     "No tests above"))

(defun ert--results-move (node ewoc-fn error-message)
  "Move point from NODE to the previous or next node.

EWOC-FN specifies the direction and should be either `ewoc-prev'
or `ewoc-next'.  If there are no more nodes in that direction, a
user-error is signaled with the message ERROR-MESSAGE."
  (cl-loop
   (setq node (funcall ewoc-fn ert--results-ewoc node))
   (when (null node)
     (user-error "%s" error-message))
   (unless (ert--ewoc-entry-hidden-p (ewoc-data node))
     (goto-char (ewoc-location node))
     (cl-return))))

(defun ert--results-expand-collapse-button-action (_button)
  "Expand or collapse the test node BUTTON belongs to."
  (let* ((ewoc ert--results-ewoc)
         (node (save-excursion
                 (goto-char (ert--button-action-position))
                 (ert--results-test-node-at-point)))
         (entry (ewoc-data node)))
    (setf (ert--ewoc-entry-expanded-p entry)
          (not (ert--ewoc-entry-expanded-p entry)))
    (ewoc-invalidate ewoc node)))

(defun ert-results-find-test-at-point-other-window ()
  "Find the definition of the test at point in another window.

To be used in the ERT results buffer."
  (interactive)
  (let ((name (ert-test-at-point)))
    (unless name
      (user-error "No test at point"))
    (ert-find-test-other-window name)))

(defun ert--test-name-button-action (button)
  "Find the definition of the test BUTTON belongs to, in another window."
  (let ((name (button-get button 'ert-test-name)))
    (ert-find-test-other-window name)))

(defun ert--ewoc-position (ewoc node)
  ;; checkdoc-order: nil
  "Return the position of NODE in EWOC, or nil if NODE is not in EWOC."
  (cl-loop for i from 0
           for node-here = (ewoc-nth ewoc 0) then (ewoc-next ewoc node-here)
           do (when (eql node node-here)
                (cl-return i))
           finally (cl-return nil)))

(defun ert-results-jump-between-summary-and-result ()
  "Jump back and forth between the test run summary and individual test results.

From an ewoc node, jumps to the character that represents the
same test in the progress bar, and vice versa.

To be used in the ERT results buffer."
  ;; Maybe this command isn't actually needed much, but if it is, it
  ;; seems like an indication that the UI design is not optimal.  If
  ;; jumping back and forth between a summary at the top of the buffer
  ;; and the error log in the remainder of the buffer is useful, then
  ;; the summary apparently needs to be easily accessible from the
  ;; error log, and perhaps it would be better to have it in a
  ;; separate buffer to keep it visible.
  (interactive)
  (let ((ewoc ert--results-ewoc)
        (progress-bar-begin ert--results-progress-bar-button-begin))
    (cond ((ert--results-test-node-or-null-at-point)
           (let* ((node (ert--results-test-node-at-point))
                  (pos (ert--ewoc-position ewoc node)))
             (goto-char (+ progress-bar-begin pos))))
          ((and (<= progress-bar-begin (point))
                (< (point) (button-end (button-at progress-bar-begin))))
           (let* ((node (ewoc-nth ewoc (- (point) progress-bar-begin)))
                  (entry (ewoc-data node)))
             (when (ert--ewoc-entry-hidden-p entry)
               (setf (ert--ewoc-entry-hidden-p entry) nil)
               (ewoc-invalidate ewoc node))
             (ewoc-goto-node ewoc node)))
          (t
           (goto-char progress-bar-begin)))))

(defun ert-test-at-point ()
  "Return the name of the test at point as a symbol, or nil if none."
  (or (and (eql major-mode 'ert-results-mode)
           (let ((test (ert--results-test-at-point-no-redefinition)))
             (and test (ert-test-name test))))
      (let* ((thing (thing-at-point 'symbol))
             (sym (intern-soft thing)))
        (and (ert-test-boundp sym)
             sym))))

(defun ert--results-test-at-point-no-redefinition (&optional error)
  "Return the test at point, or nil.
If optional argument ERROR is non-nil, signal an error rather than return nil.
To be used in the ERT results buffer."
  (cl-assert (eql major-mode 'ert-results-mode))
  (or
   (if (ert--results-test-node-or-null-at-point)
       (let* ((node (ert--results-test-node-at-point))
              (test (ert--ewoc-entry-test (ewoc-data node))))
         test)
     (let ((progress-bar-begin ert--results-progress-bar-button-begin))
       (when (and (<= progress-bar-begin (point))
                  (< (point) (button-end (button-at progress-bar-begin))))
         (let* ((test-index (- (point) progress-bar-begin))
                (test (aref (ert--stats-tests ert--results-stats)
                           test-index)))
           test))))
   (if error (user-error "No test at point"))))

(defun ert--results-test-at-point-allow-redefinition ()
  "Look up the test at point, and check whether it has been redefined.

To be used in the ERT results buffer.

Returns a list of two elements: the test (or nil) and a symbol
specifying whether the test has been redefined.

If a new test has been defined with the same name as the test at
point, replaces the test at point with the new test, and returns
the new test and the symbol `redefined'.

If the test has been deleted, returns the old test and the symbol
`deleted'.

If the test is still current, returns the test and the symbol nil.

If there is no test at point, returns a list with two nils."
  (let ((test (ert--results-test-at-point-no-redefinition)))
    (cond ((null test)
           `(nil nil))
          ((null (ert-test-name test))
           `(,test nil))
          (t
           (let* ((name (ert-test-name test))
                  (new-test (and (ert-test-boundp name)
                                 (ert-get-test name))))
             (cond ((eql test new-test)
                    `(,test nil))
                   ((null new-test)
                    `(,test deleted))
                   (t
                    (ert--results-update-after-test-redefinition
                     (ert--stats-test-pos ert--results-stats test)
                     new-test)
                    `(,new-test redefined))))))))

(defun ert--results-update-after-test-redefinition (pos new-test)
  "Update results buffer after the test at pos POS has been redefined.

Also updates the stats object.  NEW-TEST is the new test
definition."
  (let* ((stats ert--results-stats)
         (ewoc ert--results-ewoc)
         (node (ewoc-nth ewoc pos))
         (entry (ewoc-data node)))
    (ert--stats-set-test-and-result stats pos new-test nil)
    (setf (ert--ewoc-entry-test entry) new-test
          (aref ert--results-progress-bar-string pos) (ert-char-for-test-result
                                                       nil t))
    (ewoc-invalidate ewoc node))
  nil)

(defun ert--button-action-position ()
  "The buffer position where the last button action was triggered."
  (cond ((integerp last-command-event)
         (point))
        ((eventp last-command-event)
         (posn-point (event-start last-command-event)))
        (t (cl-assert nil))))

(defun ert--results-progress-bar-button-action (_button)
  "Jump to details for the test represented by the character clicked in BUTTON."
  (goto-char (ert--button-action-position))
  (ert-results-jump-between-summary-and-result))

(defun ert-results-rerun-all-tests ()
  "Re-run all tests, using the same selector.

To be used in the ERT results buffer."
  (interactive)
  (cl-assert (eql major-mode 'ert-results-mode))
  (let ((selector (ert--stats-selector ert--results-stats)))
    (ert-run-tests-interactively selector (buffer-name))))

(defun ert-results-rerun-test-at-point ()
  "Re-run the test at point.

To be used in the ERT results buffer."
  (interactive)
  (cl-destructuring-bind (test redefinition-state)
      (ert--results-test-at-point-allow-redefinition)
    (when (null test)
      (user-error "No test at point"))
    (let* ((stats ert--results-stats)
           (progress-message (format "Running %stest %S"
                                     (cl-ecase redefinition-state
                                       ((nil) "")
                                       (redefined "new definition of ")
                                       (deleted "deleted "))
                                     (ert-test-name test))))
      ;; Need to save and restore point manually here: When point is on
      ;; the first visible ewoc entry while the header is updated, point
      ;; moves to the top of the buffer.  This is undesirable, and a
      ;; simple `save-excursion' doesn't prevent it.
      (let ((point (point)))
        (unwind-protect
            (unwind-protect
                (progn
                  (message "%s..." progress-message)
                  (ert-run-or-rerun-test stats test
                                         ert--results-listener))
              (ert--results-update-stats-display ert--results-ewoc stats)
              (message "%s...%s"
                       progress-message
                       (let ((result (ert-test-most-recent-result test)))
                         (ert-string-for-test-result
                          result (ert-test-result-expected-p test result)))))
          (goto-char point))))))

(defun ert-results-rerun-test-at-point-debugging-errors ()
  "Re-run the test at point with `ert-debug-on-error' bound to t.

To be used in the ERT results buffer."
  (interactive)
  (let ((ert-debug-on-error t))
    (ert-results-rerun-test-at-point)))

(defun ert-results-pop-to-backtrace-for-test-at-point ()
  "Display the backtrace for the test at point.

To be used in the ERT results buffer."
  (interactive)
  (let* ((test (ert--results-test-at-point-no-redefinition t))
         (stats ert--results-stats)
         (pos (ert--stats-test-pos stats test))
         (result (aref (ert--stats-test-results stats) pos)))
    (cl-etypecase result
      (ert-test-passed (error "Test passed, no backtrace available"))
      (ert-test-result-with-condition
       (let ((backtrace (ert-test-result-with-condition-backtrace result))
             (buffer (get-buffer-create "*ERT Backtrace*")))
         (pop-to-buffer buffer)
         (let ((inhibit-read-only t))
           (buffer-disable-undo)
           (erase-buffer)
           (ert-simple-view-mode)
           (set-buffer-multibyte t)     ; mimic debugger-setup-buffer
           (setq truncate-lines t)
           (ert--print-backtrace backtrace t)
           (goto-char (point-min))
           (insert (substitute-command-keys "Backtrace for test `"))
           (ert-insert-test-name-button (ert-test-name test))
           (insert (substitute-command-keys "':\n"))))))))

(defun ert-results-pop-to-messages-for-test-at-point ()
  "Display the part of the *Messages* buffer generated during the test at point.

To be used in the ERT results buffer."
  (interactive)
  (let* ((test (ert--results-test-at-point-no-redefinition t))
         (stats ert--results-stats)
         (pos (ert--stats-test-pos stats test))
         (result (aref (ert--stats-test-results stats) pos)))
    (let ((buffer (get-buffer-create "*ERT Messages*")))
      (pop-to-buffer buffer)
      (let ((inhibit-read-only t))
        (buffer-disable-undo)
        (erase-buffer)
        (ert-simple-view-mode)
        (insert (ert-test-result-messages result))
        (goto-char (point-min))
        (insert (substitute-command-keys "Messages for test `"))
        (ert-insert-test-name-button (ert-test-name test))
        (insert (substitute-command-keys "':\n"))))))

(defun ert-results-pop-to-should-forms-for-test-at-point ()
  "Display the list of `should' forms executed during the test at point.

To be used in the ERT results buffer."
  (interactive)
  (let* ((test (ert--results-test-at-point-no-redefinition t))
         (stats ert--results-stats)
         (pos (ert--stats-test-pos stats test))
         (result (aref (ert--stats-test-results stats) pos)))
    (let ((buffer (get-buffer-create "*ERT list of should forms*")))
      (pop-to-buffer buffer)
      (let ((inhibit-read-only t))
        (buffer-disable-undo)
        (erase-buffer)
        (ert-simple-view-mode)
        (if (null (ert-test-result-should-forms result))
            (insert "\n(No should forms during this test.)\n")
          (cl-loop for form-description
                   in (ert-test-result-should-forms result)
                   for i from 1 do
                   (insert "\n")
                   (insert (format "%s: " i))
                   (let ((begin (point)))
                     (ert--pp-with-indentation-and-newline form-description)
                     (ert--make-xrefs-region begin (point)))))
        (goto-char (point-min))
        (insert (substitute-command-keys
                 "`should' forms executed during test `"))
        (ert-insert-test-name-button (ert-test-name test))
        (insert (substitute-command-keys "':\n"))
        (insert "\n")
        (insert (concat "(Values are shallow copies and may have "
                        "looked different during the test if they\n"
                        "have been modified destructively.)\n"))
        (forward-line 1)))))

(defun ert-results-toggle-printer-limits-for-test-at-point ()
  "Toggle how much of the condition to print for the test at point.

To be used in the ERT results buffer."
  (interactive)
  (let* ((ewoc ert--results-ewoc)
         (node (ert--results-test-node-at-point))
         (entry (ewoc-data node)))
    (setf (ert--ewoc-entry-extended-printer-limits-p entry)
          (not (ert--ewoc-entry-extended-printer-limits-p entry)))
    (ewoc-invalidate ewoc node)))

(defun ert-results-pop-to-timings ()
  "Display test timings for the last run.

To be used in the ERT results buffer."
  (interactive)
  (let* ((stats ert--results-stats)
         (buffer (get-buffer-create "*ERT timings*"))
         (data (cl-loop for test across (ert--stats-tests stats)
                        for start-time across (ert--stats-test-start-times
                                               stats)
                        for end-time across (ert--stats-test-end-times stats)
                        collect (list test
                                      (float-time (time-subtract
                                                   end-time start-time))))))
    (setq data (sort data (lambda (a b)
                            (> (cl-second a) (cl-second b)))))
    (pop-to-buffer buffer)
    (let ((inhibit-read-only t))
      (buffer-disable-undo)
      (erase-buffer)
      (ert-simple-view-mode)
      (if (null data)
          (insert "(No data)\n")
        (insert (format "%-3s  %8s %8s\n" "" "time" "cumul"))
        (cl-loop for (test time) in data
                 for cumul-time = time then (+ cumul-time time)
                 for i from 1 do
                 (progn
                   (insert (format "%3s: %8.3f %8.3f " i time cumul-time))
                   (ert-insert-test-name-button (ert-test-name test))
                   (insert "\n"))))
      (goto-char (point-min))
      (insert "Tests by run time (seconds):\n\n")
      (forward-line 1))))

;;;###autoload
(defun ert-describe-test (test-or-test-name)
  "Display the documentation for TEST-OR-TEST-NAME (a symbol or ert-test)."
  (interactive (list (ert-read-test-name-at-point "Describe test")))
  (let (test-name
        test-definition)
    (cl-etypecase test-or-test-name
      (symbol (setq test-name test-or-test-name
                    test-definition (ert-get-test test-or-test-name)))
      (ert-test (setq test-name (ert-test-name test-or-test-name)
                      test-definition test-or-test-name)))
    (help-setup-xref (list #'ert-describe-test test-or-test-name)
                     (called-interactively-p 'interactive))
    (save-excursion
      (with-help-window (help-buffer)
        (with-current-buffer (help-buffer)
          (insert (if test-name (format "%S" test-name) "<anonymous test>"))
          (insert " is a test")
          (let ((file-name (and test-name
                                (symbol-file test-name 'ert--test))))
            (when file-name
              (insert (format-message " defined in `%s'"
                                      (file-name-nondirectory file-name)))
              (save-excursion
                (re-search-backward (substitute-command-keys "`\\([^`']+\\)'")
                                    nil t)
                (help-xref-button 1 'help-function-def test-name file-name)))
            (insert ".")
            (fill-region-as-paragraph (point-min) (point))
            (insert "\n\n")
            (unless (and (ert-test-boundp test-name)
                         (eql (ert-get-test test-name) test-definition))
              (let ((begin (point)))
                (insert "Note: This test has been redefined or deleted, "
                        "this documentation refers to an old definition.")
                (fill-region-as-paragraph begin (point)))
              (insert "\n\n"))
            (insert (substitute-command-keys
                     (or (ert-test-documentation test-definition)
                         "It is not documented."))
                    "\n")
            ;; For describe-symbol-backends.
            (buffer-string)))))))

(defun ert-results-describe-test-at-point ()
  "Display the documentation of the test at point.

To be used in the ERT results buffer."
  (interactive)
  (ert-describe-test (ert--results-test-at-point-no-redefinition t)))


;;; Actions on load/unload.

(require 'help-mode)
(add-to-list 'describe-symbol-backends
             `("ERT test" ,#'ert-test-boundp
               ,(lambda (s _b _f) (ert-describe-test s))))

(add-to-list 'find-function-regexp-alist '(ert--test . ert--find-test-regexp))
(add-to-list 'minor-mode-alist '(ert--current-run-stats
                                 (:eval
                                  (ert--tests-running-mode-line-indicator))))
(add-hook 'emacs-lisp-mode-hook #'ert--activate-font-lock-keywords)

(defun ert--unload-function ()
  "Unload function to undo the side-effects of loading ert.el."
  (ert--remove-from-list 'find-function-regexp-alist 'ert-deftest :key #'car)
  (ert--remove-from-list 'minor-mode-alist 'ert--current-run-stats :key #'car)
  (ert--remove-from-list 'emacs-lisp-mode-hook
                         'ert--activate-font-lock-keywords)
  nil)

(defvar ert-unload-hook ())
(add-hook 'ert-unload-hook #'ert--unload-function)


(provide 'ert)

;;; ert.el ends here<|MERGE_RESOLUTION|>--- conflicted
+++ resolved
@@ -1460,25 +1460,14 @@
             (let* ((max (prin1-to-string (length (ert--stats-tests stats))))
                    (format-string (concat "%9s  %"
                                           (prin1-to-string (length max))
-<<<<<<< HEAD
-                                          "s/" max "  %S"
-                                          (if ert-batch-print-duration
-                                              " (%f sec)"))))
-=======
                                           "s/" max "  %S (%f sec)")))
->>>>>>> 7bedc881
               (message format-string
                        (ert-string-for-test-result result
                                                    (ert-test-result-expected-p
                                                     test result))
                        (1+ (ert--stats-test-pos stats test))
                        (ert-test-name test)
-<<<<<<< HEAD
-                       (if ert-batch-print-duration
-                           (ert-test-result-duration result)))))))))
-=======
                        (ert-test-result-duration result))))))))
->>>>>>> 7bedc881
    nil))
 
 ;;;###autoload
