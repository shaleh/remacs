;;; thunk.el --- Lazy form evaluation  -*- lexical-binding: t -*-

;; Copyright (C) 2015-2018 Free Software Foundation, Inc.

;; Author: Nicolas Petton <nicolas@petton.fr>
;; Keywords: sequences
;; Version: 1.0
;; Package: thunk

;; Maintainer: emacs-devel@gnu.org

;; This file is part of GNU Emacs.

;; GNU Emacs is free software: you can redistribute it and/or modify
;; it under the terms of the GNU General Public License as published by
;; the Free Software Foundation, either version 3 of the License, or
;; (at your option) any later version.

;; GNU Emacs is distributed in the hope that it will be useful,
;; but WITHOUT ANY WARRANTY; without even the implied warranty of
;; MERCHANTABILITY or FITNESS FOR A PARTICULAR PURPOSE.  See the
;; GNU General Public License for more details.

;; You should have received a copy of the GNU General Public License
;; along with GNU Emacs.  If not, see <https://www.gnu.org/licenses/>.

;;; Commentary:
;;
;; Thunk provides functions and macros to delay the evaluation of
;; forms.
;;
;; Use `thunk-delay' to delay the evaluation of a form (requires
;; lexical-binding), and `thunk-force' to evaluate it. The result of
;; the evaluation is cached, and only happens once.
;;
;; Here is an example of a form which evaluation is delayed:
;;
;;     (setq delayed (thunk-delay (message "this message is delayed")))
;;
;; `delayed' is not evaluated until `thunk-force' is called, like the
;; following:
;;
;;    (thunk-force delayed)
;;
;; This file also defines macros `thunk-let' and `thunk-let*' that are
;; analogous to `let' and `let*' but provide lazy evaluation of
;; bindings by using thunks implicitly (i.e. in the expansion).

;;; Code:

<<<<<<< HEAD
(eval-when-compile (require 'cl-macs))
=======
(require 'cl-lib)
>>>>>>> d73d1384

(defmacro thunk-delay (&rest body)
  "Delay the evaluation of BODY."
  (declare (debug t))
  (cl-assert lexical-binding)
  (let ((forced (make-symbol "forced"))
        (val (make-symbol "val")))
    `(let (,forced ,val)
       (lambda (&optional check)
         (if check
             ,forced
           (unless ,forced
             (setf ,val (progn ,@body))
             (setf ,forced t))
           ,val)))))

(defun thunk-force (delayed)
  "Force the evaluation of DELAYED.
The result is cached and will be returned on subsequent calls
with the same DELAYED argument."
  (funcall delayed))

(defun thunk-evaluated-p (delayed)
  "Return non-nil if DELAYED has been evaluated."
  (funcall delayed t))

(defmacro thunk-let (bindings &rest body)
  "Like `let' but create lazy bindings.

BINDINGS is a list of elements of the form (SYMBOL EXPRESSION).
Any binding EXPRESSION is not evaluated before the variable
SYMBOL is used for the first time when evaluating the BODY.

It is not allowed to set `thunk-let' or `thunk-let*' bound
variables.

Using `thunk-let' and `thunk-let*' requires `lexical-binding'."
  (declare (indent 1) (debug let))
  (cl-callf2 mapcar
      (lambda (binding)
        (pcase binding
          (`(,(pred symbolp) ,_) binding)
          (_ (signal 'error (cons "Bad binding in thunk-let"
                                  (list binding))))))
      bindings)
  (cl-callf2 mapcar
      (pcase-lambda (`(,var ,binding))
        (list (make-symbol (concat (symbol-name var) "-thunk"))
              var binding))
      bindings)
  `(let ,(mapcar
          (pcase-lambda (`(,thunk-var ,_var ,binding))
            `(,thunk-var (thunk-delay ,binding)))
          bindings)
     (cl-symbol-macrolet
         ,(mapcar (pcase-lambda (`(,thunk-var ,var ,_binding))
                    `(,var (thunk-force ,thunk-var)))
                  bindings)
       ,@body)))

(defmacro thunk-let* (bindings &rest body)
  "Like `let*' but create lazy bindings.

BINDINGS is a list of elements of the form (SYMBOL EXPRESSION).
Any binding EXPRESSION is not evaluated before the variable
SYMBOL is used for the first time when evaluating the BODY.

It is not allowed to set `thunk-let' or `thunk-let*' bound
variables.

Using `thunk-let' and `thunk-let*' requires `lexical-binding'."
  (declare (indent 1) (debug let))
  (cl-reduce
   (lambda (expr binding) `(thunk-let (,binding) ,expr))
   (nreverse bindings)
   :initial-value (macroexp-progn body)))

;; (defalias 'lazy-let  #'thunk-let)
;; (defalias 'lazy-let* #'thunk-let*)


(provide 'thunk)
;;; thunk.el ends here<|MERGE_RESOLUTION|>--- conflicted
+++ resolved
@@ -48,11 +48,7 @@
 
 ;;; Code:
 
-<<<<<<< HEAD
-(eval-when-compile (require 'cl-macs))
-=======
 (require 'cl-lib)
->>>>>>> d73d1384
 
 (defmacro thunk-delay (&rest body)
   "Delay the evaluation of BODY."
