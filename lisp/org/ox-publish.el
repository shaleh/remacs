--- conflicted
+++ resolved
@@ -438,13 +438,8 @@
   (let* ((base-dir (file-name-as-directory
 		    (org-publish-property :base-directory project)))
 	 (extension (or (org-publish-property :base-extension project) "org"))
-<<<<<<< HEAD
-	 (match (and (not (eq extension 'any))
-		     (concat "^[^\\.].*\\.\\(" extension "\\)$")))
-=======
 	 (match (if (eq extension 'any) ""
 		  (format "^[^\\.].*\\.\\(%s\\)$" extension)))
->>>>>>> 5d51403c
 	 (base-files
 	  (cl-remove-if #'file-directory-p
 			(if (org-publish-property :recursive project)
