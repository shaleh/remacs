--- conflicted
+++ resolved
@@ -437,11 +437,7 @@
 ;;;; File handling.
 
 (defun x-file-dialog (prompt dir default_filename mustmatch only_dir_p)
-<<<<<<< HEAD
-"SKIP: real doc in xfns.c."
-=======
   "SKIP: real doc in xfns.c."
->>>>>>> d73d1384
   (ns-read-file-name prompt dir mustmatch default_filename only_dir_p))
 
 (defun ns-open-file-using-panel ()
