--- conflicted
+++ resolved
@@ -10558,16 +10558,6 @@
 		      (looking-at c-return-key))
 		 (setq braceassignp t)
 		 nil)
-<<<<<<< HEAD
-		((and c-has-compound-literals
-		      (eq (char-after) ?,))
-		 (save-excursion
-		   (when (and (c-go-up-list-backward nil lim)
-			      (eq (char-after) ?\())
-		     (setq braceassignp t)
-		     nil)))
-=======
->>>>>>> d73d1384
 		((eq (char-after) ?=)
 		 ;; We've seen a =, but must check earlier tokens so
 		 ;; that it isn't something that should be ignored.
