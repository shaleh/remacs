;;; python.el --- Python's flying circus support for Emacs -*- lexical-binding: t -*-

;; Copyright (C) 2003-2018 Free Software Foundation, Inc.

;; Author: Fabián E. Gallina <fgallina@gnu.org>
;; URL: https://github.com/fgallina/python.el
;; Version: 0.26.1
;; Package-Requires: ((emacs "24.1") (cl-lib "1.0"))
;; Maintainer: emacs-devel@gnu.org
;; Created: Jul 2010
;; Keywords: languages

;; This file is part of GNU Emacs.

;; GNU Emacs is free software: you can redistribute it and/or modify
;; it under the terms of the GNU General Public License as published
;; by the Free Software Foundation, either version 3 of the License,
;; or (at your option) any later version.

;; GNU Emacs is distributed in the hope that it will be useful, but
;; WITHOUT ANY WARRANTY; without even the implied warranty of
;; MERCHANTABILITY or FITNESS FOR A PARTICULAR PURPOSE.  See the GNU
;; General Public License for more details.

;; You should have received a copy of the GNU General Public License
;; along with GNU Emacs.  If not, see <https://www.gnu.org/licenses/>.

;;; Commentary:

;; Major mode for editing Python files with some fontification and
;; indentation bits extracted from original Dave Love's python.el
;; found in GNU/Emacs.

;; Implements Syntax highlighting, Indentation, Movement, Shell
;; interaction, Shell completion, Shell virtualenv support, Shell
;; package support, Shell syntax highlighting, Pdb tracking, Symbol
;; completion, Skeletons, FFAP, Code Check, Eldoc, Imenu.

;; Syntax highlighting: Fontification of code is provided and supports
;; python's triple quoted strings properly.

;; Indentation: Automatic indentation with indentation cycling is
;; provided, it allows you to navigate different available levels of
;; indentation by hitting <tab> several times.  Also electric-indent-mode
;; is supported such that when inserting a colon the current line is
;; dedented automatically if needed.

;; Movement: `beginning-of-defun' and `end-of-defun' functions are
;; properly implemented.  There are also specialized
;; `forward-sentence' and `backward-sentence' replacements called
;; `python-nav-forward-block', `python-nav-backward-block'
;; respectively which navigate between beginning of blocks of code.
;; Extra functions `python-nav-forward-statement',
;; `python-nav-backward-statement',
;; `python-nav-beginning-of-statement', `python-nav-end-of-statement',
;; `python-nav-beginning-of-block', `python-nav-end-of-block' and
;; `python-nav-if-name-main' are included but no bound to any key.  At
;; last but not least the specialized `python-nav-forward-sexp' allows
;; easy navigation between code blocks.  If you prefer `cc-mode'-like
;; `forward-sexp' movement, setting `forward-sexp-function' to nil is
;; enough, You can do that using the `python-mode-hook':

;; (add-hook 'python-mode-hook
;;           (lambda () (setq forward-sexp-function nil)))

;; Shell interaction: is provided and allows opening Python shells
;; inside Emacs and executing any block of code of your current buffer
;; in that inferior Python process.

;; Besides that only the standard CPython (2.x and 3.x) shell and
;; IPython are officially supported out of the box, the interaction
;; should support any other readline based Python shells as well
;; (e.g. Jython and PyPy have been reported to work).  You can change
;; your default interpreter and commandline arguments by setting the
;; `python-shell-interpreter' and `python-shell-interpreter-args'
;; variables.  This example enables IPython globally:

;; (setq python-shell-interpreter "ipython"
;;       python-shell-interpreter-args "-i")

;; Using the "console" subcommand to start IPython in server-client
;; mode is known to fail intermittently due a bug on IPython itself
;; (see URL `https://debbugs.gnu.org/cgi/bugreport.cgi?bug=18052#27').
;; There seems to be a race condition in the IPython server (A.K.A
;; kernel) when code is sent while it is still initializing, sometimes
;; causing the shell to get stalled.  With that said, if an IPython
;; kernel is already running, "console --existing" seems to work fine.

;; Running IPython on Windows needs more tweaking.  The way you should
;; set `python-shell-interpreter' and `python-shell-interpreter-args'
;; is as follows (of course you need to modify the paths according to
;; your system):

;; (setq python-shell-interpreter "C:/Python27/python.exe"
;;       python-shell-interpreter-args
;;       "-i C:/Python27/Scripts/ipython-script.py")

;; Missing or delayed output used to happen due to differences between
;; Operating Systems' pipe buffering (e.g. CPython 3.3.4 in Windows 7.
;; See URL `https://debbugs.gnu.org/cgi/bugreport.cgi?bug=17304').  To
;; avoid this, the `python-shell-unbuffered' defaults to non-nil and
;; controls whether `python-shell-calculate-process-environment'
;; should set the "PYTHONUNBUFFERED" environment variable on startup:
;; See URL `https://docs.python.org/3/using/cmdline.html#cmdoption-u'.

;; The interaction relies upon having prompts for input (e.g. ">>> "
;; and "... " in standard Python shell) and output (e.g. "Out[1]: " in
;; IPython) detected properly.  Failing that Emacs may hang but, in
;; the case that happens, you can recover with \\[keyboard-quit].  To
;; avoid this issue, a two-step prompt autodetection mechanism is
;; provided: the first step is manual and consists of a collection of
;; regular expressions matching common prompts for Python shells
;; stored in `python-shell-prompt-input-regexps' and
;; `python-shell-prompt-output-regexps', and dir-local friendly vars
;; `python-shell-prompt-regexp', `python-shell-prompt-block-regexp',
;; `python-shell-prompt-output-regexp' which are appended to the
;; former automatically when a shell spawns; the second step is
;; automatic and depends on the `python-shell-prompt-detect' helper
;; function.  See its docstring for details on global variables that
;; modify its behavior.

;; Shell completion: hitting tab will try to complete the current
;; word.  The two built-in mechanisms depend on Python's readline
;; module: the "native" completion is tried first and is activated
;; when `python-shell-completion-native-enable' is non-nil, the
;; current `python-shell-interpreter' is not a member of the
;; `python-shell-completion-native-disabled-interpreters' variable and
;; `python-shell-completion-native-setup' succeeds; the "fallback" or
;; "legacy" mechanism works by executing Python code in the background
;; and enables auto-completion for shells that do not support
;; receiving escape sequences (with some limitations, i.e. completion
;; in blocks does not work).  The code executed for the "fallback"
;; completion can be found in `python-shell-completion-setup-code' and
;; `python-shell-completion-string-code' variables.  Their default
;; values enable completion for both CPython and IPython, and probably
;; any readline based shell (it's known to work with PyPy).  If your
;; Python installation lacks readline (like CPython for Windows),
;; installing pyreadline (URL `http://ipython.org/pyreadline.html')
;; should suffice.  To troubleshoot why you are not getting any
;; completions, you can try the following in your Python shell:

;; >>> import readline, rlcompleter

;; If you see an error, then you need to either install pyreadline or
;; setup custom code that avoids that dependency.

;; Shell virtualenv support: The shell also contains support for
;; virtualenvs and other special environment modifications thanks to
;; `python-shell-process-environment' and `python-shell-exec-path'.
;; These two variables allows you to modify execution paths and
;; environment variables to make easy for you to setup virtualenv rules
;; or behavior modifications when running shells.  Here is an example
;; of how to make shell processes to be run using the /path/to/env/
;; virtualenv:

;; (setq python-shell-process-environment
;;       (list
;;        (format "PATH=%s" (mapconcat
;;                           'identity
;;                           (reverse
;;                            (cons (getenv "PATH")
;;                                  '("/path/to/env/bin/")))
;;                           ":"))
;;        "VIRTUAL_ENV=/path/to/env/"))
;; (python-shell-exec-path . ("/path/to/env/bin/"))

;; Since the above is cumbersome and can be programmatically
;; calculated, the variable `python-shell-virtualenv-root' is
;; provided.  When this variable is set with the path of the
;; virtualenv to use, `process-environment' and `exec-path' get proper
;; values in order to run shells inside the specified virtualenv.  So
;; the following will achieve the same as the previous example:

;; (setq python-shell-virtualenv-root "/path/to/env/")

;; Also the `python-shell-extra-pythonpaths' variable have been
;; introduced as simple way of adding paths to the PYTHONPATH without
;; affecting existing values.

;; Shell package support: you can enable a package in the current
;; shell so that relative imports work properly using the
;; `python-shell-package-enable' command.

;; Shell remote support: remote Python shells are started with the
;; correct environment for files opened remotely through tramp, also
;; respecting dir-local variables provided `enable-remote-dir-locals'
;; is non-nil.  The logic for this is transparently handled by the
;; `python-shell-with-environment' macro.

;; Shell syntax highlighting: when enabled current input in shell is
;; highlighted.  The variable `python-shell-font-lock-enable' controls
;; activation of this feature globally when shells are started.
;; Activation/deactivation can be also controlled on the fly via the
;; `python-shell-font-lock-toggle' command.

;; Pdb tracking: when you execute a block of code that contains some
;; call to pdb (or ipdb) it will prompt the block of code and will
;; follow the execution of pdb marking the current line with an arrow.

;; Symbol completion: you can complete the symbol at point.  It uses
;; the shell completion in background so you should run
;; `python-shell-send-buffer' from time to time to get better results.

;; Skeletons: skeletons are provided for simple inserting of things like class,
;; def, for, import, if, try, and while.  These skeletons are
;; integrated with abbrev.  If you have `abbrev-mode' activated and
;; `python-skeleton-autoinsert' is set to t, then whenever you type
;; the name of any of those defined and hit SPC, they will be
;; automatically expanded.  As an alternative you can use the defined
;; skeleton commands: `python-skeleton-<foo>'.

;; FFAP: You can find the filename for a given module when using ffap
;; out of the box.  This feature needs an inferior python shell
;; running.

;; Code check: Check the current file for errors with `python-check'
;; using the program defined in `python-check-command'.

;; Eldoc: returns documentation for object at point by using the
;; inferior python subprocess to inspect its documentation.  As you
;; might guessed you should run `python-shell-send-buffer' from time
;; to time to get better results too.

;; Imenu: There are two index building functions to be used as
;; `imenu-create-index-function': `python-imenu-create-index' (the
;; default one, builds the alist in form of a tree) and
;; `python-imenu-create-flat-index'.  See also
;; `python-imenu-format-item-label-function',
;; `python-imenu-format-parent-item-label-function',
;; `python-imenu-format-parent-item-jump-label-function' variables for
;; changing the way labels are formatted in the tree version.

;; If you used python-mode.el you may miss auto-indentation when
;; inserting newlines.  To achieve the same behavior you have two
;; options:

;; 1) Enable the minor-mode `electric-indent-mode' (enabled by
;;    default) and use RET.  If this mode is disabled use
;;    `newline-and-indent', bound to C-j.

;; 2) Add the following hook in your .emacs:

;; (add-hook 'python-mode-hook
;;   #'(lambda ()
;;       (define-key python-mode-map "\C-m" 'newline-and-indent)))

;; I'd recommend the first one since you'll get the same behavior for
;; all modes out-of-the-box.

;;; Installation:

;; Add this to your .emacs:

;; (add-to-list 'load-path "/folder/containing/file")
;; (require 'python)

;;; TODO:

;;; Code:

(require 'ansi-color)
(require 'cl-lib)
(require 'comint)
(require 'json)
(require 'tramp-sh)

;; Avoid compiler warnings
(defvar view-return-to-alist)
(defvar compilation-error-regexp-alist)
(defvar outline-heading-end-regexp)

(autoload 'comint-mode "comint")
(autoload 'help-function-arglist "help-fns")

;;;###autoload
(add-to-list 'auto-mode-alist (cons (purecopy "\\.py[iw]?\\'") 'python-mode))
;;;###autoload
(add-to-list 'interpreter-mode-alist (cons (purecopy "python[0-9.]*") 'python-mode))

(defgroup python nil
  "Python Language's flying circus support for Emacs."
  :group 'languages
  :version "24.3"
  :link '(emacs-commentary-link "python"))


;;; 24.x Compat


(eval-and-compile
  (unless (fboundp 'prog-first-column)
    (defun prog-first-column ()
      0))
  (unless (fboundp 'file-local-name)
    (defun file-local-name (file)
      "Return the local name component of FILE.
It returns a file name which can be used directly as argument of
`process-file', `start-file-process', or `shell-command'."
      (or (file-remote-p file 'localname) file))))

;; In Emacs 24.3 and earlier, `define-derived-mode' does not define
;; the hook variable, it only puts documentation on the symbol.
(defvar inferior-python-mode-hook)


;;; Bindings

(defvar python-mode-map
  (let ((map (make-sparse-keymap)))
    ;; Movement
    (define-key map [remap backward-sentence] 'python-nav-backward-block)
    (define-key map [remap forward-sentence] 'python-nav-forward-block)
    (define-key map [remap backward-up-list] 'python-nav-backward-up-list)
    (define-key map [remap mark-defun] 'python-mark-defun)
    (define-key map "\C-c\C-j" 'imenu)
    ;; Indent specific
    (define-key map "\177" 'python-indent-dedent-line-backspace)
    (define-key map (kbd "<backtab>") 'python-indent-dedent-line)
    (define-key map "\C-c<" 'python-indent-shift-left)
    (define-key map "\C-c>" 'python-indent-shift-right)
    ;; Skeletons
    (define-key map "\C-c\C-tc" 'python-skeleton-class)
    (define-key map "\C-c\C-td" 'python-skeleton-def)
    (define-key map "\C-c\C-tf" 'python-skeleton-for)
    (define-key map "\C-c\C-ti" 'python-skeleton-if)
    (define-key map "\C-c\C-tm" 'python-skeleton-import)
    (define-key map "\C-c\C-tt" 'python-skeleton-try)
    (define-key map "\C-c\C-tw" 'python-skeleton-while)
    ;; Shell interaction
    (define-key map "\C-c\C-p" 'run-python)
    (define-key map "\C-c\C-s" 'python-shell-send-string)
    (define-key map "\C-c\C-r" 'python-shell-send-region)
    (define-key map "\C-\M-x" 'python-shell-send-defun)
    (define-key map "\C-c\C-c" 'python-shell-send-buffer)
    (define-key map "\C-c\C-l" 'python-shell-send-file)
    (define-key map "\C-c\C-z" 'python-shell-switch-to-shell)
    ;; Some util commands
    (define-key map "\C-c\C-v" 'python-check)
    (define-key map "\C-c\C-f" 'python-eldoc-at-point)
    (define-key map "\C-c\C-d" 'python-describe-at-point)
    ;; Utilities
    (substitute-key-definition 'complete-symbol 'completion-at-point
                               map global-map)
    (easy-menu-define python-menu map "Python Mode menu"
      `("Python"
        :help "Python-specific Features"
        ["Shift region left" python-indent-shift-left :active mark-active
         :help "Shift region left by a single indentation step"]
        ["Shift region right" python-indent-shift-right :active mark-active
         :help "Shift region right by a single indentation step"]
        "-"
        ["Start of def/class" beginning-of-defun
         :help "Go to start of outermost definition around point"]
        ["End of def/class" end-of-defun
         :help "Go to end of definition around point"]
        ["Mark def/class" mark-defun
         :help "Mark outermost definition around point"]
        ["Jump to def/class" imenu
         :help "Jump to a class or function definition"]
        "--"
        ("Skeletons")
        "---"
        ["Start interpreter" run-python
         :help "Run inferior Python process in a separate buffer"]
        ["Switch to shell" python-shell-switch-to-shell
         :help "Switch to running inferior Python process"]
        ["Eval string" python-shell-send-string
         :help "Eval string in inferior Python session"]
        ["Eval buffer" python-shell-send-buffer
         :help "Eval buffer in inferior Python session"]
        ["Eval region" python-shell-send-region
         :help "Eval region in inferior Python session"]
        ["Eval defun" python-shell-send-defun
         :help "Eval defun in inferior Python session"]
        ["Eval file" python-shell-send-file
         :help "Eval file in inferior Python session"]
        ["Debugger" pdb :help "Run pdb under GUD"]
        "----"
        ["Check file" python-check
         :help "Check file for errors"]
        ["Help on symbol" python-eldoc-at-point
         :help "Get help on symbol at point"]
        ["Complete symbol" completion-at-point
         :help "Complete symbol before point"]))
    map)
  "Keymap for `python-mode'.")


;;; Python specialized rx

(eval-and-compile
  (defconst python-rx-constituents
    `((block-start          . ,(rx symbol-start
                                   (or "def" "class" "if" "elif" "else" "try"
                                       "except" "finally" "for" "while" "with"
                                       ;; Python 3.5+ PEP492
                                       (and "async" (+ space)
                                            (or "def" "for" "with")))
                                   symbol-end))
      (dedenter            . ,(rx symbol-start
                                   (or "elif" "else" "except" "finally")
                                   symbol-end))
      (block-ender         . ,(rx symbol-start
                                  (or
                                   "break" "continue" "pass" "raise" "return")
                                  symbol-end))
      (decorator            . ,(rx line-start (* space) ?@ (any letter ?_)
                                   (* (any word ?_))))
      (defun                . ,(rx symbol-start
                                   (or "def" "class"
                                       ;; Python 3.5+ PEP492
                                       (and "async" (+ space) "def"))
                                   symbol-end))
      (if-name-main         . ,(rx line-start "if" (+ space) "__name__"
                                   (+ space) "==" (+ space)
                                   (any ?' ?\") "__main__" (any ?' ?\")
                                   (* space) ?:))
      (symbol-name          . ,(rx (any letter ?_) (* (any word ?_))))
      (open-paren           . ,(rx (or "{" "[" "(")))
      (close-paren          . ,(rx (or "}" "]" ")")))
      (simple-operator      . ,(rx (any ?+ ?- ?/ ?& ?^ ?~ ?| ?* ?< ?> ?= ?%)))
      ;; FIXME: rx should support (not simple-operator).
      (not-simple-operator  . ,(rx
                                (not
                                 (any ?+ ?- ?/ ?& ?^ ?~ ?| ?* ?< ?> ?= ?%))))
      ;; FIXME: Use regexp-opt.
      (operator             . ,(rx (or "+" "-" "/" "&" "^" "~" "|" "*" "<" ">"
                                       "=" "%" "**" "//" "<<" ">>" "<=" "!="
                                       "==" ">=" "is" "not")))
      ;; FIXME: Use regexp-opt.
      (assignment-operator  . ,(rx (or "=" "+=" "-=" "*=" "/=" "//=" "%=" "**="
                                       ">>=" "<<=" "&=" "^=" "|=")))
      (string-delimiter . ,(rx (and
                                ;; Match even number of backslashes.
                                (or (not (any ?\\ ?\' ?\")) point
                                    ;; Quotes might be preceded by an escaped quote.
                                    (and (or (not (any ?\\)) point) ?\\
                                         (* ?\\ ?\\) (any ?\' ?\")))
                                (* ?\\ ?\\)
                                ;; Match single or triple quotes of any kind.
                                (group (or  "\"" "\"\"\"" "'" "'''")))))
      (coding-cookie . ,(rx line-start ?# (* space)
                            (or
                             ;; # coding=<encoding name>
                             (: "coding" (or ?: ?=) (* space) (group-n 1 (+ (or word ?-))))
                             ;; # -*- coding: <encoding name> -*-
                             (: "-*-" (* space) "coding:" (* space)
                                (group-n 1 (+ (or word ?-))) (* space) "-*-")
                             ;; # vim: set fileencoding=<encoding name> :
                             (: "vim:" (* space) "set" (+ space)
                                "fileencoding" (* space) ?= (* space)
                                (group-n 1 (+ (or word ?-))) (* space) ":")))))
    "Additional Python specific sexps for `python-rx'")

  (defmacro python-rx (&rest regexps)
    "Python mode specialized rx macro.
This variant of `rx' supports common Python named REGEXPS."
    (let ((rx-constituents (append python-rx-constituents rx-constituents)))
      (cond ((null regexps)
             (error "No regexp"))
            ((cdr regexps)
             (rx-to-string `(and ,@regexps) t))
            (t
             (rx-to-string (car regexps) t))))))


;;; Font-lock and syntax

(eval-and-compile
  (defun python-syntax--context-compiler-macro (form type &optional syntax-ppss)
    (pcase type
      (`'comment
       `(let ((ppss (or ,syntax-ppss (syntax-ppss))))
          (and (nth 4 ppss) (nth 8 ppss))))
      (`'string
       `(let ((ppss (or ,syntax-ppss (syntax-ppss))))
          (and (nth 3 ppss) (nth 8 ppss))))
      (`'paren
       `(nth 1 (or ,syntax-ppss (syntax-ppss))))
      (_ form))))

(defun python-syntax-context (type &optional syntax-ppss)
  "Return non-nil if point is on TYPE using SYNTAX-PPSS.
TYPE can be `comment', `string' or `paren'.  It returns the start
character address of the specified TYPE."
  (declare (compiler-macro python-syntax--context-compiler-macro))
  (let ((ppss (or syntax-ppss (syntax-ppss))))
    (pcase type
      (`comment (and (nth 4 ppss) (nth 8 ppss)))
      (`string (and (nth 3 ppss) (nth 8 ppss)))
      (`paren (nth 1 ppss))
      (_ nil))))

(defun python-syntax-context-type (&optional syntax-ppss)
  "Return the context type using SYNTAX-PPSS.
The type returned can be `comment', `string' or `paren'."
  (let ((ppss (or syntax-ppss (syntax-ppss))))
    (cond
     ((nth 8 ppss) (if (nth 4 ppss) 'comment 'string))
     ((nth 1 ppss) 'paren))))

(defsubst python-syntax-comment-or-string-p (&optional ppss)
  "Return non-nil if PPSS is inside comment or string."
  (nth 8 (or ppss (syntax-ppss))))

(defsubst python-syntax-closing-paren-p ()
  "Return non-nil if char after point is a closing paren."
  (eql (syntax-class (syntax-after (point)))
       (syntax-class (string-to-syntax ")"))))

(define-obsolete-function-alias
  'python-info-ppss-context #'python-syntax-context "24.3")

(define-obsolete-function-alias
  'python-info-ppss-context-type #'python-syntax-context-type "24.3")

(define-obsolete-function-alias
  'python-info-ppss-comment-or-string-p
  #'python-syntax-comment-or-string-p "24.3")

(defun python-font-lock-syntactic-face-function (state)
  "Return syntactic face given STATE."
  (if (nth 3 state)
      (if (python-info-docstring-p state)
          font-lock-doc-face
        font-lock-string-face)
    font-lock-comment-face))

(defvar python-font-lock-keywords
  ;; Keywords
  `(,(rx symbol-start
         (or
          "and" "del" "from" "not" "while" "as" "elif" "global" "or" "with"
          "assert" "else" "if" "pass" "yield" "break" "except" "import" "class"
          "in" "raise" "continue" "finally" "is" "return" "def" "for" "lambda"
          "try"
          ;; Python 2:
          "print" "exec"
          ;; Python 3:
          ;; False, None, and True are listed as keywords on the Python 3
          ;; documentation, but since they also qualify as constants they are
          ;; fontified like that in order to keep font-lock consistent between
          ;; Python versions.
          "nonlocal"
          ;; Python 3.5+ PEP492
          (and "async" (+ space) (or "def" "for" "with"))
          "await"
          ;; Extra:
          "self")
         symbol-end)
    ;; functions
    (,(rx symbol-start "def" (1+ space) (group (1+ (or word ?_))))
     (1 font-lock-function-name-face))
    ;; classes
    (,(rx symbol-start "class" (1+ space) (group (1+ (or word ?_))))
     (1 font-lock-type-face))
    ;; Constants
    (,(rx symbol-start
          (or
           "Ellipsis" "False" "None" "NotImplemented" "True" "__debug__"
           ;; copyright, license, credits, quit and exit are added by the site
           ;; module and they are not intended to be used in programs
           "copyright" "credits" "exit" "license" "quit")
          symbol-end) . font-lock-constant-face)
    ;; Decorators.
    (,(rx line-start (* (any " \t")) (group "@" (1+ (or word ?_))
                                            (0+ "." (1+ (or word ?_)))))
     (1 font-lock-type-face))
    ;; Builtin Exceptions
    (,(rx symbol-start
          (or
           ;; Python 2 and 3:
           "ArithmeticError" "AssertionError" "AttributeError" "BaseException"
           "BufferError" "BytesWarning" "DeprecationWarning" "EOFError"
           "EnvironmentError" "Exception" "FloatingPointError" "FutureWarning"
           "GeneratorExit" "IOError" "ImportError" "ImportWarning"
           "IndentationError" "IndexError" "KeyError" "KeyboardInterrupt"
           "LookupError" "MemoryError" "NameError" "NotImplementedError"
           "OSError" "OverflowError" "PendingDeprecationWarning"
           "ReferenceError" "RuntimeError" "RuntimeWarning" "StopIteration"
           "SyntaxError" "SyntaxWarning" "SystemError" "SystemExit" "TabError"
           "TypeError" "UnboundLocalError" "UnicodeDecodeError"
           "UnicodeEncodeError" "UnicodeError" "UnicodeTranslateError"
           "UnicodeWarning" "UserWarning" "ValueError" "Warning"
           "ZeroDivisionError"
           ;; Python 2:
           "StandardError"
           ;; Python 3:
           "BlockingIOError" "BrokenPipeError" "ChildProcessError"
           "ConnectionAbortedError" "ConnectionError" "ConnectionRefusedError"
           "ConnectionResetError" "FileExistsError" "FileNotFoundError"
           "InterruptedError" "IsADirectoryError" "NotADirectoryError"
           "PermissionError" "ProcessLookupError" "RecursionError"
           "ResourceWarning" "StopAsyncIteration" "TimeoutError"
           ;; OS specific
           "VMSError" "WindowsError"
           )
          symbol-end) . font-lock-type-face)
    ;; Builtins
    (,(rx symbol-start
          (or
           "abs" "all" "any" "bin" "bool" "callable" "chr" "classmethod"
           "compile" "complex" "delattr" "dict" "dir" "divmod" "enumerate"
           "eval" "filter" "float" "format" "frozenset" "getattr" "globals"
           "hasattr" "hash" "help" "hex" "id" "input" "int" "isinstance"
           "issubclass" "iter" "len" "list" "locals" "map" "max" "memoryview"
           "min" "next" "object" "oct" "open" "ord" "pow" "print" "property"
           "range" "repr" "reversed" "round" "set" "setattr" "slice" "sorted"
           "staticmethod" "str" "sum" "super" "tuple" "type" "vars" "zip"
           "__import__"
           ;; Python 2:
           "basestring" "cmp" "execfile" "file" "long" "raw_input" "reduce"
           "reload" "unichr" "unicode" "xrange" "apply" "buffer" "coerce"
           "intern"
           ;; Python 3:
           "ascii" "bytearray" "bytes" "exec"
           ;; Extra:
           "__all__" "__doc__" "__name__" "__package__")
          symbol-end) . font-lock-builtin-face)
    ;; assignments
    ;; support for a = b = c = 5
    (,(lambda (limit)
        (let ((re (python-rx (group (+ (any word ?. ?_)))
                             (? ?\[ (+ (not (any  ?\]))) ?\]) (* space)
                             assignment-operator))
              (res nil))
          (while (and (setq res (re-search-forward re limit t))
                      (or (python-syntax-context 'paren)
                          (equal (char-after (point)) ?=))))
          res))
     (1 font-lock-variable-name-face nil nil))
    ;; support for a, b, c = (1, 2, 3)
    (,(lambda (limit)
        (let ((re (python-rx (group (+ (any word ?. ?_))) (* space)
                             (* ?, (* space) (+ (any word ?. ?_)) (* space))
                             ?, (* space) (+ (any word ?. ?_)) (* space)
                             assignment-operator))
              (res nil))
          (while (and (setq res (re-search-forward re limit t))
                      (goto-char (match-end 1))
                      (python-syntax-context 'paren)))
          res))
     (1 font-lock-variable-name-face nil nil))))

(defconst python-syntax-propertize-function
  (syntax-propertize-rules
   ((python-rx string-delimiter)
    (0 (ignore (python-syntax-stringify))))))

(define-obsolete-variable-alias 'python--prettify-symbols-alist
  'python-prettify-symbols-alist "26.1")

(defvar python-prettify-symbols-alist
  '(("lambda"  . ?λ)
    ("and" . ?∧)
    ("or" . ?∨))
  "Value for `prettify-symbols-alist' in `python-mode'.")

(defsubst python-syntax-count-quotes (quote-char &optional point limit)
  "Count number of quotes around point (max is 3).
QUOTE-CHAR is the quote char to count.  Optional argument POINT is
the point where scan starts (defaults to current point), and LIMIT
is used to limit the scan."
  (let ((i 0))
    (while (and (< i 3)
                (or (not limit) (< (+ point i) limit))
                (eq (char-after (+ point i)) quote-char))
      (setq i (1+ i)))
    i))

(defun python-syntax-stringify ()
  "Put `syntax-table' property correctly on single/triple quotes."
  (let* ((num-quotes (length (match-string-no-properties 1)))
         (ppss (prog2
                   (backward-char num-quotes)
                   (syntax-ppss)
                 (forward-char num-quotes)))
         (string-start (and (not (nth 4 ppss)) (nth 8 ppss)))
         (quote-starting-pos (- (point) num-quotes))
         (quote-ending-pos (point))
         (num-closing-quotes
          (and string-start
               (python-syntax-count-quotes
                (char-before) string-start quote-starting-pos))))
    (cond ((and string-start (= num-closing-quotes 0))
           ;; This set of quotes doesn't match the string starting
           ;; kind. Do nothing.
           nil)
          ((not string-start)
           ;; This set of quotes delimit the start of a string.
           (put-text-property quote-starting-pos (1+ quote-starting-pos)
                              'syntax-table (string-to-syntax "|")))
          ((= num-quotes num-closing-quotes)
           ;; This set of quotes delimit the end of a string.
           (put-text-property (1- quote-ending-pos) quote-ending-pos
                              'syntax-table (string-to-syntax "|")))
          ((> num-quotes num-closing-quotes)
           ;; This may only happen whenever a triple quote is closing
           ;; a single quoted string. Add string delimiter syntax to
           ;; all three quotes.
           (put-text-property quote-starting-pos quote-ending-pos
                              'syntax-table (string-to-syntax "|"))))))

(defvar python-mode-syntax-table
  (let ((table (make-syntax-table)))
    ;; Give punctuation syntax to ASCII that normally has symbol
    ;; syntax or has word syntax and isn't a letter.
    (let ((symbol (string-to-syntax "_"))
          (sst (standard-syntax-table)))
      (dotimes (i 128)
        (unless (= i ?_)
          (if (equal symbol (aref sst i))
              (modify-syntax-entry i "." table)))))
    (modify-syntax-entry ?$ "." table)
    (modify-syntax-entry ?% "." table)
    ;; exceptions
    (modify-syntax-entry ?# "<" table)
    (modify-syntax-entry ?\n ">" table)
    (modify-syntax-entry ?' "\"" table)
    (modify-syntax-entry ?` "$" table)
    table)
  "Syntax table for Python files.")

(defvar python-dotty-syntax-table
  (let ((table (make-syntax-table python-mode-syntax-table)))
    (modify-syntax-entry ?. "w" table)
    (modify-syntax-entry ?_ "w" table)
    table)
  "Dotty syntax table for Python files.
It makes underscores and dots word constituent chars.")


;;; Indentation

(define-obsolete-variable-alias
  'python-indent 'python-indent-offset "24.3")

(defcustom python-indent-offset 4
  "Default indentation offset for Python."
  :group 'python
  :type 'integer
  :safe 'integerp)

(define-obsolete-variable-alias
  'python-guess-indent 'python-indent-guess-indent-offset "24.3")

(defcustom python-indent-guess-indent-offset t
  "Non-nil tells Python mode to guess `python-indent-offset' value."
  :type 'boolean
  :group 'python
  :safe 'booleanp)

(defcustom python-indent-guess-indent-offset-verbose t
  "Non-nil means to emit a warning when indentation guessing fails."
  :version "25.1"
  :type 'boolean
  :group 'python
  :safe' booleanp)

(defcustom python-indent-trigger-commands
  '(indent-for-tab-command yas-expand yas/expand)
  "Commands that might trigger a `python-indent-line' call."
  :type '(repeat symbol)
  :group 'python)

(defcustom python-indent-def-block-scale 2
  "Multiplier applied to indentation inside multi-line def blocks."
  :version "26.1"
  :type 'integer
  :safe 'natnump)

(defvar python-indent-current-level 0
  "Deprecated var available for compatibility.")

(defvar python-indent-levels '(0)
  "Deprecated var available for compatibility.")

(make-obsolete-variable
 'python-indent-current-level
 "The indentation API changed to avoid global state.
The function `python-indent-calculate-levels' does not use it
anymore.  If you were defadvising it and or depended on this
variable for indentation customizations, refactor your code to
work on `python-indent-calculate-indentation' instead."
 "24.5")

(make-obsolete-variable
 'python-indent-levels
 "The indentation API changed to avoid global state.
The function `python-indent-calculate-levels' does not use it
anymore.  If you were defadvising it and or depended on this
variable for indentation customizations, refactor your code to
work on `python-indent-calculate-indentation' instead."
 "24.5")

(defun python-indent-guess-indent-offset ()
  "Guess and set `python-indent-offset' for the current buffer."
  (interactive)
  (save-excursion
    (save-restriction
      (widen)
      (goto-char (point-min))
      (let ((block-end))
        (while (and (not block-end)
                    (re-search-forward
                     (python-rx line-start block-start) nil t))
          (when (and
                 (not (python-syntax-context-type))
                 (progn
                   (goto-char (line-end-position))
                   (python-util-forward-comment -1)
                   (if (equal (char-before) ?:)
                       t
                     (forward-line 1)
                     (when (python-info-block-continuation-line-p)
                       (while (and (python-info-continuation-line-p)
                                   (not (eobp)))
                         (forward-line 1))
                       (python-util-forward-comment -1)
                       (when (equal (char-before) ?:)
                         t)))))
            (setq block-end (point-marker))))
        (let ((indentation
               (when block-end
                 (goto-char block-end)
                 (python-util-forward-comment)
                 (current-indentation))))
          (if (and indentation (not (zerop indentation)))
              (set (make-local-variable 'python-indent-offset) indentation)
            (when python-indent-guess-indent-offset-verbose
              (message "Can't guess python-indent-offset, using defaults: %s"
                       python-indent-offset))))))))

(defun python-indent-context ()
  "Get information about the current indentation context.
Context is returned in a cons with the form (STATUS . START).

STATUS can be one of the following:

keyword
-------

:after-comment
 - Point is after a comment line.
 - START is the position of the \"#\" character.
:inside-string
 - Point is inside string.
 - START is the position of the first quote that starts it.
:no-indent
 - No possible indentation case matches.
 - START is always zero.

:inside-paren
 - Fallback case when point is inside paren.
 - START is the first non space char position *after* the open paren.
:inside-paren-at-closing-nested-paren
 - Point is on a line that contains a nested paren closer.
 - START is the position of the open paren it closes.
:inside-paren-at-closing-paren
 - Point is on a line that contains a paren closer.
 - START is the position of the open paren.
:inside-paren-newline-start
 - Point is inside a paren with items starting in their own line.
 - START is the position of the open paren.
:inside-paren-newline-start-from-block
 - Point is inside a paren with items starting in their own line
   from a block start.
 - START is the position of the open paren.

:after-backslash
 - Fallback case when point is after backslash.
 - START is the char after the position of the backslash.
:after-backslash-assignment-continuation
 - Point is after a backslashed assignment.
 - START is the char after the position of the backslash.
:after-backslash-block-continuation
 - Point is after a backslashed block continuation.
 - START is the char after the position of the backslash.
:after-backslash-dotted-continuation
 - Point is after a backslashed dotted continuation.  Previous
   line must contain a dot to align with.
 - START is the char after the position of the backslash.
:after-backslash-first-line
 - First line following a backslashed continuation.
 - START is the char after the position of the backslash.

:after-block-end
 - Point is after a line containing a block ender.
 - START is the position where the ender starts.
:after-block-start
 - Point is after a line starting a block.
 - START is the position where the block starts.
:after-line
 - Point is after a simple line.
 - START is the position where the previous line starts.
:at-dedenter-block-start
 - Point is on a line starting a dedenter block.
 - START is the position where the dedenter block starts."
    (let ((ppss (save-excursion
                  (beginning-of-line)
                  (syntax-ppss))))
      (cond
       ;; Beginning of buffer.
       ((= (line-number-at-pos) 1)
        (cons :no-indent 0))
       ;; Inside a string.
       ((let ((start (python-syntax-context 'string ppss)))
          (when start
            (cons (if (python-info-docstring-p)
                      :inside-docstring
                    :inside-string) start))))
       ;; Inside a paren.
       ((let* ((start (python-syntax-context 'paren ppss))
               (starts-in-newline
                (when start
                  (save-excursion
                    (goto-char start)
                    (forward-char)
                    (not
                     (= (line-number-at-pos)
                        (progn
                          (python-util-forward-comment)
                          (line-number-at-pos))))))))
          (when start
            (cond
             ;; Current line only holds the closing paren.
             ((save-excursion
                (skip-syntax-forward " ")
                (when (and (python-syntax-closing-paren-p)
                           (progn
                             (forward-char 1)
                             (not (python-syntax-context 'paren))))
                  (cons :inside-paren-at-closing-paren start))))
             ;; Current line only holds a closing paren for nested.
             ((save-excursion
                (back-to-indentation)
                (python-syntax-closing-paren-p))
              (cons :inside-paren-at-closing-nested-paren start))
             ;; This line starts from an opening block in its own line.
             ((save-excursion
                (goto-char start)
                (when (and
                       starts-in-newline
                       (save-excursion
                         (back-to-indentation)
                         (looking-at (python-rx block-start))))
                  (cons
                   :inside-paren-newline-start-from-block start))))
             (starts-in-newline
              (cons :inside-paren-newline-start start))
             ;; General case.
             (t (cons :inside-paren
                      (save-excursion
                        (goto-char (1+ start))
                        (skip-syntax-forward "(" 1)
                        (skip-syntax-forward " ")
                        (point))))))))
       ;; After backslash.
       ((let ((start (when (not (python-syntax-comment-or-string-p ppss))
                       (python-info-line-ends-backslash-p
                        (1- (line-number-at-pos))))))
          (when start
            (cond
             ;; Continuation of dotted expression.
             ((save-excursion
                (back-to-indentation)
                (when (eq (char-after) ?\.)
                  ;; Move point back until it's not inside a paren.
                  (while (prog2
                             (forward-line -1)
                             (and (not (bobp))
                                  (python-syntax-context 'paren))))
                  (goto-char (line-end-position))
                  (while (and (search-backward
                               "." (line-beginning-position) t)
                              (python-syntax-context-type)))
                  ;; Ensure previous statement has dot to align with.
                  (when (and (eq (char-after) ?\.)
                             (not (python-syntax-context-type)))
                    (cons :after-backslash-dotted-continuation (point))))))
             ;; Continuation of block definition.
             ((let ((block-continuation-start
                     (python-info-block-continuation-line-p)))
                (when block-continuation-start
                  (save-excursion
                    (goto-char block-continuation-start)
                    (re-search-forward
                     (python-rx block-start (* space))
                     (line-end-position) t)
                    (cons :after-backslash-block-continuation (point))))))
             ;; Continuation of assignment.
             ((let ((assignment-continuation-start
                     (python-info-assignment-continuation-line-p)))
                (when assignment-continuation-start
                  (save-excursion
                    (goto-char assignment-continuation-start)
                    (cons :after-backslash-assignment-continuation (point))))))
             ;; First line after backslash continuation start.
             ((save-excursion
                (goto-char start)
                (when (or (= (line-number-at-pos) 1)
                          (not (python-info-beginning-of-backslash
                                (1- (line-number-at-pos)))))
                  (cons :after-backslash-first-line start))))
             ;; General case.
             (t (cons :after-backslash start))))))
       ;; After beginning of block.
       ((let ((start (save-excursion
                       (back-to-indentation)
                       (python-util-forward-comment -1)
                       (when (equal (char-before) ?:)
                         (python-nav-beginning-of-block)))))
          (when start
            (cons :after-block-start start))))
       ;; At dedenter statement.
       ((let ((start (python-info-dedenter-statement-p)))
          (when start
            (cons :at-dedenter-block-start start))))
       ;; After normal line, comment or ender (default case).
       ((save-excursion
          (back-to-indentation)
          (skip-chars-backward " \t\n")
          (if (bobp)
              (cons :no-indent 0)
            (python-nav-beginning-of-statement)
            (cons
             (cond ((python-info-current-line-comment-p)
                    :after-comment)
                   ((save-excursion
                      (goto-char (line-end-position))
                      (python-util-forward-comment -1)
                      (python-nav-beginning-of-statement)
                      (looking-at (python-rx block-ender)))
                    :after-block-end)
                   (t :after-line))
             (point))))))))

(defun python-indent--calculate-indentation ()
  "Internal implementation of `python-indent-calculate-indentation'.
May return an integer for the maximum possible indentation at
current context or a list of integers.  The latter case is only
happening for :at-dedenter-block-start context since the
possibilities can be narrowed to specific indentation points."
    (save-excursion
      (pcase (python-indent-context)
        (`(:no-indent . ,_) (prog-first-column)) ; usually 0
        (`(,(or :after-line
                :after-comment
                :inside-string
                :after-backslash
                :inside-paren-at-closing-paren
                :inside-paren-at-closing-nested-paren) . ,start)
         ;; Copy previous indentation.
         (goto-char start)
         (current-indentation))
        (`(:inside-docstring . ,start)
         (let* ((line-indentation (current-indentation))
                (base-indent (progn
                               (goto-char start)
                               (current-indentation))))
           (max line-indentation base-indent)))
        (`(,(or :after-block-start
                :after-backslash-first-line
                :after-backslash-assignment-continuation
                :inside-paren-newline-start) . ,start)
         ;; Add one indentation level.
         (goto-char start)
         (+ (current-indentation) python-indent-offset))
        (`(,(or :inside-paren
                :after-backslash-block-continuation
                :after-backslash-dotted-continuation) . ,start)
         ;; Use the column given by the context.
         (goto-char start)
         (current-column))
        (`(:after-block-end . ,start)
         ;; Subtract one indentation level.
         (goto-char start)
         (- (current-indentation) python-indent-offset))
        (`(:at-dedenter-block-start . ,_)
         ;; List all possible indentation levels from opening blocks.
         (let ((opening-block-start-points
                (python-info-dedenter-opening-block-positions)))
           (if (not opening-block-start-points)
               (prog-first-column) ; if not found default to first column
             (mapcar (lambda (pos)
                       (save-excursion
                         (goto-char pos)
                         (current-indentation)))
                     opening-block-start-points))))
        (`(,(or :inside-paren-newline-start-from-block) . ,start)
         (goto-char start)
         (+ (current-indentation)
            (* python-indent-offset python-indent-def-block-scale))))))

(defun python-indent--calculate-levels (indentation)
  "Calculate levels list given INDENTATION.
Argument INDENTATION can either be an integer or a list of
integers.  Levels are returned in ascending order, and in the
case INDENTATION is a list, this order is enforced."
  (if (listp indentation)
      (sort (copy-sequence indentation) #'<)
    (nconc (number-sequence (prog-first-column) (1- indentation)
                            python-indent-offset)
           (list indentation))))

(defun python-indent--previous-level (levels indentation)
  "Return previous level from LEVELS relative to INDENTATION."
  (let* ((levels (sort (copy-sequence levels) #'>))
         (default (car levels)))
    (catch 'return
      (dolist (level levels)
        (when (funcall #'< level indentation)
          (throw 'return level)))
      default)))

(defun python-indent-calculate-indentation (&optional previous)
  "Calculate indentation.
Get indentation of PREVIOUS level when argument is non-nil.
Return the max level of the cycle when indentation reaches the
minimum."
  (let* ((indentation (python-indent--calculate-indentation))
         (levels (python-indent--calculate-levels indentation)))
    (if previous
        (python-indent--previous-level levels (current-indentation))
      (if levels
          (apply #'max levels)
        (prog-first-column)))))

(defun python-indent-line (&optional previous)
  "Internal implementation of `python-indent-line-function'.
Use the PREVIOUS level when argument is non-nil, otherwise indent
to the maximum available level.  When indentation is the minimum
possible and PREVIOUS is non-nil, cycle back to the maximum
level."
  (let ((follow-indentation-p
         ;; Check if point is within indentation.
         (and (<= (line-beginning-position) (point))
              (>= (+ (line-beginning-position)
                     (current-indentation))
                  (point)))))
    (save-excursion
      (indent-line-to
       (python-indent-calculate-indentation previous))
      (python-info-dedenter-opening-block-message))
    (when follow-indentation-p
      (back-to-indentation))))

(defun python-indent-calculate-levels ()
  "Return possible indentation levels."
  (python-indent--calculate-levels
   (python-indent--calculate-indentation)))

(defun python-indent-line-function ()
  "`indent-line-function' for Python mode.
When the variable `last-command' is equal to one of the symbols
inside `python-indent-trigger-commands' it cycles possible
indentation levels from right to left."
  (python-indent-line
   (and (memq this-command python-indent-trigger-commands)
        (eq last-command this-command))))

(defun python-indent-dedent-line ()
  "De-indent current line."
  (interactive "*")
  (when (and (not (bolp))
           (not (python-syntax-comment-or-string-p))
           (= (current-indentation) (current-column)))
      (python-indent-line t)
      t))

(defun python-indent-dedent-line-backspace (arg)
  "De-indent current line.
Argument ARG is passed to `backward-delete-char-untabify' when
point is not in between the indentation."
  (interactive "*p")
  (unless (python-indent-dedent-line)
    (backward-delete-char-untabify arg)))

(put 'python-indent-dedent-line-backspace 'delete-selection 'supersede)

(defun python-indent-region (start end)
  "Indent a Python region automagically.

Called from a program, START and END specify the region to indent."
  (let ((deactivate-mark nil))
    (save-excursion
      (goto-char end)
      (setq end (point-marker))
      (goto-char start)
      (or (bolp) (forward-line 1))
      (while (< (point) end)
        (or (and (bolp) (eolp))
            (when (and
                   ;; Skip if previous line is empty or a comment.
                   (save-excursion
                     (let ((line-is-comment-p
                            (python-info-current-line-comment-p)))
                       (forward-line -1)
                       (not
                        (or (and (python-info-current-line-comment-p)
                                 ;; Unless this line is a comment too.
                                 (not line-is-comment-p))
                            (python-info-current-line-empty-p)))))
                   ;; Don't mess with strings, unless it's the
                   ;; enclosing set of quotes or a docstring.
                   (or (not (python-syntax-context 'string))
                       (eq
                        (syntax-after
                         (+ (1- (point))
                            (current-indentation)
                            (python-syntax-count-quotes (char-after) (point))))
                        (string-to-syntax "|"))
                       (python-info-docstring-p))
                   ;; Skip if current line is a block start, a
                   ;; dedenter or block ender.
                   (save-excursion
                     (back-to-indentation)
                     (not (looking-at
                           (python-rx
                            (or block-start dedenter block-ender))))))
              (python-indent-line)))
        (forward-line 1))
      (move-marker end nil))))

(defun python-indent-shift-left (start end &optional count)
  "Shift lines contained in region START END by COUNT columns to the left.
COUNT defaults to `python-indent-offset'.  If region isn't
active, the current line is shifted.  The shifted region includes
the lines in which START and END lie.  An error is signaled if
any lines in the region are indented less than COUNT columns."
  (interactive
   (if mark-active
       (list (region-beginning) (region-end) current-prefix-arg)
     (list (line-beginning-position) (line-end-position) current-prefix-arg)))
  (if count
      (setq count (prefix-numeric-value count))
    (setq count python-indent-offset))
  (when (> count 0)
    (let ((deactivate-mark nil))
      (save-excursion
        (goto-char start)
        (while (< (point) end)
          (if (and (< (current-indentation) count)
                   (not (looking-at "[ \t]*$")))
              (user-error "Can't shift all lines enough"))
          (forward-line))
        (indent-rigidly start end (- count))))))

(defun python-indent-shift-right (start end &optional count)
  "Shift lines contained in region START END by COUNT columns to the right.
COUNT defaults to `python-indent-offset'.  If region isn't
active, the current line is shifted.  The shifted region includes
the lines in which START and END lie."
  (interactive
   (if mark-active
       (list (region-beginning) (region-end) current-prefix-arg)
     (list (line-beginning-position) (line-end-position) current-prefix-arg)))
  (let ((deactivate-mark nil))
    (setq count (if count (prefix-numeric-value count)
                  python-indent-offset))
    (indent-rigidly start end count)))

(defun python-indent-post-self-insert-function ()
  "Adjust indentation after insertion of some characters.
This function is intended to be added to `post-self-insert-hook.'
If a line renders a paren alone, after adding a char before it,
the line will be re-indented automatically if needed."
  (when (and electric-indent-mode
             (eq (char-before) last-command-event)
             (not (python-syntax-context 'string))
             (save-excursion
               (beginning-of-line)
               (not (python-syntax-context 'string (syntax-ppss)))))
    (cond
     ;; Electric indent inside parens
     ((and
       (not (bolp))
       (let ((paren-start (python-syntax-context 'paren)))
         ;; Check that point is inside parens.
         (when paren-start
           (not
            ;; Filter the case where input is happening in the same
            ;; line where the open paren is.
            (= (line-number-at-pos)
               (line-number-at-pos paren-start)))))
       ;; When content has been added before the closing paren or a
       ;; comma has been inserted, it's ok to do the trick.
       (or
        (memq (char-after) '(?\) ?\] ?\}))
        (eq (char-before) ?,)))
      (save-excursion
        (goto-char (line-beginning-position))
        (let ((indentation (python-indent-calculate-indentation)))
          (when (and (numberp indentation) (< (current-indentation) indentation))
            (indent-line-to indentation)))))
     ;; Electric colon
     ((and (eq ?: last-command-event)
           (memq ?: electric-indent-chars)
           (not current-prefix-arg)
           ;; Trigger electric colon only at end of line
           (eolp)
           ;; Avoid re-indenting on extra colon
           (not (equal ?: (char-before (1- (point)))))
           (not (python-syntax-comment-or-string-p)))
      ;; Just re-indent dedenters
      (let ((dedenter-pos (python-info-dedenter-statement-p))
            (current-pos (point)))
        (when dedenter-pos
          (save-excursion
            (goto-char dedenter-pos)
            (python-indent-line)
            (unless (= (line-number-at-pos dedenter-pos)
                       (line-number-at-pos current-pos))
              ;; Reindent region if this is a multiline statement
              (python-indent-region dedenter-pos current-pos)))))))))


;;; Mark

(defun python-mark-defun (&optional allow-extend)
  "Put mark at end of this defun, point at beginning.
The defun marked is the one that contains point or follows point.

Interactively (or with ALLOW-EXTEND non-nil), if this command is
repeated or (in Transient Mark mode) if the mark is active, it
marks the next defun after the ones already marked."
  (interactive "p")
  (when (python-info-looking-at-beginning-of-defun)
    (end-of-line 1))
  (mark-defun allow-extend))


;;; Navigation

(defvar python-nav-beginning-of-defun-regexp
  (python-rx line-start (* space) defun (+ space) (group symbol-name))
  "Regexp matching class or function definition.
The name of the defun should be grouped so it can be retrieved
via `match-string'.")

(defun python-nav--beginning-of-defun (&optional arg)
  "Internal implementation of `python-nav-beginning-of-defun'.
With positive ARG search backwards, else search forwards."
  (when (or (null arg) (= arg 0)) (setq arg 1))
  (let* ((re-search-fn (if (> arg 0)
                           #'re-search-backward
                         #'re-search-forward))
         (line-beg-pos (line-beginning-position))
         (line-content-start (+ line-beg-pos (current-indentation)))
         (pos (point-marker))
         (beg-indentation
          (and (> arg 0)
               (save-excursion
                 (while (and
                         (not (python-info-looking-at-beginning-of-defun))
                         (python-nav-backward-block)))
                 (or (and (python-info-looking-at-beginning-of-defun)
                          (+ (current-indentation) python-indent-offset))
                     0))))
         (found
          (progn
            (when (and (< arg 0)
                       (python-info-looking-at-beginning-of-defun))
              (end-of-line 1))
            (while (and (funcall re-search-fn
                                 python-nav-beginning-of-defun-regexp nil t)
                        (or (python-syntax-context-type)
                            ;; Handle nested defuns when moving
                            ;; backwards by checking indentation.
                            (and (> arg 0)
                                 (not (= (current-indentation) 0))
                                 (>= (current-indentation) beg-indentation)))))
            (and (python-info-looking-at-beginning-of-defun)
                 (or (not (= (line-number-at-pos pos)
                             (line-number-at-pos)))
                     (and (>= (point) line-beg-pos)
                          (<= (point) line-content-start)
                          (> pos line-content-start)))))))
    (if found
        (or (beginning-of-line 1) t)
      (and (goto-char pos) nil))))

(defun python-nav-beginning-of-defun (&optional arg)
  "Move point to `beginning-of-defun'.
With positive ARG search backwards else search forward.
ARG nil or 0 defaults to 1.  When searching backwards,
nested defuns are handled with care depending on current
point position.  Return non-nil if point is moved to
`beginning-of-defun'."
  (when (or (null arg) (= arg 0)) (setq arg 1))
  (let ((found))
    (while (and (not (= arg 0))
                (let ((keep-searching-p
                       (python-nav--beginning-of-defun arg)))
                  (when (and keep-searching-p (null found))
                    (setq found t))
                  keep-searching-p))
      (setq arg (if (> arg 0) (1- arg) (1+ arg))))
    found))

(defun python-nav-end-of-defun ()
  "Move point to the end of def or class.
Returns nil if point is not in a def or class."
  (interactive)
  (let ((beg-defun-indent)
        (beg-pos (point)))
    (when (or (python-info-looking-at-beginning-of-defun)
              (python-nav-beginning-of-defun 1)
              (python-nav-beginning-of-defun -1))
      (setq beg-defun-indent (current-indentation))
      (while (progn
               (python-nav-end-of-statement)
               (python-util-forward-comment 1)
               (and (> (current-indentation) beg-defun-indent)
                    (not (eobp)))))
      (python-util-forward-comment -1)
      (forward-line 1)
      ;; Ensure point moves forward.
      (and (> beg-pos (point)) (goto-char beg-pos)))))

(defun python-nav--syntactically (fn poscompfn &optional contextfn)
  "Move point using FN avoiding places with specific context.
FN must take no arguments.  POSCOMPFN is a two arguments function
used to compare current and previous point after it is moved
using FN, this is normally a less-than or greater-than
comparison.  Optional argument CONTEXTFN defaults to
`python-syntax-context-type' and is used for checking current
point context, it must return a non-nil value if this point must
be skipped."
  (let ((contextfn (or contextfn 'python-syntax-context-type))
        (start-pos (point-marker))
        (prev-pos))
    (catch 'found
      (while t
        (let* ((newpos
                (and (funcall fn) (point-marker)))
               (context (funcall contextfn)))
          (cond ((and (not context) newpos
                      (or (and (not prev-pos) newpos)
                          (and prev-pos newpos
                               (funcall poscompfn newpos prev-pos))))
                 (throw 'found (point-marker)))
                ((and newpos context)
                 (setq prev-pos (point)))
                (t (when (not newpos) (goto-char start-pos))
                   (throw 'found nil))))))))

(defun python-nav--forward-defun (arg)
  "Internal implementation of python-nav-{backward,forward}-defun.
Uses ARG to define which function to call, and how many times
repeat it."
  (let ((found))
    (while (and (> arg 0)
                (setq found
                      (python-nav--syntactically
                       (lambda ()
                         (re-search-forward
                          python-nav-beginning-of-defun-regexp nil t))
                       '>)))
      (setq arg (1- arg)))
    (while (and (< arg 0)
                (setq found
                      (python-nav--syntactically
                       (lambda ()
                         (re-search-backward
                          python-nav-beginning-of-defun-regexp nil t))
                       '<)))
      (setq arg (1+ arg)))
    found))

(defun python-nav-backward-defun (&optional arg)
  "Navigate to closer defun backward ARG times.
Unlikely `python-nav-beginning-of-defun' this doesn't care about
nested definitions."
  (interactive "^p")
  (python-nav--forward-defun (- (or arg 1))))

(defun python-nav-forward-defun (&optional arg)
  "Navigate to closer defun forward ARG times.
Unlikely `python-nav-beginning-of-defun' this doesn't care about
nested definitions."
  (interactive "^p")
  (python-nav--forward-defun (or arg 1)))

(defun python-nav-beginning-of-statement ()
  "Move to start of current statement."
  (interactive "^")
  (forward-line 0)
  (let* ((ppss (syntax-ppss))
         (context-point
          (or
           (python-syntax-context 'paren ppss)
           (python-syntax-context 'string ppss))))
    (cond ((bobp))
          (context-point
           (goto-char context-point)
           (python-nav-beginning-of-statement))
          ((save-excursion
             (forward-line -1)
             (python-info-line-ends-backslash-p))
           (forward-line -1)
           (python-nav-beginning-of-statement))))
  (back-to-indentation)
  (point-marker))

(defun python-nav-end-of-statement (&optional noend)
  "Move to end of current statement.
Optional argument NOEND is internal and makes the logic to not
jump to the end of line when moving forward searching for the end
of the statement."
  (interactive "^")
  (let (string-start bs-pos (last-string-end 0))
    (while (and (or noend (goto-char (line-end-position)))
                (not (eobp))
                (cond ((setq string-start (python-syntax-context 'string))
                       ;; The assertion can only fail if syntax table
                       ;; text properties and the `syntax-ppss' cache
                       ;; are somehow out of whack.  This has been
                       ;; observed when using `syntax-ppss' during
                       ;; narrowing.
                       (cl-assert (> string-start last-string-end)
                                  :show-args
<<<<<<< HEAD
                                  "\
=======
                                  "
>>>>>>> 39598924
Overlapping strings detected (start=%d, last-end=%d)")
                       (goto-char string-start)
                       (if (python-syntax-context 'paren)
                           ;; Ended up inside a paren, roll again.
                           (python-nav-end-of-statement t)
                         ;; This is not inside a paren, move to the
                         ;; end of this string.
                         (goto-char (+ (point)
                                       (python-syntax-count-quotes
                                        (char-after (point)) (point))))
                         (setq last-string-end
                               (or (re-search-forward
                                    (rx (syntax string-delimiter)) nil t)
                                   (goto-char (point-max))))))
                      ((python-syntax-context 'paren)
                       ;; The statement won't end before we've escaped
                       ;; at least one level of parenthesis.
                       (condition-case err
                           (goto-char (scan-lists (point) 1 -1))
                         (scan-error (goto-char (nth 3 err)))))
                      ((setq bs-pos (python-info-line-ends-backslash-p))
                       (goto-char bs-pos)
                       (forward-line 1))))))
  (point-marker))

(defun python-nav-backward-statement (&optional arg)
  "Move backward to previous statement.
With ARG, repeat.  See `python-nav-forward-statement'."
  (interactive "^p")
  (or arg (setq arg 1))
  (python-nav-forward-statement (- arg)))

(defun python-nav-forward-statement (&optional arg)
  "Move forward to next statement.
With ARG, repeat.  With negative argument, move ARG times
backward to previous statement."
  (interactive "^p")
  (or arg (setq arg 1))
  (while (> arg 0)
    (python-nav-end-of-statement)
    (python-util-forward-comment)
    (python-nav-beginning-of-statement)
    (setq arg (1- arg)))
  (while (< arg 0)
    (python-nav-beginning-of-statement)
    (python-util-forward-comment -1)
    (python-nav-beginning-of-statement)
    (setq arg (1+ arg))))

(defun python-nav-beginning-of-block ()
  "Move to start of current block."
  (interactive "^")
  (let ((starting-pos (point)))
    (if (progn
          (python-nav-beginning-of-statement)
          (looking-at (python-rx block-start)))
        (point-marker)
      ;; Go to first line beginning a statement
      (while (and (not (bobp))
                  (or (and (python-nav-beginning-of-statement) nil)
                      (python-info-current-line-comment-p)
                      (python-info-current-line-empty-p)))
        (forward-line -1))
      (let ((block-matching-indent
             (- (current-indentation) python-indent-offset)))
        (while
            (and (python-nav-backward-block)
                 (> (current-indentation) block-matching-indent)))
        (if (and (looking-at (python-rx block-start))
                 (= (current-indentation) block-matching-indent))
            (point-marker)
          (and (goto-char starting-pos) nil))))))

(defun python-nav-end-of-block ()
  "Move to end of current block."
  (interactive "^")
  (when (python-nav-beginning-of-block)
    (let ((block-indentation (current-indentation)))
      (python-nav-end-of-statement)
      (while (and (forward-line 1)
                  (not (eobp))
                  (or (and (> (current-indentation) block-indentation)
                           (or (python-nav-end-of-statement) t))
                      (python-info-current-line-comment-p)
                      (python-info-current-line-empty-p))))
      (python-util-forward-comment -1)
      (point-marker))))

(defun python-nav-backward-block (&optional arg)
  "Move backward to previous block of code.
With ARG, repeat.  See `python-nav-forward-block'."
  (interactive "^p")
  (or arg (setq arg 1))
  (python-nav-forward-block (- arg)))

(defun python-nav-forward-block (&optional arg)
  "Move forward to next block of code.
With ARG, repeat.  With negative argument, move ARG times
backward to previous block."
  (interactive "^p")
  (or arg (setq arg 1))
  (let ((block-start-regexp
         (python-rx line-start (* whitespace) block-start))
        (starting-pos (point)))
    (while (> arg 0)
      (python-nav-end-of-statement)
      (while (and
              (re-search-forward block-start-regexp nil t)
              (python-syntax-context-type)))
      (setq arg (1- arg)))
    (while (< arg 0)
      (python-nav-beginning-of-statement)
      (while (and
              (re-search-backward block-start-regexp nil t)
              (python-syntax-context-type)))
      (setq arg (1+ arg)))
    (python-nav-beginning-of-statement)
    (if (not (looking-at (python-rx block-start)))
        (and (goto-char starting-pos) nil)
      (and (not (= (point) starting-pos)) (point-marker)))))

(defun python-nav--lisp-forward-sexp (&optional arg)
  "Standard version `forward-sexp'.
It ignores completely the value of `forward-sexp-function' by
setting it to nil before calling `forward-sexp'.  With positive
ARG move forward only one sexp, else move backwards."
  (let ((forward-sexp-function)
        (arg (if (or (not arg) (> arg 0)) 1 -1)))
    (forward-sexp arg)))

(defun python-nav--lisp-forward-sexp-safe (&optional arg)
  "Safe version of standard `forward-sexp'.
When at end of sexp (i.e. looking at an opening/closing paren)
skips it instead of throwing an error.  With positive ARG move
forward only one sexp, else move backwards."
  (let* ((arg (if (or (not arg) (> arg 0)) 1 -1))
         (paren-regexp
          (if (> arg 0) (python-rx close-paren) (python-rx open-paren)))
         (search-fn
          (if (> arg 0) #'re-search-forward #'re-search-backward)))
    (condition-case nil
        (python-nav--lisp-forward-sexp arg)
      (error
       (while (and (funcall search-fn paren-regexp nil t)
                   (python-syntax-context 'paren)))))))

(defun python-nav--forward-sexp (&optional dir safe skip-parens-p)
  "Move to forward sexp.
With positive optional argument DIR direction move forward, else
backwards.  When optional argument SAFE is non-nil do not throw
errors when at end of sexp, skip it instead.  With optional
argument SKIP-PARENS-P force sexp motion to ignore parenthesized
expressions when looking at them in either direction."
  (setq dir (or dir 1))
  (unless (= dir 0)
    (let* ((forward-p (if (> dir 0)
                          (and (setq dir 1) t)
                        (and (setq dir -1) nil)))
           (context-type (python-syntax-context-type)))
      (cond
       ((memq context-type '(string comment))
        ;; Inside of a string, get out of it.
        (let ((forward-sexp-function))
          (forward-sexp dir)))
       ((and (not skip-parens-p)
             (or (eq context-type 'paren)
                 (if forward-p
                     (eq (syntax-class (syntax-after (point)))
                         (car (string-to-syntax "(")))
                   (eq (syntax-class (syntax-after (1- (point))))
                       (car (string-to-syntax ")"))))))
        ;; Inside a paren or looking at it, lisp knows what to do.
        (if safe
            (python-nav--lisp-forward-sexp-safe dir)
          (python-nav--lisp-forward-sexp dir)))
       (t
        ;; This part handles the lispy feel of
        ;; `python-nav-forward-sexp'.  Knowing everything about the
        ;; current context and the context of the next sexp tries to
        ;; follow the lisp sexp motion commands in a symmetric manner.
        (let* ((context
                (cond
                 ((python-info-beginning-of-block-p) 'block-start)
                 ((python-info-end-of-block-p) 'block-end)
                 ((python-info-beginning-of-statement-p) 'statement-start)
                 ((python-info-end-of-statement-p) 'statement-end)))
               (next-sexp-pos
                (save-excursion
                  (if safe
                      (python-nav--lisp-forward-sexp-safe dir)
                    (python-nav--lisp-forward-sexp dir))
                  (point)))
               (next-sexp-context
                (save-excursion
                  (goto-char next-sexp-pos)
                  (cond
                   ((python-info-beginning-of-block-p) 'block-start)
                   ((python-info-end-of-block-p) 'block-end)
                   ((python-info-beginning-of-statement-p) 'statement-start)
                   ((python-info-end-of-statement-p) 'statement-end)
                   ((python-info-statement-starts-block-p) 'starts-block)
                   ((python-info-statement-ends-block-p) 'ends-block)))))
          (if forward-p
              (cond ((and (not (eobp))
                          (python-info-current-line-empty-p))
                     (python-util-forward-comment dir)
                     (python-nav--forward-sexp dir safe skip-parens-p))
                    ((eq context 'block-start)
                     (python-nav-end-of-block))
                    ((eq context 'statement-start)
                     (python-nav-end-of-statement))
                    ((and (memq context '(statement-end block-end))
                          (eq next-sexp-context 'ends-block))
                     (goto-char next-sexp-pos)
                     (python-nav-end-of-block))
                    ((and (memq context '(statement-end block-end))
                          (eq next-sexp-context 'starts-block))
                     (goto-char next-sexp-pos)
                     (python-nav-end-of-block))
                    ((memq context '(statement-end block-end))
                     (goto-char next-sexp-pos)
                     (python-nav-end-of-statement))
                    (t (goto-char next-sexp-pos)))
            (cond ((and (not (bobp))
                        (python-info-current-line-empty-p))
                   (python-util-forward-comment dir)
                   (python-nav--forward-sexp dir safe skip-parens-p))
                  ((eq context 'block-end)
                   (python-nav-beginning-of-block))
                  ((eq context 'statement-end)
                   (python-nav-beginning-of-statement))
                  ((and (memq context '(statement-start block-start))
                        (eq next-sexp-context 'starts-block))
                   (goto-char next-sexp-pos)
                   (python-nav-beginning-of-block))
                  ((and (memq context '(statement-start block-start))
                        (eq next-sexp-context 'ends-block))
                   (goto-char next-sexp-pos)
                   (python-nav-beginning-of-block))
                  ((memq context '(statement-start block-start))
                   (goto-char next-sexp-pos)
                   (python-nav-beginning-of-statement))
                  (t (goto-char next-sexp-pos))))))))))

(defun python-nav-forward-sexp (&optional arg safe skip-parens-p)
  "Move forward across expressions.
With ARG, do it that many times.  Negative arg -N means move
backward N times.  When optional argument SAFE is non-nil do not
throw errors when at end of sexp, skip it instead.  With optional
argument SKIP-PARENS-P force sexp motion to ignore parenthesized
expressions when looking at them in either direction (forced to t
in interactive calls)."
  (interactive "^p")
  (or arg (setq arg 1))
  ;; Do not follow parens on interactive calls.  This hack to detect
  ;; if the function was called interactively copes with the way
  ;; `forward-sexp' works by calling `forward-sexp-function', losing
  ;; interactive detection by checking `current-prefix-arg'.  The
  ;; reason to make this distinction is that lisp functions like
  ;; `blink-matching-open' get confused causing issues like the one in
  ;; Bug#16191.  With this approach the user gets a symmetric behavior
  ;; when working interactively while called functions expecting
  ;; paren-based sexp motion work just fine.
  (or
   skip-parens-p
   (setq skip-parens-p
         (memq real-this-command
               (list
                #'forward-sexp #'backward-sexp
                #'python-nav-forward-sexp #'python-nav-backward-sexp
                #'python-nav-forward-sexp-safe #'python-nav-backward-sexp))))
  (while (> arg 0)
    (python-nav--forward-sexp 1 safe skip-parens-p)
    (setq arg (1- arg)))
  (while (< arg 0)
    (python-nav--forward-sexp -1 safe skip-parens-p)
    (setq arg (1+ arg))))

(defun python-nav-backward-sexp (&optional arg safe skip-parens-p)
  "Move backward across expressions.
With ARG, do it that many times.  Negative arg -N means move
forward N times.  When optional argument SAFE is non-nil do not
throw errors when at end of sexp, skip it instead.  With optional
argument SKIP-PARENS-P force sexp motion to ignore parenthesized
expressions when looking at them in either direction (forced to t
in interactive calls)."
  (interactive "^p")
  (or arg (setq arg 1))
  (python-nav-forward-sexp (- arg) safe skip-parens-p))

(defun python-nav-forward-sexp-safe (&optional arg skip-parens-p)
  "Move forward safely across expressions.
With ARG, do it that many times.  Negative arg -N means move
backward N times.  With optional argument SKIP-PARENS-P force
sexp motion to ignore parenthesized expressions when looking at
them in either direction (forced to t in interactive calls)."
  (interactive "^p")
  (python-nav-forward-sexp arg t skip-parens-p))

(defun python-nav-backward-sexp-safe (&optional arg skip-parens-p)
  "Move backward safely across expressions.
With ARG, do it that many times.  Negative arg -N means move
forward N times.  With optional argument SKIP-PARENS-P force sexp
motion to ignore parenthesized expressions when looking at them in
either direction (forced to t in interactive calls)."
  (interactive "^p")
  (python-nav-backward-sexp arg t skip-parens-p))

(defun python-nav--up-list (&optional dir)
  "Internal implementation of `python-nav-up-list'.
DIR is always 1 or -1 and comes sanitized from
`python-nav-up-list' calls."
  (let ((context (python-syntax-context-type))
        (forward-p (> dir 0)))
    (cond
     ((memq context '(string comment)))
     ((eq context 'paren)
      (let ((forward-sexp-function))
        (up-list dir)))
     ((and forward-p (python-info-end-of-block-p))
      (let ((parent-end-pos
             (save-excursion
               (let ((indentation (and
                                   (python-nav-beginning-of-block)
                                   (current-indentation))))
                 (while (and indentation
                             (> indentation 0)
                             (>= (current-indentation) indentation)
                             (python-nav-backward-block)))
                 (python-nav-end-of-block)))))
        (and (> (or parent-end-pos (point)) (point))
             (goto-char parent-end-pos))))
     (forward-p (python-nav-end-of-block))
     ((and (not forward-p)
           (> (current-indentation) 0)
           (python-info-beginning-of-block-p))
      (let ((prev-block-pos
             (save-excursion
               (let ((indentation (current-indentation)))
                 (while (and (python-nav-backward-block)
                             (>= (current-indentation) indentation))))
               (point))))
        (and (> (point) prev-block-pos)
             (goto-char prev-block-pos))))
     ((not forward-p) (python-nav-beginning-of-block)))))

(defun python-nav-up-list (&optional arg)
  "Move forward out of one level of parentheses (or blocks).
With ARG, do this that many times.
A negative argument means move backward but still to a less deep spot.
This command assumes point is not in a string or comment."
  (interactive "^p")
  (or arg (setq arg 1))
  (while (> arg 0)
    (python-nav--up-list 1)
    (setq arg (1- arg)))
  (while (< arg 0)
    (python-nav--up-list -1)
    (setq arg (1+ arg))))

(defun python-nav-backward-up-list (&optional arg)
  "Move backward out of one level of parentheses (or blocks).
With ARG, do this that many times.
A negative argument means move forward but still to a less deep spot.
This command assumes point is not in a string or comment."
  (interactive "^p")
  (or arg (setq arg 1))
  (python-nav-up-list (- arg)))

(defun python-nav-if-name-main ()
  "Move point at the beginning the __main__ block.
When \"if __name__ == \\='__main__\\=':\" is found returns its
position, else returns nil."
  (interactive)
  (let ((point (point))
        (found (catch 'found
                 (goto-char (point-min))
                 (while (re-search-forward
                         (python-rx line-start
                                    "if" (+ space)
                                    "__name__" (+ space)
                                    "==" (+ space)
                                    (group-n 1 (or ?\" ?\'))
                                    "__main__" (backref 1) (* space) ":")
                         nil t)
                   (when (not (python-syntax-context-type))
                     (beginning-of-line)
                     (throw 'found t))))))
    (if found
        (point)
      (ignore (goto-char point)))))


;;; Shell integration

(defcustom python-shell-buffer-name "Python"
  "Default buffer name for Python interpreter."
  :type 'string
  :group 'python
  :safe 'stringp)

(defcustom python-shell-interpreter "python"
  "Default Python interpreter for shell."
  :type 'string
  :group 'python)

(defcustom python-shell-internal-buffer-name "Python Internal"
  "Default buffer name for the Internal Python interpreter."
  :type 'string
  :group 'python
  :safe 'stringp)

(defcustom python-shell-interpreter-args "-i"
  "Default arguments for the Python interpreter."
  :type 'string
  :group 'python)

(defcustom python-shell-interpreter-interactive-arg "-i"
  "Interpreter argument to force it to run interactively."
  :type 'string
  :version "24.4")

(defcustom python-shell-prompt-detect-enabled t
  "Non-nil enables autodetection of interpreter prompts."
  :type 'boolean
  :safe 'booleanp
  :version "24.4")

(defcustom python-shell-prompt-detect-failure-warning t
  "Non-nil enables warnings when detection of prompts fail."
  :type 'boolean
  :safe 'booleanp
  :version "24.4")

(defcustom python-shell-prompt-input-regexps
  '(">>> " "\\.\\.\\. "                 ; Python
    "In \\[[0-9]+\\]: "                 ; IPython
    "   \\.\\.\\.: "                    ; IPython
    ;; Using ipdb outside IPython may fail to cleanup and leave static
    ;; IPython prompts activated, this adds some safeguard for that.
    "In : " "\\.\\.\\.: ")
  "List of regular expressions matching input prompts."
  :type '(repeat string)
  :version "24.4")

(defcustom python-shell-prompt-output-regexps
  '(""                                  ; Python
    "Out\\[[0-9]+\\]: "                 ; IPython
    "Out :")                            ; ipdb safeguard
  "List of regular expressions matching output prompts."
  :type '(repeat string)
  :version "24.4")

(defcustom python-shell-prompt-regexp ">>> "
  "Regular expression matching top level input prompt of Python shell.
It should not contain a caret (^) at the beginning."
  :type 'string)

(defcustom python-shell-prompt-block-regexp "\\.\\.\\. "
  "Regular expression matching block input prompt of Python shell.
It should not contain a caret (^) at the beginning."
  :type 'string)

(defcustom python-shell-prompt-output-regexp ""
  "Regular expression matching output prompt of Python shell.
It should not contain a caret (^) at the beginning."
  :type 'string)

(defcustom python-shell-prompt-pdb-regexp "[(<]*[Ii]?[Pp]db[>)]+ "
  "Regular expression matching pdb input prompt of Python shell.
It should not contain a caret (^) at the beginning."
  :type 'string)

(define-obsolete-variable-alias
  'python-shell-enable-font-lock 'python-shell-font-lock-enable "25.1")

(defcustom python-shell-font-lock-enable t
  "Should syntax highlighting be enabled in the Python shell buffer?
Restart the Python shell after changing this variable for it to take effect."
  :type 'boolean
  :group 'python
  :safe 'booleanp)

(defcustom python-shell-unbuffered t
  "Should shell output be unbuffered?.
When non-nil, this may prevent delayed and missing output in the
Python shell.  See commentary for details."
  :type 'boolean
  :group 'python
  :safe 'booleanp)

(defcustom python-shell-process-environment nil
  "List of overridden environment variables for subprocesses to inherit.
Each element should be a string of the form ENVVARNAME=VALUE.
When this variable is non-nil, values are exported into the
process environment before starting it.  Any variables already
present in the current environment are superseded by variables
set here."
  :type '(repeat string)
  :group 'python)

(defcustom python-shell-extra-pythonpaths nil
  "List of extra pythonpaths for Python shell.
When this variable is non-nil, values added at the beginning of
the PYTHONPATH before starting processes.  Any values present
here that already exists in PYTHONPATH are moved to the beginning
of the list so that they are prioritized when looking for
modules."
  :type '(repeat string)
  :group 'python)

(defcustom python-shell-exec-path nil
  "List of paths for searching executables.
When this variable is non-nil, values added at the beginning of
the PATH before starting processes.  Any values present here that
already exists in PATH are moved to the beginning of the list so
that they are prioritized when looking for executables."
  :type '(repeat string)
  :group 'python)

(defcustom python-shell-remote-exec-path nil
  "List of paths to be ensured remotely for searching executables.
When this variable is non-nil, values are exported into remote
hosts PATH before starting processes.  Values defined in
`python-shell-exec-path' will take precedence to paths defined
here.  Normally you wont use this variable directly unless you
plan to ensure a particular set of paths to all Python shell
executed through tramp connections."
  :version "25.1"
  :type '(repeat string)
  :group 'python)

(define-obsolete-variable-alias
  'python-shell-virtualenv-path 'python-shell-virtualenv-root "25.1")

(defcustom python-shell-virtualenv-root nil
  "Path to virtualenv root.
This variable, when set to a string, makes the environment to be
modified such that shells are started within the specified
virtualenv."
  :type '(choice (const nil) string)
  :group 'python)

(defcustom python-shell-setup-codes nil
  "List of code run by `python-shell-send-setup-codes'."
  :type '(repeat symbol)
  :group 'python)

(defcustom python-shell-compilation-regexp-alist
  `((,(rx line-start (1+ (any " \t")) "File \""
          (group (1+ (not (any "\"<")))) ; avoid `<stdin>' &c
          "\", line " (group (1+ digit)))
     1 2)
    (,(rx " in file " (group (1+ not-newline)) " on line "
          (group (1+ digit)))
     1 2)
    (,(rx line-start "> " (group (1+ (not (any "(\"<"))))
          "(" (group (1+ digit)) ")" (1+ (not (any "("))) "()")
     1 2))
  "`compilation-error-regexp-alist' for inferior Python."
  :type '(alist string)
  :group 'python)

(defmacro python-shell--add-to-path-with-priority (pathvar paths)
  "Modify PATHVAR and ensure PATHS are added only once at beginning."
  `(dolist (path (reverse ,paths))
     (cl-delete path ,pathvar :test #'string=)
     (cl-pushnew path ,pathvar :test #'string=)))

(defun python-shell-calculate-pythonpath ()
  "Calculate the PYTHONPATH using `python-shell-extra-pythonpaths'."
  (let ((pythonpath
         (split-string
          (or (getenv "PYTHONPATH") "") path-separator 'omit)))
    (python-shell--add-to-path-with-priority
     pythonpath python-shell-extra-pythonpaths)
    (mapconcat 'identity pythonpath path-separator)))

(defun python-shell-calculate-process-environment ()
  "Calculate `process-environment' or `tramp-remote-process-environment'.
Prepends `python-shell-process-environment', sets extra
pythonpaths from `python-shell-extra-pythonpaths' and sets a few
virtualenv related vars.  If `default-directory' points to a
remote host, the returned value is intended for
`tramp-remote-process-environment'."
  (let* ((remote-p (file-remote-p default-directory))
         (process-environment (if remote-p
                                  tramp-remote-process-environment
                                process-environment))
         (virtualenv (when python-shell-virtualenv-root
                       (directory-file-name python-shell-virtualenv-root))))
    (dolist (env python-shell-process-environment)
      (pcase-let ((`(,key ,value) (split-string env "=")))
        (setenv key value)))
    (when python-shell-unbuffered
      (setenv "PYTHONUNBUFFERED" "1"))
    (when python-shell-extra-pythonpaths
      (setenv "PYTHONPATH" (python-shell-calculate-pythonpath)))
    (if (not virtualenv)
        process-environment
      (setenv "PYTHONHOME" nil)
      (setenv "VIRTUAL_ENV" virtualenv))
    process-environment))

(defun python-shell-calculate-exec-path ()
  "Calculate `exec-path'.
Prepends `python-shell-exec-path' and adds the binary directory
for virtualenv if `python-shell-virtualenv-root' is set - this
will use the python interpreter from inside the virtualenv when
starting the shell.  If `default-directory' points to a remote host,
the returned value appends `python-shell-remote-exec-path' instead
of `exec-path'."
  (let ((new-path (copy-sequence
                   (if (file-remote-p default-directory)
                       python-shell-remote-exec-path
                     exec-path)))

        ;; Windows and POSIX systems use different venv directory structures
        (virtualenv-bin-dir (if (eq system-type 'windows-nt) "Scripts" "bin")))
    (python-shell--add-to-path-with-priority
     new-path python-shell-exec-path)
    (if (not python-shell-virtualenv-root)
        new-path
      (python-shell--add-to-path-with-priority
       new-path
       (list (expand-file-name virtualenv-bin-dir python-shell-virtualenv-root)))
      new-path)))

(defun python-shell-tramp-refresh-remote-path (vec paths)
  "Update VEC's remote-path giving PATHS priority."
  (let ((remote-path (tramp-get-connection-property vec "remote-path" nil)))
    (when remote-path
      (python-shell--add-to-path-with-priority remote-path paths)
      (tramp-set-connection-property vec "remote-path" remote-path)
      (tramp-set-remote-path vec))))

(defun python-shell-tramp-refresh-process-environment (vec env)
  "Update VEC's process environment with ENV."
  ;; Stolen from `tramp-open-connection-setup-interactive-shell'.
  (let ((env (append (when (fboundp 'tramp-get-remote-locale)
                       ;; Emacs<24.4 compat.
                       (list (tramp-get-remote-locale vec)))
		     (copy-sequence env)))
        (tramp-end-of-heredoc
         (if (boundp 'tramp-end-of-heredoc)
             tramp-end-of-heredoc
           (md5 tramp-end-of-output)))
	unset vars item)
    (while env
      (setq item (split-string (car env) "=" 'omit))
      (setcdr item (mapconcat 'identity (cdr item) "="))
      (if (and (stringp (cdr item)) (not (string-equal (cdr item) "")))
	  (push (format "%s %s" (car item) (cdr item)) vars)
	(push (car item) unset))
      (setq env (cdr env)))
    (when vars
      (tramp-send-command
       vec
       (format "while read var val; do export $var=$val; done <<'%s'\n%s\n%s"
	       tramp-end-of-heredoc
	       (mapconcat 'identity vars "\n")
	       tramp-end-of-heredoc)
       t))
    (when unset
      (tramp-send-command
       vec (format "unset %s" (mapconcat 'identity unset " ")) t))))

(defmacro python-shell-with-environment (&rest body)
  "Modify shell environment during execution of BODY.
Temporarily sets `process-environment' and `exec-path' during
execution of body.  If `default-directory' points to a remote
machine then modifies `tramp-remote-process-environment' and
`python-shell-remote-exec-path' instead."
  (declare (indent 0) (debug (body)))
  (let ((vec (make-symbol "vec")))
    `(progn
       (let* ((,vec
               (when (file-remote-p default-directory)
                 (ignore-errors
                   (tramp-dissect-file-name default-directory 'noexpand))))
              (process-environment
               (if ,vec
                   process-environment
                 (python-shell-calculate-process-environment)))
              (exec-path
               (if ,vec
                   exec-path
                 (python-shell-calculate-exec-path)))
              (tramp-remote-process-environment
               (if ,vec
                   (python-shell-calculate-process-environment)
                 tramp-remote-process-environment)))
         (when (tramp-get-connection-process ,vec)
           ;; For already existing connections, the new exec path must
           ;; be re-set, otherwise it won't take effect.  One example
           ;; of such case is when remote dir-locals are read and
           ;; *then* subprocesses are triggered within the same
           ;; connection.
           (python-shell-tramp-refresh-remote-path
            ,vec (python-shell-calculate-exec-path))
           ;; The `tramp-remote-process-environment' variable is only
           ;; effective when the started process is an interactive
           ;; shell, otherwise (like in the case of processes started
           ;; with `process-file') the environment is not changed.
           ;; This makes environment modifications effective
           ;; unconditionally.
           (python-shell-tramp-refresh-process-environment
            ,vec tramp-remote-process-environment))
         ,(macroexp-progn body)))))

(defvar python-shell--prompt-calculated-input-regexp nil
  "Calculated input prompt regexp for inferior python shell.
Do not set this variable directly, instead use
`python-shell-prompt-set-calculated-regexps'.")

(defvar python-shell--block-prompt nil
  "Input block prompt for inferior python shell.
Do not set this variable directly, instead use
`python-shell-prompt-set-calculated-regexps'.")

(defvar python-shell--prompt-calculated-output-regexp nil
  "Calculated output prompt regexp for inferior python shell.
Do not set this variable directly, instead use
`python-shell-set-prompt-regexp'.")

(defun python-shell-prompt-detect ()
  "Detect prompts for the current `python-shell-interpreter'.
When prompts can be retrieved successfully from the
`python-shell-interpreter' run with
`python-shell-interpreter-interactive-arg', returns a list of
three elements, where the first two are input prompts and the
last one is an output prompt.  When no prompts can be detected
and `python-shell-prompt-detect-failure-warning' is non-nil,
shows a warning with instructions to avoid hangs and returns nil.
When `python-shell-prompt-detect-enabled' is nil avoids any
detection and just returns nil."
  (when python-shell-prompt-detect-enabled
    (python-shell-with-environment
      (let* ((code (concat
                    "import sys\n"
                    "ps = [getattr(sys, 'ps%s' % i, '') for i in range(1,4)]\n"
                    ;; JSON is built manually for compatibility
                    "ps_json = '\\n[\"%s\", \"%s\", \"%s\"]\\n' % tuple(ps)\n"
                    "print (ps_json)\n"
                    "sys.exit(0)\n"))
             (interpreter python-shell-interpreter)
             (interpreter-arg python-shell-interpreter-interactive-arg)
             (output
              (with-temp-buffer
                ;; TODO: improve error handling by using
                ;; `condition-case' and displaying the error message to
                ;; the user in the no-prompts warning.
                (ignore-errors
                  (let ((code-file
                         ;; Python 2.x on Windows does not handle
                         ;; carriage returns in unbuffered mode.
                         (let ((inhibit-eol-conversion (getenv "PYTHONUNBUFFERED")))
                           (python-shell--save-temp-file code))))
                    ;; Use `process-file' as it is remote-host friendly.
                    (process-file
                     interpreter
                     code-file
                     '(t nil)
                     nil
                     interpreter-arg)
                    ;; Try to cleanup
                    (delete-file code-file)))
                (buffer-string)))
             (prompts
              (catch 'prompts
                (dolist (line (split-string output "\n" t))
                  (let ((res
                         ;; Check if current line is a valid JSON array
                         (and (string= (substring line 0 2) "[\"")
                              (ignore-errors
                                ;; Return prompts as a list, not vector
                                (append (json-read-from-string line) nil)))))
                    ;; The list must contain 3 strings, where the first
                    ;; is the input prompt, the second is the block
                    ;; prompt and the last one is the output prompt.  The
                    ;; input prompt is the only one that can't be empty.
                    (when (and (= (length res) 3)
                               (cl-every #'stringp res)
                               (not (string= (car res) "")))
                      (throw 'prompts res))))
                nil)))
        (when (and (not prompts)
                   python-shell-prompt-detect-failure-warning)
          (lwarn
           '(python python-shell-prompt-regexp)
           :warning
           (concat
            "Python shell prompts cannot be detected.\n"
            "If your emacs session hangs when starting python shells\n"
            "recover with `keyboard-quit' and then try fixing the\n"
            "interactive flag for your interpreter by adjusting the\n"
            "`python-shell-interpreter-interactive-arg' or add regexps\n"
            "matching shell prompts in the directory-local friendly vars:\n"
            "  + `python-shell-prompt-regexp'\n"
            "  + `python-shell-prompt-block-regexp'\n"
            "  + `python-shell-prompt-output-regexp'\n"
            "Or alternatively in:\n"
            "  + `python-shell-prompt-input-regexps'\n"
            "  + `python-shell-prompt-output-regexps'")))
        prompts))))

(defun python-shell-prompt-validate-regexps ()
  "Validate all user provided regexps for prompts.
Signals `user-error' if any of these vars contain invalid
regexps: `python-shell-prompt-regexp',
`python-shell-prompt-block-regexp',
`python-shell-prompt-pdb-regexp',
`python-shell-prompt-output-regexp',
`python-shell-prompt-input-regexps',
`python-shell-prompt-output-regexps'."
  (dolist (symbol (list 'python-shell-prompt-input-regexps
                        'python-shell-prompt-output-regexps
                        'python-shell-prompt-regexp
                        'python-shell-prompt-block-regexp
                        'python-shell-prompt-pdb-regexp
                        'python-shell-prompt-output-regexp))
    (dolist (regexp (let ((regexps (symbol-value symbol)))
                      (if (listp regexps)
                          regexps
                        (list regexps))))
      (when (not (python-util-valid-regexp-p regexp))
        (user-error "Invalid regexp %s in `%s'"
                    regexp symbol)))))

(defun python-shell-prompt-set-calculated-regexps ()
  "Detect and set input and output prompt regexps.
Build and set the values for `python-shell-input-prompt-regexp'
and `python-shell-output-prompt-regexp' using the values from
`python-shell-prompt-regexp', `python-shell-prompt-block-regexp',
`python-shell-prompt-pdb-regexp',
`python-shell-prompt-output-regexp',
`python-shell-prompt-input-regexps',
`python-shell-prompt-output-regexps' and detected prompts from
`python-shell-prompt-detect'."
  (when (not (and python-shell--prompt-calculated-input-regexp
                  python-shell--prompt-calculated-output-regexp))
    (let* ((detected-prompts (python-shell-prompt-detect))
           (input-prompts nil)
           (output-prompts nil)
           (build-regexp
            (lambda (prompts)
              (concat "^\\("
                      (mapconcat #'identity
                                 (sort prompts
                                       (lambda (a b)
                                         (let ((length-a (length a))
                                               (length-b (length b)))
                                           (if (= length-a length-b)
                                               (string< a b)
                                             (> (length a) (length b))))))
                                 "\\|")
                      "\\)"))))
      ;; Validate ALL regexps
      (python-shell-prompt-validate-regexps)
      ;; Collect all user defined input prompts
      (dolist (prompt (append python-shell-prompt-input-regexps
                              (list python-shell-prompt-regexp
                                    python-shell-prompt-block-regexp
                                    python-shell-prompt-pdb-regexp)))
        (cl-pushnew prompt input-prompts :test #'string=))
      ;; Collect all user defined output prompts
      (dolist (prompt (cons python-shell-prompt-output-regexp
                            python-shell-prompt-output-regexps))
        (cl-pushnew prompt output-prompts :test #'string=))
      ;; Collect detected prompts if any
      (when detected-prompts
        (dolist (prompt (butlast detected-prompts))
          (setq prompt (regexp-quote prompt))
          (cl-pushnew prompt input-prompts :test #'string=))
        (setq python-shell--block-prompt (nth 1 detected-prompts))
        (cl-pushnew (regexp-quote
                     (car (last detected-prompts)))
                    output-prompts :test #'string=))
      ;; Set input and output prompt regexps from collected prompts
      (setq python-shell--prompt-calculated-input-regexp
            (funcall build-regexp input-prompts)
            python-shell--prompt-calculated-output-regexp
            (funcall build-regexp output-prompts)))))

(defun python-shell-get-process-name (dedicated)
  "Calculate the appropriate process name for inferior Python process.
If DEDICATED is t returns a string with the form
`python-shell-buffer-name'[`buffer-name'] else returns the value
of `python-shell-buffer-name'."
  (if dedicated
      (format "%s[%s]" python-shell-buffer-name (buffer-name))
    python-shell-buffer-name))

(defun python-shell-internal-get-process-name ()
  "Calculate the appropriate process name for Internal Python process.
The name is calculated from `python-shell-global-buffer-name' and
the `buffer-name'."
  (format "%s[%s]" python-shell-internal-buffer-name (buffer-name)))

(defun python-shell-calculate-command ()
  "Calculate the string used to execute the inferior Python process."
  (format "%s %s"
          ;; `python-shell-make-comint' expects to be able to
          ;; `split-string-and-unquote' the result of this function.
          (combine-and-quote-strings (list python-shell-interpreter))
          python-shell-interpreter-args))

(define-obsolete-function-alias
  'python-shell-parse-command
  #'python-shell-calculate-command "25.1")

(defvar python-shell--package-depth 10)

(defun python-shell-package-enable (directory package)
  "Add DIRECTORY parent to $PYTHONPATH and enable PACKAGE."
  (interactive
   (let* ((dir (expand-file-name
                (read-directory-name
                 "Package root: "
                 (file-name-directory
                  (or (buffer-file-name) default-directory)))))
          (name (completing-read
                 "Package: "
                 (python-util-list-packages
                  dir python-shell--package-depth))))
     (list dir name)))
  (python-shell-send-string
   (format
    (concat
     "import os.path;import sys;"
     "sys.path.append(os.path.dirname(os.path.dirname('''%s''')));"
     "__package__ = '''%s''';"
     "import %s")
    directory package package)
   (python-shell-get-process)))

(defun python-shell-accept-process-output (process &optional timeout regexp)
  "Accept PROCESS output with TIMEOUT until REGEXP is found.
Optional argument TIMEOUT is the timeout argument to
`accept-process-output' calls.  Optional argument REGEXP
overrides the regexp to match the end of output, defaults to
`comint-prompt-regexp'.  Returns non-nil when output was
properly captured.

This utility is useful in situations where the output may be
received in chunks, since `accept-process-output' gives no
guarantees they will be grabbed in a single call.  An example use
case for this would be the CPython shell start-up, where the
banner and the initial prompt are received separately."
  (let ((regexp (or regexp comint-prompt-regexp)))
    (catch 'found
      (while t
        (when (not (accept-process-output process timeout))
          (throw 'found nil))
        (when (looking-back
               regexp (car (python-util-comint-last-prompt)))
          (throw 'found t))))))

(defun python-shell-comint-end-of-output-p (output)
  "Return non-nil if OUTPUT ends with input prompt."
  (string-match
   ;; XXX: It seems on macOS an extra carriage return is attached
   ;; at the end of output, this handles that too.
   (concat
    "\r?\n?"
    ;; Remove initial caret from calculated regexp
    (replace-regexp-in-string
     (rx string-start ?^) ""
     python-shell--prompt-calculated-input-regexp)
    (rx eos))
   output))

(define-obsolete-function-alias
  'python-comint-output-filter-function
  'ansi-color-filter-apply
  "25.1")

(defun python-comint-postoutput-scroll-to-bottom (output)
  "Faster version of `comint-postoutput-scroll-to-bottom'.
Avoids `recenter' calls until OUTPUT is completely sent."
  (when (and (not (string= "" output))
             (python-shell-comint-end-of-output-p
              (ansi-color-filter-apply output)))
    (comint-postoutput-scroll-to-bottom output))
  output)

(defvar python-shell--parent-buffer nil)

(defmacro python-shell-with-shell-buffer (&rest body)
  "Execute the forms in BODY with the shell buffer temporarily current.
Signals an error if no shell buffer is available for current buffer."
  (declare (indent 0) (debug t))
  (let ((shell-process (make-symbol "shell-process")))
    `(let ((,shell-process (python-shell-get-process-or-error)))
       (with-current-buffer (process-buffer ,shell-process)
         ,@body))))

(defvar python-shell--font-lock-buffer nil)

(defun python-shell-font-lock-get-or-create-buffer ()
  "Get or create a font-lock buffer for current inferior process."
  (python-shell-with-shell-buffer
    (if python-shell--font-lock-buffer
        python-shell--font-lock-buffer
      (let ((process-name
             (process-name (get-buffer-process (current-buffer)))))
        (generate-new-buffer
         (format " *%s-font-lock*" process-name))))))

(defun python-shell-font-lock-kill-buffer ()
  "Kill the font-lock buffer safely."
  (when (and python-shell--font-lock-buffer
             (buffer-live-p python-shell--font-lock-buffer))
    (kill-buffer python-shell--font-lock-buffer)
    (when (derived-mode-p 'inferior-python-mode)
      (setq python-shell--font-lock-buffer nil))))

(defmacro python-shell-font-lock-with-font-lock-buffer (&rest body)
  "Execute the forms in BODY in the font-lock buffer.
The value returned is the value of the last form in BODY.  See
also `with-current-buffer'."
  (declare (indent 0) (debug t))
  `(python-shell-with-shell-buffer
     (save-current-buffer
       (when (not (and python-shell--font-lock-buffer
                       (get-buffer python-shell--font-lock-buffer)))
         (setq python-shell--font-lock-buffer
               (python-shell-font-lock-get-or-create-buffer)))
       (set-buffer python-shell--font-lock-buffer)
       (when (not font-lock-mode)
         (font-lock-mode 1))
       (set (make-local-variable 'delay-mode-hooks) t)
       (let ((python-indent-guess-indent-offset nil))
         (when (not (derived-mode-p 'python-mode))
           (python-mode))
         ,@body))))

(defun python-shell-font-lock-cleanup-buffer ()
  "Cleanup the font-lock buffer.
Provided as a command because this might be handy if something
goes wrong and syntax highlighting in the shell gets messed up."
  (interactive)
  (python-shell-with-shell-buffer
    (python-shell-font-lock-with-font-lock-buffer
      (erase-buffer))))

(defun python-shell-font-lock-comint-output-filter-function (output)
  "Clean up the font-lock buffer after any OUTPUT."
  (if (and (not (string= "" output))
           ;; Is end of output and is not just a prompt.
           (not (member
                 (python-shell-comint-end-of-output-p
                  (ansi-color-filter-apply output))
                 '(nil 0))))
      ;; If output is other than an input prompt then "real" output has
      ;; been received and the font-lock buffer must be cleaned up.
      (python-shell-font-lock-cleanup-buffer)
    ;; Otherwise just add a newline.
    (python-shell-font-lock-with-font-lock-buffer
      (goto-char (point-max))
      (newline)))
  output)

(defun python-shell-font-lock-post-command-hook ()
  "Fontifies current line in shell buffer."
  (let ((prompt-end (cdr (python-util-comint-last-prompt))))
    (when (and prompt-end (> (point) prompt-end)
               (process-live-p (get-buffer-process (current-buffer))))
      (let* ((input (buffer-substring-no-properties
                     prompt-end (point-max)))
             (deactivate-mark nil)
             (start-pos prompt-end)
             (buffer-undo-list t)
             (font-lock-buffer-pos nil)
             (replacement
              (python-shell-font-lock-with-font-lock-buffer
                (delete-region (line-beginning-position)
                               (point-max))
                (setq font-lock-buffer-pos (point))
                (insert input)
                ;; Ensure buffer is fontified, keeping it
                ;; compatible with Emacs < 24.4.
                (if (fboundp 'font-lock-ensure)
                    (funcall 'font-lock-ensure)
                  (font-lock-default-fontify-buffer))
                (buffer-substring font-lock-buffer-pos
                                  (point-max))))
             (replacement-length (length replacement))
             (i 0))
        ;; Inject text properties to get input fontified.
        (while (not (= i replacement-length))
          (let* ((plist (text-properties-at i replacement))
                 (next-change (or (next-property-change i replacement)
                                  replacement-length))
                 (plist (let ((face (plist-get plist 'face)))
                          (if (not face)
                              plist
                            ;; Replace FACE text properties with
                            ;; FONT-LOCK-FACE so input is fontified.
                            (plist-put plist 'face nil)
                            (plist-put plist 'font-lock-face face)))))
            (set-text-properties
             (+ start-pos i) (+ start-pos next-change) plist)
            (setq i next-change)))))))

(defun python-shell-font-lock-turn-on (&optional msg)
  "Turn on shell font-lock.
With argument MSG show activation message."
  (interactive "p")
  (python-shell-with-shell-buffer
    (python-shell-font-lock-kill-buffer)
    (set (make-local-variable 'python-shell--font-lock-buffer) nil)
    (add-hook 'post-command-hook
              #'python-shell-font-lock-post-command-hook nil 'local)
    (add-hook 'kill-buffer-hook
              #'python-shell-font-lock-kill-buffer nil 'local)
    (add-hook 'comint-output-filter-functions
              #'python-shell-font-lock-comint-output-filter-function
              'append 'local)
    (when msg
      (message "Shell font-lock is enabled"))))

(defun python-shell-font-lock-turn-off (&optional msg)
  "Turn off shell font-lock.
With argument MSG show deactivation message."
  (interactive "p")
  (python-shell-with-shell-buffer
    (python-shell-font-lock-kill-buffer)
    (when (python-util-comint-last-prompt)
      ;; Cleanup current fontification
      (remove-text-properties
       (cdr (python-util-comint-last-prompt))
       (line-end-position)
       '(face nil font-lock-face nil)))
    (set (make-local-variable 'python-shell--font-lock-buffer) nil)
    (remove-hook 'post-command-hook
                 #'python-shell-font-lock-post-command-hook 'local)
    (remove-hook 'kill-buffer-hook
                 #'python-shell-font-lock-kill-buffer 'local)
    (remove-hook 'comint-output-filter-functions
                 #'python-shell-font-lock-comint-output-filter-function
                 'local)
    (when msg
      (message "Shell font-lock is disabled"))))

(defun python-shell-font-lock-toggle (&optional msg)
  "Toggle font-lock for shell.
With argument MSG show activation/deactivation message."
  (interactive "p")
  (python-shell-with-shell-buffer
    (set (make-local-variable 'python-shell-font-lock-enable)
         (not python-shell-font-lock-enable))
    (if python-shell-font-lock-enable
        (python-shell-font-lock-turn-on msg)
      (python-shell-font-lock-turn-off msg))
    python-shell-font-lock-enable))

(defvar python-shell--first-prompt-received-output-buffer nil)
(defvar python-shell--first-prompt-received nil)

(defcustom python-shell-first-prompt-hook nil
  "Hook run upon first (non-pdb) shell prompt detection.
This is the place for shell setup functions that need to wait for
output.  Since the first prompt is ensured, this helps the
current process to not hang while waiting.  This is useful to
safely attach setup code for long-running processes that
eventually provide a shell."
  :version "25.1"
  :type 'hook
  :group 'python)

(defun python-shell-comint-watch-for-first-prompt-output-filter (output)
  "Run `python-shell-first-prompt-hook' when first prompt is found in OUTPUT."
  (when (not python-shell--first-prompt-received)
    (set (make-local-variable 'python-shell--first-prompt-received-output-buffer)
         (concat python-shell--first-prompt-received-output-buffer
                 (ansi-color-filter-apply output)))
    (when (python-shell-comint-end-of-output-p
           python-shell--first-prompt-received-output-buffer)
      (if (string-match-p
           (concat python-shell-prompt-pdb-regexp (rx eos))
           (or python-shell--first-prompt-received-output-buffer ""))
          ;; Skip pdb prompts and reset the buffer.
          (setq python-shell--first-prompt-received-output-buffer nil)
        (set (make-local-variable 'python-shell--first-prompt-received) t)
        (setq python-shell--first-prompt-received-output-buffer nil)
        (with-current-buffer (current-buffer)
          (let ((inhibit-quit nil))
            (run-hooks 'python-shell-first-prompt-hook))))))
  output)

;; Used to hold user interactive overrides to
;; `python-shell-interpreter' and `python-shell-interpreter-args' that
;; will be made buffer-local by `inferior-python-mode':
(defvar python-shell--interpreter)
(defvar python-shell--interpreter-args)

(define-derived-mode inferior-python-mode comint-mode "Inferior Python"
  "Major mode for Python inferior process.
Runs a Python interpreter as a subprocess of Emacs, with Python
I/O through an Emacs buffer.  Variables `python-shell-interpreter'
and `python-shell-interpreter-args' control which Python
interpreter is run.  Variables
`python-shell-prompt-regexp',
`python-shell-prompt-output-regexp',
`python-shell-prompt-block-regexp',
`python-shell-font-lock-enable',
`python-shell-completion-setup-code',
`python-shell-completion-string-code',
`python-eldoc-setup-code', `python-eldoc-string-code',
`python-ffap-setup-code' and `python-ffap-string-code' can
customize this mode for different Python interpreters.

This mode resets `comint-output-filter-functions' locally, so you
may want to re-add custom functions to it using the
`inferior-python-mode-hook'.

You can also add additional setup code to be run at
initialization of the interpreter via `python-shell-setup-codes'
variable.

\(Type \\[describe-mode] in the process buffer for a list of commands.)"
  (when python-shell--parent-buffer
    (python-util-clone-local-variables python-shell--parent-buffer))
  (set (make-local-variable 'indent-tabs-mode) nil)
  ;; Users can interactively override default values for
  ;; `python-shell-interpreter' and `python-shell-interpreter-args'
  ;; when calling `run-python'.  This ensures values let-bound in
  ;; `python-shell-make-comint' are locally set if needed.
  (set (make-local-variable 'python-shell-interpreter)
       (or python-shell--interpreter python-shell-interpreter))
  (set (make-local-variable 'python-shell-interpreter-args)
       (or python-shell--interpreter-args python-shell-interpreter-args))
  (set (make-local-variable 'python-shell--prompt-calculated-input-regexp) nil)
  (set (make-local-variable 'python-shell--block-prompt) nil)
  (set (make-local-variable 'python-shell--prompt-calculated-output-regexp) nil)
  (python-shell-prompt-set-calculated-regexps)
  (setq comint-prompt-regexp python-shell--prompt-calculated-input-regexp)
  (set (make-local-variable 'comint-prompt-read-only) t)
  (setq mode-line-process '(":%s"))
  (set (make-local-variable 'comint-output-filter-functions)
       '(ansi-color-process-output
         python-shell-comint-watch-for-first-prompt-output-filter
         python-pdbtrack-comint-output-filter-function
         python-comint-postoutput-scroll-to-bottom
         comint-watch-for-password-prompt))
  (set (make-local-variable 'compilation-error-regexp-alist)
       python-shell-compilation-regexp-alist)
  (add-hook 'completion-at-point-functions
            #'python-shell-completion-at-point nil 'local)
  (define-key inferior-python-mode-map "\t"
    'python-shell-completion-complete-or-indent)
  (make-local-variable 'python-pdbtrack-buffers-to-kill)
  (make-local-variable 'python-pdbtrack-tracked-buffer)
  (make-local-variable 'python-shell-internal-last-output)
  (when python-shell-font-lock-enable
    (python-shell-font-lock-turn-on))
  (compilation-shell-minor-mode 1))

(defun python-shell-make-comint (cmd proc-name &optional show internal)
  "Create a Python shell comint buffer.
CMD is the Python command to be executed and PROC-NAME is the
process name the comint buffer will get.  After the comint buffer
is created the `inferior-python-mode' is activated.  When
optional argument SHOW is non-nil the buffer is shown.  When
optional argument INTERNAL is non-nil this process is run on a
buffer with a name that starts with a space, following the Emacs
convention for temporary/internal buffers, and also makes sure
the user is not queried for confirmation when the process is
killed."
  (save-excursion
    (python-shell-with-environment
      (let* ((proc-buffer-name
              (format (if (not internal) "*%s*" " *%s*") proc-name)))
        (when (not (comint-check-proc proc-buffer-name))
          (let* ((cmdlist (split-string-and-unquote cmd))
                 (interpreter (car cmdlist))
                 (args (cdr cmdlist))
                 (buffer (apply #'make-comint-in-buffer proc-name proc-buffer-name
                                interpreter nil args))
                 (python-shell--parent-buffer (current-buffer))
                 (process (get-buffer-process buffer))
                 ;; Users can override the interpreter and args
                 ;; interactively when calling `run-python', let-binding
                 ;; these allows having the new right values in all
                 ;; setup code that is done in `inferior-python-mode',
                 ;; which is important, especially for prompt detection.
                 (python-shell--interpreter interpreter)
                 (python-shell--interpreter-args
                  (mapconcat #'identity args " ")))
            (with-current-buffer buffer
              (inferior-python-mode))
            (when show (display-buffer buffer))
            (and internal (set-process-query-on-exit-flag process nil))))
        proc-buffer-name))))

;;;###autoload
(defun run-python (&optional cmd dedicated show)
  "Run an inferior Python process.

Argument CMD defaults to `python-shell-calculate-command' return
value.  When called interactively with `prefix-arg', it allows
the user to edit such value and choose whether the interpreter
should be DEDICATED for the current buffer.  When numeric prefix
arg is other than 0 or 4 do not SHOW.

For a given buffer and same values of DEDICATED, if a process is
already running for it, it will do nothing.  This means that if
the current buffer is using a global process, the user is still
able to switch it to use a dedicated one.

Runs the hook `inferior-python-mode-hook' after
`comint-mode-hook' is run.  (Type \\[describe-mode] in the
process buffer for a list of commands.)"
  (interactive
   (if current-prefix-arg
       (list
        (read-shell-command "Run Python: " (python-shell-calculate-command))
        (y-or-n-p "Make dedicated process? ")
        (= (prefix-numeric-value current-prefix-arg) 4))
     (list (python-shell-calculate-command) nil t)))
  (get-buffer-process
   (python-shell-make-comint
    (or cmd (python-shell-calculate-command))
    (python-shell-get-process-name dedicated) show)))

(defun run-python-internal ()
  "Run an inferior Internal Python process.
Input and output via buffer named after
`python-shell-internal-buffer-name' and what
`python-shell-internal-get-process-name' returns.

This new kind of shell is intended to be used for generic
communication related to defined configurations; the main
difference with global or dedicated shells is that these ones are
attached to a configuration, not a buffer.  This means that can
be used for example to retrieve the sys.path and other stuff,
without messing with user shells.  Note that
`python-shell-font-lock-enable' and `inferior-python-mode-hook'
are set to nil for these shells, so setup codes are not sent at
startup."
  (let ((python-shell-font-lock-enable nil)
        (inferior-python-mode-hook nil))
    (get-buffer-process
     (python-shell-make-comint
      (python-shell-calculate-command)
      (python-shell-internal-get-process-name) nil t))))

(defun python-shell-get-buffer ()
  "Return inferior Python buffer for current buffer.
If current buffer is in `inferior-python-mode', return it."
  (if (derived-mode-p 'inferior-python-mode)
      (current-buffer)
    (let* ((dedicated-proc-name (python-shell-get-process-name t))
           (dedicated-proc-buffer-name (format "*%s*" dedicated-proc-name))
           (global-proc-name  (python-shell-get-process-name nil))
           (global-proc-buffer-name (format "*%s*" global-proc-name))
           (dedicated-running (comint-check-proc dedicated-proc-buffer-name))
           (global-running (comint-check-proc global-proc-buffer-name)))
      ;; Always prefer dedicated
      (or (and dedicated-running dedicated-proc-buffer-name)
          (and global-running global-proc-buffer-name)))))

(defun python-shell-get-process ()
  "Return inferior Python process for current buffer."
  (get-buffer-process (python-shell-get-buffer)))

(defun python-shell-get-process-or-error (&optional interactivep)
  "Return inferior Python process for current buffer or signal error.
When argument INTERACTIVEP is non-nil, use `user-error' instead
of `error' with a user-friendly message."
  (or (python-shell-get-process)
      (if interactivep
          (user-error
           "Start a Python process first with `M-x run-python' or `%s'."
           ;; Get the binding.
           (key-description
            (where-is-internal
             #'run-python overriding-local-map t)))
        (error
         "No inferior Python process running."))))

(defun python-shell-get-or-create-process (&optional cmd dedicated show)
  "Get or create an inferior Python process for current buffer and return it.
Arguments CMD, DEDICATED and SHOW are those of `run-python' and
are used to start the shell.  If those arguments are not
provided, `run-python' is called interactively and the user will
be asked for their values."
  (let ((shell-process (python-shell-get-process)))
    (when (not shell-process)
      (if (not cmd)
          ;; XXX: Refactor code such that calling `run-python'
          ;; interactively is not needed anymore.
          (call-interactively 'run-python)
        (run-python cmd dedicated show)))
    (or shell-process (python-shell-get-process))))

(make-obsolete
 #'python-shell-get-or-create-process
 "Instead call `python-shell-get-process' and create one if returns nil."
 "25.1")

(defvar python-shell-internal-buffer nil
  "Current internal shell buffer for the current buffer.
This is really not necessary at all for the code to work but it's
there for compatibility with CEDET.")

(defvar python-shell-internal-last-output nil
  "Last output captured by the internal shell.
This is really not necessary at all for the code to work but it's
there for compatibility with CEDET.")

(defun python-shell-internal-get-or-create-process ()
  "Get or create an inferior Internal Python process."
  (let ((proc-name (python-shell-internal-get-process-name)))
    (if (process-live-p proc-name)
        (get-process proc-name)
      (run-python-internal))))

(define-obsolete-function-alias
  'python-proc 'python-shell-internal-get-or-create-process "24.3")

(define-obsolete-variable-alias
  'python-buffer 'python-shell-internal-buffer "24.3")

(define-obsolete-variable-alias
  'python-preoutput-result 'python-shell-internal-last-output "24.3")

(defun python-shell--save-temp-file (string)
  (let* ((temporary-file-directory
          (if (file-remote-p default-directory)
              (concat (file-remote-p default-directory) "/tmp")
            temporary-file-directory))
         (temp-file-name (make-temp-file "py"))
         (coding-system-for-write (python-info-encoding)))
    (with-temp-file temp-file-name
      (insert string)
      (delete-trailing-whitespace))
    temp-file-name))

(defun python-shell-send-string (string &optional process msg)
  "Send STRING to inferior Python PROCESS.
When optional argument MSG is non-nil, forces display of a
user-friendly message if there's no process running; defaults to
t when called interactively."
  (interactive
   (list (read-string "Python command: ") nil t))
  (let ((process (or process (python-shell-get-process-or-error msg))))
    (if (string-match ".\n+." string)   ;Multiline.
        (let* ((temp-file-name (python-shell--save-temp-file string))
               (file-name (or (buffer-file-name) temp-file-name)))
          (python-shell-send-file file-name process temp-file-name t))
      (comint-send-string process string)
      (when (or (not (string-match "\n\\'" string))
                (string-match "\n[ \t].*\n?\\'" string))
        (comint-send-string process "\n")))))

(defvar python-shell-output-filter-in-progress nil)
(defvar python-shell-output-filter-buffer nil)

(defun python-shell-output-filter (string)
  "Filter used in `python-shell-send-string-no-output' to grab output.
STRING is the output received to this point from the process.
This filter saves received output from the process in
`python-shell-output-filter-buffer' and stops receiving it after
detecting a prompt at the end of the buffer."
  (setq
   string (ansi-color-filter-apply string)
   python-shell-output-filter-buffer
   (concat python-shell-output-filter-buffer string))
  (when (python-shell-comint-end-of-output-p
         python-shell-output-filter-buffer)
    ;; Output ends when `python-shell-output-filter-buffer' contains
    ;; the prompt attached at the end of it.
    (setq python-shell-output-filter-in-progress nil
          python-shell-output-filter-buffer
          (substring python-shell-output-filter-buffer
                     0 (match-beginning 0)))
    (when (string-match
           python-shell--prompt-calculated-output-regexp
           python-shell-output-filter-buffer)
      ;; Some shells, like IPython might append a prompt before the
      ;; output, clean that.
      (setq python-shell-output-filter-buffer
            (substring python-shell-output-filter-buffer (match-end 0)))))
  "")

(defun python-shell-send-string-no-output (string &optional process)
  "Send STRING to PROCESS and inhibit output.
Return the output."
  (let ((process (or process (python-shell-get-process-or-error)))
        (comint-preoutput-filter-functions
         '(python-shell-output-filter))
        (python-shell-output-filter-in-progress t)
        (inhibit-quit t))
    (or
     (with-local-quit
       (python-shell-send-string string process)
       (while python-shell-output-filter-in-progress
         ;; `python-shell-output-filter' takes care of setting
         ;; `python-shell-output-filter-in-progress' to NIL after it
         ;; detects end of output.
         (accept-process-output process))
       (prog1
           python-shell-output-filter-buffer
         (setq python-shell-output-filter-buffer nil)))
     (with-current-buffer (process-buffer process)
       (comint-interrupt-subjob)))))

(defun python-shell-internal-send-string (string)
  "Send STRING to the Internal Python interpreter.
Returns the output.  See `python-shell-send-string-no-output'."
  ;; XXX Remove `python-shell-internal-last-output' once CEDET is
  ;; updated to support this new mode.
  (setq python-shell-internal-last-output
        (python-shell-send-string-no-output
         ;; Makes this function compatible with the old
         ;; python-send-receive. (At least for CEDET).
         (replace-regexp-in-string "_emacs_out +" "" string)
         (python-shell-internal-get-or-create-process))))

(define-obsolete-function-alias
  'python-send-receive 'python-shell-internal-send-string "24.3")

(define-obsolete-function-alias
  'python-send-string 'python-shell-internal-send-string "24.3")

(defun python-shell-buffer-substring (start end &optional nomain)
  "Send buffer substring from START to END formatted for shell.
This is a wrapper over `buffer-substring' that takes care of
different transformations for the code sent to be evaluated in
the python shell:
  1. When optional argument NOMAIN is non-nil everything under an
     \"if __name__ == \\='__main__\\='\" block will be removed.
  2. When a subregion of the buffer is sent, it takes care of
     appending extra empty lines so tracebacks are correct.
  3. When the region sent is a substring of the current buffer, a
     coding cookie is added.
  4. Wraps indented regions under an \"if True:\" block so the
     interpreter evaluates them correctly."
  (let* ((start (save-excursion
                  ;; Normalize start to the line beginning position.
                  (goto-char start)
                  (line-beginning-position)))
         (substring (buffer-substring-no-properties start end))
         (starts-at-point-min-p (save-restriction
                                  (widen)
                                  (= (point-min) start)))
         (encoding (python-info-encoding))
         (toplevel-p (zerop (save-excursion
                              (goto-char start)
                              (python-util-forward-comment 1)
                              (current-indentation))))
         (fillstr (when (not starts-at-point-min-p)
                    (concat
                     (format "# -*- coding: %s -*-\n" encoding)
                     (make-string
                      ;; Subtract 2 because of the coding cookie.
                      (- (line-number-at-pos start) 2) ?\n)))))
    (with-temp-buffer
      (python-mode)
      (when fillstr
        (insert fillstr))
      (insert substring)
      (goto-char (point-min))
      (when (not toplevel-p)
        (insert "if True:")
        (delete-region (point) (line-end-position)))
      (when nomain
        (let* ((if-name-main-start-end
                (and nomain
                     (save-excursion
                       (when (python-nav-if-name-main)
                         (cons (point)
                               (progn (python-nav-forward-sexp-safe)
                                      ;; Include ending newline
                                      (forward-line 1)
                                      (point)))))))
               ;; Oh destructuring bind, how I miss you.
               (if-name-main-start (car if-name-main-start-end))
               (if-name-main-end (cdr if-name-main-start-end))
               (fillstr (make-string
                         (- (line-number-at-pos if-name-main-end)
                            (line-number-at-pos if-name-main-start)) ?\n)))
          (when if-name-main-start-end
            (goto-char if-name-main-start)
            (delete-region if-name-main-start if-name-main-end)
            (insert fillstr))))
      ;; Ensure there's only one coding cookie in the generated string.
      (goto-char (point-min))
      (when (looking-at-p (python-rx coding-cookie))
        (forward-line 1)
        (when (looking-at-p (python-rx coding-cookie))
          (delete-region
           (line-beginning-position) (line-end-position))))
      (buffer-substring-no-properties (point-min) (point-max)))))

(defun python-shell-send-region (start end &optional send-main msg)
  "Send the region delimited by START and END to inferior Python process.
When optional argument SEND-MAIN is non-nil, allow execution of
code inside blocks delimited by \"if __name__== \\='__main__\\=':\".
When called interactively SEND-MAIN defaults to nil, unless it's
called with prefix argument.  When optional argument MSG is
non-nil, forces display of a user-friendly message if there's no
process running; defaults to t when called interactively."
  (interactive
   (list (region-beginning) (region-end) current-prefix-arg t))
  (let* ((string (python-shell-buffer-substring start end (not send-main)))
         (process (python-shell-get-process-or-error msg))
         (original-string (buffer-substring-no-properties start end))
         (_ (string-match "\\`\n*\\(.*\\)" original-string)))
    (message "Sent: %s..." (match-string 1 original-string))
    (python-shell-send-string string process)))

(defun python-shell-send-buffer (&optional send-main msg)
  "Send the entire buffer to inferior Python process.
When optional argument SEND-MAIN is non-nil, allow execution of
code inside blocks delimited by \"if __name__== \\='__main__\\=':\".
When called interactively SEND-MAIN defaults to nil, unless it's
called with prefix argument.  When optional argument MSG is
non-nil, forces display of a user-friendly message if there's no
process running; defaults to t when called interactively."
  (interactive (list current-prefix-arg t))
  (save-restriction
    (widen)
    (python-shell-send-region (point-min) (point-max) send-main msg)))

(defun python-shell-send-defun (&optional arg msg)
  "Send the current defun to inferior Python process.
When argument ARG is non-nil do not include decorators.  When
optional argument MSG is non-nil, forces display of a
user-friendly message if there's no process running; defaults to
t when called interactively."
  (interactive (list current-prefix-arg t))
  (save-excursion
    (python-shell-send-region
     (progn
       (end-of-line 1)
       (while (and (or (python-nav-beginning-of-defun)
                       (beginning-of-line 1))
                   (> (current-indentation) 0)))
       (when (not arg)
         (while (and (forward-line -1)
                     (looking-at (python-rx decorator))))
         (forward-line 1))
       (point-marker))
     (progn
       (or (python-nav-end-of-defun)
           (end-of-line 1))
       (point-marker))
     nil  ;; noop
     msg)))

(defun python-shell-send-file (file-name &optional process temp-file-name
                                         delete msg)
  "Send FILE-NAME to inferior Python PROCESS.
If TEMP-FILE-NAME is passed then that file is used for processing
instead, while internally the shell will continue to use
FILE-NAME.  If TEMP-FILE-NAME and DELETE are non-nil, then
TEMP-FILE-NAME is deleted after evaluation is performed.  When
optional argument MSG is non-nil, forces display of a
user-friendly message if there's no process running; defaults to
t when called interactively."
  (interactive
   (list
    (read-file-name "File to send: ")   ; file-name
    nil                                 ; process
    nil                                 ; temp-file-name
    nil                                 ; delete
    t))                                 ; msg
  (let* ((process (or process (python-shell-get-process-or-error msg)))
         (encoding (with-temp-buffer
                     (insert-file-contents
                      (or temp-file-name file-name))
                     (python-info-encoding)))
         (file-name (file-local-name (expand-file-name file-name)))
         (temp-file-name (when temp-file-name
                           (file-local-name (expand-file-name
                                             temp-file-name)))))
    (python-shell-send-string
     (format
      (concat
       "import codecs, os;"
       "__pyfile = codecs.open('''%s''', encoding='''%s''');"
       "__code = __pyfile.read().encode('''%s''');"
       "__pyfile.close();"
       (when (and delete temp-file-name)
         (format "os.remove('''%s''');" temp-file-name))
       "exec(compile(__code, '''%s''', 'exec'));")
      (or temp-file-name file-name) encoding encoding file-name)
     process)))

(defun python-shell-switch-to-shell (&optional msg)
  "Switch to inferior Python process buffer.
When optional argument MSG is non-nil, forces display of a
user-friendly message if there's no process running; defaults to
t when called interactively."
  (interactive "p")
  (pop-to-buffer
   (process-buffer (python-shell-get-process-or-error msg)) nil t))

(defun python-shell-send-setup-code ()
  "Send all setup code for shell.
This function takes the list of setup code to send from the
`python-shell-setup-codes' list."
  (when python-shell-setup-codes
    (let ((process (python-shell-get-process))
          (code (concat
                 (mapconcat
                  (lambda (elt)
                    (cond ((stringp elt) elt)
                          ((symbolp elt) (symbol-value elt))
                          (t "")))
                  python-shell-setup-codes
                  "\n\nprint ('python.el: sent setup code')"))))
      (python-shell-send-string code process)
      (python-shell-accept-process-output process))))

(add-hook 'python-shell-first-prompt-hook
          #'python-shell-send-setup-code)


;;; Shell completion

(defcustom python-shell-completion-setup-code
  "
def __PYTHON_EL_get_completions(text):
    completions = []
    completer = None

    try:
        import readline

        try:
            import __builtin__
        except ImportError:
            # Python 3
            import builtins as __builtin__
        builtins = dir(__builtin__)

        is_ipython = ('__IPYTHON__' in builtins or
                      '__IPYTHON__active' in builtins)
        splits = text.split()
        is_module = splits and splits[0] in ('from', 'import')

        if is_ipython and is_module:
            from IPython.core.completerlib import module_completion
            completions = module_completion(text.strip())
        elif is_ipython and '__IP' in builtins:
            completions = __IP.complete(text)
        elif is_ipython and 'get_ipython' in builtins:
            completions = get_ipython().Completer.all_completions(text)
        else:
            # Try to reuse current completer.
            completer = readline.get_completer()
            if not completer:
                # importing rlcompleter sets the completer, use it as a
                # last resort to avoid breaking customizations.
                import rlcompleter
                completer = readline.get_completer()
            if getattr(completer, 'PYTHON_EL_WRAPPED', False):
                completer.print_mode = False
            i = 0
            while True:
                completion = completer(text, i)
                if not completion:
                    break
                i += 1
                completions.append(completion)
    except:
        pass
    finally:
        if getattr(completer, 'PYTHON_EL_WRAPPED', False):
            completer.print_mode = True
    return completions"
  "Code used to setup completion in inferior Python processes."
  :type 'string
  :group 'python)

(define-obsolete-variable-alias
  'python-shell-completion-module-string-code
  'python-shell-completion-string-code
  "24.4"
  "Completion string code must also autocomplete modules.")

(define-obsolete-variable-alias
  'python-shell-completion-pdb-string-code
  'python-shell-completion-string-code
  "25.1"
  "Completion string code must work for (i)pdb.")

(defcustom python-shell-completion-string-code
  "';'.join(__PYTHON_EL_get_completions('''%s'''))"
  "Python code used to get a string of completions separated by semicolons.
The string passed to the function is the current python name or
the full statement in the case of imports."
  :type 'string
  :group 'python)

(defcustom python-shell-completion-native-disabled-interpreters
  ;; PyPy's readline cannot handle some escape sequences yet.  Native
  ;; completion was found to be non-functional for IPython (see
  ;; Bug#25067).  Native completion doesn't work on w32 (Bug#28580).
  (if (eq system-type 'windows-nt) '("")
    '("pypy" "ipython"))
  "List of disabled interpreters.
When a match is found, native completion is disabled."
  :version "25.1"
  :type '(repeat string))

(defcustom python-shell-completion-native-enable t
  "Enable readline based native completion."
  :version "25.1"
  :type 'boolean)

(defcustom python-shell-completion-native-output-timeout 5.0
  "Time in seconds to wait for completion output before giving up."
  :version "25.1"
  :type 'float)

(defcustom python-shell-completion-native-try-output-timeout 1.0
  "Time in seconds to wait for *trying* native completion output."
  :version "25.1"
  :type 'float)

(defvar python-shell-completion-native-redirect-buffer
  " *Python completions redirect*"
  "Buffer to be used to redirect output of readline commands.")

(defun python-shell-completion-native-interpreter-disabled-p ()
  "Return non-nil if interpreter has native completion disabled."
  (when python-shell-completion-native-disabled-interpreters
    (string-match
     (regexp-opt python-shell-completion-native-disabled-interpreters)
     (file-name-nondirectory python-shell-interpreter))))

(defun python-shell-completion-native-try ()
  "Return non-nil if can trigger native completion."
  (let ((python-shell-completion-native-enable t)
        (python-shell-completion-native-output-timeout
         python-shell-completion-native-try-output-timeout))
    (python-shell-completion-native-get-completions
     (get-buffer-process (current-buffer))
     nil "_")))

(defun python-shell-completion-native-setup ()
  "Try to setup native completion, return non-nil on success."
  (let ((process (python-shell-get-process)))
    (with-current-buffer (process-buffer process)
      (python-shell-send-string "
def __PYTHON_EL_native_completion_setup():
    try:
        import readline

        try:
            import __builtin__
        except ImportError:
            # Python 3
            import builtins as __builtin__

        builtins = dir(__builtin__)
        is_ipython = ('__IPYTHON__' in builtins or
                      '__IPYTHON__active' in builtins)

        class __PYTHON_EL_Completer:
            '''Completer wrapper that prints candidates to stdout.

            It wraps an existing completer function and changes its behavior so
            that the user input is unchanged and real candidates are printed to
            stdout.

            Returned candidates are '0__dummy_completion__' and
            '1__dummy_completion__' in that order ('0__dummy_completion__' is
            returned repeatedly until all possible candidates are consumed).

            The real candidates are printed to stdout so that they can be
            easily retrieved through comint output redirect trickery.
            '''

            PYTHON_EL_WRAPPED = True

            def __init__(self, completer):
                self.completer = completer
                self.last_completion = None
                self.print_mode = True

            def __call__(self, text, state):
                if state == 0:
                    # Set the first dummy completion.
                    self.last_completion = None
                    completion = '0__dummy_completion__'
                else:
                    completion = self.completer(text, state - 1)

                if not completion:
                    if self.last_completion != '1__dummy_completion__':
                        # When no more completions are available, returning a
                        # dummy with non-sharing prefix allow ensuring output
                        # while preventing changes to current input.
                        # Coincidentally it's also the end of output.
                        completion = '1__dummy_completion__'
                elif completion.endswith('('):
                    # Remove parens on callables as it breaks completion on
                    # arguments (e.g. str(Ari<tab>)).
                    completion = completion[:-1]
                self.last_completion = completion

                if completion in (
                        '0__dummy_completion__', '1__dummy_completion__'):
                    return completion
                elif completion:
                    # For every non-dummy completion, return a repeated dummy
                    # one and print the real candidate so it can be retrieved
                    # by comint output filters.
                    if self.print_mode:
                        print (completion)
                        return '0__dummy_completion__'
                    else:
                        return completion
                else:
                    return completion

        completer = readline.get_completer()

        if not completer:
            # Used as last resort to avoid breaking customizations.
            import rlcompleter
            completer = readline.get_completer()

        if completer and not getattr(completer, 'PYTHON_EL_WRAPPED', False):
            # Wrap the existing completer function only once.
            new_completer = __PYTHON_EL_Completer(completer)
            if not is_ipython:
                readline.set_completer(new_completer)
            else:
                # Try both initializations to cope with all IPython versions.
                # This works fine for IPython 3.x but not for earlier:
                readline.set_completer(new_completer)
                # IPython<3 hacks readline such that `readline.set_completer`
                # won't work.  This workaround injects the new completer
                # function into the existing instance directly:
                instance = getattr(completer, 'im_self', completer.__self__)
                instance.rlcomplete = new_completer

        if readline.__doc__ and 'libedit' in readline.__doc__:
            raise Exception('''libedit based readline is known not to work,
      see etc/PROBLEMS under \"In Inferior Python mode, input is echoed\".''')
            readline.parse_and_bind('bind ^I rl_complete')
        else:
            readline.parse_and_bind('tab: complete')
            # Require just one tab to send output.
            readline.parse_and_bind('set show-all-if-ambiguous on')

        print ('python.el: native completion setup loaded')
    except:
        import sys
        print ('python.el: native completion setup failed, %s: %s'
               % sys.exc_info()[:2])

__PYTHON_EL_native_completion_setup()" process)
      (when (and
             (python-shell-accept-process-output
              process python-shell-completion-native-try-output-timeout)
             (save-excursion
               (re-search-backward
                (regexp-quote "python.el: native completion setup loaded") nil t 1)))
        (python-shell-completion-native-try)))))

(defun python-shell-completion-native-turn-off (&optional msg)
  "Turn off shell native completions.
With argument MSG show deactivation message."
  (interactive "p")
  (python-shell-with-shell-buffer
    (set (make-local-variable 'python-shell-completion-native-enable) nil)
    (when msg
      (message "Shell native completion is disabled, using fallback"))))

(defun python-shell-completion-native-turn-on (&optional msg)
  "Turn on shell native completions.
With argument MSG show deactivation message."
  (interactive "p")
  (python-shell-with-shell-buffer
    (set (make-local-variable 'python-shell-completion-native-enable) t)
    (python-shell-completion-native-turn-on-maybe msg)))

(defun python-shell-completion-native-turn-on-maybe (&optional msg)
  "Turn on native completions if enabled and available.
With argument MSG show activation/deactivation message."
  (interactive "p")
  (python-shell-with-shell-buffer
    (when python-shell-completion-native-enable
      (cond
       ((python-shell-completion-native-interpreter-disabled-p)
        (python-shell-completion-native-turn-off msg))
       ((python-shell-completion-native-setup)
        (when msg
          (message "Shell native completion is enabled.")))
       (t (lwarn
           '(python python-shell-completion-native-turn-on-maybe)
           :warning
           (concat
            "Your `python-shell-interpreter' doesn't seem to "
            "support readline, yet `python-shell-completion-native-enable' "
            (format "was t and %S is not part of the "
                    (file-name-nondirectory python-shell-interpreter))
            "`python-shell-completion-native-disabled-interpreters' "
            "list.  Native completions have been disabled locally. "))
          (python-shell-completion-native-turn-off msg))))))

(defun python-shell-completion-native-turn-on-maybe-with-msg ()
  "Like `python-shell-completion-native-turn-on-maybe' but force messages."
  (python-shell-completion-native-turn-on-maybe t))

(add-hook 'python-shell-first-prompt-hook
          #'python-shell-completion-native-turn-on-maybe-with-msg)

(defun python-shell-completion-native-toggle (&optional msg)
  "Toggle shell native completion.
With argument MSG show activation/deactivation message."
  (interactive "p")
  (python-shell-with-shell-buffer
    (if python-shell-completion-native-enable
        (python-shell-completion-native-turn-off msg)
      (python-shell-completion-native-turn-on msg))
    python-shell-completion-native-enable))

(defun python-shell-completion-native-get-completions (process import input)
  "Get completions using native readline for PROCESS.
When IMPORT is non-nil takes precedence over INPUT for
completion."
  (with-current-buffer (process-buffer process)
    (let* ((input (or import input))
           (original-filter-fn (process-filter process))
           (redirect-buffer (get-buffer-create
                             python-shell-completion-native-redirect-buffer))
           (trigger "\t")
           (new-input (concat input trigger))
           (input-length
            (save-excursion
              (+ (- (point-max) (comint-bol)) (length new-input))))
           (delete-line-command (make-string input-length ?\b))
           (input-to-send (concat new-input delete-line-command)))
      ;; Ensure restoring the process filter, even if the user quits
      ;; or there's some other error.
      (unwind-protect
          (with-current-buffer redirect-buffer
            ;; Cleanup the redirect buffer
            (erase-buffer)
            ;; Mimic `comint-redirect-send-command', unfortunately it
            ;; can't be used here because it expects a newline in the
            ;; command and that's exactly what we are trying to avoid.
            (let ((comint-redirect-echo-input nil)
                  (comint-redirect-completed nil)
                  (comint-redirect-perform-sanity-check nil)
                  (comint-redirect-insert-matching-regexp t)
                  (comint-redirect-finished-regexp
                   "1__dummy_completion__[[:space:]]*\n")
                  (comint-redirect-output-buffer redirect-buffer))
              ;; Compatibility with Emacs 24.x.  Comint changed and
              ;; now `comint-redirect-filter' gets 3 args.  This
              ;; checks which version of `comint-redirect-filter' is
              ;; in use based on its args and uses `apply-partially'
              ;; to make it up for the 3 args case.
              (if (= (length
                      (help-function-arglist 'comint-redirect-filter)) 3)
                  (set-process-filter
                   process (apply-partially
                            #'comint-redirect-filter original-filter-fn))
                (set-process-filter process #'comint-redirect-filter))
              (process-send-string process input-to-send)
              ;; Grab output until our dummy completion used as
              ;; output end marker is found.
              (when (python-shell-accept-process-output
                     process python-shell-completion-native-output-timeout
                     comint-redirect-finished-regexp)
                (re-search-backward "0__dummy_completion__" nil t)
                (cl-remove-duplicates
                 (split-string
                  (buffer-substring-no-properties
                   (line-beginning-position) (point-min))
                  "[ \f\t\n\r\v()]+" t)
                 :test #'string=))))
        (set-process-filter process original-filter-fn)))))

(defun python-shell-completion-get-completions (process import input)
  "Do completion at point using PROCESS for IMPORT or INPUT.
When IMPORT is non-nil takes precedence over INPUT for
completion."
  (setq input (or import input))
  (with-current-buffer (process-buffer process)
    (let ((completions
           (python-util-strip-string
            (python-shell-send-string-no-output
             (format
              (concat python-shell-completion-setup-code
                      "\nprint (" python-shell-completion-string-code ")")
              input) process))))
      (when (> (length completions) 2)
        (split-string completions
                      "^'\\|^\"\\|;\\|'$\\|\"$" t)))))

(defun python-shell-completion-at-point (&optional process)
  "Function for `completion-at-point-functions' in `inferior-python-mode'.
Optional argument PROCESS forces completions to be retrieved
using that one instead of current buffer's process."
  (setq process (or process (get-buffer-process (current-buffer))))
  (let* ((line-start (if (derived-mode-p 'inferior-python-mode)
                         ;; Working on a shell buffer: use prompt end.
                         (cdr (python-util-comint-last-prompt))
                       (line-beginning-position)))
         (import-statement
          (when (string-match-p
                 (rx (* space) word-start (or "from" "import") word-end space)
                 (buffer-substring-no-properties line-start (point)))
            (buffer-substring-no-properties line-start (point))))
         (start
          (save-excursion
            (if (not (re-search-backward
                      (python-rx
                       (or whitespace open-paren close-paren string-delimiter))
                      line-start
                      t 1))
                line-start
              (forward-char (length (match-string-no-properties 0)))
              (point))))
         (end (point))
         (prompt-boundaries
          (with-current-buffer (process-buffer process)
            (python-util-comint-last-prompt)))
         (prompt
          (with-current-buffer (process-buffer process)
            (when prompt-boundaries
              (buffer-substring-no-properties
               (car prompt-boundaries) (cdr prompt-boundaries)))))
         (completion-fn
          (with-current-buffer (process-buffer process)
            (cond ((or (null prompt)
                       (< (point) (cdr prompt-boundaries)))
                   #'ignore)
                  ((or (not python-shell-completion-native-enable)
                       ;; Even if native completion is enabled, for
                       ;; pdb interaction always use the fallback
                       ;; mechanism since the completer is changed.
                       ;; Also, since pdb interaction is single-line
                       ;; based, this is enough.
                       (string-match-p python-shell-prompt-pdb-regexp prompt))
                   (if (or (equal python-shell--block-prompt prompt)
                           (string-match-p
                            python-shell-prompt-block-regexp prompt))
                       ;; The non-native completion mechanism sends
                       ;; newlines to the interpreter, so we can't use
                       ;; it during a multiline statement (Bug#28051).
                       #'ignore
                     #'python-shell-completion-get-completions))
                  (t #'python-shell-completion-native-get-completions)))))
    (list start end
          (completion-table-dynamic
           (apply-partially
            completion-fn
            process import-statement)))))

(define-obsolete-function-alias
  'python-shell-completion-complete-at-point
  'python-shell-completion-at-point
  "25.1")

(defun python-shell-completion-complete-or-indent ()
  "Complete or indent depending on the context.
If content before pointer is all whitespace, indent.
If not try to complete."
  (interactive)
  (if (string-match "^[[:space:]]*$"
                    (buffer-substring (comint-line-beginning-position)
                                      (point)))
      (indent-for-tab-command)
    (completion-at-point)))


;;; PDB Track integration

(defcustom python-pdbtrack-activate t
  "Non-nil makes Python shell enable pdbtracking."
  :type 'boolean
  :group 'python
  :safe 'booleanp)

(defcustom python-pdbtrack-stacktrace-info-regexp
  "> \\([^\"(<]+\\)(\\([0-9]+\\))\\([?a-zA-Z0-9_<>]+\\)()"
  "Regular expression matching stacktrace information.
Used to extract the current line and module being inspected."
  :type 'string
  :group 'python
  :safe 'stringp)

(defvar python-pdbtrack-tracked-buffer nil
  "Variable containing the value of the current tracked buffer.
Never set this variable directly, use
`python-pdbtrack-set-tracked-buffer' instead.")

(defvar python-pdbtrack-buffers-to-kill nil
  "List of buffers to be deleted after tracking finishes.")

(defun python-pdbtrack-set-tracked-buffer (file-name)
  "Set the buffer for FILE-NAME as the tracked buffer.
Internally it uses the `python-pdbtrack-tracked-buffer' variable.
Returns the tracked buffer."
  (let* ((file-name-prospect (concat (file-remote-p default-directory)
                              file-name))
         (file-buffer (get-file-buffer file-name-prospect)))
    (if file-buffer
        (setq python-pdbtrack-tracked-buffer file-buffer)
      (cond
       ((file-exists-p file-name-prospect)
        (setq file-buffer (find-file-noselect file-name-prospect)))
       ((and (not (equal file-name file-name-prospect))
             (file-exists-p file-name))
        ;; Fallback to a locally available copy of the file.
        (setq file-buffer (find-file-noselect file-name-prospect))))
      (when (not (member file-buffer python-pdbtrack-buffers-to-kill))
        (add-to-list 'python-pdbtrack-buffers-to-kill file-buffer)))
    file-buffer))

(defun python-pdbtrack-comint-output-filter-function (output)
  "Move overlay arrow to current pdb line in tracked buffer.
Argument OUTPUT is a string with the output from the comint process."
  (when (and python-pdbtrack-activate (not (string= output "")))
    (let* ((full-output (ansi-color-filter-apply
                         (buffer-substring comint-last-input-end (point-max))))
           (line-number)
           (file-name
            (with-temp-buffer
              (insert full-output)
              ;; When the debugger encounters a pdb.set_trace()
              ;; command, it prints a single stack frame.  Sometimes
              ;; it prints a bit of extra information about the
              ;; arguments of the present function.  When ipdb
              ;; encounters an exception, it prints the _entire_ stack
              ;; trace.  To handle all of these cases, we want to find
              ;; the _last_ stack frame printed in the most recent
              ;; batch of output, then jump to the corresponding
              ;; file/line number.
              (goto-char (point-max))
              (when (re-search-backward python-pdbtrack-stacktrace-info-regexp nil t)
                (setq line-number (string-to-number
                                   (match-string-no-properties 2)))
                (match-string-no-properties 1)))))
      (if (and file-name line-number)
          (let* ((tracked-buffer
                  (python-pdbtrack-set-tracked-buffer file-name))
                 (shell-buffer (current-buffer))
                 (tracked-buffer-window (get-buffer-window tracked-buffer))
                 (tracked-buffer-line-pos))
            (with-current-buffer tracked-buffer
              (set (make-local-variable 'overlay-arrow-string) "=>")
              (set (make-local-variable 'overlay-arrow-position) (make-marker))
              (setq tracked-buffer-line-pos (progn
                                              (goto-char (point-min))
                                              (forward-line (1- line-number))
                                              (point-marker)))
              (when tracked-buffer-window
                (set-window-point
                 tracked-buffer-window tracked-buffer-line-pos))
              (set-marker overlay-arrow-position tracked-buffer-line-pos))
            (pop-to-buffer tracked-buffer)
            (switch-to-buffer-other-window shell-buffer))
        (when python-pdbtrack-tracked-buffer
          (with-current-buffer python-pdbtrack-tracked-buffer
            (set-marker overlay-arrow-position nil))
          (mapc #'(lambda (buffer)
                    (ignore-errors (kill-buffer buffer)))
                python-pdbtrack-buffers-to-kill)
          (setq python-pdbtrack-tracked-buffer nil
                python-pdbtrack-buffers-to-kill nil)))))
  output)


;;; Symbol completion

(defun python-completion-at-point ()
  "Function for `completion-at-point-functions' in `python-mode'.
For this to work as best as possible you should call
`python-shell-send-buffer' from time to time so context in
inferior Python process is updated properly."
  (let ((process (python-shell-get-process)))
    (when process
      (python-shell-completion-at-point process))))

(define-obsolete-function-alias
  'python-completion-complete-at-point
  'python-completion-at-point
  "25.1")


;;; Fill paragraph

(defcustom python-fill-comment-function 'python-fill-comment
  "Function to fill comments.
This is the function used by `python-fill-paragraph' to
fill comments."
  :type 'symbol
  :group 'python)

(defcustom python-fill-string-function 'python-fill-string
  "Function to fill strings.
This is the function used by `python-fill-paragraph' to
fill strings."
  :type 'symbol
  :group 'python)

(defcustom python-fill-decorator-function 'python-fill-decorator
  "Function to fill decorators.
This is the function used by `python-fill-paragraph' to
fill decorators."
  :type 'symbol
  :group 'python)

(defcustom python-fill-paren-function 'python-fill-paren
  "Function to fill parens.
This is the function used by `python-fill-paragraph' to
fill parens."
  :type 'symbol
  :group 'python)

(defcustom python-fill-docstring-style 'pep-257
  "Style used to fill docstrings.
This affects `python-fill-string' behavior with regards to
triple quotes positioning.

Possible values are `django', `onetwo', `pep-257', `pep-257-nn',
`symmetric', and nil.  A value of nil won't care about quotes
position and will treat docstrings a normal string, any other
value may result in one of the following docstring styles:

`django':

    \"\"\"
    Process foo, return bar.
    \"\"\"

    \"\"\"
    Process foo, return bar.

    If processing fails throw ProcessingError.
    \"\"\"

`onetwo':

    \"\"\"Process foo, return bar.\"\"\"

    \"\"\"
    Process foo, return bar.

    If processing fails throw ProcessingError.

    \"\"\"

`pep-257':

    \"\"\"Process foo, return bar.\"\"\"

    \"\"\"Process foo, return bar.

    If processing fails throw ProcessingError.

    \"\"\"

`pep-257-nn':

    \"\"\"Process foo, return bar.\"\"\"

    \"\"\"Process foo, return bar.

    If processing fails throw ProcessingError.
    \"\"\"

`symmetric':

    \"\"\"Process foo, return bar.\"\"\"

    \"\"\"
    Process foo, return bar.

    If processing fails throw ProcessingError.
    \"\"\""
  :type '(choice
          (const :tag "Don't format docstrings" nil)
          (const :tag "Django's coding standards style." django)
          (const :tag "One newline and start and Two at end style." onetwo)
          (const :tag "PEP-257 with 2 newlines at end of string." pep-257)
          (const :tag "PEP-257 with 1 newline at end of string." pep-257-nn)
          (const :tag "Symmetric style." symmetric))
  :group 'python
  :safe (lambda (val)
          (memq val '(django onetwo pep-257 pep-257-nn symmetric nil))))

(defun python-fill-paragraph (&optional justify)
  "`fill-paragraph-function' handling multi-line strings and possibly comments.
If any of the current line is in or at the end of a multi-line string,
fill the string or the paragraph of it that point is in, preserving
the string's indentation.
Optional argument JUSTIFY defines if the paragraph should be justified."
  (interactive "P")
  (save-excursion
    (cond
     ;; Comments
     ((python-syntax-context 'comment)
      (funcall python-fill-comment-function justify))
     ;; Strings/Docstrings
     ((save-excursion (or (python-syntax-context 'string)
                          (equal (string-to-syntax "|")
                                 (syntax-after (point)))))
      (funcall python-fill-string-function justify))
     ;; Decorators
     ((equal (char-after (save-excursion
                           (python-nav-beginning-of-statement))) ?@)
      (funcall python-fill-decorator-function justify))
     ;; Parens
     ((or (python-syntax-context 'paren)
          (looking-at (python-rx open-paren))
          (save-excursion
            (skip-syntax-forward "^(" (line-end-position))
            (looking-at (python-rx open-paren))))
      (funcall python-fill-paren-function justify))
     (t t))))

(defun python-fill-comment (&optional justify)
  "Comment fill function for `python-fill-paragraph'.
JUSTIFY should be used (if applicable) as in `fill-paragraph'."
  (fill-comment-paragraph justify))

(defun python-fill-string (&optional justify)
  "String fill function for `python-fill-paragraph'.
JUSTIFY should be used (if applicable) as in `fill-paragraph'."
  (let* ((str-start-pos
          (set-marker
           (make-marker)
           (or (python-syntax-context 'string)
               (and (equal (string-to-syntax "|")
                           (syntax-after (point)))
                    (point)))))
         (num-quotes (python-syntax-count-quotes
                      (char-after str-start-pos) str-start-pos))
         (str-end-pos
          (save-excursion
            (goto-char (+ str-start-pos num-quotes))
            (or (re-search-forward (rx (syntax string-delimiter)) nil t)
                (goto-char (point-max)))
            (point-marker)))
         (multi-line-p
          ;; Docstring styles may vary for oneliners and multi-liners.
          (> (count-matches "\n" str-start-pos str-end-pos) 0))
         (delimiters-style
          (pcase python-fill-docstring-style
            ;; delimiters-style is a cons cell with the form
            ;; (START-NEWLINES .  END-NEWLINES). When any of the sexps
            ;; is NIL means to not add any newlines for start or end
            ;; of docstring.  See `python-fill-docstring-style' for a
            ;; graphic idea of each style.
            (`django (cons 1 1))
            (`onetwo (and multi-line-p (cons 1 2)))
            (`pep-257 (and multi-line-p (cons nil 2)))
            (`pep-257-nn (and multi-line-p (cons nil 1)))
            (`symmetric (and multi-line-p (cons 1 1)))))
         (fill-paragraph-function))
    (save-restriction
      (narrow-to-region str-start-pos str-end-pos)
      (fill-paragraph justify))
    (save-excursion
      (when (and (python-info-docstring-p) python-fill-docstring-style)
        ;; Add the number of newlines indicated by the selected style
        ;; at the start of the docstring.
        (goto-char (+ str-start-pos num-quotes))
        (delete-region (point) (progn
                                 (skip-syntax-forward "> ")
                                 (point)))
        (and (car delimiters-style)
             (or (newline (car delimiters-style)) t)
             ;; Indent only if a newline is added.
             (indent-according-to-mode))
        ;; Add the number of newlines indicated by the selected style
        ;; at the end of the docstring.
        (goto-char (if (not (= str-end-pos (point-max)))
                       (- str-end-pos num-quotes)
                     str-end-pos))
        (delete-region (point) (progn
                                 (skip-syntax-backward "> ")
                                 (point)))
        (and (cdr delimiters-style)
             ;; Add newlines only if string ends.
             (not (= str-end-pos (point-max)))
             (or (newline (cdr delimiters-style)) t)
             ;; Again indent only if a newline is added.
             (indent-according-to-mode))))) t)

(defun python-fill-decorator (&optional _justify)
  "Decorator fill function for `python-fill-paragraph'.
JUSTIFY should be used (if applicable) as in `fill-paragraph'."
  t)

(defun python-fill-paren (&optional justify)
  "Paren fill function for `python-fill-paragraph'.
JUSTIFY should be used (if applicable) as in `fill-paragraph'."
  (save-restriction
    (narrow-to-region (progn
                        (while (python-syntax-context 'paren)
                          (goto-char (1- (point))))
                        (line-beginning-position))
                      (progn
                        (when (not (python-syntax-context 'paren))
                          (end-of-line)
                          (when (not (python-syntax-context 'paren))
                            (skip-syntax-backward "^)")))
                        (while (and (python-syntax-context 'paren)
                                    (not (eobp)))
                          (goto-char (1+ (point))))
                        (point)))
    (let ((paragraph-start "\f\\|[ \t]*$")
          (paragraph-separate ",")
          (fill-paragraph-function))
      (goto-char (point-min))
      (fill-paragraph justify))
    (while (not (eobp))
      (forward-line 1)
      (python-indent-line)
      (goto-char (line-end-position))))
  t)


;;; Skeletons

(define-obsolete-variable-alias
  'python-use-skeletons 'python-skeleton-autoinsert "24.3")

(defcustom python-skeleton-autoinsert nil
  "Non-nil means template skeletons will be automagically inserted.
This happens when pressing \"if<SPACE>\", for example, to prompt for
the if condition."
  :type 'boolean
  :group 'python
  :safe 'booleanp)

(defvar python-skeleton-available '()
  "Internal list of available skeletons.")

(define-abbrev-table 'python-mode-skeleton-abbrev-table ()
  "Abbrev table for Python mode skeletons."
  :case-fixed t
  ;; Allow / inside abbrevs.
  :regexp "\\(?:^\\|[^/]\\)\\<\\([[:word:]/]+\\)\\W*"
  ;; Only expand in code.
  :enable-function (lambda ()
                     (and
                      (not (python-syntax-comment-or-string-p))
                      python-skeleton-autoinsert)))

(defmacro python-skeleton-define (name doc &rest skel)
  "Define a `python-mode' skeleton using NAME DOC and SKEL.
The skeleton will be bound to python-skeleton-NAME and will
be added to `python-mode-skeleton-abbrev-table'."
  (declare (indent 2))
  (let* ((name (symbol-name name))
         (function-name (intern (concat "python-skeleton-" name))))
    `(progn
       (define-abbrev python-mode-skeleton-abbrev-table
         ,name "" ',function-name :system t)
       (setq python-skeleton-available
             (cons ',function-name python-skeleton-available))
       (define-skeleton ,function-name
         ,(or doc
              (format "Insert %s statement." name))
         ,@skel))))

(define-abbrev-table 'python-mode-abbrev-table ()
  "Abbrev table for Python mode."
  :parents (list python-mode-skeleton-abbrev-table))

(defmacro python-define-auxiliary-skeleton (name &optional doc &rest skel)
  "Define a `python-mode' auxiliary skeleton using NAME DOC and SKEL.
The skeleton will be bound to python-skeleton-NAME."
  (declare (indent 2))
  (let* ((name (symbol-name name))
         (function-name (intern (concat "python-skeleton--" name)))
         (msg (funcall (if (fboundp 'format-message) #'format-message #'format)
                       "Add `%s' clause? " name)))
    (when (not skel)
      (setq skel
            `(< ,(format "%s:" name) \n \n
                > _ \n)))
    `(define-skeleton ,function-name
       ,(or doc
            (format "Auxiliary skeleton for %s statement." name))
       nil
       (unless (y-or-n-p ,msg)
         (signal 'quit t))
       ,@skel)))

(python-define-auxiliary-skeleton else)

(python-define-auxiliary-skeleton except)

(python-define-auxiliary-skeleton finally)

(python-skeleton-define if nil
  "Condition: "
  "if " str ":" \n
  _ \n
  ("other condition, %s: "
   <
   "elif " str ":" \n
   > _ \n nil)
  '(python-skeleton--else) | ^)

(python-skeleton-define while nil
  "Condition: "
  "while " str ":" \n
  > _ \n
  '(python-skeleton--else) | ^)

(python-skeleton-define for nil
  "Iteration spec: "
  "for " str ":" \n
  > _ \n
  '(python-skeleton--else) | ^)

(python-skeleton-define import nil
  "Import from module: "
  "from " str & " " | -5
  "import "
  ("Identifier: " str ", ") -2 \n _)

(python-skeleton-define try nil
  nil
  "try:" \n
  > _ \n
  ("Exception, %s: "
   <
   "except " str ":" \n
   > _ \n nil)
  resume:
  '(python-skeleton--except)
  '(python-skeleton--else)
  '(python-skeleton--finally) | ^)

(python-skeleton-define def nil
  "Function name: "
  "def " str "(" ("Parameter, %s: "
                  (unless (equal ?\( (char-before)) ", ")
                  str) "):" \n
                  "\"\"\"" - "\"\"\"" \n
                  > _ \n)

(python-skeleton-define class nil
  "Class name: "
  "class " str "(" ("Inheritance, %s: "
                    (unless (equal ?\( (char-before)) ", ")
                    str)
  & ")" | -1
  ":" \n
  "\"\"\"" - "\"\"\"" \n
  > _ \n)

(defun python-skeleton-add-menu-items ()
  "Add menu items to Python->Skeletons menu."
  (let ((skeletons (sort python-skeleton-available 'string<)))
    (dolist (skeleton skeletons)
      (easy-menu-add-item
       nil '("Python" "Skeletons")
       `[,(format
           "Insert %s" (nth 2 (split-string (symbol-name skeleton) "-")))
         ,skeleton t]))))

;;; FFAP

(defcustom python-ffap-setup-code
  "
def __FFAP_get_module_path(objstr):
    try:
        import inspect
        import os.path
        # NameError exceptions are delayed until this point.
        obj = eval(objstr)
        module = inspect.getmodule(obj)
        filename = module.__file__
        ext = os.path.splitext(filename)[1]
        if ext in ('.pyc', '.pyo'):
            # Point to the source file.
            filename = filename[:-1]
        if os.path.exists(filename):
            return filename
        return ''
    except:
        return ''"
  "Python code to get a module path."
  :type 'string
  :group 'python)

(defcustom python-ffap-string-code
  "__FFAP_get_module_path('''%s''')"
  "Python code used to get a string with the path of a module."
  :type 'string
  :group 'python)

(defun python-ffap-module-path (module)
  "Function for `ffap-alist' to return path for MODULE."
  (let ((process (or
                  (and (derived-mode-p 'inferior-python-mode)
                       (get-buffer-process (current-buffer)))
                  (python-shell-get-process))))
    (if (not process)
        nil
      (let ((module-file
             (python-shell-send-string-no-output
              (concat
               python-ffap-setup-code
               "\nprint (" (format python-ffap-string-code module) ")")
              process)))
        (unless (zerop (length module-file))
          (python-util-strip-string module-file))))))

(defvar ffap-alist)

(eval-after-load "ffap"
  '(progn
     (push '(python-mode . python-ffap-module-path) ffap-alist)
     (push '(inferior-python-mode . python-ffap-module-path) ffap-alist)))


;;; Code check

(defcustom python-check-command
  (or (executable-find "pyflakes")
      (executable-find "epylint")
      "install pyflakes, pylint or something else")
  "Command used to check a Python file."
  :type 'string
  :group 'python)

(defcustom python-check-buffer-name
  "*Python check: %s*"
  "Buffer name used for check commands."
  :type 'string
  :group 'python)

(defvar python-check-custom-command nil
  "Internal use.")
;; XXX: Avoid `defvar-local' for compat with Emacs<24.3
(make-variable-buffer-local 'python-check-custom-command)

(defun python-check (command)
  "Check a Python file (default current buffer's file).
Runs COMMAND, a shell command, as if by `compile'.
See `python-check-command' for the default."
  (interactive
   (list (read-string "Check command: "
                      (or python-check-custom-command
                          (concat python-check-command " "
                                  (shell-quote-argument
                                   (or
                                    (let ((name (buffer-file-name)))
                                      (and name
                                           (file-name-nondirectory name)))
                                    "")))))))
  (setq python-check-custom-command command)
  (save-some-buffers (not compilation-ask-about-save) nil)
  (python-shell-with-environment
    (compilation-start command nil
                       (lambda (_modename)
                         (format python-check-buffer-name command)))))


;;; Eldoc

(defcustom python-eldoc-setup-code
  "def __PYDOC_get_help(obj):
    try:
        import inspect
        try:
            str_type = basestring
            argspec_function = inspect.getargspec
        except NameError:
            str_type = str
            argspec_function = inspect.getfullargspec
        if isinstance(obj, str_type):
            obj = eval(obj, globals())
        doc = inspect.getdoc(obj)
        if not doc and callable(obj):
            target = None
            if inspect.isclass(obj) and hasattr(obj, '__init__'):
                target = obj.__init__
                objtype = 'class'
            else:
                target = obj
                objtype = 'def'
            if target:
                args = inspect.formatargspec(*argspec_function(target))
                name = obj.__name__
                doc = '{objtype} {name}{args}'.format(
                    objtype=objtype, name=name, args=args
                )
        else:
            doc = doc.splitlines()[0]
    except:
        doc = ''
    return doc"
  "Python code to setup documentation retrieval."
  :type 'string
  :group 'python)

(defcustom python-eldoc-string-code
  "__PYDOC_get_help('''%s''')"
  "Python code used to get a string with the documentation of an object."
  :type 'string
  :group 'python)

(defun python-eldoc--get-symbol-at-point ()
  "Get the current symbol for eldoc.
Returns the current symbol handling point within arguments."
  (save-excursion
    (let ((start (python-syntax-context 'paren)))
      (when start
        (goto-char start))
      (when (or start
                (eobp)
                (memq (char-syntax (char-after)) '(?\ ?-)))
        ;; Try to adjust to closest symbol if not in one.
        (python-util-forward-comment -1)))
    (python-info-current-symbol t)))

(defun python-eldoc--get-doc-at-point (&optional force-input force-process)
  "Internal implementation to get documentation at point.
If not FORCE-INPUT is passed then what `python-eldoc--get-symbol-at-point'
returns will be used.  If not FORCE-PROCESS is passed what
`python-shell-get-process' returns is used."
  (let ((process (or force-process (python-shell-get-process))))
    (when process
      (let* ((input (or force-input
                        (python-eldoc--get-symbol-at-point)))
             (docstring
              (when input
                ;; Prevent resizing the echo area when iPython is
                ;; enabled.  Bug#18794.
                (python-util-strip-string
                 (python-shell-send-string-no-output
                  (concat
                   python-eldoc-setup-code
                   "\nprint(" (format python-eldoc-string-code input) ")")
                  process)))))
        (unless (zerop (length docstring))
          docstring)))))

(defvar-local python-eldoc-get-doc t
  "Non-nil means eldoc should fetch the documentation
  automatically. Set to nil by `python-eldoc-function' if
  `python-eldoc-function-timeout-permanent' is non-nil and
  `python-eldoc-function' times out.")

(defcustom python-eldoc-function-timeout 1
  "Timeout for `python-eldoc-function' in seconds."
  :group 'python
  :type 'integer
  :version "25.1")

(defcustom python-eldoc-function-timeout-permanent t
  "Non-nil means that when `python-eldoc-function' times out
`python-eldoc-get-doc' will be set to nil"
  :group 'python
  :type 'boolean
  :version "25.1")

(defun python-eldoc-function ()
  "`eldoc-documentation-function' for Python.
For this to work as best as possible you should call
`python-shell-send-buffer' from time to time so context in
inferior Python process is updated properly.

If `python-eldoc-function-timeout' seconds elapse before this
function returns then if
`python-eldoc-function-timeout-permanent' is non-nil
`python-eldoc-get-doc' will be set to nil and eldoc will no
longer return the documentation at the point automatically.

Set `python-eldoc-get-doc' to t to reenable eldoc documentation
fetching"
  (when python-eldoc-get-doc
    (with-timeout (python-eldoc-function-timeout
                   (if python-eldoc-function-timeout-permanent
                       (progn
                         (message "Eldoc echo-area display muted in this buffer, see `python-eldoc-function'")
                         (setq python-eldoc-get-doc nil))
                     (message "`python-eldoc-function' timed out, see `python-eldoc-function-timeout'")))
      (python-eldoc--get-doc-at-point))))

(defun python-eldoc-at-point (symbol)
  "Get help on SYMBOL using `help'.
Interactively, prompt for symbol."
  (interactive
   (let ((symbol (python-eldoc--get-symbol-at-point))
         (enable-recursive-minibuffers t))
     (list (read-string (if symbol
                            (format "Describe symbol (default %s): " symbol)
                          "Describe symbol: ")
                        nil nil symbol))))
  (message (python-eldoc--get-doc-at-point symbol)))

(defun python-describe-at-point (symbol process)
  (interactive (list (python-info-current-symbol)
                     (python-shell-get-process)))
  (comint-send-string process (concat "help('" symbol "')\n")))


;;; Hideshow

(defun python-hideshow-forward-sexp-function (arg)
  "Python specific `forward-sexp' function for `hs-minor-mode'.
Argument ARG is ignored."
  arg  ; Shut up, byte compiler.
  (python-nav-end-of-defun)
  (unless (python-info-current-line-empty-p)
    (backward-char)))


;;; Imenu

(defvar python-imenu-format-item-label-function
  'python-imenu-format-item-label
  "Imenu function used to format an item label.
It must be a function with two arguments: TYPE and NAME.")

(defvar python-imenu-format-parent-item-label-function
  'python-imenu-format-parent-item-label
  "Imenu function used to format a parent item label.
It must be a function with two arguments: TYPE and NAME.")

(defvar python-imenu-format-parent-item-jump-label-function
  'python-imenu-format-parent-item-jump-label
  "Imenu function used to format a parent jump item label.
It must be a function with two arguments: TYPE and NAME.")

(defun python-imenu-format-item-label (type name)
  "Return Imenu label for single node using TYPE and NAME."
  (format "%s (%s)" name type))

(defun python-imenu-format-parent-item-label (type name)
  "Return Imenu label for parent node using TYPE and NAME."
  (format "%s..." (python-imenu-format-item-label type name)))

(defun python-imenu-format-parent-item-jump-label (type _name)
  "Return Imenu label for parent node jump using TYPE and NAME."
  (if (string= type "class")
      "*class definition*"
    "*function definition*"))

(defun python-imenu--get-defun-type-name ()
  "Return defun type and name at current position."
  (when (looking-at python-nav-beginning-of-defun-regexp)
    (let ((split (split-string (match-string-no-properties 0))))
      (if (= (length split) 2)
          split
        (list (concat (car split) " " (cadr split))
              (car (last split)))))))

(defun python-imenu--put-parent (type name pos tree)
  "Add the parent with TYPE, NAME and POS to TREE."
  (let ((label
         (funcall python-imenu-format-item-label-function type name))
        (jump-label
         (funcall python-imenu-format-parent-item-jump-label-function type name)))
    (if (not tree)
        (cons label pos)
      (cons label (cons (cons jump-label pos) tree)))))

(defun python-imenu--build-tree (&optional min-indent prev-indent tree)
  "Recursively build the tree of nested definitions of a node.
Arguments MIN-INDENT, PREV-INDENT and TREE are internal and should
not be passed explicitly unless you know what you are doing."
  (setq min-indent (or min-indent 0)
        prev-indent (or prev-indent python-indent-offset))
  (let* ((pos (python-nav-backward-defun))
         (defun-type-name (and pos (python-imenu--get-defun-type-name)))
         (type (car defun-type-name))
         (name (cadr defun-type-name))
         (label (when name
                  (funcall python-imenu-format-item-label-function type name)))
         (indent (current-indentation))
         (children-indent-limit (+ python-indent-offset min-indent)))
    (cond ((not pos)
           ;; Nothing found, probably near to bobp.
           nil)
          ((<= indent min-indent)
           ;; The current indentation points that this is a parent
           ;; node, add it to the tree and stop recursing.
           (python-imenu--put-parent type name pos tree))
          (t
           (python-imenu--build-tree
            min-indent
            indent
            (if (<= indent children-indent-limit)
                ;; This lies within the children indent offset range,
                ;; so it's a normal child of its parent (i.e., not
                ;; a child of a child).
                (cons (cons label pos) tree)
              ;; Oh no, a child of a child?!  Fear not, we
              ;; know how to roll.  We recursively parse these by
              ;; swapping prev-indent and min-indent plus adding this
              ;; newly found item to a fresh subtree.  This works, I
              ;; promise.
              (cons
               (python-imenu--build-tree
                prev-indent indent (list (cons label pos)))
               tree)))))))

(defun python-imenu-create-index ()
  "Return tree Imenu alist for the current Python buffer.
Change `python-imenu-format-item-label-function',
`python-imenu-format-parent-item-label-function',
`python-imenu-format-parent-item-jump-label-function' to
customize how labels are formatted."
  (goto-char (point-max))
  (let ((index)
        (tree))
    (while (setq tree (python-imenu--build-tree))
      (setq index (cons tree index)))
    index))

(defun python-imenu-create-flat-index (&optional alist prefix)
  "Return flat outline of the current Python buffer for Imenu.
Optional argument ALIST is the tree to be flattened; when nil
`python-imenu-build-index' is used with
`python-imenu-format-parent-item-jump-label-function'
`python-imenu-format-parent-item-label-function'
`python-imenu-format-item-label-function' set to
  (lambda (type name) name)
Optional argument PREFIX is used in recursive calls and should
not be passed explicitly.

Converts this:

    ((\"Foo\" . 103)
     (\"Bar\" . 138)
     (\"decorator\"
      (\"decorator\" . 173)
      (\"wrap\"
       (\"wrap\" . 353)
       (\"wrapped_f\" . 393))))

To this:

    ((\"Foo\" . 103)
     (\"Bar\" . 138)
     (\"decorator\" . 173)
     (\"decorator.wrap\" . 353)
     (\"decorator.wrapped_f\" . 393))"
  ;; Inspired by imenu--flatten-index-alist removed in revno 21853.
  (apply
   'nconc
   (mapcar
    (lambda (item)
      (let ((name (if prefix
                      (concat prefix "." (car item))
                    (car item)))
            (pos (cdr item)))
        (cond ((or (numberp pos) (markerp pos))
               (list (cons name pos)))
              ((listp pos)
               (cons
                (cons name (cdar pos))
                (python-imenu-create-flat-index (cddr item) name))))))
    (or alist
        (let* ((fn (lambda (_type name) name))
               (python-imenu-format-item-label-function fn)
              (python-imenu-format-parent-item-label-function fn)
              (python-imenu-format-parent-item-jump-label-function fn))
          (python-imenu-create-index))))))


;;; Misc helpers

(defun python-info-current-defun (&optional include-type)
  "Return name of surrounding function with Python compatible dotty syntax.
Optional argument INCLUDE-TYPE indicates to include the type of the defun.
This function can be used as the value of `add-log-current-defun-function'
since it returns nil if point is not inside a defun."
  (save-restriction
    (widen)
    (save-excursion
      (end-of-line 1)
      (let ((names)
            (starting-indentation (current-indentation))
            (starting-pos (point))
            (first-run t)
            (last-indent)
            (type))
        (catch 'exit
          (while (python-nav-beginning-of-defun 1)
            (when (save-match-data
                    (and
                     (or (not last-indent)
                         (< (current-indentation) last-indent))
                     (or
                      (and first-run
                           (save-excursion
                             ;; If this is the first run, we may add
                             ;; the current defun at point.
                             (setq first-run nil)
                             (goto-char starting-pos)
                             (python-nav-beginning-of-statement)
                             (beginning-of-line 1)
                             (looking-at-p
                              python-nav-beginning-of-defun-regexp)))
                      (< starting-pos
                         (save-excursion
                           (let ((min-indent
                                  (+ (current-indentation)
                                     python-indent-offset)))
                             (if (< starting-indentation  min-indent)
                                 ;; If the starting indentation is not
                                 ;; within the min defun indent make the
                                 ;; check fail.
                                 starting-pos
                               ;; Else go to the end of defun and add
                               ;; up the current indentation to the
                               ;; ending position.
                               (python-nav-end-of-defun)
                               (+ (point)
                                  (if (>= (current-indentation) min-indent)
                                      (1+ (current-indentation))
                                    0)))))))))
              (save-match-data (setq last-indent (current-indentation)))
              (if (or (not include-type) type)
                  (setq names (cons (match-string-no-properties 1) names))
                (let ((match (split-string (match-string-no-properties 0))))
                  (setq type (car match))
                  (setq names (cons (cadr match) names)))))
            ;; Stop searching ASAP.
            (and (= (current-indentation) 0) (throw 'exit t))))
        (and names
             (concat (and type (format "%s " type))
                     (mapconcat 'identity names ".")))))))

(defun python-info-current-symbol (&optional replace-self)
  "Return current symbol using dotty syntax.
With optional argument REPLACE-SELF convert \"self\" to current
parent defun name."
  (let ((name
         (and (not (python-syntax-comment-or-string-p))
              (with-syntax-table python-dotty-syntax-table
                (let ((sym (symbol-at-point)))
                  (and sym
                       (substring-no-properties (symbol-name sym))))))))
    (when name
      (if (not replace-self)
          name
        (let ((current-defun (python-info-current-defun)))
          (if (not current-defun)
              name
            (replace-regexp-in-string
             (python-rx line-start word-start "self" word-end ?.)
             (concat
              (mapconcat 'identity
                         (butlast (split-string current-defun "\\."))
                         ".") ".")
             name)))))))

(defun python-info-statement-starts-block-p ()
  "Return non-nil if current statement opens a block."
  (save-excursion
    (python-nav-beginning-of-statement)
    (looking-at (python-rx block-start))))

(defun python-info-statement-ends-block-p ()
  "Return non-nil if point is at end of block."
  (let ((end-of-block-pos (save-excursion
                            (python-nav-end-of-block)))
        (end-of-statement-pos (save-excursion
                                (python-nav-end-of-statement))))
    (and end-of-block-pos end-of-statement-pos
         (= end-of-block-pos end-of-statement-pos))))

(defun python-info-beginning-of-statement-p ()
  "Return non-nil if point is at beginning of statement."
  (= (point) (save-excursion
               (python-nav-beginning-of-statement)
               (point))))

(defun python-info-end-of-statement-p ()
  "Return non-nil if point is at end of statement."
  (= (point) (save-excursion
               (python-nav-end-of-statement)
               (point))))

(defun python-info-beginning-of-block-p ()
  "Return non-nil if point is at beginning of block."
  (and (python-info-beginning-of-statement-p)
       (python-info-statement-starts-block-p)))

(defun python-info-end-of-block-p ()
  "Return non-nil if point is at end of block."
  (and (python-info-end-of-statement-p)
       (python-info-statement-ends-block-p)))

(define-obsolete-function-alias
  'python-info-closing-block
  'python-info-dedenter-opening-block-position "24.4")

(defun python-info-dedenter-opening-block-position ()
  "Return the point of the closest block the current line closes.
Returns nil if point is not on a dedenter statement or no opening
block can be detected.  The latter case meaning current file is
likely an invalid python file."
  (let ((positions (python-info-dedenter-opening-block-positions))
        (indentation (current-indentation))
        (position))
    (while (and (not position)
                positions)
      (save-excursion
        (goto-char (car positions))
        (if (<= (current-indentation) indentation)
            (setq position (car positions))
          (setq positions (cdr positions)))))
    position))

(defun python-info-dedenter-opening-block-positions ()
  "Return points of blocks the current line may close sorted by closer.
Returns nil if point is not on a dedenter statement or no opening
block can be detected.  The latter case meaning current file is
likely an invalid python file."
  (save-excursion
    (let ((dedenter-pos (python-info-dedenter-statement-p)))
      (when dedenter-pos
        (goto-char dedenter-pos)
        (let* ((cur-line (line-beginning-position))
               (pairs '(("elif" "elif" "if")
                        ("else" "if" "elif" "except" "for" "while")
                        ("except" "except" "try")
                        ("finally" "else" "except" "try")))
               (dedenter (match-string-no-properties 0))
               (possible-opening-blocks (cdr (assoc-string dedenter pairs)))
               (collected-indentations)
               (opening-blocks))
          (catch 'exit
            (while (python-nav--syntactically
                    (lambda ()
                      (re-search-backward (python-rx block-start) nil t))
                    #'<)
              (let ((indentation (current-indentation)))
                (when (and (not (memq indentation collected-indentations))
                           (or (not collected-indentations)
                               (< indentation (apply #'min collected-indentations)))
                           ;; There must be no line with indentation
                           ;; smaller than `indentation' (except for
                           ;; blank lines) between the found opening
                           ;; block and the current line, otherwise it
                           ;; is not an opening block.
                           (save-excursion
                             (forward-line)
                             (let ((no-back-indent t))
                               (save-match-data
                                 (while (and (< (point) cur-line)
                                             (setq no-back-indent
                                                   (or (> (current-indentation) indentation)
                                                       (python-info-current-line-empty-p))))
                                   (forward-line)))
                               no-back-indent)))
                  (setq collected-indentations
                        (cons indentation collected-indentations))
                  (when (member (match-string-no-properties 0)
                                possible-opening-blocks)
                    (setq opening-blocks (cons (point) opening-blocks))))
                (when (zerop indentation)
                  (throw 'exit nil)))))
          ;; sort by closer
          (nreverse opening-blocks))))))

(define-obsolete-function-alias
  'python-info-closing-block-message
  'python-info-dedenter-opening-block-message "24.4")

(defun python-info-dedenter-opening-block-message  ()
  "Message the first line of the block the current statement closes."
  (let ((point (python-info-dedenter-opening-block-position)))
    (when point
        (message "Closes %s" (save-excursion
                               (goto-char point)
                               (buffer-substring
                                (point) (line-end-position)))))))

(defun python-info-dedenter-statement-p ()
  "Return point if current statement is a dedenter.
Sets `match-data' to the keyword that starts the dedenter
statement."
  (save-excursion
    (python-nav-beginning-of-statement)
    (when (and (not (python-syntax-context-type))
               (looking-at (python-rx dedenter)))
      (point))))

(defun python-info-line-ends-backslash-p (&optional line-number)
  "Return non-nil if current line ends with backslash.
With optional argument LINE-NUMBER, check that line instead."
  (save-excursion
      (when line-number
        (python-util-goto-line line-number))
      (while (and (not (eobp))
                  (goto-char (line-end-position))
                  (python-syntax-context 'paren)
                  (not (equal (char-before (point)) ?\\)))
        (forward-line 1))
      (when (equal (char-before) ?\\)
        (point-marker))))

(defun python-info-beginning-of-backslash (&optional line-number)
  "Return the point where the backslashed line starts.
Optional argument LINE-NUMBER forces the line number to check against."
  (save-excursion
      (when line-number
        (python-util-goto-line line-number))
      (when (python-info-line-ends-backslash-p)
        (while (save-excursion
                 (goto-char (line-beginning-position))
                 (python-syntax-context 'paren))
          (forward-line -1))
        (back-to-indentation)
        (point-marker))))

(defun python-info-continuation-line-p ()
  "Check if current line is continuation of another.
When current line is continuation of another return the point
where the continued line ends."
  (save-excursion
      (let* ((context-type (progn
                             (back-to-indentation)
                             (python-syntax-context-type)))
             (line-start (line-number-at-pos))
             (context-start (when context-type
                              (python-syntax-context context-type))))
        (cond ((equal context-type 'paren)
               ;; Lines inside a paren are always a continuation line
               ;; (except the first one).
               (python-util-forward-comment -1)
               (point-marker))
              ((member context-type '(string comment))
               ;; move forward an roll again
               (goto-char context-start)
               (python-util-forward-comment)
               (python-info-continuation-line-p))
              (t
               ;; Not within a paren, string or comment, the only way
               ;; we are dealing with a continuation line is that
               ;; previous line contains a backslash, and this can
               ;; only be the previous line from current
               (back-to-indentation)
               (python-util-forward-comment -1)
               (when (and (equal (1- line-start) (line-number-at-pos))
                          (python-info-line-ends-backslash-p))
                 (point-marker)))))))

(defun python-info-block-continuation-line-p ()
  "Return non-nil if current line is a continuation of a block."
  (save-excursion
    (when (python-info-continuation-line-p)
      (forward-line -1)
      (back-to-indentation)
      (when (looking-at (python-rx block-start))
        (point-marker)))))

(defun python-info-assignment-statement-p (&optional current-line-only)
  "Check if current line is an assignment.
With argument CURRENT-LINE-ONLY is non-nil, don't follow any
continuations, just check the if current line is an assignment."
  (save-excursion
    (let ((found nil))
      (if current-line-only
          (back-to-indentation)
        (python-nav-beginning-of-statement))
      (while (and
              (re-search-forward (python-rx not-simple-operator
                                            assignment-operator
                                            (group not-simple-operator))
                                 (line-end-position) t)
              (not found))
        (save-excursion
          ;; The assignment operator should not be inside a string.
          (backward-char (length (match-string-no-properties 1)))
          (setq found (not (python-syntax-context-type)))))
      (when found
        (skip-syntax-forward " ")
        (point-marker)))))

;; TODO: rename to clarify this is only for the first continuation
;; line or remove it and move its body to `python-indent-context'.
(defun python-info-assignment-continuation-line-p ()
  "Check if current line is the first continuation of an assignment.
When current line is continuation of another with an assignment
return the point of the first non-blank character after the
operator."
  (save-excursion
    (when (python-info-continuation-line-p)
      (forward-line -1)
      (python-info-assignment-statement-p t))))

(defun python-info-looking-at-beginning-of-defun (&optional syntax-ppss)
  "Check if point is at `beginning-of-defun' using SYNTAX-PPSS."
  (and (not (python-syntax-context-type (or syntax-ppss (syntax-ppss))))
       (save-excursion
         (beginning-of-line 1)
         (looking-at python-nav-beginning-of-defun-regexp))))

(defun python-info-current-line-comment-p ()
  "Return non-nil if current line is a comment line."
  (char-equal
   (or (char-after (+ (line-beginning-position) (current-indentation))) ?_)
   ?#))

(defun python-info-current-line-empty-p ()
  "Return non-nil if current line is empty, ignoring whitespace."
  (save-excursion
    (beginning-of-line 1)
    (looking-at
     (python-rx line-start (* whitespace)
                (group (* not-newline))
                (* whitespace) line-end))
    (string-equal "" (match-string-no-properties 1))))

(defun python-info-docstring-p (&optional syntax-ppss)
  "Return non-nil if point is in a docstring.
When optional argument SYNTAX-PPSS is given, use that instead of
point's current `syntax-ppss'."
  ;;; https://www.python.org/dev/peps/pep-0257/#what-is-a-docstring
  (save-excursion
    (when (and syntax-ppss (python-syntax-context 'string syntax-ppss))
      (goto-char (nth 8 syntax-ppss)))
    (python-nav-beginning-of-statement)
    (let ((counter 1)
          (indentation (current-indentation))
          (backward-sexp-point)
          (re (concat "[uU]?[rR]?"
                      (python-rx string-delimiter))))
      (when (and
             (not (python-info-assignment-statement-p))
             (looking-at-p re)
             ;; Allow up to two consecutive docstrings only.
             (>=
              2
              (let (last-backward-sexp-point)
                (while (save-excursion
                         (python-nav-backward-sexp)
                         (setq backward-sexp-point (point))
                         (and (= indentation (current-indentation))
                              ;; Make sure we're always moving point.
                              ;; If we get stuck in the same position
                              ;; on consecutive loop iterations,
                              ;; bail out.
                              (prog1 (not (eql last-backward-sexp-point
                                               backward-sexp-point))
                                (setq last-backward-sexp-point
                                      backward-sexp-point))
                              (looking-at-p
                               (concat "[uU]?[rR]?"
                                       (python-rx string-delimiter)))))
                  ;; Previous sexp was a string, restore point.
                  (goto-char backward-sexp-point)
                  (cl-incf counter))
                counter)))
        (python-util-forward-comment -1)
        (python-nav-beginning-of-statement)
        (cond ((bobp))
              ((python-info-assignment-statement-p) t)
              ((python-info-looking-at-beginning-of-defun))
              (t nil))))))

(defun python-info-encoding-from-cookie ()
  "Detect current buffer's encoding from its coding cookie.
Returns the encoding as a symbol."
  (let ((first-two-lines
         (save-excursion
           (save-restriction
             (widen)
             (goto-char (point-min))
             (forward-line 2)
             (buffer-substring-no-properties
              (point)
              (point-min))))))
    (when (string-match (python-rx coding-cookie) first-two-lines)
      (intern (match-string-no-properties 1 first-two-lines)))))

(defun python-info-encoding ()
  "Return encoding for file.
Try `python-info-encoding-from-cookie', if none is found then
default to utf-8."
  ;; If no encoding is defined, then it's safe to use UTF-8: Python 2
  ;; uses ASCII as default while Python 3 uses UTF-8.  This means that
  ;; in the worst case scenario python.el will make things work for
  ;; Python 2 files with unicode data and no encoding defined.
  (or (python-info-encoding-from-cookie)
      'utf-8))


;;; Utility functions

(defun python-util-goto-line (line-number)
  "Move point to LINE-NUMBER."
  (goto-char (point-min))
  (forward-line (1- line-number)))

;; Stolen from org-mode
(defun python-util-clone-local-variables (from-buffer &optional regexp)
  "Clone local variables from FROM-BUFFER.
Optional argument REGEXP selects variables to clone and defaults
to \"^python-\"."
  (mapc
   (lambda (pair)
     (and (symbolp (car pair))
          (string-match (or regexp "^python-")
                        (symbol-name (car pair)))
          (set (make-local-variable (car pair))
               (cdr pair))))
   (buffer-local-variables from-buffer)))

(defvar comint-last-prompt-overlay)     ; Shut up, byte compiler.

(defun python-util-comint-last-prompt ()
  "Return comint last prompt overlay start and end.
This is for compatibility with Emacs < 24.4."
  (cond ((bound-and-true-p comint-last-prompt-overlay)
         (cons (overlay-start comint-last-prompt-overlay)
               (overlay-end comint-last-prompt-overlay)))
        ((bound-and-true-p comint-last-prompt)
         comint-last-prompt)
        (t nil)))

(defun python-util-forward-comment (&optional direction)
  "Python mode specific version of `forward-comment'.
Optional argument DIRECTION defines the direction to move to."
  (let ((comment-start (python-syntax-context 'comment))
        (factor (if (< (or direction 0) 0)
                    -99999
                  99999)))
    (when comment-start
      (goto-char comment-start))
    (forward-comment factor)))

(defun python-util-list-directories (directory &optional predicate max-depth)
  "List DIRECTORY subdirs, filtered by PREDICATE and limited by MAX-DEPTH.
Argument PREDICATE defaults to `identity' and must be a function
that takes one argument (a full path) and returns non-nil for
allowed files.  When optional argument MAX-DEPTH is non-nil, stop
searching when depth is reached, else don't limit."
  (let* ((dir (expand-file-name directory))
         (dir-length (length dir))
         (predicate (or predicate #'identity))
         (to-scan (list dir))
         (tally nil))
    (while to-scan
      (let ((current-dir (car to-scan)))
        (when (funcall predicate current-dir)
          (setq tally (cons current-dir tally)))
        (setq to-scan (append (cdr to-scan)
                              (python-util-list-files
                               current-dir #'file-directory-p)
                              nil))
        (when (and max-depth
                   (<= max-depth
                       (length (split-string
                                (substring current-dir dir-length)
                                "/\\|\\\\" t))))
          (setq to-scan nil))))
    (nreverse tally)))

(defun python-util-list-files (dir &optional predicate)
  "List files in DIR, filtering with PREDICATE.
Argument PREDICATE defaults to `identity' and must be a function
that takes one argument (a full path) and returns non-nil for
allowed files."
  (let ((dir-name (file-name-as-directory dir)))
    (apply #'nconc
           (mapcar (lambda (file-name)
                     (let ((full-file-name (expand-file-name file-name dir-name)))
                       (when (and
                              (not (member file-name '("." "..")))
                              (funcall (or predicate #'identity) full-file-name))
                         (list full-file-name))))
                   (directory-files dir-name)))))

(defun python-util-list-packages (dir &optional max-depth)
  "List packages in DIR, limited by MAX-DEPTH.
When optional argument MAX-DEPTH is non-nil, stop searching when
depth is reached, else don't limit."
  (let* ((dir (expand-file-name dir))
         (parent-dir (file-name-directory
                      (directory-file-name
                       (file-name-directory
                        (file-name-as-directory dir)))))
         (subpath-length (length parent-dir)))
    (mapcar
     (lambda (file-name)
       (replace-regexp-in-string
        (rx (or ?\\ ?/)) "." (substring file-name subpath-length)))
     (python-util-list-directories
      (directory-file-name dir)
      (lambda (dir)
        (file-exists-p (expand-file-name "__init__.py" dir)))
      max-depth))))

(defun python-util-popn (lst n)
  "Return LST first N elements.
N should be an integer, when negative its opposite is used.
When N is bigger than the length of LST, the list is
returned as is."
  (let* ((n (min (abs n)))
         (len (length lst))
         (acc))
    (if (> n len)
        lst
      (while (< 0 n)
        (setq acc (cons (car lst) acc)
              lst (cdr lst)
              n (1- n)))
      (reverse acc))))

(defun python-util-strip-string (string)
  "Strip STRING whitespace and newlines from end and beginning."
  (replace-regexp-in-string
   (rx (or (: string-start (* (any whitespace ?\r ?\n)))
           (: (* (any whitespace ?\r ?\n)) string-end)))
   ""
   string))

(defun python-util-valid-regexp-p (regexp)
  "Return non-nil if REGEXP is valid."
  (ignore-errors (string-match regexp "") t))


;;; Flymake integration

(defgroup python-flymake nil
  "Integration between Python and Flymake."
  :group 'python
  :link '(custom-group-link :tag "Flymake" flymake)
  :version "26.1")

(defcustom python-flymake-command '("pyflakes")
  "The external tool that will be used to perform the syntax check.
This is a non empty list of strings, the checker tool possibly followed by
required arguments.  Once launched it will receive the Python source to be
checked as its standard input.
To use `flake8' you would set this to (\"flake8\" \"-\")."
  :version "26.1"
  :group 'python-flymake
  :type '(repeat string))

;; The default regexp accomodates for older pyflakes, which did not
;; report the column number, and at the same time it's compatible with
;; flake8 output, although it may be redefined to explicitly match the
;; TYPE
(defcustom python-flymake-command-output-pattern
  (list
   "^\\(?:<?stdin>?\\):\\(?1:[0-9]+\\):\\(?:\\(?2:[0-9]+\\):\\)? \\(?3:.*\\)$"
   1 2 nil 3)
  "Specify how to parse the output of `python-flymake-command'.
The value has the form (REGEXP LINE COLUMN TYPE MESSAGE): if
REGEXP matches, the LINE'th subexpression gives the line number,
the COLUMN'th subexpression gives the column number on that line,
the TYPE'th subexpression gives the type of the message and the
MESSAGE'th gives the message text itself.

If COLUMN or TYPE are nil or that index didn't match, that
information is not present on the matched line and a default will
be used."
  :version "26.1"
  :group 'python-flymake
  :type '(list regexp
               (integer :tag "Line's index")
               (choice
                (const :tag "No column" nil)
                (integer :tag "Column's index"))
               (choice
                (const :tag "No type" nil)
                (integer :tag "Type's index"))
               (integer :tag "Message's index")))

(defcustom python-flymake-msg-alist
  '(("\\(^redefinition\\|.*unused.*\\|used$\\)" . :warning))
  "Alist used to associate messages to their types.
Each element should be a cons-cell (REGEXP . TYPE), where TYPE must be
one defined in the variable `flymake-diagnostic-types-alist'.
For example, when using `flake8' a possible configuration could be:

  ((\"\\(^redefinition\\|.*unused.*\\|used$\\)\" . :warning)
   (\"^E999\" . :error)
   (\"^[EW][0-9]+\" . :note))

By default messages are considered errors."
  :version "26.1"
  :group 'python-flymake
  :type `(alist :key-type (regexp)
                :value-type (symbol)))

(defvar-local python--flymake-proc nil)

(defun python--flymake-parse-output (source proc report-fn)
  "Collect diagnostics parsing checker tool's output line by line."
  (let ((rx (nth 0 python-flymake-command-output-pattern))
        (lineidx (nth 1 python-flymake-command-output-pattern))
        (colidx (nth 2 python-flymake-command-output-pattern))
        (typeidx (nth 3 python-flymake-command-output-pattern))
        (msgidx (nth 4 python-flymake-command-output-pattern)))
    (with-current-buffer (process-buffer proc)
      (goto-char (point-min))
      (cl-loop
       while (search-forward-regexp rx nil t)
       for msg = (match-string msgidx)
       for (beg . end) = (flymake-diag-region
                          source
                          (string-to-number
                           (match-string lineidx))
                          (and colidx
                               (match-string colidx)
                               (string-to-number
                                (match-string colidx))))
       for type = (or (and typeidx
                           (match-string typeidx)
                           (assoc-default
                            (match-string typeidx)
                            python-flymake-msg-alist
                            #'string-match))
                      (assoc-default msg
                                     python-flymake-msg-alist
                                     #'string-match)
                      :error)
       collect (flymake-make-diagnostic
                source beg end type msg)
       into diags
       finally (funcall report-fn diags)))))

(defun python-flymake (report-fn &rest _args)
  "Flymake backend for Python.
This backend uses `python-flymake-command' (which see) to launch a process
that is passed the current buffer's content via stdin.
REPORT-FN is Flymake's callback function."
  (unless (executable-find (car python-flymake-command))
    (error "Cannot find a suitable checker"))

  (when (process-live-p python--flymake-proc)
    (kill-process python--flymake-proc))

  (let ((source (current-buffer)))
    (save-restriction
      (widen)
      (setq python--flymake-proc
            (make-process
             :name "python-flymake"
             :noquery t
             :connection-type 'pipe
             :buffer (generate-new-buffer " *python-flymake*")
             :command python-flymake-command
             :sentinel
             (lambda (proc _event)
               (when (eq 'exit (process-status proc))
                 (unwind-protect
                     (when (with-current-buffer source
                             (eq proc python--flymake-proc))
                       (python--flymake-parse-output source proc report-fn))
                   (kill-buffer (process-buffer proc)))))))
      (process-send-region python--flymake-proc (point-min) (point-max))
      (process-send-eof python--flymake-proc))))


(defun python-electric-pair-string-delimiter ()
  (when (and electric-pair-mode
             (memq last-command-event '(?\" ?\'))
             (let ((count 0))
               (while (eq (char-before (- (point) count)) last-command-event)
                 (cl-incf count))
               (= count 3))
             (eq (char-after) last-command-event))
    (save-excursion (insert (make-string 2 last-command-event)))))

(defvar electric-indent-inhibit)
(defvar prettify-symbols-alist)

;;;###autoload
(define-derived-mode python-mode prog-mode "Python"
  "Major mode for editing Python files.

\\{python-mode-map}"
  (set (make-local-variable 'tab-width) 8)
  (set (make-local-variable 'indent-tabs-mode) nil)

  (set (make-local-variable 'comment-start) "# ")
  (set (make-local-variable 'comment-start-skip) "#+\\s-*")

  (set (make-local-variable 'parse-sexp-lookup-properties) t)
  (set (make-local-variable 'parse-sexp-ignore-comments) t)

  (set (make-local-variable 'forward-sexp-function)
       'python-nav-forward-sexp)

  (set (make-local-variable 'font-lock-defaults)
       '(python-font-lock-keywords
         nil nil nil nil
         (font-lock-syntactic-face-function
          . python-font-lock-syntactic-face-function)))

  (set (make-local-variable 'syntax-propertize-function)
       python-syntax-propertize-function)

  (set (make-local-variable 'indent-line-function)
       #'python-indent-line-function)
  (set (make-local-variable 'indent-region-function) #'python-indent-region)
  ;; Because indentation is not redundant, we cannot safely reindent code.
  (set (make-local-variable 'electric-indent-inhibit) t)
  (set (make-local-variable 'electric-indent-chars)
       (cons ?: electric-indent-chars))

  ;; Add """ ... """ pairing to electric-pair-mode.
  (add-hook 'post-self-insert-hook
            #'python-electric-pair-string-delimiter 'append t)

  (set (make-local-variable 'paragraph-start) "\\s-*$")
  (set (make-local-variable 'fill-paragraph-function)
       #'python-fill-paragraph)

  (set (make-local-variable 'beginning-of-defun-function)
       #'python-nav-beginning-of-defun)
  (set (make-local-variable 'end-of-defun-function)
       #'python-nav-end-of-defun)

  (add-hook 'completion-at-point-functions
            #'python-completion-at-point nil 'local)

  (add-hook 'post-self-insert-hook
            #'python-indent-post-self-insert-function 'append 'local)

  (set (make-local-variable 'imenu-create-index-function)
       #'python-imenu-create-index)

  (set (make-local-variable 'add-log-current-defun-function)
       #'python-info-current-defun)

  (add-hook 'which-func-functions #'python-info-current-defun nil t)

  (set (make-local-variable 'skeleton-further-elements)
       '((abbrev-mode nil)
         (< '(backward-delete-char-untabify (min python-indent-offset
                                                 (current-column))))
         (^ '(- (1+ (current-indentation))))))

  (if (null eldoc-documentation-function)
      ;; Emacs<25
      (set (make-local-variable 'eldoc-documentation-function)
           #'python-eldoc-function)
    (add-function :before-until (local 'eldoc-documentation-function)
                  #'python-eldoc-function))

  (add-to-list
   'hs-special-modes-alist
   `(python-mode
     "\\s-*\\_<\\(?:def\\|class\\)\\_>"
     ;; Use the empty string as end regexp so it doesn't default to
     ;; "\\s)".  This way parens at end of defun are properly hidden.
     ""
     "#"
     python-hideshow-forward-sexp-function
     nil))

  (set (make-local-variable 'outline-regexp)
       (python-rx (* space) block-start))
  (set (make-local-variable 'outline-heading-end-regexp) ":[^\n]*\n")
  (set (make-local-variable 'outline-level)
       #'(lambda ()
           "`outline-level' function for Python mode."
           (1+ (/ (current-indentation) python-indent-offset))))

<<<<<<< HEAD
  (set (make-local-variable 'prettify-symbols-alist)
       python-prettify-symbols-alist)
=======
  (when (and (boundp 'prettify-symbols-alist)
             (boundp 'python--prettify-symbols-alist))
    (set (make-local-variable 'prettify-symbols-alist)
         python--prettify-symbols-alist))
>>>>>>> 39598924

  (python-skeleton-add-menu-items)

  (make-local-variable 'python-shell-internal-buffer)

  (when python-indent-guess-indent-offset
    (python-indent-guess-indent-offset))

  (add-hook 'flymake-diagnostic-functions #'python-flymake nil t))


(provide 'python)

;; Local Variables:
;; indent-tabs-mode: nil
;; End:

;;; python.el ends here<|MERGE_RESOLUTION|>--- conflicted
+++ resolved
@@ -1527,11 +1527,7 @@
                        ;; narrowing.
                        (cl-assert (> string-start last-string-end)
                                   :show-args
-<<<<<<< HEAD
-                                  "\
-=======
                                   "
->>>>>>> 39598924
 Overlapping strings detected (start=%d, last-end=%d)")
                        (goto-char string-start)
                        (if (python-syntax-context 'paren)
@@ -5420,15 +5416,10 @@
            "`outline-level' function for Python mode."
            (1+ (/ (current-indentation) python-indent-offset))))
 
-<<<<<<< HEAD
-  (set (make-local-variable 'prettify-symbols-alist)
-       python-prettify-symbols-alist)
-=======
   (when (and (boundp 'prettify-symbols-alist)
              (boundp 'python--prettify-symbols-alist))
     (set (make-local-variable 'prettify-symbols-alist)
          python--prettify-symbols-alist))
->>>>>>> 39598924
 
   (python-skeleton-add-menu-items)
 
