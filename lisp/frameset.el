--- conflicted
+++ resolved
@@ -640,11 +640,7 @@
 When switching from a GUI frame to a tty frame, behave
 as `frameset-filter-shelve-param' does."
   (or saving
-<<<<<<< HEAD
-      (if (frameset-switch-to-gui-p parameters)
-=======
       (if (frameset-switch-to-tty-p parameters)
->>>>>>> 5d51403c
           (frameset-filter-shelve-param current filtered parameters saving
                                         prefix))))
 
