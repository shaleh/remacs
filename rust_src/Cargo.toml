--- conflicted
+++ resolved
@@ -9,10 +9,7 @@
 
 [dependencies]
 lazy_static = "0.2.2"
-<<<<<<< HEAD
-libc = "0.2.17"
 rand = "0.3"
-=======
 remacs-sys = { version = "0.1.0", path = "remacs-sys/" }
 libc = "0.2"
 rustc-serialize = "0.3"
@@ -20,7 +17,6 @@
 # Only want this local crate as dependency on Mac OS X
 [target.'cfg(target_os = "macos")'.dependencies]
 alloc_unexecmacosx = { version = "0.1.0", path = "alloc_unexecmacosx" }
->>>>>>> 15f870b1
 
 [build-dependencies]
 libc = "0.2"
