--- conflicted
+++ resolved
@@ -3,26 +3,17 @@
 use libc::{c_uchar, ptrdiff_t};
 
 use remacs_macros::lisp_fn;
-<<<<<<< HEAD
 use remacs_sys::{EmacsInt, Fadd_text_properties, Fcons, Fcopy_sequence, Finsert_char,
                  Qinteger_or_marker_p, Qmark_inactive, Qnil};
 use remacs_sys::{buf_charpos_to_bytepos, globals, set_point_both};
 
-=======
-use lisp::defsubr;
-use lisp::LispObject;
-use util::clip_to_bounds;
-use remacs_sys::{buf_charpos_to_bytepos, globals, set_point_both, EmacsInt, Fadd_text_properties,
-                 Fcons, Fcopy_sequence, Finsert_char, Qinteger_or_marker_p, Qmark_inactive, Qnil};
-use threads::ThreadState;
->>>>>>> 80032789
 use buffers::get_buffer;
 use lisp::LispObject;
+use lisp::defsubr;
 use marker::{marker_position, set_point_from_marker};
 use multibyte::raw_byte_codepoint;
 use threads::ThreadState;
 use util::clip_to_bounds;
-
 
 /// Return value of point, as an integer.
 /// Beginning of buffer is position (point-min).
