--- conflicted
+++ resolved
@@ -167,21 +167,7 @@
         }
     }
 
-<<<<<<< HEAD
-    #[inline]
-    pub fn as_terminal(&self) -> Option<LispTerminalRef> {
-        if self.is_pseudovector(pvec_type::PVEC_TERMINAL) {
-            Some(unsafe { mem::transmute(*self) })
-        } else {
-            None
-        }
-    }
-
-    #[inline]
-    pub fn as_process(&self) -> Option<LispProcessRef> {
-=======
     pub fn as_process(self) -> Option<LispProcessRef> {
->>>>>>> df49783d
         if self.is_pseudovector(pvec_type::PVEC_PROCESS) {
             Some(unsafe { mem::transmute(self) })
         } else {
