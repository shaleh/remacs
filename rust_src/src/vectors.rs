//! Functions operating on vector(like)s, and general sequences.

use std::cmp::Ordering;
use std::mem;
use std::ptr;

use libc::ptrdiff_t;

use remacs_macros::lisp_fn;
<<<<<<< HEAD
use remacs_sys::{pvec_type, EmacsInt, Lisp_Bool_Vector, Lisp_Type, Lisp_Vector, Lisp_Vectorlike,
                 Lisp_Vectorlike_With_Slots, More_Lisp_Bits, BITS_PER_BITS_WORD,
                 BOOL_VECTOR_BITS_PER_CHAR, PSEUDOVECTOR_FLAG};
use remacs_sys::{Qarrayp, Qsequencep, Qvectorp};

use buffers::LispBufferRef;
use chartable::{LispCharTableRef, LispSubCharTableAsciiRef, LispSubCharTableRef};
use data::aref;
use frames::LispFrameRef;
use lisp::defsubr;
use lisp::{ExternalPtr, LispObject, LispSubrRef};
use lists::{inorder, nth, sort_list};
use multibyte::MAX_CHAR;
use numbers::MOST_POSITIVE_FIXNUM;
use process::LispProcessRef;
use threads::ThreadStateRef;
use windows::LispWindowRef;
=======

use crate::{
    buffers::LispBufferRef,
    chartable::{LispCharTableRef, LispSubCharTableAsciiRef, LispSubCharTableRef},
    data::aref,
    frames::LispFrameRef,
    lisp::defsubr,
    lisp::{ExternalPtr, LispObject, LispSubrRef},
    lists::{inorder, nth, sort_list},
    multibyte::MAX_CHAR,
    numbers::MOST_POSITIVE_FIXNUM,
    process::LispProcessRef,
    remacs_sys::{
        pvec_type, EmacsInt, Lisp_Bool_Vector, Lisp_Type, Lisp_Vector, Lisp_Vectorlike,
        Lisp_Vectorlike_With_Slots, More_Lisp_Bits, BITS_PER_BITS_WORD, PSEUDOVECTOR_FLAG,
    },
    remacs_sys::{Qarrayp, Qsequencep, Qvectorp},
    threads::ThreadStateRef,
    windows::LispWindowRef,
};
>>>>>>> 8c4db48c

pub type LispVectorlikeRef = ExternalPtr<Lisp_Vectorlike>;
pub type LispVectorRef = ExternalPtr<Lisp_Vector>;
pub type LispBoolVecRef = ExternalPtr<Lisp_Bool_Vector>;
pub type LispVectorlikeSlotsRef = ExternalPtr<Lisp_Vectorlike_With_Slots>;

// Vectorlike support (LispType == 5)

impl LispObject {
    pub fn is_vectorlike(self) -> bool {
        self.get_type() == Lisp_Type::Lisp_Vectorlike
    }

    pub fn is_vector(self) -> bool {
        self.as_vectorlike().map_or(false, |v| v.is_vector())
    }

    pub fn as_vectorlike(self) -> Option<LispVectorlikeRef> {
        if self.is_vectorlike() {
            Some(LispVectorlikeRef::new(
                self.get_untaggedptr() as *mut Lisp_Vectorlike
            ))
        } else {
            None
        }
    }

    /*
    pub fn as_vectorlike_or_error(self) -> LispVectorlikeRef {
        if self.is_vectorlike() {
            LispVectorlikeRef::new(unsafe { mem::transmute(self.get_untaggedptr()) })
        } else {
            wrong_type!(Qvectorp, self)
        }
    }
    */

    pub unsafe fn as_vectorlike_unchecked(self) -> LispVectorlikeRef {
        LispVectorlikeRef::new(self.get_untaggedptr() as *mut Lisp_Vectorlike)
    }

    pub fn as_vector(self) -> Option<LispVectorRef> {
        self.as_vectorlike().and_then(|v| v.as_vector())
    }

    pub fn as_vector_or_error(self) -> LispVectorRef {
        self.as_vector()
            .unwrap_or_else(|| wrong_type!(Qvectorp, self))
    }

    pub unsafe fn as_vector_unchecked(self) -> LispVectorRef {
        self.as_vectorlike_unchecked().as_vector_unchecked()
    }

    pub fn as_vector_or_string_length(self) -> isize {
        if let Some(s) = self.as_string() {
            return s.len_chars();
        } else if let Some(vl) = self.as_vectorlike() {
            if let Some(v) = vl.as_vector() {
                return v.len() as isize;
            }
        };

        wrong_type!(Qarrayp, self);
    }
}

impl LispVectorlikeRef {
    pub fn is_vector(self) -> bool {
        unsafe { self.header.size & (PSEUDOVECTOR_FLAG as isize) == 0 }
    }

    pub fn as_vector(self) -> Option<LispVectorRef> {
        if self.is_vector() {
            Some(unsafe { mem::transmute::<_, LispVectorRef>(self) })
        } else {
            None
        }
    }

    pub unsafe fn as_vector_unchecked(self) -> LispVectorRef {
        mem::transmute::<_, LispVectorRef>(self)
    }

    pub fn pseudovector_type(self) -> pvec_type {
        unsafe {
            mem::transmute(
                ((self.header.size & (More_Lisp_Bits::PVEC_TYPE_MASK as isize))
                    >> More_Lisp_Bits::PSEUDOVECTOR_AREA_BITS) as i32,
            )
        }
    }

    pub fn is_pseudovector(self, tp: pvec_type) -> bool {
        unsafe {
            self.header.size
                & (PSEUDOVECTOR_FLAG | More_Lisp_Bits::PVEC_TYPE_MASK as usize) as isize
                == (PSEUDOVECTOR_FLAG | ((tp as usize) << More_Lisp_Bits::PSEUDOVECTOR_AREA_BITS))
                    as isize
        }
    }

    pub fn raw_size(self) -> isize {
        unsafe { self.header.size }
    }

    pub fn pseudovector_size(self) -> EmacsInt {
        (unsafe { self.header.size } & (More_Lisp_Bits::PSEUDOVECTOR_SIZE_MASK as isize))
            as EmacsInt
    }

    pub fn as_bool_vector(self) -> Option<LispBoolVecRef> {
        if self.is_pseudovector(pvec_type::PVEC_BOOL_VECTOR) {
            Some(unsafe { mem::transmute::<_, LispBoolVecRef>(self) })
        } else {
            None
        }
    }

    pub unsafe fn as_bool_vector_unchecked(self) -> LispBoolVecRef {
        mem::transmute::<_, LispBoolVecRef>(self)
    }

    pub fn as_buffer(self) -> Option<LispBufferRef> {
        if self.is_pseudovector(pvec_type::PVEC_BUFFER) {
            Some(unsafe { mem::transmute(self) })
        } else {
            None
        }
    }

    pub fn as_subr(self) -> Option<LispSubrRef> {
        if self.is_pseudovector(pvec_type::PVEC_SUBR) {
            Some(unsafe { mem::transmute(self) })
        } else {
            None
        }
    }

    pub fn as_window(self) -> Option<LispWindowRef> {
        if self.is_pseudovector(pvec_type::PVEC_WINDOW) {
            Some(unsafe { mem::transmute(self) })
        } else {
            None
        }
    }

    pub fn as_frame(self) -> Option<LispFrameRef> {
        if self.is_pseudovector(pvec_type::PVEC_FRAME) {
            Some(unsafe { mem::transmute(self) })
        } else {
            None
        }
    }

    pub fn as_process(self) -> Option<LispProcessRef> {
        if self.is_pseudovector(pvec_type::PVEC_PROCESS) {
            Some(unsafe { mem::transmute(self) })
        } else {
            None
        }
    }

    pub fn as_thread(self) -> Option<ThreadStateRef> {
        if self.is_pseudovector(pvec_type::PVEC_THREAD) {
            Some(unsafe { mem::transmute(self) })
        } else {
            None
        }
    }

    pub fn as_char_table(self) -> Option<LispCharTableRef> {
        if self.is_pseudovector(pvec_type::PVEC_CHAR_TABLE) {
            Some(unsafe { mem::transmute(self) })
        } else {
            None
        }
    }

    pub fn as_sub_char_table(self) -> Option<LispSubCharTableRef> {
        if self.is_pseudovector(pvec_type::PVEC_SUB_CHAR_TABLE) {
            Some(unsafe { mem::transmute(self) })
        } else {
            None
        }
    }

    pub fn as_sub_char_table_ascii(self) -> Option<LispSubCharTableAsciiRef> {
        if self.is_pseudovector(pvec_type::PVEC_SUB_CHAR_TABLE) {
            Some(unsafe { mem::transmute(self) })
        } else {
            None
        }
    }

    pub fn as_compiled(self) -> Option<LispVectorlikeSlotsRef> {
        if self.is_pseudovector(pvec_type::PVEC_COMPILED) {
            Some(unsafe { mem::transmute(self) })
        } else {
            None
        }
    }

    pub fn as_record(self) -> Option<LispVectorlikeSlotsRef> {
        if self.is_pseudovector(pvec_type::PVEC_RECORD) {
            Some(unsafe { mem::transmute(self) })
        } else {
            None
        }
    }
}

macro_rules! impl_vectorlike_ref {
    ($type:ident, $itertype:ident, $size_mask:expr) => {
        impl $type {
            pub fn len(self) -> usize {
                (unsafe { self.header.size } & ($size_mask as isize)) as usize
            }

            pub fn as_lisp_obj(self) -> LispObject {
                LispObject::tag_ptr(self, Lisp_Type::Lisp_Vectorlike)
            }

            pub fn as_slice(&self) -> &[LispObject] {
                let l = self.len();
                unsafe { self.contents.as_slice(l) }
            }

            pub fn as_mut_slice(&mut self) -> &mut [LispObject] {
                let l = self.len();
                unsafe { self.contents.as_mut_slice(l) }
            }

            pub fn get(self, idx: usize) -> LispObject {
                assert!(idx < self.len());
                unsafe { self.get_unchecked(idx) }
            }

            pub unsafe fn get_unchecked(self, idx: usize) -> LispObject {
                self.as_slice()[idx]
            }

            pub fn set(&mut self, idx: usize, item: LispObject) {
                assert!(idx < self.len());
                unsafe { self.set_unchecked(idx, item) };
            }

            pub fn set_checked(&mut self, idx: usize, item: LispObject) {
                if idx >= self.len() {
                    args_out_of_range!(self.as_lisp_obj(), LispObject::from(idx));
                }

                unsafe { self.set_unchecked(idx, item) };
            }

            pub unsafe fn set_unchecked(&mut self, idx: usize, item: LispObject) {
                self.as_mut_slice()[idx] = item
            }

            pub fn iter(&self) -> $itertype {
                $itertype::new(self)
            }
        }

        pub struct $itertype<'a> {
            vec: &'a $type,
            cur: usize,
            rev: usize,
        }

        impl<'a> $itertype<'a> {
            pub fn new(vec: &'a $type) -> Self {
                Self {
                    vec: vec,
                    cur: 0,
                    rev: vec.len(),
                }
            }
        }

        impl<'a> Iterator for $itertype<'a> {
            type Item = LispObject;

            fn next(&mut self) -> Option<Self::Item> {
                if self.cur < self.rev {
                    let res = unsafe { self.vec.get_unchecked(self.cur) };
                    self.cur += 1;
                    Some(res)
                } else {
                    None
                }
            }
        }

        impl<'a> DoubleEndedIterator for $itertype<'a> {
            fn next_back(&mut self) -> Option<Self::Item> {
                if self.rev > self.cur {
                    let res = unsafe { self.vec.get_unchecked(self.rev - 1) };
                    self.rev -= 1;
                    Some(res)
                } else {
                    None
                }
            }
        }

        impl<'a> ExactSizeIterator for $itertype<'a> {}
    };
}

impl_vectorlike_ref! { LispVectorRef, LispVecIterator, ptrdiff_t::max_value() }
impl_vectorlike_ref! { LispVectorlikeSlotsRef, LispVecSlotsIterator,
More_Lisp_Bits::PSEUDOVECTOR_SIZE_MASK as isize }

impl LispBoolVecRef {
    pub fn as_lisp_obj(self) -> LispObject {
        LispObject::tag_ptr(self, Lisp_Type::Lisp_Vectorlike)
    }

    pub fn equal(self, other: LispBoolVecRef) -> bool {
        // Bool Vectors are compared much like strings.
        (self.len() == other.len())
            && unsafe {
                libc::memcmp(
                    self.data.as_ptr() as *const libc::c_void,
                    other.data.as_ptr() as *const libc::c_void,
                    (self.len() + (BOOL_VECTOR_BITS_PER_CHAR as usize) - 1)
                        / (BOOL_VECTOR_BITS_PER_CHAR as usize),
                ) == 0
            }
    }

    pub fn as_slice(&self) -> &[usize] {
        let l = (self.len() + (BOOL_VECTOR_BITS_PER_CHAR as usize) - 1)
            / (BOOL_VECTOR_BITS_PER_CHAR as usize);
        unsafe { self.data.as_slice(l) }
    }

    pub fn as_mut_slice(&mut self) -> &mut [usize] {
        let l = self.len() / BITS_PER_BITS_WORD as usize + 1;
        unsafe { self.data.as_mut_slice(l) }
    }

    pub fn len(self) -> usize {
        self.size as usize
    }

    pub unsafe fn get_bit(self, idx: usize) -> bool {
        let limb = self.as_slice()[idx / BITS_PER_BITS_WORD as usize];
        limb & (1 << (idx % BITS_PER_BITS_WORD as usize)) != 0
    }

    pub fn get(self, idx: usize) -> LispObject {
        assert!(idx < self.len());
        unsafe { self.get_unchecked(idx) }
    }

    pub unsafe fn get_unchecked(self, idx: usize) -> LispObject {
        LispObject::from_bool(self.get_bit(idx))
    }

    pub fn set(&mut self, idx: usize, b: bool) {
        assert!(idx < self.len());
        unsafe { self.set_unchecked(idx, b) }
    }

    pub fn set_checked(&mut self, idx: usize, b: bool) {
        if idx >= self.len() {
            args_out_of_range!(self.as_lisp_obj(), LispObject::from(idx));
        }

        unsafe { self.set_unchecked(idx, b) }
    }

    pub unsafe fn set_unchecked(&mut self, idx: usize, b: bool) {
        let limb = self
            .as_mut_slice()
            .get_unchecked_mut(idx / BITS_PER_BITS_WORD as usize) as *mut usize;
        if b {
            *limb |= 1 << (idx % BITS_PER_BITS_WORD as usize)
        } else {
            *limb &= !(1 << (idx % BITS_PER_BITS_WORD as usize))
        }
    }

    pub fn iter(&self) -> LispBoolVecIterator {
        LispBoolVecIterator {
            bvec: self,
            limb: 0,
            cur: 0,
        }
    }
}

impl LispObject {
    pub fn is_bool_vector(self) -> bool {
        self.as_vectorlike()
            .map_or(false, |v| v.is_pseudovector(pvec_type::PVEC_BOOL_VECTOR))
    }

    pub fn as_bool_vector(self) -> Option<LispBoolVecRef> {
        self.as_vectorlike().and_then(|v| v.as_bool_vector())
    }
}

pub struct LispBoolVecIterator<'a> {
    bvec: &'a LispBoolVecRef,
    limb: usize,
    cur: usize,
}

impl<'a> Iterator for LispBoolVecIterator<'a> {
    type Item = LispObject;

    fn next(&mut self) -> Option<LispObject> {
        if self.cur >= self.bvec.len() {
            None
        } else {
            if self.cur % BITS_PER_BITS_WORD as usize == 0 {
                self.limb = self.bvec.get(self.cur).as_fixnum_or_error() as usize;
            }
            let res = LispObject::from_bool(
                self.limb & (1 << (self.cur % BITS_PER_BITS_WORD as usize)) != 0,
            );
            self.cur += 1;
            Some(res)
        }
    }

    fn size_hint(&self) -> (usize, Option<usize>) {
        let remaining = self.bvec.len() - self.cur;
        (remaining, Some(remaining))
    }
}

impl<'a> ExactSizeIterator for LispBoolVecIterator<'a> {}

/// Return the length of vector, list or string SEQUENCE.
/// A byte-code function object is also allowed.
/// If the string contains multibyte characters, this is not necessarily
/// the number of bytes in the string; it is the number of characters.
/// To get the number of bytes, use `string-bytes'.
#[lisp_fn]
pub fn length(sequence: LispObject) -> LispObject {
    if let Some(s) = sequence.as_string() {
        LispObject::from(s.len_chars())
    } else if let Some(vl) = sequence.as_vectorlike() {
        if let Some(v) = vl.as_vector() {
            LispObject::from(v.len())
        } else if let Some(bv) = vl.as_bool_vector() {
            LispObject::from(bv.len())
        } else if vl.is_pseudovector(pvec_type::PVEC_CHAR_TABLE) {
            LispObject::from(EmacsInt::from(MAX_CHAR))
        } else if vl.is_pseudovector(pvec_type::PVEC_COMPILED)
            || vl.is_pseudovector(pvec_type::PVEC_RECORD)
        {
            LispObject::from(vl.pseudovector_size())
        } else {
            wrong_type!(Qsequencep, sequence);
        }
    } else if sequence.is_cons() {
        let len = sequence.iter_tails().count();
        if len > MOST_POSITIVE_FIXNUM as usize {
            error!("List too long");
        }
        LispObject::from(len)
    } else if sequence.is_nil() {
        LispObject::from(0)
    } else {
        wrong_type!(Qsequencep, sequence);
    }
}

/// Return element of SEQUENCE at index N.
#[lisp_fn]
pub fn elt(sequence: LispObject, n: EmacsInt) -> LispObject {
    if sequence.is_cons() || sequence.is_nil() {
        nth(n, sequence)
    } else if sequence.is_array() {
        aref(sequence, n)
    } else {
        wrong_type!(Qsequencep, sequence);
    }
}

/// Sort SEQ, stably, comparing elements using PREDICATE.
/// Returns the sorted sequence.  SEQ should be a list or vector.  SEQ is
/// modified by side effects.  PREDICATE is called with two elements of
/// SEQ, and should return non-nil if the first element should sort before
/// the second.
#[lisp_fn]
pub fn sort(seq: LispObject, predicate: LispObject) -> LispObject {
    if seq.is_cons() {
        sort_list(seq, predicate)
    } else if let Some(mut vec) = seq.as_vectorlike().and_then(|v| v.as_vector()) {
        vec.as_mut_slice().sort_by(|&a, &b| {
            // XXX: since the `sort' predicate is a two-outcome comparison
            // Less/!Less, and slice::sort_by() uses Greater/!Greater
            // (which is not guaranteed anyway), this requires two calls
            // instead of one in some cases.
            if !inorder(predicate, a, b) {
                Ordering::Greater
            } else if inorder(predicate, b, a) {
                Ordering::Equal
            } else {
                Ordering::Less
            }
        });
        seq
    } else if seq.is_nil() {
        seq
    } else {
        wrong_type!(Qsequencep, seq)
    }
}

/// Return t if OBJECT is a vector.
#[lisp_fn]
pub fn vectorp(object: LispObject) -> bool {
    object.is_vector()
}

/// Return t if OBJECT is a char-table.
#[lisp_fn]
pub fn char_table_p(object: LispObject) -> bool {
    object.is_char_table()
}

/// Return t if OBJECT is a char-table or vector.
#[lisp_fn]
pub fn vector_or_char_table_p(object: LispObject) -> bool {
    object.is_vector() || object.is_char_table()
}

/// Return t if OBJECT is a bool-vector.
#[lisp_fn]
pub fn bool_vector_p(object: LispObject) -> bool {
    object.is_bool_vector()
}

/// Return t if OBJECT is an array (string or vector).
#[lisp_fn]
pub fn arrayp(object: LispObject) -> bool {
    object.is_array()
}

/// Return t if OBJECT is a sequence (list or array).
#[lisp_fn]
pub fn sequencep(object: LispObject) -> bool {
    object.is_sequence()
}

/// Return t if OBJECT is an editor buffer.
#[lisp_fn]
pub fn bufferp(object: LispObject) -> bool {
    object.is_buffer()
}

/// Return t if OBJECT is a built-in function.
#[lisp_fn]
pub fn subrp(object: LispObject) -> bool {
    object.is_subr()
}

/// Return t if OBJECT is a byte-compiled function object.
#[lisp_fn]
pub fn byte_code_function_p(object: LispObject) -> bool {
    object.is_byte_code_function()
}

/// Return t if OBJECT is a thread.
#[lisp_fn]
pub fn threadp(object: LispObject) -> bool {
    object.is_thread()
}

/// Return t if OBJECT is a mutex.
#[lisp_fn]
pub fn mutexp(object: LispObject) -> bool {
    object.is_mutex()
}

/// Return t if OBJECT is a condition variable.
#[lisp_fn]
pub fn condition_variable_p(object: LispObject) -> bool {
    object.is_condition_variable()
}

/// Return t if OBJECT is a record.
#[lisp_fn]
pub fn recordp(object: LispObject) -> bool {
    object.is_record()
}

lazy_static! {
    pub static ref HEADER_SIZE: usize =
        { unsafe { offset_of!(crate::remacs_sys::Lisp_Vector, contents) } };
    pub static ref WORD_SIZE: usize = { ::std::mem::size_of::<crate::lisp::LispObject>() };
}

include!(concat!(env!("OUT_DIR"), "/vectors_exports.rs"));<|MERGE_RESOLUTION|>--- conflicted
+++ resolved
@@ -7,25 +7,6 @@
 use libc::ptrdiff_t;
 
 use remacs_macros::lisp_fn;
-<<<<<<< HEAD
-use remacs_sys::{pvec_type, EmacsInt, Lisp_Bool_Vector, Lisp_Type, Lisp_Vector, Lisp_Vectorlike,
-                 Lisp_Vectorlike_With_Slots, More_Lisp_Bits, BITS_PER_BITS_WORD,
-                 BOOL_VECTOR_BITS_PER_CHAR, PSEUDOVECTOR_FLAG};
-use remacs_sys::{Qarrayp, Qsequencep, Qvectorp};
-
-use buffers::LispBufferRef;
-use chartable::{LispCharTableRef, LispSubCharTableAsciiRef, LispSubCharTableRef};
-use data::aref;
-use frames::LispFrameRef;
-use lisp::defsubr;
-use lisp::{ExternalPtr, LispObject, LispSubrRef};
-use lists::{inorder, nth, sort_list};
-use multibyte::MAX_CHAR;
-use numbers::MOST_POSITIVE_FIXNUM;
-use process::LispProcessRef;
-use threads::ThreadStateRef;
-use windows::LispWindowRef;
-=======
 
 use crate::{
     buffers::LispBufferRef,
@@ -46,7 +27,6 @@
     threads::ThreadStateRef,
     windows::LispWindowRef,
 };
->>>>>>> 8c4db48c
 
 pub type LispVectorlikeRef = ExternalPtr<Lisp_Vectorlike>;
 pub type LispVectorRef = ExternalPtr<Lisp_Vector>;
