//! Functions operating on windows.

use std::ptr;

use libc::c_int;

use remacs_macros::lisp_fn;
<<<<<<< HEAD
use remacs_sys::globals;
use remacs_sys::Fcons;
use remacs_sys::{estimate_mode_line_height, minibuf_level,
                 minibuf_selected_window as current_minibuf_window, scroll_command,
                 selected_window as current_window, set_buffer_internal, set_window_hscroll,
                 window_body_width, window_list_1, window_menu_bar_p, window_parameter,
                 window_tool_bar_p, wset_display_table, wset_redisplay, wset_update_mode_line};
use remacs_sys::{face_id, glyph_matrix, save_window_data, EmacsInt, Lisp_Type, Lisp_Window};
use remacs_sys::{Qceiling, Qfloor, Qheader_line_format, Qmode_line_format, Qnil, Qnone};

use editfns::{goto_char, point};
use frames::{frame_live_or_selected, selected_frame, LispFrameRef};
use interactive::prefix_numeric_value;
use lisp::defsubr;
use lisp::{ExternalPtr, LispObject};
use lists::{assq, setcdr};
use marker::{marker_position_lisp, set_marker_restricted};
use threads::ThreadState;
=======

use crate::{
    editfns::{goto_char, point},
    frames::{LispFrameOrSelected, LispFrameRef},
    interactive::prefix_numeric_value,
    lisp::defsubr,
    lisp::{ExternalPtr, LispObject},
    lists::{assq, setcdr},
    marker::{marker_position_lisp, set_marker_restricted},
    remacs_sys::globals,
    remacs_sys::{
        estimate_mode_line_height, minibuf_level,
        minibuf_selected_window as current_minibuf_window, scroll_command, select_window,
        selected_window as current_window, set_buffer_internal, set_window_hscroll,
        update_mode_lines, window_body_width, window_list_1, window_menu_bar_p, window_tool_bar_p,
        wset_redisplay,
    },
    remacs_sys::{face_id, glyph_matrix, pvec_type, EmacsInt, Lisp_Type, Lisp_Window},
    remacs_sys::{
        Qceiling, Qfloor, Qheader_line_format, Qmode_line_format, Qnil, Qnone, Qwindow_live_p,
        Qwindow_valid_p, Qwindowp,
    },
    threads::ThreadState,
};
>>>>>>> 9517583b

pub type LispWindowRef = ExternalPtr<Lisp_Window>;
pub type SaveWindowDataRef = ExternalPtr<save_window_data>;

impl LispWindowRef {
    pub fn as_lisp_obj(self) -> LispObject {
        LispObject::tag_ptr(self, Lisp_Type::Lisp_Vectorlike)
    }

    /// Check if window is a live window (displays a buffer).
    /// This is also sometimes called a "leaf window" in Emacs sources.
    pub fn is_live(self) -> bool {
        self.contents.is_buffer()
    }

    pub fn is_pseudo(self) -> bool {
        self.pseudo_window_p()
    }

    /// A window of any sort, leaf or interior, is "valid" if its
    /// contents slot is non-nil.
    pub fn is_valid(self) -> bool {
        self.contents.is_not_nil()
    }

    /// Return the current height of the mode line of window W. If not known
    /// from W->mode_line_height, look at W's current glyph matrix, or return
    /// a default based on the height of the font of the face `mode-line'.
    pub fn current_mode_line_height(&mut self) -> i32 {
        let mode_line_height = self.mode_line_height;
        let matrix_mode_line_height =
            LispGlyphMatrixRef::new(self.current_matrix).mode_line_height();

        if mode_line_height >= 0 {
            mode_line_height
        } else if matrix_mode_line_height != 0 {
            self.mode_line_height = matrix_mode_line_height;
            matrix_mode_line_height
        } else {
            let mut frame = self.frame.as_frame_or_error();
            let window = selected_window().as_window_or_error();
            let mode_line_height = unsafe {
                estimate_mode_line_height(frame.as_mut(), CURRENT_MODE_LINE_FACE_ID(window))
            };
            self.mode_line_height = mode_line_height;
            mode_line_height
        }
    }

    pub fn start_marker(self) -> LispObject {
        self.start
    }

    pub fn is_internal(self) -> bool {
        self.contents.is_window()
    }

    pub fn is_minibuffer(self) -> bool {
        self.mini()
    }

    pub fn is_menu_bar(mut self) -> bool {
        unsafe { window_menu_bar_p(self.as_mut()) }
    }

    pub fn is_tool_bar(mut self) -> bool {
        unsafe { window_tool_bar_p(self.as_mut()) }
    }

    pub fn total_width(self, round: LispObject) -> i32 {
        let qfloor = Qfloor;
        let qceiling = Qceiling;

        if !(round == qfloor || round == qceiling) {
            self.total_cols
        } else {
            let frame = self.frame.as_frame_or_error();
            let unit = frame.column_width;

            if round == qceiling {
                (self.pixel_width + unit - 1) / unit
            } else {
                self.pixel_width / unit
            }
        }
    }

    pub fn total_height(self, round: LispObject) -> i32 {
        let qfloor = Qfloor;
        let qceiling = Qceiling;

        if !(round == qfloor || round == qceiling) {
            self.total_lines
        } else {
            let frame = self.frame.as_frame_or_error();
            let unit = frame.line_height;

            if round == qceiling {
                (self.pixel_height + unit - 1) / unit
            } else {
                self.pixel_height / unit
            }
        }
    }

    /// The frame x-position at which the text (or left fringe) in
    /// window starts. This does not include a left-hand scroll bar
    /// if any.
    pub fn left_edge_x(self) -> i32 {
        self.frame.as_frame_or_error().internal_border_width() + self.left_pixel_edge()
    }

    /// The frame y-position at which the window starts.
    pub fn top_edge_y(self) -> i32 {
        let mut y = self.top_pixel_edge();
        if !(self.is_menu_bar() || self.is_tool_bar()) {
            y += self.frame.as_frame_or_error().internal_border_width();
        }
        y
    }

    /// The pixel value where the text (or left fringe) in window starts.
    pub fn left_pixel_edge(self) -> i32 {
        self.pixel_left
    }

    /// The top pixel edge at which the window starts.
    /// This includes a header line, if any.
    pub fn top_pixel_edge(self) -> i32 {
        self.pixel_top
    }

    /// Convert window relative pixel Y to frame pixel coordinates.
    pub fn frame_pixel_y(self, y: i32) -> i32 {
        y + self.top_edge_y()
    }

    /// True if window wants a mode line and is high enough to
    /// accommodate it, false otherwise.
    ///
    /// Window wants a mode line if it's a leaf window and neither a minibuffer
    /// nor a pseudo window.  Moreover, its 'window-mode-line-format'
    /// parameter must not be 'none' and either that parameter or W's
    /// buffer's 'mode-line-format' value must be non-nil.  Finally, W must
    /// be higher than its frame's canonical character height.
    pub fn wants_mode_line(self) -> bool {
        let window_mode_line_format = self.get_parameter(Qmode_line_format);

        self.is_live()
            && !self.is_minibuffer()
            && !self.is_pseudo()
            && !window_mode_line_format.eq(Qnone)
            && (window_mode_line_format.is_not_nil()
                || self
                    .contents
                    .as_buffer_or_error()
                    .mode_line_format_
                    .is_not_nil())
            && self.pixel_height > self.frame.as_frame_or_error().line_height
    }

    /// True if window wants a header line and is high enough to
    /// accommodate it, false otherwise.
    ///
    /// Window wants a header line if it's a leaf window and neither a minibuffer
    /// nor a pseudo window.  Moreover, its 'window-header-line-format'
    /// parameter must not be 'none' and either that parameter or window's
    /// buffer's 'header-line-format' value must be non-nil.  Finally, window must
    /// be higher than its frame's canonical character height and be able to
    /// accommodate a mode line too if necessary (the mode line prevails).
    pub fn wants_header_line(self) -> bool {
        let window_header_line_format = self.get_parameter(Qheader_line_format);

        let mut height = self.frame.as_frame_or_error().line_height;
        if self.wants_mode_line() {
            height *= 2;
        }

        self.is_live()
            && !self.is_minibuffer()
            && !self.is_pseudo()
            && !window_header_line_format.eq(Qnone)
            && (window_header_line_format.is_not_nil()
                || (self.contents.as_buffer_or_error().header_line_format_).is_not_nil())
            && self.pixel_height > height
    }

    /// True if window W is a vertical combination of windows.
    pub fn is_vertical_combination(self) -> bool {
        self.is_internal() && !self.horizontal()
    }

    pub fn get_parameter(self, parameter: LispObject) -> LispObject {
        let result = assq(parameter, self.window_parameters);
        result.as_cons().map_or(Qnil, |c| c.cdr())
    }
}

impl From<LispObject> for LispWindowRef {
    fn from(o: LispObject) -> Self {
        o.as_window_or_error()
    }
}

impl From<LispWindowRef> for LispObject {
    fn from(w: LispWindowRef) -> Self {
        w.as_lisp_obj()
    }
}

impl From<LispObject> for Option<LispWindowRef> {
    fn from(o: LispObject) -> Self {
        o.as_window()
    }
}

impl LispObject {
    pub fn is_window(self) -> bool {
        self.as_vectorlike()
            .map_or(false, |v| v.is_pseudovector(pvec_type::PVEC_WINDOW))
    }

    pub fn as_window(self) -> Option<LispWindowRef> {
        self.as_vectorlike().and_then(|v| v.as_window())
    }

    pub fn as_window_or_error(self) -> LispWindowRef {
        self.as_window()
            .unwrap_or_else(|| wrong_type!(Qwindowp, self))
    }

    pub fn as_minibuffer_or_error(self) -> LispWindowRef {
        let w = self
            .as_window()
            .unwrap_or_else(|| wrong_type!(Qwindowp, self));
        if !w.is_minibuffer() {
            error!("Window is not a minibuffer window");
        }
        w
    }

    pub fn as_live_window(self) -> Option<LispWindowRef> {
        self.as_window()
            .and_then(|w| if w.is_live() { Some(w) } else { None })
    }

    pub fn as_live_window_or_error(self) -> LispWindowRef {
        self.as_live_window()
            .unwrap_or_else(|| wrong_type!(Qwindow_live_p, self))
    }

    pub fn as_valid_window(self) -> Option<LispWindowRef> {
        self.as_window()
            .and_then(|w| if w.is_valid() { Some(w) } else { None })
    }

    pub fn as_valid_window_or_error(self) -> LispWindowRef {
        self.as_valid_window()
            .unwrap_or_else(|| wrong_type!(Qwindow_valid_p, self))
    }

    /*
    pub fn is_window_configuration(self) -> bool {
        self.as_vectorlike().map_or(
            false,
            |v| v.is_pseudovector(pvec_type::PVEC_WINDOW_CONFIGURATION),
        )
    }
     */
}

pub type LispGlyphMatrixRef = ExternalPtr<glyph_matrix>;

impl LispGlyphMatrixRef {
    pub fn mode_line_height(self) -> i32 {
        if self.is_null() || self.rows.is_null() {
            0
        } else {
            unsafe { (*self.rows.offset((self.nrows - 1) as isize)).height }
        }
    }
}

pub struct LispWindowOrSelected(LispObject);

impl From<LispObject> for LispWindowOrSelected {
    fn from(obj: LispObject) -> LispWindowOrSelected {
        LispWindowOrSelected(obj.map_or_else(selected_window, |w| w))
    }
}

impl From<LispWindowOrSelected> for LispObject {
    fn from(w: LispWindowOrSelected) -> LispObject {
        w.0
    }
}

impl From<LispWindowOrSelected> for LispWindowRef {
    fn from(w: LispWindowOrSelected) -> LispWindowRef {
        w.0.as_window_or_error()
    }
}

pub struct LispWindowLiveOrSelected(LispWindowRef);

impl From<LispObject> for LispWindowLiveOrSelected {
    /// Same as the `decode_live_window` function
    fn from(obj: LispObject) -> LispWindowLiveOrSelected {
        LispWindowLiveOrSelected(obj.map_or_else(
            || selected_window().as_window_or_error(),
            |w| w.as_live_window_or_error(),
        ))
    }
}

impl From<LispWindowLiveOrSelected> for LispWindowRef {
    fn from(w: LispWindowLiveOrSelected) -> LispWindowRef {
        w.0
    }
}

pub struct LispWindowValidOrSelected(LispWindowRef);

impl From<LispObject> for LispWindowValidOrSelected {
    /// Same as the `decode_valid_window` function
    fn from(obj: LispObject) -> LispWindowValidOrSelected {
        LispWindowValidOrSelected(obj.map_or_else(
            || selected_window().as_window_or_error(),
            |w| w.as_valid_window_or_error(),
        ))
    }
}

impl From<LispWindowValidOrSelected> for LispWindowRef {
    fn from(w: LispWindowValidOrSelected) -> LispWindowRef {
        w.0
    }
}

#[no_mangle]
pub extern "C" fn decode_any_window(window: LispObject) -> LispWindowRef {
    LispWindowOrSelected::from(window).into()
}

/// Return t if OBJECT is a window and nil otherwise.
#[lisp_fn]
pub fn windowp(object: LispObject) -> bool {
    object.is_window()
}

/// Return t if OBJECT is a live window and nil otherwise.
///
/// A live window is a window that displays a buffer.
/// Internal windows and deleted windows are not live.
#[lisp_fn]
pub fn window_live_p(object: Option<LispWindowRef>) -> bool {
    object.map_or(false, |m| m.is_live())
}

/// Return current value of point in WINDOW.
/// WINDOW must be a live window and defaults to the selected one.
///
/// For a nonselected window, this is the value point would have if that
/// window were selected.
///
/// Note that, when WINDOW is selected, the value returned is the same as
/// that returned by `point' for WINDOW's buffer.  It would be more strictly
/// correct to return the top-level value of `point', outside of any
/// `save-excursion' forms.  But that is hard to define.
#[lisp_fn(min = "0")]
pub fn window_point(window: LispWindowLiveOrSelected) -> Option<EmacsInt> {
    let win: LispWindowRef = window.into();
    if win == selected_window().as_window_or_error() {
        Some(point())
    } else {
        marker_position_lisp(win.pointm.into())
    }
}

/// Return the selected window.
/// The selected window is the window in which the standard cursor for
/// selected windows appears and to which many commands apply.
#[lisp_fn]
pub fn selected_window() -> LispObject {
    unsafe { current_window }
}

/// Return the buffer displayed in window WINDOW.
/// If WINDOW is omitted or nil, it defaults to the selected window.
/// Return nil for an internal window or a deleted window.
#[lisp_fn(min = "0")]
pub fn window_buffer(window: LispWindowValidOrSelected) -> LispObject {
    let win: LispWindowRef = window.into();
    if win.is_live() {
        win.contents
    } else {
        Qnil
    }
}

/// Return t if OBJECT is a valid window and nil otherwise.
/// A valid window is either a window that displays a buffer or an internal
/// window.  Windows that have been deleted are not valid.
#[lisp_fn]
pub fn window_valid_p(object: Option<LispWindowRef>) -> bool {
    object.map_or(false, |w| w.is_valid())
}

/// Return position at which display currently starts in WINDOW.
/// WINDOW must be a live window and defaults to the selected one.
/// This is updated by redisplay or by calling `set-window-start'.
#[lisp_fn(min = "0")]
pub fn window_start(window: LispWindowLiveOrSelected) -> Option<EmacsInt> {
    let win: LispWindowRef = window.into();
    marker_position_lisp(win.start_marker().into())
}

/// Return non-nil if WINDOW is a minibuffer window.
/// WINDOW must be a valid window and defaults to the selected one.
#[lisp_fn(min = "0")]
pub fn window_minibuffer_p(window: LispWindowValidOrSelected) -> bool {
    let win: LispWindowRef = window.into();
    win.is_minibuffer()
}

/// Return the width of window WINDOW in pixels.
/// WINDOW must be a valid window and defaults to the selected one.
///
/// The return value includes the fringes and margins of WINDOW as well as
/// any vertical dividers or scroll bars belonging to WINDOW.  If WINDOW is
/// an internal window, its pixel width is the width of the screen areas
/// spanned by its children.
#[lisp_fn(min = "0")]
pub fn window_pixel_width(window: LispWindowValidOrSelected) -> i32 {
    let win: LispWindowRef = window.into();
    win.pixel_width
}

/// Return the height of window WINDOW in pixels.
/// WINDOW must be a valid window and defaults to the selected one.
///
/// The return value includes the mode line and header line and the bottom
/// divider, if any.  If WINDOW is an internal window, its pixel height is
/// the height of the screen areas spanned by its children.
#[lisp_fn(min = "0")]
pub fn window_pixel_height(window: LispWindowValidOrSelected) -> i32 {
    let win: LispWindowRef = window.into();
    win.pixel_height
}

/// Get width of marginal areas of window WINDOW.
/// WINDOW must be a live window and defaults to the selected one.
///
/// Value is a cons of the form (LEFT-WIDTH . RIGHT-WIDTH).
/// If a marginal area does not exist, its width will be returned
/// as nil.
#[lisp_fn(min = "0")]
pub fn window_margins(window: LispWindowLiveOrSelected) -> LispObject {
    fn margin_as_object(margin: c_int) -> LispObject {
        if margin == 0 {
            Qnil
        } else {
            LispObject::from(margin)
        }
    }
    let win: LispWindowRef = window.into();

    LispObject::cons(
        margin_as_object(win.left_margin_cols),
        margin_as_object(win.right_margin_cols),
    )
}

/// Return combination limit of window WINDOW.
/// WINDOW must be a valid window used in horizontal or vertical combination.
/// If the return value is nil, child windows of WINDOW can be recombined with
/// WINDOW's siblings.  A return value of t means that child windows of
/// WINDOW are never (re-)combined with WINDOW's siblings.
#[lisp_fn]
pub fn window_combination_limit(window: LispWindowRef) -> LispObject {
    if !window.is_internal() {
        error!("Combination limit is meaningful for internal windows only");
    }

    window.combination_limit
}

/// Set combination limit of window WINDOW to LIMIT; return LIMIT.
/// WINDOW must be a valid window used in horizontal or vertical combination.
/// If LIMIT is nil, child windows of WINDOW can be recombined with WINDOW's
/// siblings.  LIMIT t means that child windows of WINDOW are never
/// (re-)combined with WINDOW's siblings.  Other values are reserved for
/// future use.
#[lisp_fn]
pub fn set_window_combination_limit(mut window: LispWindowRef, limit: LispObject) -> LispObject {
    if !window.is_internal() {
        error!("Combination limit is meaningful for internal windows only");
    }

    window.combination_limit = limit;

    limit
}

/// Return the window selected just before minibuffer window was selected.
/// Return nil if the selected window is not a minibuffer window.
#[lisp_fn]
pub fn minibuffer_selected_window() -> LispObject {
    let level = unsafe { minibuf_level };
    let current_minibuf = unsafe { current_minibuf_window };
    if level > 0
        && selected_window().as_window_or_error().is_minibuffer()
        && current_minibuf.as_window().unwrap().is_live()
    {
        current_minibuf
    } else {
        Qnil
    }
}

/// Return the total width of window WINDOW in columns.
/// WINDOW is optional and defaults to the selected window. If provided it must
/// be a valid window.
///
/// The return value includes the widths of WINDOW's fringes, margins,
/// scroll bars and its right divider, if any.  If WINDOW is an internal
/// window, the total width is the width of the screen areas spanned by its
/// children.
///
/// If WINDOW's pixel width is not an integral multiple of its frame's
/// character width, the number of lines occupied by WINDOW is rounded
/// internally.  This is done in a way such that, if WINDOW is a parent
/// window, the sum of the total widths of all its children internally
/// equals the total width of WINDOW.
///
/// If the optional argument ROUND is `ceiling', return the smallest integer
/// larger than WINDOW's pixel width divided by the character width of
/// WINDOW's frame.  ROUND `floor' means to return the largest integer
/// smaller than WINDOW's pixel width divided by the character width of
/// WINDOW's frame.  Any other value of ROUND means to return the internal
/// total width of WINDOW.
#[lisp_fn(min = "0")]
pub fn window_total_width(window: LispWindowValidOrSelected, round: LispObject) -> i32 {
    let win: LispWindowRef = window.into();
    win.total_width(round)
}

/// Return the height of window WINDOW in lines.
/// WINDOW is optional and defaults to the selected window. If provided it must
/// be a valid window.
///
/// The return value includes the heights of WINDOW's mode and header line
/// and its bottom divider, if any.  If WINDOW is an internal window, the
/// total height is the height of the screen areas spanned by its children.
///
/// If WINDOW's pixel height is not an integral multiple of its frame's
/// character height, the number of lines occupied by WINDOW is rounded
/// internally.  This is done in a way such that, if WINDOW is a parent
/// window, the sum of the total heights of all its children internally
/// equals the total height of WINDOW.
///
/// If the optional argument ROUND is `ceiling', return the smallest integer
/// larger than WINDOW's pixel height divided by the character height of
/// WINDOW's frame.  ROUND `floor' means to return the largest integer
/// smaller than WINDOW's pixel height divided by the character height of
/// WINDOW's frame.  Any other value of ROUND means to return the internal
/// total height of WINDOW.
#[lisp_fn(min = "0")]
pub fn window_total_height(window: LispWindowValidOrSelected, round: LispObject) -> i32 {
    let win: LispWindowRef = window.into();
    win.total_height(round)
}

/// Return the parent window of window WINDOW.
/// WINDOW must be a valid window and defaults to the selected one.
/// Return nil for a window with no parent (e.g. a root window).
#[lisp_fn(min = "0")]
pub fn window_parent(window: LispWindowValidOrSelected) -> LispObject {
    let win: LispWindowRef = window.into();
    win.parent
}

/// Return the frame that window WINDOW is on.
/// WINDOW is optional and defaults to the selected window. If provided it must
/// be a valid window.
#[lisp_fn(min = "0")]
pub fn window_frame(window: LispWindowValidOrSelected) -> LispObject {
    let win: LispWindowRef = window.into();
    win.frame
}

/// Return the minibuffer window for frame FRAME.
/// If FRAME is omitted or nil, it defaults to the selected frame.
#[lisp_fn(min = "0")]
pub fn minibuffer_window(frame: LispFrameOrSelected) -> LispObject {
    let frame = frame.live_or_error();
    frame.minibuffer_window
}

/// Return WINDOW's value for PARAMETER.
/// WINDOW can be any window and defaults to the selected one.
#[lisp_fn(name = "window-parameter")]
pub fn window_parameter_lisp(window: LispWindowOrSelected, parameter: LispObject) -> LispObject {
    let win: LispWindowRef = window.into();
    win.get_parameter(parameter)
}

/// Return the display-table that WINDOW is using.
/// WINDOW must be a live window and defaults to the selected one.
#[lisp_fn(min = "0")]
pub fn window_display_table(window: LispWindowLiveOrSelected) -> LispObject {
    let win: LispWindowRef = window.into();
    win.display_table
}

/// Set WINDOW's display-table to TABLE.
/// WINDOW must be a live window and defaults to the selected one.
#[lisp_fn]
pub fn set_window_display_table(window: LispWindowLiveOrSelected, table: LispObject) -> LispObject {
    let mut win: LispWindowRef = window.into();
    win.display_table = table;
    table
}

pub fn window_wants_mode_line(window: LispWindowRef) -> bool {
    window.wants_mode_line()
}

pub fn window_wants_header_line(window: LispWindowRef) -> bool {
    window.wants_header_line()
}

/// Set WINDOW's value of PARAMETER to VALUE.
/// WINDOW can be any window and defaults to the selected one.
/// Return VALUE.
#[lisp_fn]
pub fn set_window_parameter(
    window: LispWindowOrSelected,
    parameter: LispObject,
    value: LispObject,
) -> LispObject {
    let mut win: LispWindowRef = window.into();
    let old_alist_elt = assq(parameter, win.window_parameters);
    if old_alist_elt.is_nil() {
        win.window_parameters =
            LispObject::cons(LispObject::cons(parameter, value), win.window_parameters);
    } else {
        setcdr(old_alist_elt.as_cons_or_error(), value);
    }
    value
}

/// Return the desired face id for the mode line of a window, depending
/// on whether the window is selected or not, or if the window is the
/// scrolling window for the currently active minibuffer window.
///
/// Due to the way display_mode_lines manipulates with the contents of
/// selected_window, this function needs three arguments: SELW which is
/// compared against the current value of selected_window, MBW which is
/// compared against minibuf_window (if SELW doesn't match), and SCRW
/// which is compared against minibuf_selected_window (if MBW matches).
#[no_mangle]
pub extern "C" fn CURRENT_MODE_LINE_FACE_ID_3(
    selw: LispWindowRef,
    mbw: LispWindowRef,
    scrw: LispWindowRef,
) -> face_id {
    let current = if let Some(w) = selected_window().as_window() {
        w
    } else {
        LispWindowRef::new(ptr::null_mut())
    };

    unsafe {
        if !globals.mode_line_in_non_selected_windows || selw == current {
            return face_id::MODE_LINE_FACE_ID;
        } else if minibuf_level > 0 {
            if let Some(minibuf_window) = current_minibuf_window.as_window() {
                if mbw == minibuf_window && scrw == minibuf_window {
                    return face_id::MODE_LINE_FACE_ID;
                }
            }
        }

        face_id::MODE_LINE_INACTIVE_FACE_ID
    }
}

/// Return the desired face id for the mode line of window W.
#[no_mangle]
pub extern "C" fn CURRENT_MODE_LINE_FACE_ID(window: LispWindowRef) -> face_id {
    let current = if let Some(w) = selected_window().as_window() {
        w
    } else {
        LispWindowRef::new(ptr::null_mut())
    };

    CURRENT_MODE_LINE_FACE_ID_3(window, current, window)
}

#[no_mangle]
pub extern "C" fn CURRENT_MODE_LINE_HEIGHT(mut window: LispWindowRef) -> i32 {
    window.current_mode_line_height()
}

/// Return a list of windows on FRAME, starting with WINDOW.
/// FRAME nil or omitted means use the selected frame.
/// WINDOW nil or omitted means use the window selected within FRAME.
/// MINIBUF t means include the minibuffer window, even if it isn't active.
/// MINIBUF nil or omitted means include the minibuffer window only
/// if it's active.
/// MINIBUF neither nil nor t means never include the minibuffer window.
#[lisp_fn(min = "0")]
pub fn window_list(
    frame: LispFrameOrSelected,
    minibuf: LispObject,
    window: Option<LispWindowRef>,
) -> LispObject {
    let w_obj = match window {
        Some(w) => w.as_lisp_obj(),
        None => LispFrameRef::from(frame).selected_window,
    };

    let w_ref = w_obj
        .as_window()
        .unwrap_or_else(|| panic!("Invalid window reference."));

    let f_obj = LispObject::from(frame);

    if !f_obj.eq(w_ref.frame) {
        error!("Window is on a different frame");
    }

    unsafe { (window_list_1(w_obj, minibuf, f_obj)) }
}

/// Return a list of all live windows.
/// WINDOW specifies the first window to list and defaults to the selected
/// window.
///
/// Optional argument MINIBUF nil or omitted means consider the minibuffer
/// window only if the minibuffer is active.  MINIBUF t means consider the
/// minibuffer window even if the minibuffer is not active.  Any other value
/// means do not consider the minibuffer window even if the minibuffer is
/// active.
///
/// Optional argument ALL-FRAMES nil or omitted means consider all windows
/// on WINDOW's frame, plus the minibuffer window if specified by the
/// MINIBUF argument.  If the minibuffer counts, consider all windows on all
/// frames that share that minibuffer too.  The following non-nil values of
/// ALL-FRAMES have special meanings:
///
/// - t means consider all windows on all existing frames.
///
/// - `visible' means consider all windows on all visible frames.
///
/// - 0 (the number zero) means consider all windows on all visible and
///   iconified frames.
///
/// - A frame means consider all windows on that frame only.
///
/// Anything else means consider all windows on WINDOW's frame and no
/// others.
///
/// If WINDOW is not on the list of windows returned, some other window will
/// be listed first but no error is signaled.
#[lisp_fn(min = "0", name = "window-list-1")]
pub fn window_list_one(
    window: LispObject,
    minibuf: LispObject,
    all_frames: LispObject,
) -> LispObject {
    unsafe { (window_list_1(window, minibuf, all_frames)) }
}

/// Return non-nil when WINDOW is dedicated to its buffer.
/// More precisely, return the value assigned by the last call of
/// `set-window-dedicated-p' for WINDOW.  Return nil if that function was
/// never called with WINDOW as its argument, or the value set by that
/// function was internally reset since its last call.  WINDOW must be a
/// live window and defaults to the selected one.
///
/// When a window is dedicated to its buffer, `display-buffer' will refrain
/// from displaying another buffer in it.  `get-lru-window' and
/// `get-largest-window' treat dedicated windows specially.
/// `delete-windows-on', `replace-buffer-in-windows', `quit-window' and
/// `kill-buffer' can delete a dedicated window and the containing frame.
///
/// Functions like `set-window-buffer' may change the buffer displayed by a
/// window, unless that window is "strongly" dedicated to its buffer, that
/// is the value returned by `window-dedicated-p' is t.
#[lisp_fn(min = "0")]
pub fn window_dedicated_p(window: LispWindowOrSelected) -> LispObject {
    let win: LispWindowRef = window.into();
    win.dedicated
}

/// Mark WINDOW as dedicated according to FLAG.
/// WINDOW must be a live window and defaults to the selected one.  FLAG
/// non-nil means mark WINDOW as dedicated to its buffer.  FLAG nil means
/// mark WINDOW as non-dedicated.  Return FLAG.
///
/// When a window is dedicated to its buffer, `display-buffer' will refrain
/// from displaying another buffer in it.  `get-lru-window' and
/// `get-largest-window' treat dedicated windows specially.
/// `delete-windows-on', `replace-buffer-in-windows', `quit-window',
/// `quit-restore-window' and `kill-buffer' can delete a dedicated window
/// and the containing frame.
///
/// As a special case, if FLAG is t, mark WINDOW as "strongly" dedicated to
/// its buffer.  Functions like `set-window-buffer' may change the buffer
/// displayed by a window, unless that window is strongly dedicated to its
/// buffer.  If and when `set-window-buffer' displays another buffer in a
/// window, it also makes sure that the window is no more dedicated.
#[lisp_fn]
pub fn set_window_dedicated_p(window: LispWindowOrSelected, flag: LispObject) -> LispObject {
    let mut win: LispWindowRef = window.into();
    win.dedicated = flag;
    flag
}

/// Return old value of point in WINDOW.
/// WINDOW must be a live window and defaults to the selected one.
#[lisp_fn(min = "0")]
pub fn window_old_point(window: LispWindowLiveOrSelected) -> Option<EmacsInt> {
    let win: LispWindowRef = window.into();
    marker_position_lisp(win.old_pointm.into())
}

/// Return the use time of window WINDOW.
/// WINDOW must be a live window and defaults to the selected one. The
/// window with the highest use time is the most recently selected
/// one.  The window with the lowest use time is the least recently
/// selected one.
#[lisp_fn(min = "0")]
pub fn window_use_time(window: LispWindowLiveOrSelected) -> EmacsInt {
    let win: LispWindowRef = window.into();
    win.use_time
}

/// Return buffers previously shown in WINDOW.
/// WINDOW must be a live window and defaults to the selected one.
#[lisp_fn(min = "0")]
pub fn window_prev_buffers(window: LispWindowLiveOrSelected) -> LispObject {
    let win: LispWindowRef = window.into();
    win.prev_buffers
}

/// Set WINDOW's previous buffers to PREV-BUFFERS.
/// WINDOW must be a live window and defaults to the selected one.
/// PREV-BUFFERS should be a list of elements (BUFFER WINDOW-START POS),
/// where BUFFER is a buffer, WINDOW-START is the start position of the
/// window for that buffer, and POS is a window-specific point value.
#[lisp_fn]
pub fn set_window_prev_buffers(
    window: LispWindowLiveOrSelected,
    prev_buffers: LispObject,
) -> LispObject {
    let mut win: LispWindowRef = window.into();
    win.prev_buffers = prev_buffers;
    prev_buffers
}

/// Return list of buffers recently re-shown in WINDOW.
/// WINDOW must be a live window and defaults to the selected one.
#[lisp_fn(min = "0")]
pub fn window_next_buffers(window: LispWindowLiveOrSelected) -> LispObject {
    let win: LispWindowRef = window.into();
    win.next_buffers
}

/// Set WINDOW's next buffers to NEXT-BUFFERS.
/// WINDOW must be a live window and defaults to the selected one.
/// NEXT-BUFFERS should be a list of buffers.
#[lisp_fn]
pub fn set_window_next_buffers(
    window: LispWindowLiveOrSelected,
    next_buffers: LispObject,
) -> LispObject {
    let mut win: LispWindowRef = window.into();
    win.next_buffers = next_buffers;
    next_buffers
}

/// Make point value in WINDOW be at position POS in WINDOW's buffer.
/// WINDOW must be a live window and defaults to the selected one.
/// Return POS.
#[lisp_fn]
pub fn set_window_point(window: LispWindowLiveOrSelected, pos: LispObject) -> LispObject {
    let mut win: LispWindowRef = window.into();

    // Type of POS is checked by Fgoto_char or set_marker_restricted ...
    if win == selected_window().as_window_or_error() {
        let mut current_buffer = ThreadState::current_buffer();

        if win
            .contents
            .as_buffer()
            .map_or(false, |b| b == current_buffer)
        {
            goto_char(pos);
        } else {
            // ... but here we want to catch type error before buffer change.
            pos.as_number_coerce_marker_or_error();
            unsafe {
                set_buffer_internal(win.contents.as_buffer_or_error().as_mut());
            }
            goto_char(pos);
            unsafe {
                set_buffer_internal(current_buffer.as_mut());
            }
        }
    } else {
        set_marker_restricted(win.pointm, pos, win.contents);
        // We have to make sure that redisplay updates the window to show
        // the new value of point.
        win.set_redisplay(true);
    }
    pos
}

/// Make display in WINDOW start at position POS in WINDOW's buffer.
/// WINDOW must be a live window and defaults to the selected one.  Return
/// POS.  Optional third arg NOFORCE non-nil inhibits next redisplay from
/// overriding motion of point in order to display at this exact start.
#[lisp_fn(min = "2")]
pub fn set_window_start(
    window: LispWindowLiveOrSelected,
    pos: LispObject,
    noforce: bool,
) -> LispObject {
    let mut win: LispWindowRef = window.into();
    set_marker_restricted(win.start, pos, win.contents);
    // This is not right, but much easier than doing what is right.
    win.set_start_at_line_beg(false);
    if !noforce {
        win.set_force_start(true);
    }

    wset_update_mode_line(win);

    // Bug#15957
    win.set_window_end_valid(false);
    unsafe { wset_redisplay(win.as_mut()) };
    pos
}

/// Return the topmost child window of window WINDOW.
/// WINDOW must be a valid window and defaults to the selected one.
/// Return nil if WINDOW is a live window (live windows have no children).
/// Return nil if WINDOW is an internal window whose children form a
/// horizontal combination.
#[lisp_fn(min = "0")]
pub fn window_top_child(window: LispWindowValidOrSelected) -> Option<LispWindowRef> {
    let win: LispWindowRef = window.into();
    if win.is_vertical_combination() {
        win.contents.as_window()
    } else {
        None
    }
}

pub fn scroll_horizontally(arg: LispObject, set_minimum: LispObject, left: bool) -> LispObject {
    let mut w = selected_window().as_window_or_error();
    let requested_arg = if arg.is_nil() {
        unsafe { EmacsInt::from(window_body_width(w.as_mut(), false)) - 2 }
    } else if left {
        prefix_numeric_value(arg)
    } else {
        -prefix_numeric_value(arg)
    };

    let result = unsafe { set_window_hscroll(w.as_mut(), w.hscroll as EmacsInt + requested_arg) };

    if set_minimum.is_not_nil() {
        w.min_hscroll = w.hscroll;
    }

    w.set_suspend_auto_hscroll(true);
    result
}

/// Scroll selected window display ARG columns left.
/// Default for ARG is window width minus 2.
/// Value is the total amount of leftward horizontal scrolling in
/// effect after the change.
/// If SET-MINIMUM is non-nil, the new scroll amount becomes the
/// lower bound for automatic scrolling, i.e. automatic scrolling
/// will not scroll a window to a column less than the value returned
/// by this function.  This happens in an interactive call.
#[lisp_fn(min = "0", intspec = "^P\np")]
pub fn scroll_left(arg: LispObject, set_minimum: LispObject) -> LispObject {
    scroll_horizontally(arg, set_minimum, true)
}

/// Scroll selected window display ARG columns left.
/// Default for ARG is window width minus 2.
/// Value is the total amount of leftward horizontal scrolling in
/// effect after the change.
/// If SET-MINIMUM is non-nil, the new scroll amount becomes the
/// lower bound for automatic scrolling, i.e. automatic scrolling
/// will not scroll a window to a column less than the value returned
/// by this function.  This happens in an interactive call.
#[lisp_fn(min = "0", intspec = "^P\np")]
pub fn scroll_right(arg: LispObject, set_minimum: LispObject) -> LispObject {
    scroll_horizontally(arg, set_minimum, false)
}

/// Scroll text of selected window upward ARG lines.
/// If ARG is omitted or nil, scroll upward by a near full screen.
/// A near full screen is `next-screen-context-lines' less than a full screen.
/// Negative ARG means scroll downward.
/// If ARG is the atom `-', scroll downward by nearly full screen.
/// When calling from a program, supply as argument a number, nil, or `-'.
#[lisp_fn(min = "0", intspec = "^P")]
pub fn scroll_up(arg: LispObject) {
    unsafe { scroll_command(arg, 1) };
}

/// Scroll text of selected window down ARG lines.
/// If ARG is omitted or nil, scroll down by a near full screen.
/// A near full screen is `next-screen-context-lines' less than a full screen.
/// Negative ARG means scroll upward.
/// If ARG is the atom `-', scroll upward by nearly full screen.
/// When calling from a program, supply as argument a number, nil, or `-'.
#[lisp_fn(min = "0", intspec = "^P")]
pub fn scroll_down(arg: LispObject) {
    unsafe { scroll_command(arg, -1) };
}

/// Return new normal size of window WINDOW.
/// WINDOW must be a valid window and defaults to the selected one.
///
/// The new normal size of WINDOW is the value set by the last call of
/// `set-window-new-normal' for WINDOW.  If valid, it will be shortly
/// installed as WINDOW's normal size (see `window-normal-size').
#[lisp_fn(min = "0")]
pub fn window_new_normal(window: LispWindowValidOrSelected) -> LispObject {
    let win: LispWindowRef = window.into();
    win.new_normal
}

/// Return the new total size of window WINDOW.
/// WINDOW must be a valid window and defaults to the selected one.
///
/// The new total size of WINDOW is the value set by the last call of
/// `set-window-new-total' for WINDOW.  If it is valid, it will be shortly
/// installed as WINDOW's total height (see `window-total-height') or total
/// width (see `window-total-width').
#[lisp_fn(min = "0")]
pub fn window_new_total(window: LispWindowValidOrSelected) -> LispObject {
    let win: LispWindowRef = window.into();
    win.new_total
}

#[no_mangle]
pub extern "C" fn wset_update_mode_line(mut w: LispWindowRef) {
    // If this window is the selected window on its frame, set the
    // global variable update_mode_lines, so that x_consider_frame_title
    // will consider this frame's title for redisplay.
    let fselected_window = w.frame.as_frame_or_error().selected_window;

    if let Some(win) = fselected_window.as_window() {
        if win == w {
            unsafe {
                update_mode_lines = 42;
            }
        }
    } else {
        w.set_update_mode_line(true);
    }
}

/// Return the number of columns by which WINDOW is scrolled from left margin.
/// WINDOW must be a live window and defaults to the selected one.
#[lisp_fn(min = "0")]
pub fn window_hscroll(window: LispWindowLiveOrSelected) -> EmacsInt {
    let win: LispWindowRef = window.into();
    win.hscroll as EmacsInt
}

#[no_mangle]
pub extern "C" fn window_parameter(w: LispWindowRef, parameter: LispObject) -> LispObject {
    w.get_parameter(parameter)
}

/// Select WINDOW which must be a live window.
/// Also make WINDOW's frame the selected frame and WINDOW that frame's
/// selected window.  In addition, make WINDOW's buffer current and set its
/// buffer's value of `point' to the value of WINDOW's `window-point'.
/// Return WINDOW.
///
/// Optional second arg NORECORD non-nil means do not put this buffer at the
/// front of the buffer list and do not make this window the most recently
/// selected one.  Also, do not mark WINDOW for redisplay unless NORECORD
/// equals the special symbol `mark-for-redisplay'.
///
/// Run `buffer-list-update-hook' unless NORECORD is non-nil.  Note that
/// applications and internal routines often select a window temporarily for
/// various purposes; mostly, to simplify coding.  As a rule, such
/// selections should be not recorded and therefore will not pollute
/// `buffer-list-update-hook'.  Selections that "really count" are those
/// causing a visible change in the next redisplay of WINDOW's frame and
/// should be always recorded.  So if you think of running a function each
/// time a window gets selected put it on `buffer-list-update-hook'.
///
/// Also note that the main editor command loop sets the current buffer to
/// the buffer of the selected window before each command.
#[lisp_fn(min = "1", name = "select-window", c_name = "select_window")]
pub fn select_window_lisp(window: LispObject, norecord: LispObject) -> LispObject {
    unsafe { select_window(window, norecord, false) }
}

/// Return top line of window WINDOW.
/// This is the distance, in lines, between the top of WINDOW and the top
/// of the frame's window area.  For instance, the return value is 0 if
/// there is no window above WINDOW.
///
/// WINDOW must be a valid window and defaults to the selected one.
#[lisp_fn(min = "0")]
pub fn window_top_line(window: LispWindowValidOrSelected) -> EmacsInt {
    let win: LispWindowRef = window.into();
    EmacsInt::from(win.top_line)
}

#[no_mangle]
pub extern "C" fn compare_window_configurations(
    configuration1: LispObject,
    configuration2: LispObject,
    ignore_positions: bool,
) -> bool {
    compare_window_configurations_rust(
        configuration1.as_save_window_data_or_error(),
        configuration2.as_save_window_data_or_error(),
        ignore_position,
    )
}

// Return true if window configurations CONFIGURATION1 and CONFIGURATION2
// describe the same state of affairs. This is used by Fequal.
//
// IGNORE_POSITIONS means ignore non-matching scroll positions
// and the like.
//
// This ignores a couple of things like the dedication status of
// window, combination_limit and the like. This might have to be
// fixed.
fn compare_window_configurations_rust(
    configuration1: SaveWindowDataRef,
    configuration1: SaveWindowDataRef,
    ignore_positions: bool,
) -> bool {
    let sws1 = configuration1.saved_windows.as_vector_or_error();
    let sws2 = configuration2.saved_windows.as_vector_or_error();

    // Frame settings must match.
    let frame_settings_match = configuration1.frame_cols == configuration2.frame_cols
        && configuration1.frame_lines == configuration2.frame_lines
        && configuration1.frame_menu_bar_lines == configuration2.frame_menu_bar_lines
        && configuration1.selected_frame == configuration2.selected_frame
        && configuration1.f_current_buffer == configuration2.f_current_buffer
        && (ignore_positions
	    || (configuration1.minibuf_scroll_window == configuration2.minibuf_scroll_window
	        && configuration1.minibuf_selected_window == configuration2.minibuf_selected_window))
        && configuration1.focus_frame == configuration2.focus_frame
        // Verify that the two configurations have the same number of windows.
        && sws1.len() == sws2.len();
    if !frame_settings_match {
        return false;
    }

    // The "current" windows in the two configurations must correspond to each other.
    sws1.iter().zip(sws2.iter()).all(|sw1, sw2| {
	(configuration1.current_window == sw1.window) == (configuration2.current_window == sw2.window)
	// Windows' buffers must match.
	&& sw1.buffer == sw2.buffer
	&& sw1.pixel_left == sw2.pixel_left
	&& sw1.pixel_top == sw2.pixel_top
	&& sw1.pixel_height == sw2.pixel_height
	&& sw1.pixel_width == sw2.pixel_width
	&& sw1.left_col == sw2.left_col
	&& sw1.top_line == sw2.top_line
	&& sw1.total_cols == sw2.total_cols
	&& sw1.total_lines == sw2.total_lines
	&& sw1.display_table == sw2.display_table
	// The next two check the window structure for equality.
	&& sw1.parent == sw2.parent
	&& sw1.prev == sw2.prev
	&& (ignore_positions
	    || (sw1.hscroll == sw2.hscroll
	        && sw1.min_hscroll == sw2.min_hscroll
	        && sw1.start_at_line_beg == sw2.start_at_line_beg
	        && sw1.start.equal(sw2.start)
	        && sw1.pointm.equal(sw2.pointm)))
	&& sw1.left_margin_cols == sw2.left_margin_cols
	&& sw1.right_margin_cols == sw2.right_margin_cols
	&& sw1.left_fringe_width == sw2.left_fringe_width
	&& sw1.right_fringe_width == sw2.right_fringe_width
	&& sw1.fringes_outside_margins == sw2.fringes_outside_margins
	&& sw1.scroll_bar_width == sw2.scroll_bar_width
	&& sw1.scroll_bar_height == sw2.scroll_bar_height
	&& sw1.vertical_scroll_bar_type == sw2.vertical_scroll_bar_type
	&& sw1.horizontal_scroll_bar_type == sw2.horizontal_scroll_bar_type
    })
}

/// Compare two window configurations as regards the structure of windows.
/// This function ignores details such as the values of point
/// and scrolling positions.
#[lisp_fn(
    name = "compare-window-configuration",
    c_name = "compare_window_configurations"
)]
pub fn compare_window_configurations_lisp(x: SaveWindowDataRef, y: SaveWindowDataRef) -> bool {
    compare_window_configurations(x, y, true)
}

include!(concat!(env!("OUT_DIR"), "/windows_exports.rs"));<|MERGE_RESOLUTION|>--- conflicted
+++ resolved
@@ -5,26 +5,6 @@
 use libc::c_int;
 
 use remacs_macros::lisp_fn;
-<<<<<<< HEAD
-use remacs_sys::globals;
-use remacs_sys::Fcons;
-use remacs_sys::{estimate_mode_line_height, minibuf_level,
-                 minibuf_selected_window as current_minibuf_window, scroll_command,
-                 selected_window as current_window, set_buffer_internal, set_window_hscroll,
-                 window_body_width, window_list_1, window_menu_bar_p, window_parameter,
-                 window_tool_bar_p, wset_display_table, wset_redisplay, wset_update_mode_line};
-use remacs_sys::{face_id, glyph_matrix, save_window_data, EmacsInt, Lisp_Type, Lisp_Window};
-use remacs_sys::{Qceiling, Qfloor, Qheader_line_format, Qmode_line_format, Qnil, Qnone};
-
-use editfns::{goto_char, point};
-use frames::{frame_live_or_selected, selected_frame, LispFrameRef};
-use interactive::prefix_numeric_value;
-use lisp::defsubr;
-use lisp::{ExternalPtr, LispObject};
-use lists::{assq, setcdr};
-use marker::{marker_position_lisp, set_marker_restricted};
-use threads::ThreadState;
-=======
 
 use crate::{
     editfns::{goto_char, point},
@@ -49,7 +29,6 @@
     },
     threads::ThreadState,
 };
->>>>>>> 9517583b
 
 pub type LispWindowRef = ExternalPtr<Lisp_Window>;
 pub type SaveWindowDataRef = ExternalPtr<save_window_data>;
