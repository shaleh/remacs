#![allow(unused)]

//! This module contains all FFI declarations.
//!
//! These types and constants are generated at build time to mimic how they are
//! in C:
//!
//! - `EmacsInt`
//! - `EmacsUint`
//! - `EmacsDouble`
//! - `EMACS_INT_MAX`
//! - `EMACS_INT_SIZE`
//! - `EMACS_FLOAT_SIZE`
//! - `GCTYPEBITS`
//! - `USE_LSB_TAG`
//! - `BoolBF`

use libc::{self, c_char, c_void, ptrdiff_t};
use std;

use libc::timespec;
use remacs_lib::current_timespec;

use crate::{
    data::{
        Lisp_Boolfwd, Lisp_Buffer_Objfwd, Lisp_Fwd, Lisp_Intfwd, Lisp_Kboard_Objfwd, Lisp_Objfwd,
    },
    lisp::LispObject,
};

include!(concat!(env!("OUT_DIR"), "/definitions.rs"));

type Lisp_Object = LispObject;

include!(concat!(env!("OUT_DIR"), "/bindings.rs"));
include!(concat!(env!("OUT_DIR"), "/globals.rs"));

pub const VAL_MAX: EmacsInt = (EMACS_INT_MAX >> (GCTYPEBITS - 1));
pub const VALMASK: EmacsInt = [VAL_MAX, -(1 << GCTYPEBITS)][USE_LSB_TAG as usize];
pub const INTMASK: EmacsInt = (EMACS_INT_MAX >> (Lisp_Bits::INTTYPEBITS - 1));
pub const PSEUDOVECTOR_FLAG: usize = 0x4000_0000_0000_0000;

// These signal an error, therefore are marked as non-returning.
extern "C" {
    pub fn circular_list(tail: Lisp_Object) -> !;
    pub fn wrong_type_argument(predicate: Lisp_Object, value: Lisp_Object) -> !;
    // defined in eval.c, where it can actually take an arbitrary
    // number of arguments.
    // TODO: define a Rust version of this that uses Rust strings.
    pub fn error(m: *const u8, ...) -> !;
    pub fn emacs_abort() -> !;
    pub fn Fsignal(error_symbol: Lisp_Object, data: Lisp_Object) -> !;
    pub fn memory_full(nbytes: libc::size_t) -> !;
    pub fn bitch_at_user() -> !;
    pub fn wrong_choice(choice: LispObject, wrong: LispObject) -> !;
    pub fn wrong_range(min: LispObject, max: LispObject, wrong: LispObject) -> !;
}

#[repr(C)]
pub enum BoolVectorOp {
    BoolVectorExclusiveOr,
    BoolVectorUnion,
    BoolVectorIntersection,
    BoolVectorSetDifference,
    BoolVectorSubsetp,
}

// bindgen apparently misses these, for various reasons
extern "C" {
    // these weren't declared in a header, for example
    pub static Vprocess_alist: Lisp_Object;
<<<<<<< HEAD
    pub fn uniprop_table_uncompress(table: Lisp_Object, idx: u32) -> Lisp_Object;
    pub fn find_field(
        pos: LispObject,
        merge_at_boundary: LispObject,
        beg_limit: LispObject,
        beg: *mut ptrdiff_t,
        end_limit: LispObject,
        end: *mut ptrdiff_t,
    );
=======
    pub fn internal_equal(
        o1: Lisp_Object,
        o2: Lisp_Object,
        kind: EqualKind,
        depth: libc::c_int,
        ht: Lisp_Object,
    ) -> bool;
    pub fn update_buffer_defaults(objvar: *mut LispObject, newval: LispObject);
>>>>>>> 8e3460ed
    pub fn concat(
        nargs: ptrdiff_t,
        args: *mut LispObject,
        target_type: Lisp_Type,
        last_special: bool,
    ) -> LispObject;
    pub fn map_keymap_item(
        fun: map_keymap_function_t,
        args: LispObject,
        key: LispObject,
        val: LispObject,
        data: *const c_void,
    );
    pub fn map_keymap_char_table_item(args: LispObject, key: LispObject, val: LispObject);
    pub static initial_obarray: LispObject;
    pub fn scan_lists(
        from: EmacsInt,
        count: EmacsInt,
        depth: EmacsInt,
        sexpflag: bool,
    ) -> LispObject;
    pub fn read_minibuf(
        map: Lisp_Object,
        initial: Lisp_Object,
        prompt: Lisp_Object,
        expflag: bool,
        histvar: Lisp_Object,
        histpos: Lisp_Object,
        defalt: Lisp_Object,
        allow_props: bool,
        inherit_input_method: bool,
    ) -> Lisp_Object;
    pub static minibuf_prompt: LispObject;
    pub fn add_process_read_fd(fd: libc::c_int);
    pub fn allocate_misc(t: Lisp_Misc_Type) -> LispObject;
    #[cfg(windows)]
    pub fn file_attributes_c(filename: LispObject, id_format: LispObject) -> LispObject;
    #[cfg(unix)]
    pub fn file_attributes_c_internal(
        name: *const c_char,
        directory: LispObject,
        filename: LispObject,
        id_format: LispObject,
    ) -> LispObject;
    #[cfg(unix)]
    pub fn filemode_string(f: LispObject) -> LispObject;

    pub fn drop_overlay(b: *mut Lisp_Buffer, ov: *mut Lisp_Overlay);
    pub fn unchain_both(b: *mut Lisp_Buffer, ov: LispObject);
    pub fn emacs_get_tty_pgrp(p: *mut Lisp_Process) -> libc::pid_t;
    pub fn update_buffer_properties(start: ptrdiff_t, end: ptrdiff_t);
    pub fn set_window_hscroll(w: *mut Lisp_Window, hscroll: EMACS_INT) -> Lisp_Object;
    pub fn scroll_command(n: Lisp_Object, direction: libc::c_int);
    pub fn bool_vector_binop_driver(
        a: Lisp_Object,
        b: Lisp_Object,
        dest: Lisp_Object,
        op: BoolVectorOp,
    ) -> Lisp_Object;
}

// Max value for the first argument of wait_reading_process_output.
pub const WAIT_READING_MAX: i64 = std::i64::MAX;

// In order to use `lazy_static!` with LispSubr, it must be Sync. Raw
// pointers are not Sync, but it isn't a problem to define Sync if we
// never mutate LispSubr values. If we do, we will need to create
// these objects at runtime, perhaps using forget().
//
// Based on http://stackoverflow.com/a/28116557/509706
unsafe impl Sync for Lisp_Subr {}

pub type Lisp_Buffer = buffer;
pub type Lisp_Frame = frame;
pub type Lisp_Glyph = glyph;
pub type Lisp_Window = window;

#[repr(C)]
pub struct Lisp_Vectorlike {
    pub header: vectorlike_header,
    // shouldn't look at the contents without knowing the structure...
}

// No C equivalent.  Generic type for a vectorlike with one or more
// LispObject slots after the header.
#[repr(C)]
pub struct Lisp_Vectorlike_With_Slots {
    pub header: vectorlike_header,
    // actually any number of items... not sure how to express this
    pub contents: __IncompleteArrayField<Lisp_Object>,
}

//// declare this ourselves so that the arg isn't mutable
//extern "C" {
//    pub fn staticpro(arg1: *const Lisp_Object);
//}<|MERGE_RESOLUTION|>--- conflicted
+++ resolved
@@ -69,26 +69,7 @@
 extern "C" {
     // these weren't declared in a header, for example
     pub static Vprocess_alist: Lisp_Object;
-<<<<<<< HEAD
-    pub fn uniprop_table_uncompress(table: Lisp_Object, idx: u32) -> Lisp_Object;
-    pub fn find_field(
-        pos: LispObject,
-        merge_at_boundary: LispObject,
-        beg_limit: LispObject,
-        beg: *mut ptrdiff_t,
-        end_limit: LispObject,
-        end: *mut ptrdiff_t,
-    );
-=======
-    pub fn internal_equal(
-        o1: Lisp_Object,
-        o2: Lisp_Object,
-        kind: EqualKind,
-        depth: libc::c_int,
-        ht: Lisp_Object,
-    ) -> bool;
     pub fn update_buffer_defaults(objvar: *mut LispObject, newval: LispObject);
->>>>>>> 8e3460ed
     pub fn concat(
         nargs: ptrdiff_t,
         args: *mut LispObject,
