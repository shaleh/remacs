#![allow(unused)]

//! This module contains all FFI declarations.
//!
//! These types and constants are generated at build time to mimic how they are
//! in C:
//!
//! - `EmacsInt`
//! - `EmacsUint`
//! - `EmacsDouble`
//! - `EMACS_INT_MAX`
//! - `EMACS_INT_SIZE`
//! - `EMACS_FLOAT_SIZE`
//! - `GCTYPEBITS`
//! - `USE_LSB_TAG`
//! - `BoolBF`

use libc::{self, c_char, c_void, ptrdiff_t};
use std;

use libc::timespec;
use remacs_lib::current_timespec;

use data::{Lisp_Boolfwd, Lisp_Buffer_Objfwd, Lisp_Fwd, Lisp_Intfwd, Lisp_Kboard_Objfwd,
           Lisp_Objfwd};
use lisp::LispObject;

include!(concat!(env!("OUT_DIR"), "/definitions.rs"));

type Lisp_Object = LispObject;

include!(concat!(env!("OUT_DIR"), "/bindings.rs"));
include!(concat!(env!("OUT_DIR"), "/globals.rs"));

pub const VAL_MAX: EmacsInt = (EMACS_INT_MAX >> (GCTYPEBITS - 1));
pub const VALMASK: EmacsInt = [VAL_MAX, -(1 << GCTYPEBITS)][USE_LSB_TAG as usize];
pub const INTMASK: EmacsInt = (EMACS_INT_MAX >> (Lisp_Bits::INTTYPEBITS - 1));
pub const PSEUDOVECTOR_FLAG: usize = 0x4000_0000_0000_0000;

// These signal an error, therefore are marked as non-returning.
extern "C" {
    pub fn circular_list(tail: Lisp_Object) -> !;
    pub fn wrong_type_argument(predicate: Lisp_Object, value: Lisp_Object) -> !;
    // defined in eval.c, where it can actually take an arbitrary
    // number of arguments.
    // TODO: define a Rust version of this that uses Rust strings.
    pub fn error(m: *const u8, ...) -> !;
    pub fn emacs_abort() -> !;
    pub fn Fsignal(error_symbol: Lisp_Object, data: Lisp_Object) -> !;
    pub fn memory_full(nbytes: libc::size_t) -> !;
    pub fn bitch_at_user() -> !;
    pub fn wrong_choice(choice: LispObject, wrong: LispObject) -> !;
    pub fn wrong_range(min: LispObject, max: LispObject, wrong: LispObject) -> !;
}

#[repr(C)]
pub enum BoolVectorOp {
    BoolVectorExclusiveOr,
    BoolVectorUnion,
    BoolVectorIntersection,
    BoolVectorSetDifference,
    BoolVectorSubsetp,
}

// bindgen apparently misses these, for various reasons
extern "C" {
    // these weren't declared in a header, for example
    pub static Vprocess_alist: Lisp_Object;
<<<<<<< HEAD
    pub fn hash_clear(h: *mut Lisp_Hash_Table);
=======
    pub fn internal_equal(
        o1: Lisp_Object,
        o2: Lisp_Object,
        kind: EqualKind,
        depth: libc::c_int,
        ht: Lisp_Object,
    ) -> bool;
>>>>>>> 2aebcf4d
    pub fn uniprop_table_uncompress(table: Lisp_Object, idx: u32) -> Lisp_Object;
    pub fn find_field(
        pos: LispObject,
        merge_at_boundary: LispObject,
        beg_limit: LispObject,
        beg: *mut ptrdiff_t,
        end_limit: LispObject,
        end: *mut ptrdiff_t,
    );
    pub fn concat(
        nargs: ptrdiff_t,
        args: *mut LispObject,
        target_type: Lisp_Type,
        last_special: bool,
    ) -> LispObject;
    pub fn map_keymap_item(
        fun: map_keymap_function_t,
        args: LispObject,
        key: LispObject,
        val: LispObject,
        data: *const c_void,
    );
    pub fn map_keymap_char_table_item(args: LispObject, key: LispObject, val: LispObject);
    pub static initial_obarray: LispObject;
    pub fn scan_lists(
        from: EmacsInt,
        count: EmacsInt,
        depth: EmacsInt,
        sexpflag: bool,
    ) -> LispObject;
    pub fn read_minibuf(
        map: Lisp_Object,
        initial: Lisp_Object,
        prompt: Lisp_Object,
        expflag: bool,
        histvar: Lisp_Object,
        histpos: Lisp_Object,
        defalt: Lisp_Object,
        allow_props: bool,
        inherit_input_method: bool,
    ) -> Lisp_Object;
    pub static minibuf_prompt: LispObject;
    pub fn add_process_read_fd(fd: libc::c_int);
    pub fn allocate_misc(t: Lisp_Misc_Type) -> LispObject;
    #[cfg(windows)]
    pub fn file_attributes_c(filename: LispObject, id_format: LispObject) -> LispObject;
    #[cfg(unix)]
    pub fn file_attributes_c_internal(
        name: *const c_char,
        directory: LispObject,
        filename: LispObject,
        id_format: LispObject,
    ) -> LispObject;
    #[cfg(unix)]
    pub fn filemode_string(f: LispObject) -> LispObject;

    pub fn drop_overlay(b: *mut Lisp_Buffer, ov: *mut Lisp_Overlay);
    pub fn unchain_both(b: *mut Lisp_Buffer, ov: LispObject);
    pub fn emacs_get_tty_pgrp(p: *mut Lisp_Process) -> libc::pid_t;
    pub fn update_buffer_properties(start: ptrdiff_t, end: ptrdiff_t);
    pub fn set_window_hscroll(w: *mut Lisp_Window, hscroll: EMACS_INT) -> Lisp_Object;
    pub fn scroll_command(n: Lisp_Object, direction: libc::c_int);
    pub fn bool_vector_binop_driver(
        a: Lisp_Object,
        b: Lisp_Object,
        dest: Lisp_Object,
        op: BoolVectorOp,
    ) -> Lisp_Object;
}

// Max value for the first argument of wait_reading_process_output.
pub const WAIT_READING_MAX: i64 = std::i64::MAX;

// In order to use `lazy_static!` with LispSubr, it must be Sync. Raw
// pointers are not Sync, but it isn't a problem to define Sync if we
// never mutate LispSubr values. If we do, we will need to create
// these objects at runtime, perhaps using forget().
//
// Based on http://stackoverflow.com/a/28116557/509706
unsafe impl Sync for Lisp_Subr {}

pub type Lisp_Buffer = buffer;
pub type Lisp_Frame = frame;
pub type Lisp_Glyph = glyph;
pub type Lisp_Window = window;

#[repr(C)]
pub struct Lisp_Vectorlike {
    pub header: vectorlike_header,
    // shouldn't look at the contents without knowing the structure...
}

// No C equivalent.  Generic type for a vectorlike with one or more
// LispObject slots after the header.
#[repr(C)]
pub struct Lisp_Vectorlike_With_Slots {
    pub header: vectorlike_header,
    // actually any number of items... not sure how to express this
    pub contents: __IncompleteArrayField<Lisp_Object>,
}

//// declare this ourselves so that the arg isn't mutable
//extern "C" {
//    pub fn staticpro(arg1: *const Lisp_Object);
//}<|MERGE_RESOLUTION|>--- conflicted
+++ resolved
@@ -66,17 +66,6 @@
 extern "C" {
     // these weren't declared in a header, for example
     pub static Vprocess_alist: Lisp_Object;
-<<<<<<< HEAD
-    pub fn hash_clear(h: *mut Lisp_Hash_Table);
-=======
-    pub fn internal_equal(
-        o1: Lisp_Object,
-        o2: Lisp_Object,
-        kind: EqualKind,
-        depth: libc::c_int,
-        ht: Lisp_Object,
-    ) -> bool;
->>>>>>> 2aebcf4d
     pub fn uniprop_table_uncompress(table: Lisp_Object, idx: u32) -> Lisp_Object;
     pub fn find_field(
         pos: LispObject,
