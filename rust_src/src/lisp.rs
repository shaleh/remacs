#![macro_use]

//! This module contains Rust definitions whose C equivalents live in
//! lisp.h.

#[cfg(test)]
use std::cmp::max;
use std::mem;
use std::slice;
use std::convert::From;
use std::ops::{Deref, DerefMut};
use std::fmt::{Debug, Error, Formatter};
use libc::{c_char, c_void, intptr_t, ptrdiff_t, uintptr_t};

use multibyte::{Codepoint, LispStringRef, MAX_CHAR};
use symbols::LispSymbolRef;
use vectors::{LispVectorRef, LispVectorlikeRef};
use buffers::{LispBufferRef, LispOverlayRef};
use windows::LispWindowRef;
use frames::LispFrameRef;
use process::LispProcessRef;
use marker::LispMarkerRef;
use hashtable::LispHashTableRef;
use fonts::LispFontRef;
use chartable::LispCharTableRef;
use obarray::LispObarrayRef;
use threads::ThreadStateRef;

<<<<<<< HEAD
use remacs_sys::{EmacsInt, EmacsUint, EmacsDouble, VALMASK, VALBITS, INTTYPEBITS, INTMASK,
                 USE_LSB_TAG, MOST_POSITIVE_FIXNUM, MOST_NEGATIVE_FIXNUM, Lisp_Type,
                 Lisp_Misc_Any, Lisp_Misc_Type, Lisp_Float, Lisp_Cons, Lisp_Object, lispsym,
                 make_float, circular_list, internal_equal, Fcons, CHECK_IMPURE, Qnil, Qt,
                 Qnumberp, Qfloatp, Qstringp, Qsymbolp, Qnumber_or_marker_p, Qinteger_or_marker_p,
                 Qwholenump, Qvectorp, Qcharacterp, Qlistp, Qplistp, Qintegerp, Qhash_table_p,
                 Qchar_table_p, Qconsp, Qbufferp, Qmarkerp, Qoverlayp, Qwindowp, Qwindow_live_p,
                 Qwindow_valid_p, Qframep, Qprocessp, Qthreadp, SYMBOL_NAME, PseudovecType,
                 EqualKind};
=======
use remacs_sys::{circular_list, internal_equal, lispsym, make_float, EmacsDouble, EmacsInt,
                 EmacsUint, EqualKind, Fcons, Lisp_Cons, Lisp_Float, Lisp_Misc_Any,
                 Lisp_Misc_Type, Lisp_Object, Lisp_Type, PseudovecType, Qbufferp, Qchar_table_p,
                 Qcharacterp, Qconsp, Qfloatp, Qframep, Qhash_table_p, Qinteger_or_marker_p,
                 Qintegerp, Qlistp, Qmarkerp, Qnil, Qnumber_or_marker_p, Qnumberp, Qoverlayp,
                 Qplistp, Qprocessp, Qstringp, Qsymbolp, Qt, Qthreadp, Qvectorp, Qwholenump,
                 Qwindow_live_p, Qwindowp, CHECK_IMPURE, INTMASK, INTTYPEBITS,
                 MOST_NEGATIVE_FIXNUM, MOST_POSITIVE_FIXNUM, SYMBOL_NAME, USE_LSB_TAG, VALBITS,
                 VALMASK};
>>>>>>> e0a37fd5

#[cfg(test)]
use functions::ExternCMocks;

// TODO: tweak Makefile to rebuild C files if this changes.

/// Emacs values are represented as tagged pointers. A few bits are
/// used to represent the type, and the remaining bits are either used
/// to store the value directly (e.g. integers) or the address of a
/// more complex data type (e.g. a cons cell).
///
/// TODO: example representations
///
/// `EmacsInt` represents an integer big enough to hold our tagged
/// pointer representation.
///
/// In Emacs C, this is `EMACS_INT`.
///
/// `EmacsUint` represents the unsigned equivalent of `EmacsInt`.
/// In Emacs C, this is `EMACS_UINT`.
///
/// Their definition are determined in a way consistent with Emacs C.
/// Under casual systems, they're the type isize and usize respectively.
#[repr(C)]
#[derive(PartialEq, Eq, Clone, Copy)]
pub struct LispObject(Lisp_Object);

impl LispObject {
    #[inline]
    pub fn constant_t() -> LispObject {
        LispObject::from(unsafe { Qt })
    }

    #[inline]
    pub fn constant_nil() -> LispObject {
        LispObject::from(Qnil)
    }

    #[inline]
    pub fn from_bool(v: bool) -> LispObject {
        if v {
            LispObject::constant_t()
        } else {
            LispObject::constant_nil()
        }
    }

    #[inline]
    pub fn from_float(v: EmacsDouble) -> LispObject {
        LispObject::from(unsafe { make_float(v) })
    }

    #[inline]
    pub fn to_raw(self) -> EmacsInt {
        self.0
    }
}

impl From<EmacsInt> for LispObject {
    #[inline]
    fn from(i: EmacsInt) -> Self {
        LispObject(i)
    }
}

impl LispObject {
    pub fn get_type(self) -> Lisp_Type {
        let raw = self.to_raw() as EmacsUint;
        let res = (if USE_LSB_TAG {
            raw & (!VALMASK as EmacsUint)
        } else {
            raw >> VALBITS
        }) as u8;
        unsafe { mem::transmute(res) }
    }

    pub fn tag_ptr<T>(external: ExternalPtr<T>, ty: Lisp_Type) -> LispObject {
        let raw = external.as_ptr() as intptr_t;
        let res = if USE_LSB_TAG {
            let ptr = raw as intptr_t;
            let tag = ty as intptr_t;
            (ptr + tag) as EmacsInt
        } else {
            let ptr = raw as EmacsUint as uintptr_t;
            let tag = ty as EmacsUint as uintptr_t;
            ((tag << VALBITS) + ptr) as EmacsInt
        };

        LispObject::from(res)
    }

    #[inline]
    pub fn get_untaggedptr(self) -> *mut c_void {
        (self.to_raw() & VALMASK) as intptr_t as *mut c_void
    }
}

// Symbol support (LispType == Lisp_Symbol == 0)
impl LispObject {
    #[inline]
    pub fn is_symbol(self) -> bool {
        self.get_type() == Lisp_Type::Lisp_Symbol
    }

    #[inline]
    pub fn as_symbol(self) -> Option<LispSymbolRef> {
        if self.is_symbol() {
            Some(LispSymbolRef::new(
                unsafe { mem::transmute(self.symbol_ptr_value()) },
            ))
        } else {
            None
        }
    }

    #[inline]
    pub fn as_symbol_or_error(self) -> LispSymbolRef {
        if self.is_symbol() {
            LispSymbolRef::new(unsafe { mem::transmute(self.symbol_ptr_value()) })
        } else {
            wrong_type!(Qsymbolp, self)
        }
    }

    #[inline]
    pub fn symbol_or_string_as_string(self) -> LispStringRef {
        match self.as_symbol() {
            Some(sym) => sym.symbol_name()
                .as_string()
                .expect("Expected a symbol name?"),
            None => self.as_string_or_error(),
        }
    }

    #[inline]
    fn symbol_ptr_value(&self) -> EmacsInt {
        let ptr_value = if USE_LSB_TAG {
            self.to_raw() as EmacsInt
        } else {
            self.get_untaggedptr() as EmacsInt
        };

        let lispsym_offset = unsafe { &lispsym as *const _ as EmacsInt };
        ptr_value + lispsym_offset
    }
}

// Misc support (LispType == Lisp_Misc == 1)

// Lisp_Misc is a union. Now we don't really care about its variants except the
// super type layout. LispMisc is an unsized type for this, and LispMiscAny is
// only the header and a padding, which is consistent with the c version.
// directly creating and moving or copying this struct is simply wrong!
// If needed, we can calculate all variants size and allocate properly.

#[repr(C)]
#[derive(Debug)]
pub struct ExternalPtr<T>(*mut T);

impl<T> Clone for ExternalPtr<T> {
    fn clone(&self) -> Self {
        ExternalPtr::new(self.0)
    }
}

impl<T> Copy for ExternalPtr<T> {}

impl<T> ExternalPtr<T> {
    pub fn new(p: *mut T) -> ExternalPtr<T> {
        ExternalPtr(p)
    }

    pub fn as_ptr(&self) -> *const T {
        self.0
    }

    pub fn as_mut(&mut self) -> *mut T {
        self.0
    }
}

impl<T> Deref for ExternalPtr<T> {
    type Target = T;
    fn deref(&self) -> &Self::Target {
        unsafe { &*self.0 }
    }
}

impl<T> DerefMut for ExternalPtr<T> {
    fn deref_mut(&mut self) -> &mut Self::Target {
        unsafe { &mut *self.0 }
    }
}

impl<T> PartialEq for ExternalPtr<T> {
    fn eq(&self, other: &ExternalPtr<T>) -> bool {
        self.as_ptr() == other.as_ptr()
    }

    fn ne(&self, other: &ExternalPtr<T>) -> bool {
        self.as_ptr() != other.as_ptr()
    }
}

pub type LispMiscRef = ExternalPtr<Lisp_Misc_Any>;

#[test]
fn test_lisp_misc_any_size() {
    // Should be 32 bits, which is 4 bytes.
    assert!(mem::size_of::<Lisp_Misc_Any>() == 4);
}

impl LispObject {
    #[inline]
    pub fn is_misc(self) -> bool {
        self.get_type() == Lisp_Type::Lisp_Misc
    }

    #[inline]
    pub fn as_misc(self) -> Option<LispMiscRef> {
        if self.is_misc() {
            unsafe { Some(self.to_misc_unchecked()) }
        } else {
            None
        }
    }

    unsafe fn to_misc_unchecked(self) -> LispMiscRef {
        LispMiscRef::new(mem::transmute(self.get_untaggedptr()))
    }
}

// Fixnum(Integer) support (LispType == Lisp_Int0 | Lisp_Int1 == 2 | 6(LSB) )

/// Fixnums are inline integers that fit directly into Lisp's tagged word.
/// There's two `LispType` variants to provide an extra bit.

/// Natnums(natural number) are the non-negative fixnums.
/// There were special branches in the original code for better performance.
/// However they are unified into the fixnum logic under LSB mode.
/// TODO: Recheck these logic in original C code.

impl LispObject {
    #[inline]
    pub fn from_fixnum(n: EmacsInt) -> LispObject {
        debug_assert!(MOST_NEGATIVE_FIXNUM <= n && n <= MOST_POSITIVE_FIXNUM);
        Self::from_fixnum_truncated(n)
    }

    #[inline]
    pub fn from_fixnum_truncated(n: EmacsInt) -> LispObject {
        let o = if USE_LSB_TAG {
            (n << INTTYPEBITS) as EmacsUint + Lisp_Type::Lisp_Int0 as EmacsUint
        } else {
            (n & INTMASK) as EmacsUint + ((Lisp_Type::Lisp_Int0 as EmacsUint) << VALBITS)
        };
        LispObject::from(o as EmacsInt)
    }

    /// Convert a positive integer into its LispObject representation.
    ///
    /// This is also the function to use when translating `XSETFASTINT`
    /// from Emacs C.
    // TODO: the C claims that make_natnum is faster, but it does the same
    // thing as make_number when USE_LSB_TAG is 1, which it is for us. We
    // should remove this in favour of make_number.
    //
    // TODO: it would be clearer if this function took a u64 or libc::c_int.
    #[inline]
    pub fn from_natnum(n: EmacsInt) -> LispObject {
        debug_assert!(0 <= n && n <= MOST_POSITIVE_FIXNUM);
        LispObject::from_fixnum_truncated(n)
    }

    #[inline]
    pub fn int_or_float_from_fixnum(n: EmacsInt) -> LispObject {
        if n < MOST_NEGATIVE_FIXNUM || n > MOST_POSITIVE_FIXNUM {
            Self::from_float(n as f64)
        } else {
            Self::from_fixnum(n)
        }
    }

    #[inline]
    pub fn fixnum_overflow(n: EmacsInt) -> bool {
        n < MOST_NEGATIVE_FIXNUM || n > MOST_POSITIVE_FIXNUM
    }

    #[inline]
    unsafe fn to_fixnum_unchecked(self) -> EmacsInt {
        let raw = self.to_raw();
        if !USE_LSB_TAG {
            raw & INTMASK
        } else {
            raw >> INTTYPEBITS
        }
    }

    #[inline]
    pub fn is_fixnum(self) -> bool {
        let ty = self.get_type();
        (ty as u8 & ((Lisp_Type::Lisp_Int0 as u8) | !(Lisp_Type::Lisp_Int1 as u8)))
            == Lisp_Type::Lisp_Int0 as u8
    }

    #[inline]
    pub fn as_fixnum(self) -> Option<EmacsInt> {
        if self.is_fixnum() {
            Some(unsafe { self.to_fixnum_unchecked() })
        } else {
            None
        }
    }

    #[inline]
    pub fn as_fixnum_or_error(self) -> EmacsInt {
        if self.is_fixnum() {
            unsafe { self.to_fixnum_unchecked() }
        } else {
            wrong_type!(Qintegerp, self)
        }
    }

    #[inline]
    pub fn as_fixnum_coerce_marker_or_error(self) -> EmacsInt {
        if let Some(n) = self.as_fixnum() {
            n
        } else if let Some(m) = self.as_marker() {
            m.charpos_or_error() as EmacsInt
        } else {
            wrong_type!(Qinteger_or_marker_p, self);
        }
    }

    /// TODO: Bignum support? (Current Emacs doesn't have it)
    #[inline]
    pub fn is_integer(self) -> bool {
        self.is_fixnum()
    }

    #[inline]
    pub fn is_natnum(self) -> bool {
        self.as_fixnum().map_or(false, |i| i >= 0)
    }

    #[inline]
    pub fn as_natnum_or_error(self) -> EmacsInt {
        if self.is_natnum() {
            unsafe { self.to_fixnum_unchecked() }
        } else {
            wrong_type!(Qwholenump, self)
        }
    }
}

// Vectorlike support (LispType == 5)

impl LispObject {
    #[inline]
    pub fn is_vectorlike(self) -> bool {
        self.get_type() == Lisp_Type::Lisp_Vectorlike
    }

    #[inline]
    pub fn is_vector(self) -> bool {
        self.as_vectorlike().map_or(false, |v| v.is_vector())
    }

    #[inline]
    pub fn as_vectorlike(self) -> Option<LispVectorlikeRef> {
        if self.is_vectorlike() {
            Some(LispVectorlikeRef::new(
                unsafe { mem::transmute(self.get_untaggedptr()) },
            ))
        } else {
            None
        }
    }

    #[inline]
    pub fn as_vectorlike_or_error(self) -> LispVectorlikeRef {
        if self.is_vectorlike() {
            LispVectorlikeRef::new(unsafe { mem::transmute(self.get_untaggedptr()) })
        } else {
            wrong_type!(Qvectorp, self)
        }
    }

    pub unsafe fn as_vectorlike_unchecked(self) -> LispVectorlikeRef {
        LispVectorlikeRef::new(mem::transmute(self.get_untaggedptr()))
    }

    pub unsafe fn as_vector_unchecked(self) -> LispVectorRef {
        self.as_vectorlike_unchecked().as_vector_unchecked()
    }
}

impl LispObject {
    pub fn is_thread(self) -> bool {
        self.as_vectorlike()
            .map_or(false, |v| v.is_pseudovector(PseudovecType::PVEC_THREAD))
    }

    pub fn as_thread(self) -> Option<ThreadStateRef> {
        self.as_vectorlike().map_or(None, |v| v.as_thread())
    }

    pub fn as_thread_or_error(self) -> ThreadStateRef {
        self.as_thread()
            .unwrap_or_else(|| wrong_type!(Qthreadp, self))
    }

    pub fn is_mutex(self) -> bool {
        self.as_vectorlike()
            .map_or(false, |v| v.is_pseudovector(PseudovecType::PVEC_MUTEX))
    }

    pub fn is_condition_variable(self) -> bool {
        self.as_vectorlike()
            .map_or(false, |v| v.is_pseudovector(PseudovecType::PVEC_CONDVAR))
    }

    pub fn is_byte_code_function(self) -> bool {
        self.as_vectorlike()
            .map_or(false, |v| v.is_pseudovector(PseudovecType::PVEC_COMPILED))
    }

    pub fn is_subr(self) -> bool {
        self.as_vectorlike()
            .map_or(false, |v| v.is_pseudovector(PseudovecType::PVEC_SUBR))
    }

    pub fn is_buffer(self) -> bool {
        self.as_vectorlike()
            .map_or(false, |v| v.is_pseudovector(PseudovecType::PVEC_BUFFER))
    }

    pub fn as_buffer(self) -> Option<LispBufferRef> {
        self.as_vectorlike().map_or(None, |v| v.as_buffer())
    }

    pub fn as_buffer_or_error(self) -> LispBufferRef {
        self.as_buffer()
            .unwrap_or_else(|| wrong_type!(Qbufferp, self))
    }

    pub fn is_char_table(self) -> bool {
        self.as_vectorlike()
            .map_or(false, |v| v.is_pseudovector(PseudovecType::PVEC_CHAR_TABLE))
    }

    pub fn as_char_table(self) -> Option<LispCharTableRef> {
        self.as_vectorlike().and_then(|v| v.as_char_table())
    }

    pub fn as_char_table_or_error(self) -> LispCharTableRef {
        if let Some(chartable) = self.as_char_table() {
            chartable
        } else {
            wrong_type!(Qchar_table_p, self)
        }
    }

    pub fn is_bool_vector(self) -> bool {
        self.as_vectorlike().map_or(
            false,
            |v| v.is_pseudovector(PseudovecType::PVEC_BOOL_VECTOR),
        )
    }

    pub fn is_array(self) -> bool {
        self.is_vector() || self.is_string() || self.is_char_table() || self.is_bool_vector()
    }

    pub fn is_sequence(self) -> bool {
        self.is_cons() || self.is_nil() || self.is_array()
    }

    pub fn is_window_configuration(self) -> bool {
        self.as_vectorlike().map_or(false, |v| {
            v.is_pseudovector(PseudovecType::PVEC_WINDOW_CONFIGURATION)
        })
    }

    pub fn is_process(self) -> bool {
        self.as_vectorlike()
            .map_or(false, |v| v.is_pseudovector(PseudovecType::PVEC_PROCESS))
    }

    pub fn as_process(self) -> Option<LispProcessRef> {
        self.as_vectorlike().map_or(None, |v| v.as_process())
    }

    pub fn as_process_or_error(self) -> LispProcessRef {
        self.as_process()
            .unwrap_or_else(|| wrong_type!(Qprocessp, self))
    }

    pub fn is_window(self) -> bool {
        self.as_vectorlike()
            .map_or(false, |v| v.is_pseudovector(PseudovecType::PVEC_WINDOW))
    }

    pub fn as_window(self) -> Option<LispWindowRef> {
        self.as_vectorlike().map_or(None, |v| v.as_window())
    }

    pub fn as_window_or_error(self) -> LispWindowRef {
        self.as_window()
            .unwrap_or_else(|| wrong_type!(Qwindowp, self))
    }

    pub fn as_minibuffer_or_error(self) -> LispWindowRef {
        let w = self.as_window()
            .unwrap_or_else(|| wrong_type!(Qwindowp, self));
        if !w.is_minibuffer() {
            error!("Window is not a minibuffer window");
        }
        w
    }

    pub fn as_live_window_or_error(self) -> LispWindowRef {
        if self.as_window().map_or(false, |w| w.is_live()) {
            self.as_window().unwrap()
        } else {
            wrong_type!(Qwindow_live_p, self);
        }
    }

    pub fn as_valid_window_or_error(self) -> LispWindowRef {
        self.as_window()
            .and_then(|w| if w.is_valid() { Some(w) } else { None })
            .unwrap_or_else(|| wrong_type!(Qwindow_valid_p, self))
    }

    pub fn is_frame(self) -> bool {
        self.as_vectorlike()
            .map_or(false, |v| v.is_pseudovector(PseudovecType::PVEC_FRAME))
    }

    pub fn as_frame(self) -> Option<LispFrameRef> {
        self.as_vectorlike().map_or(None, |v| v.as_frame())
    }

    pub fn as_frame_or_error(self) -> LispFrameRef {
        self.as_frame()
            .unwrap_or_else(|| wrong_type!(Qframep, self))
    }

    pub fn is_hash_table(self) -> bool {
        self.as_vectorlike()
            .map_or(false, |v| v.is_pseudovector(PseudovecType::PVEC_HASH_TABLE))
    }

    pub fn is_font(self) -> bool {
        self.as_vectorlike()
            .map_or(false, |v| v.is_pseudovector(PseudovecType::PVEC_FONT))
    }

    pub fn as_font(self) -> Option<LispFontRef> {
        self.as_vectorlike()
            .map_or(None, |v| if v.is_pseudovector(PseudovecType::PVEC_FONT) {
                Some(LispFontRef::from_vectorlike(v))
            } else {
                None
            })
    }

    pub fn is_record(self) -> bool {
        self.as_vectorlike()
            .map_or(false, |v| v.is_pseudovector(PseudovecType::PVEC_RECORD))
    }
}

impl LispObject {
    pub fn as_hash_table_or_error(&self) -> LispHashTableRef {
        if self.is_hash_table() {
            LispHashTableRef::new(unsafe { mem::transmute(self.get_untaggedptr()) })
        } else {
            wrong_type!(Qhash_table_p, *self);
        }
    }

    pub fn as_hash_table(&self) -> Option<LispHashTableRef> {
        if self.is_hash_table() {
            Some(LispHashTableRef::new(
                unsafe { mem::transmute(self.get_untaggedptr()) },
            ))
        } else {
            None
        }
    }

    pub fn from_hash_table(hashtable: LispHashTableRef) -> LispObject {
        let object = LispObject::tag_ptr(hashtable, Lisp_Type::Lisp_Vectorlike);
        debug_assert!(
            object.is_vectorlike() && object.get_untaggedptr() == hashtable.as_ptr() as *mut c_void
        );

        debug_assert!(object.is_hash_table());
        object
    }
}

// Cons support (LispType == 6 | 3)

/// From `FOR_EACH_TAIL_INTERNAL` in `lisp.h`
pub struct TailsIter {
    list: LispObject,
    tail: LispObject,
    tortoise: LispObject,
    errsym: Option<Lisp_Object>,
    max: isize,
    n: isize,
    q: u16,
}

impl TailsIter {
    fn new(list: LispObject, errsym: Option<Lisp_Object>) -> Self {
        Self {
            list,
            tail: list,
            tortoise: list,
            errsym,
            max: 2,
            n: 0,
            q: 2,
        }
    }

    fn circular(&self) -> Option<LispCons> {
        if self.errsym.is_some() {
            unsafe {
                circular_list(self.tail.to_raw());
            }
        } else {
            None
        }
    }
}

impl Iterator for TailsIter {
    type Item = LispCons;

    fn next(&mut self) -> Option<Self::Item> {
        match self.tail.as_cons() {
            None => {
                if self.errsym.is_some() && self.tail.is_not_nil() {
                    wrong_type!(self.errsym.clone().unwrap(), self.list)
                }
                None
            }
            Some(tail_cons) => {
                self.tail = tail_cons.cdr();
                self.q = self.q.wrapping_sub(1);
                if self.q != 0 {
                    if self.tail == self.tortoise {
                        return self.circular();
                    }
                } else {
                    self.n = self.n.wrapping_sub(1);
                    if self.n > 0 {
                        if self.tail == self.tortoise {
                            return self.circular();
                        }
                    } else {
                        self.max <<= 1;
                        self.q = self.max as u16;
                        self.n = self.max >> 16;
                        self.tortoise = self.tail;
                    }
                }
                Some(tail_cons)
            }
        }
    }
}

impl LispObject {
    #[inline]
    pub fn cons(car: LispObject, cdr: LispObject) -> Self {
        unsafe { LispObject::from(Fcons(car.to_raw(), cdr.to_raw())) }
    }

    #[inline]
    pub fn is_cons(self) -> bool {
        self.get_type() == Lisp_Type::Lisp_Cons
    }

    #[inline]
    pub fn as_cons(self) -> Option<LispCons> {
        if self.is_cons() {
            Some(LispCons(self))
        } else {
            None
        }
    }

    #[inline]
    pub fn as_cons_or_error(self) -> LispCons {
        if self.is_cons() {
            LispCons(self)
        } else {
            wrong_type!(Qconsp, self)
        }
    }

    /// Iterate over all tails of self.  self should be a list, i.e. a chain
    /// of cons cells ending in nil.  Otherwise a wrong-type-argument error
    /// will be signaled.
    pub fn iter_tails(self) -> TailsIter {
        TailsIter::new(self, Some(unsafe { Qlistp }))
    }

    /// Iterate over all tails of self.  If self is not a cons-chain,
    /// iteration will stop at the first non-cons without signaling.
    pub fn iter_tails_safe(self) -> TailsIter {
        TailsIter::new(self, None)
    }

    /// Iterate over all tails of self.  self should be a plist, i.e. a chain
    /// of cons cells ending in nil.  Otherwise a wrong-type-argument error
    /// will be signaled.
    pub fn iter_tails_plist(self) -> TailsIter {
        TailsIter::new(self, Some(unsafe { Qplistp }))
    }
}

/// A newtype for objects we know are conses.
#[derive(Clone, Copy)]
pub struct LispCons(LispObject);

impl LispCons {
    pub fn as_obj(self) -> LispObject {
        self.0
    }

    fn _extract(self) -> *mut Lisp_Cons {
        unsafe { mem::transmute(self.0.get_untaggedptr()) }
    }

    /// Return the car (first cell).
    pub fn car(self) -> LispObject {
        LispObject::from(unsafe { (*self._extract()).car })
    }

    /// Return the cdr (second cell).
    pub fn cdr(self) -> LispObject {
        LispObject::from(unsafe { (*self._extract()).cdr })
    }

    /// Set the car of the cons cell.
    pub fn set_car(self, n: LispObject) {
        unsafe {
            (*self._extract()).car = n.to_raw();
        }
    }

    /// Set the car of the cons cell.
    pub fn set_cdr(self, n: LispObject) {
        unsafe {
            (*self._extract()).cdr = n.to_raw();
        }
    }

    /// Check that "self" is an impure (i.e. not readonly) cons cell.
    pub fn check_impure(self) {
        unsafe {
            CHECK_IMPURE(self.0.to_raw(), self._extract() as *const c_void);
        }
    }
}

// Float support (LispType == Lisp_Float == 7 )

#[test]
fn test_lisp_float_size() {
    let double_size = mem::size_of::<EmacsDouble>();
    let ptr_size = mem::size_of::<*const Lisp_Float>();

    assert!(mem::size_of::<Lisp_Float>() == max(double_size, ptr_size));
}

pub type LispFloatRef = ExternalPtr<Lisp_Float>;

impl LispFloatRef {
    pub fn as_data(&self) -> &EmacsDouble {
        unsafe { &*(self.data.as_ptr() as *const EmacsDouble) }
    }
}

impl LispObject {
    #[inline]
    pub fn is_float(self) -> bool {
        self.get_type() == Lisp_Type::Lisp_Float
    }

    #[inline]
    unsafe fn to_float_unchecked(self) -> LispFloatRef {
        debug_assert!(self.is_float());
        LispFloatRef::new(mem::transmute(self.get_untaggedptr()))
    }

    unsafe fn get_float_data_unchecked(self) -> EmacsDouble {
        *self.to_float_unchecked().as_data()
    }

    pub fn as_float(self) -> Option<EmacsDouble> {
        if self.is_float() {
            Some(unsafe { self.get_float_data_unchecked() })
        } else {
            None
        }
    }

    pub fn as_float_or_error(self) -> EmacsDouble {
        if self.is_float() {
            unsafe { self.get_float_data_unchecked() }
        } else {
            wrong_type!(Qfloatp, self)
        }
    }

    /// If the LispObject is a number (of any kind), get a floating point value for it
    pub fn any_to_float(self) -> Option<EmacsDouble> {
        self.as_float()
            .or_else(|| self.as_fixnum().map(|i| i as EmacsDouble))
    }

    pub fn any_to_float_or_error(self) -> EmacsDouble {
        self.as_float().unwrap_or_else(|| {
            self.as_fixnum()
                .unwrap_or_else(|| wrong_type!(Qnumberp, self)) as EmacsDouble
        })
    }
}

// String support (LispType == 4)

impl LispObject {
    #[inline]
    pub fn is_string(self) -> bool {
        self.get_type() == Lisp_Type::Lisp_String
    }

    #[inline]
    pub fn as_string(self) -> Option<LispStringRef> {
        if self.is_string() {
            Some(LispStringRef::new(
                unsafe { mem::transmute(self.get_untaggedptr()) },
            ))
        } else {
            None
        }
    }

    #[inline]
    pub fn as_string_or_error(self) -> LispStringRef {
        if self.is_string() {
            LispStringRef::new(unsafe { mem::transmute(self.get_untaggedptr()) })
        } else {
            wrong_type!(Qstringp, self)
        }
    }
}

// Other functions

pub enum LispNumber {
    Fixnum(EmacsInt),
    Float(f64),
}

impl LispObject {
    #[inline]
    pub fn is_number(self) -> bool {
        self.is_fixnum() || self.is_float()
    }

    #[inline]
    pub fn as_number_or_error(self) -> LispNumber {
        if let Some(n) = self.as_fixnum() {
            LispNumber::Fixnum(n)
        } else if let Some(f) = self.as_float() {
            LispNumber::Float(f)
        } else {
            wrong_type!(Qnumberp, self)
        }
    }

    #[inline]
    pub fn as_number_coerce_marker_or_error(self) -> LispNumber {
        if let Some(n) = self.as_fixnum() {
            LispNumber::Fixnum(n)
        } else if let Some(f) = self.as_float() {
            LispNumber::Float(f)
        } else if let Some(m) = self.as_marker() {
            LispNumber::Fixnum(m.charpos_or_error() as EmacsInt)
        } else {
            wrong_type!(Qnumber_or_marker_p, self)
        }
    }

    #[inline]
    pub fn is_nil(self) -> bool {
        self.to_raw() == Qnil
    }

    #[inline]
    pub fn is_not_nil(self) -> bool {
        self.to_raw() != Qnil
    }

    #[inline]
    pub fn is_t(self) -> bool {
        self.to_raw() == unsafe { Qt }
    }

    #[inline]
    pub fn is_marker(self) -> bool {
        self.as_misc()
            .map_or(false, |m| m.ty == Lisp_Misc_Type::Marker)
    }

    #[inline]
    pub fn as_marker(self) -> Option<LispMarkerRef> {
        self.as_misc()
            .and_then(|m| if m.ty == Lisp_Misc_Type::Marker {
                unsafe { Some(mem::transmute(m)) }
            } else {
                None
            })
    }

    pub fn as_marker_or_error(self) -> LispMarkerRef {
        self.as_marker()
            .unwrap_or_else(|| wrong_type!(Qmarkerp, self))
    }

    /// Nonzero iff X is a character.
    pub fn is_character(self) -> bool {
        self.as_fixnum()
            .map_or(false, |i| 0 <= i && i <= MAX_CHAR as EmacsInt)
    }

    /// Check if Lisp object is a character or not and return the codepoint
    /// Similar to CHECK_CHARACTER
    #[inline]
    pub fn as_character_or_error(self) -> Codepoint {
        if !self.is_character() {
            wrong_type!(Qcharacterp, self)
        }
        self.as_fixnum().unwrap() as Codepoint
    }

    #[inline]
    pub fn is_overlay(self) -> bool {
        self.as_misc()
            .map_or(false, |m| m.ty == Lisp_Misc_Type::Overlay)
    }

    pub fn as_overlay(self) -> Option<LispOverlayRef> {
        self.as_misc()
            .and_then(|m| if m.ty == Lisp_Misc_Type::Overlay {
                unsafe { Some(mem::transmute(m)) }
            } else {
                None
            })
    }

    pub fn as_overlay_or_error(self) -> LispOverlayRef {
        self.as_overlay()
            .unwrap_or_else(|| wrong_type!(Qoverlayp, self))
    }

    // The three Emacs Lisp comparison functions.

    #[inline]
    pub fn eq(self, other: LispObject) -> bool {
        self == other
    }

    #[inline]
    pub fn eql(self, other: LispObject) -> bool {
        if self.is_float() {
            self.equal_no_quit(other)
        } else {
            self.eq(other)
        }
    }

    #[inline]
    pub fn equal(self, other: LispObject) -> bool {
        unsafe { internal_equal(self.to_raw(), other.to_raw(), EqualKind::Plain, 0, Qnil) }
    }

    #[inline]
    pub fn equal_no_quit(self, other: LispObject) -> bool {
        unsafe { internal_equal(self.to_raw(), other.to_raw(), EqualKind::NoQuit, 0, Qnil) }
    }
}

/// Used to denote functions that have no limit on the maximum number
/// of arguments.
pub const MANY: i16 = -2;

/// Internal function to get a displayable string out of a Lisp string.
fn display_string(obj: LispObject) -> String {
    let mut s = obj.as_string().unwrap();
    let slice = unsafe { slice::from_raw_parts(s.data_ptr(), s.len_bytes() as usize) };
    String::from_utf8_lossy(slice).into_owned()
}

impl Debug for LispObject {
    fn fmt(&self, f: &mut Formatter) -> Result<(), Error> {
        let ty = self.get_type();
        let self_ptr = &self as *const _ as usize;
        if ty as u8 >= 8 {
            write!(
                f,
                "#<INVALID-OBJECT @ {:#X}: VAL({:#X})>",
                self_ptr,
                self.to_raw()
            )?;
            return Ok(());
        }
        if self.is_nil() {
            return write!(f, "nil");
        }
        match ty {
            Lisp_Type::Lisp_Symbol => {
                let name = LispObject::from(unsafe { SYMBOL_NAME(self.to_raw()) });
                write!(f, "'{}", display_string(name))?;
            }
            Lisp_Type::Lisp_Cons => {
                let mut cdr = *self;
                write!(f, "'(")?;
                while let Some(cons) = cdr.as_cons() {
                    write!(f, "{:?} ", cons.car())?;
                    cdr = cons.cdr();
                }
                if cdr.is_nil() {
                    write!(f, ")")?;
                } else {
                    write!(f, ". {:?}", cdr)?;
                }
            }
            Lisp_Type::Lisp_Float => {
                write!(f, "{}", self.as_float().unwrap())?;
            }
            Lisp_Type::Lisp_Vectorlike => {
                let vl = self.as_vectorlike().unwrap();
                if vl.is_vector() {
                    write!(f, "[")?;
                    for el in vl.as_vector().unwrap().as_slice() {
                        write!(f, "{:?} ", el)?;
                    }
                    write!(f, "]")?;
                } else {
                    write!(
                        f,
                        "#<VECTOR-LIKE @ {:#X}: VAL({:#X})>",
                        self_ptr,
                        self.to_raw()
                    )?;
                }
            }
            Lisp_Type::Lisp_Int0 | Lisp_Type::Lisp_Int1 => {
                write!(f, "{}", self.as_fixnum().unwrap())?;
            }
            Lisp_Type::Lisp_Misc => {
                write!(f, "#<MISC @ {:#X}: VAL({:#X})>", self_ptr, self.to_raw())?;
            }
            Lisp_Type::Lisp_String => {
                write!(f, "{:?}", display_string(*self))?;
            }
        }
        Ok(())
    }
}

/// Intern (e.g. create a symbol from) a string.
pub fn intern<T: AsRef<str>>(string: T) -> LispObject {
    let s = string.as_ref();
    LispObarrayRef::constant_obarray()
        .intern_cstring(s.as_ptr() as *const c_char, s.len() as ptrdiff_t)
}

#[test]
fn test_basic_float() {
    let val = 8.0;
    let mock = ExternCMocks::method_make_float()
        .called_once()
        .return_result_of(move || {
            // Fake an allocated float by just putting it on the heap and leaking it.
            let boxed = Box::new(Lisp_Float {
                data: unsafe { mem::transmute(val) },
            });
            let raw = ExternalPtr::new(Box::into_raw(boxed));
            LispObject::tag_ptr(raw, Lisp_Type::Lisp_Float).to_raw()
        });

    ExternCMocks::set_make_float(mock);

    let result = LispObject::from_float(val);
    assert!(result.is_float() && result.as_float() == Some(val));

    ExternCMocks::clear_make_float();
}<|MERGE_RESOLUTION|>--- conflicted
+++ resolved
@@ -26,27 +26,15 @@
 use obarray::LispObarrayRef;
 use threads::ThreadStateRef;
 
-<<<<<<< HEAD
-use remacs_sys::{EmacsInt, EmacsUint, EmacsDouble, VALMASK, VALBITS, INTTYPEBITS, INTMASK,
-                 USE_LSB_TAG, MOST_POSITIVE_FIXNUM, MOST_NEGATIVE_FIXNUM, Lisp_Type,
-                 Lisp_Misc_Any, Lisp_Misc_Type, Lisp_Float, Lisp_Cons, Lisp_Object, lispsym,
-                 make_float, circular_list, internal_equal, Fcons, CHECK_IMPURE, Qnil, Qt,
-                 Qnumberp, Qfloatp, Qstringp, Qsymbolp, Qnumber_or_marker_p, Qinteger_or_marker_p,
-                 Qwholenump, Qvectorp, Qcharacterp, Qlistp, Qplistp, Qintegerp, Qhash_table_p,
-                 Qchar_table_p, Qconsp, Qbufferp, Qmarkerp, Qoverlayp, Qwindowp, Qwindow_live_p,
-                 Qwindow_valid_p, Qframep, Qprocessp, Qthreadp, SYMBOL_NAME, PseudovecType,
-                 EqualKind};
-=======
 use remacs_sys::{circular_list, internal_equal, lispsym, make_float, EmacsDouble, EmacsInt,
                  EmacsUint, EqualKind, Fcons, Lisp_Cons, Lisp_Float, Lisp_Misc_Any,
                  Lisp_Misc_Type, Lisp_Object, Lisp_Type, PseudovecType, Qbufferp, Qchar_table_p,
                  Qcharacterp, Qconsp, Qfloatp, Qframep, Qhash_table_p, Qinteger_or_marker_p,
                  Qintegerp, Qlistp, Qmarkerp, Qnil, Qnumber_or_marker_p, Qnumberp, Qoverlayp,
                  Qplistp, Qprocessp, Qstringp, Qsymbolp, Qt, Qthreadp, Qvectorp, Qwholenump,
-                 Qwindow_live_p, Qwindowp, CHECK_IMPURE, INTMASK, INTTYPEBITS,
+                 Qwindow_live_p, Qwindow_valid_p, Qwindowp, CHECK_IMPURE, INTMASK, INTTYPEBITS,
                  MOST_NEGATIVE_FIXNUM, MOST_POSITIVE_FIXNUM, SYMBOL_NAME, USE_LSB_TAG, VALBITS,
                  VALMASK};
->>>>>>> e0a37fd5
 
 #[cfg(test)]
 use functions::ExternCMocks;
