//! This module contains Rust definitions whose C equivalents live in
//! lisp.h.

use libc::{c_char, c_void, intptr_t, uintptr_t};
use std::ffi::CString;

use std::convert::From;
use std::fmt::{Debug, Error, Formatter};
use std::mem;
use std::ops::{Deref, DerefMut};
use std::slice;

<<<<<<< HEAD
use remacs_sys;
use remacs_sys::{build_string, make_float, reference_internal_equal};
use remacs_sys::{equal_kind, pvec_type, EmacsDouble, EmacsInt, EmacsUint, Lisp_Bits, USE_LSB_TAG,
                 VALMASK};
use remacs_sys::{Lisp_Misc_Any, Lisp_Misc_Type, Lisp_Subr, Lisp_Type};
use remacs_sys::{Qautoload, Qlistp, Qnil, Qsubrp, Qt, Vbuffer_alist};

use buffers::LispBufferRef;
use eval::FUNCTIONP;
use fns::internal_equal;
use lists::{list, CarIter};
=======
use crate::{
    buffers::LispBufferRef,
    eval::FUNCTIONP,
    lists::{list, CarIter},
    remacs_sys,
    remacs_sys::{build_string, internal_equal, make_float},
    remacs_sys::{
        pvec_type, EmacsDouble, EmacsInt, EmacsUint, EqualKind, Lisp_Bits, USE_LSB_TAG, VALMASK,
    },
    remacs_sys::{Lisp_Misc_Any, Lisp_Misc_Type, Lisp_Subr, Lisp_Type},
    remacs_sys::{Qautoload, Qlistp, Qnil, Qsubrp, Qt, Vbuffer_alist},
};
>>>>>>> 8c4db48c

// TODO: tweak Makefile to rebuild C files if this changes.

/// Emacs values are represented as tagged pointers. A few bits are
/// used to represent the type, and the remaining bits are either used
/// to store the value directly (e.g. integers) or the address of a
/// more complex data type (e.g. a cons cell).
///
/// TODO: example representations
///
/// `EmacsInt` represents an integer big enough to hold our tagged
/// pointer representation.
///
/// In Emacs C, this is `EMACS_INT`.
///
/// `EmacsUint` represents the unsigned equivalent of `EmacsInt`.
/// In Emacs C, this is `EMACS_UINT`.
///
/// Their definition are determined in a way consistent with Emacs C.
/// Under casual systems, they're the type isize and usize respectively.
#[repr(transparent)]
#[derive(PartialEq, Eq, Clone, Copy)]
pub struct LispObject(pub EmacsInt);

impl LispObject {
    pub fn from_C(n: EmacsInt) -> LispObject {
        LispObject(n)
    }

    pub fn from_C_unsigned(n: EmacsUint) -> LispObject {
        Self::from_C(n as EmacsInt)
    }

    pub fn to_C(self) -> EmacsInt {
        self.0
    }

    pub fn to_C_unsigned(self) -> EmacsUint {
        self.0 as EmacsUint
    }

    pub fn from_bool(v: bool) -> LispObject {
        if v {
            Qt
        } else {
            Qnil
        }
    }

    pub fn from_float(v: EmacsDouble) -> LispObject {
        unsafe { make_float(v) }
    }
}

impl<T> From<Option<T>> for LispObject
where
    LispObject: From<T>,
{
    fn from(v: Option<T>) -> Self {
        match v {
            None => Qnil,
            Some(v) => LispObject::from(v),
        }
    }
}

// ExternalPtr

#[repr(transparent)]
#[derive(Debug)]
pub struct ExternalPtr<T>(*mut T);

impl<T> Copy for ExternalPtr<T> {}

// Derive fails for this type so do it manually
impl<T> Clone for ExternalPtr<T> {
    fn clone(&self) -> Self {
        ExternalPtr::new(self.0)
    }
}

impl<T> ExternalPtr<T> {
    pub fn new(p: *mut T) -> ExternalPtr<T> {
        ExternalPtr(p)
    }

    pub fn is_null(self) -> bool {
        self.0.is_null()
    }

    pub fn as_ptr(self) -> *const T {
        self.0
    }

    pub fn as_mut(&mut self) -> *mut T {
        self.0
    }

    pub fn from_ptr(ptr: *mut c_void) -> Option<Self> {
        unsafe { ptr.as_ref().map(|p| mem::transmute(p)) }
    }
}

impl<T> Deref for ExternalPtr<T> {
    type Target = T;
    fn deref(&self) -> &Self::Target {
        unsafe { &*self.0 }
    }
}

impl<T> DerefMut for ExternalPtr<T> {
    fn deref_mut(&mut self) -> &mut Self::Target {
        unsafe { &mut *self.0 }
    }
}

impl<T> PartialEq for ExternalPtr<T> {
    fn eq(&self, other: &ExternalPtr<T>) -> bool {
        self.as_ptr() == other.as_ptr()
    }
}

// Misc support (LispType == Lisp_Misc == 1)

// Lisp_Misc is a union. Now we don't really care about its variants except the
// super type layout. LispMisc is an unsized type for this, and LispMiscAny is
// only the header and a padding, which is consistent with the c version.
// directly creating and moving or copying this struct is simply wrong!
// If needed, we can calculate all variants size and allocate properly.

pub type LispMiscRef = ExternalPtr<Lisp_Misc_Any>;

impl LispMiscRef {
    pub fn get_type(self) -> Lisp_Misc_Type {
        self.type_()
    }
}

impl LispObject {
    pub fn is_misc(self) -> bool {
        self.get_type() == Lisp_Type::Lisp_Misc
    }

    pub fn as_misc(self) -> Option<LispMiscRef> {
        if self.is_misc() {
            unsafe { Some(self.to_misc_unchecked()) }
        } else {
            None
        }
    }

    pub unsafe fn to_misc_unchecked(self) -> LispMiscRef {
        LispMiscRef::new(self.get_untaggedptr() as *mut remacs_sys::Lisp_Misc_Any)
    }
}

// Lisp_Subr support

pub type LispSubrRef = ExternalPtr<Lisp_Subr>;
unsafe impl Sync for LispSubrRef {}

impl LispSubrRef {
    pub fn is_many(self) -> bool {
        !self.0.is_null() && self.max_args() == -2
    }

    pub fn is_unevalled(self) -> bool {
        !self.0.is_null() && self.max_args() == -1
    }

    pub fn max_args(self) -> i16 {
        unsafe { (*self.0).max_args }
    }

    pub fn min_args(self) -> i16 {
        unsafe { (*self.0).min_args }
    }

    pub fn symbol_name(self) -> *const c_char {
        unsafe { (*self.0).symbol_name }
    }
}

impl LispObject {
    pub fn is_subr(self) -> bool {
        self.as_vectorlike()
            .map_or(false, |v| v.is_pseudovector(pvec_type::PVEC_SUBR))
    }

    pub fn as_subr(self) -> Option<LispSubrRef> {
        self.as_vectorlike().and_then(|v| v.as_subr())
    }

    pub fn as_subr_or_error(self) -> LispSubrRef {
        self.as_subr().unwrap_or_else(|| wrong_type!(Qsubrp, self))
    }
}

impl From<LispObject> for LispSubrRef {
    fn from(o: LispObject) -> Self {
        o.as_subr_or_error()
    }
}

// Other functions

impl From<()> for LispObject {
    fn from(_v: ()) -> Self {
        Qnil
    }
}

impl From<Vec<LispObject>> for LispObject {
    fn from(v: Vec<LispObject>) -> Self {
        list(&v)
    }
}

impl From<LispObject> for bool {
    fn from(o: LispObject) -> Self {
        o.is_not_nil()
    }
}

impl From<bool> for LispObject {
    fn from(v: bool) -> Self {
        if v {
            Qt
        } else {
            Qnil
        }
    }
}

impl From<LispObject> for u32 {
    fn from(o: LispObject) -> Self {
        o.as_fixnum_or_error() as u32
    }
}

impl From<LispObject> for Option<u32> {
    fn from(o: LispObject) -> Self {
        match o.as_fixnum() {
            None => None,
            Some(n) => Some(n as u32),
        }
    }
}

impl From<!> for LispObject {
    fn from(_v: !) -> Self {
        // I'm surprized that this works
        Qnil
    }
}

/// Copies a Rust str into a new Lisp string
impl<'a> From<&'a str> for LispObject {
    fn from(s: &str) -> Self {
        let cs = CString::new(s).unwrap();
        unsafe { build_string(cs.as_ptr()) }
    }
}

impl LispObject {
    pub fn get_type(self) -> Lisp_Type {
        let raw = self.to_C_unsigned();
        let res = (if USE_LSB_TAG {
            raw & (!VALMASK as EmacsUint)
        } else {
            raw >> Lisp_Bits::VALBITS
        }) as u32;
        unsafe { mem::transmute(res) }
    }

    pub fn tag_ptr<T>(external: ExternalPtr<T>, ty: Lisp_Type) -> LispObject {
        let raw = external.as_ptr() as intptr_t;
        let res = if USE_LSB_TAG {
            let ptr = raw as intptr_t;
            let tag = ty as intptr_t;
            (ptr + tag) as EmacsInt
        } else {
            let ptr = raw as EmacsUint as uintptr_t;
            let tag = ty as EmacsUint as uintptr_t;
            ((tag << Lisp_Bits::VALBITS) + ptr) as EmacsInt
        };

        LispObject::from_C(res)
    }

    pub fn get_untaggedptr(self) -> *mut c_void {
        (self.to_C() & VALMASK) as intptr_t as *mut c_void
    }
}

impl From<LispObject> for EmacsInt {
    fn from(o: LispObject) -> Self {
        o.as_fixnum_or_error()
    }
}

impl From<LispObject> for Option<EmacsInt> {
    fn from(o: LispObject) -> Self {
        if o.is_nil() {
            None
        } else {
            Some(o.as_fixnum_or_error())
        }
    }
}

impl From<LispObject> for EmacsUint {
    fn from(o: LispObject) -> Self {
        o.as_natnum_or_error()
    }
}

impl From<LispObject> for Option<EmacsUint> {
    fn from(o: LispObject) -> Self {
        if o.is_nil() {
            None
        } else {
            Some(o.as_natnum_or_error())
        }
    }
}

impl From<EmacsInt> for LispObject {
    fn from(v: EmacsInt) -> Self {
        LispObject::from_fixnum(v)
    }
}

impl From<isize> for LispObject {
    fn from(v: isize) -> Self {
        LispObject::from_fixnum(v as EmacsInt)
    }
}

impl From<i32> for LispObject {
    fn from(v: i32) -> Self {
        LispObject::from_fixnum(EmacsInt::from(v))
    }
}

impl From<i16> for LispObject {
    fn from(v: i16) -> Self {
        LispObject::from_fixnum(EmacsInt::from(v))
    }
}

impl From<i8> for LispObject {
    fn from(v: i8) -> Self {
        LispObject::from_fixnum(EmacsInt::from(v))
    }
}

impl From<EmacsUint> for LispObject {
    fn from(v: EmacsUint) -> Self {
        LispObject::from_natnum(v)
    }
}

impl From<usize> for LispObject {
    fn from(v: usize) -> Self {
        LispObject::from_natnum(v as EmacsUint)
    }
}

impl From<u32> for LispObject {
    fn from(v: u32) -> Self {
        LispObject::from_natnum(EmacsUint::from(v))
    }
}

impl From<u16> for LispObject {
    fn from(v: u16) -> Self {
        LispObject::from_natnum(EmacsUint::from(v))
    }
}

impl From<u8> for LispObject {
    fn from(v: u8) -> Self {
        LispObject::from_natnum(EmacsUint::from(v))
    }
}

impl LispObject {
    pub fn is_mutex(self) -> bool {
        self.as_vectorlike()
            .map_or(false, |v| v.is_pseudovector(pvec_type::PVEC_MUTEX))
    }

    pub fn is_condition_variable(self) -> bool {
        self.as_vectorlike()
            .map_or(false, |v| v.is_pseudovector(pvec_type::PVEC_CONDVAR))
    }

    pub fn is_byte_code_function(self) -> bool {
        self.as_vectorlike()
            .map_or(false, |v| v.is_pseudovector(pvec_type::PVEC_COMPILED))
    }

    pub fn is_module_function(self) -> bool {
        self.as_vectorlike().map_or(false, |v| {
            v.is_pseudovector(pvec_type::PVEC_MODULE_FUNCTION)
        })
    }

    pub fn is_array(self) -> bool {
        self.is_vector() || self.is_string() || self.is_char_table() || self.is_bool_vector()
    }

    pub fn is_sequence(self) -> bool {
        self.is_cons() || self.is_nil() || self.is_array()
    }

    pub fn is_record(self) -> bool {
        self.as_vectorlike()
            .map_or(false, |v| v.is_pseudovector(pvec_type::PVEC_RECORD))
    }
}

/// From `FOR_EACH_ALIST_VALUE` in `lisp.h`
/// Implement `Iterator` over all values of `$data` yielding `$iter_item` type.
/// `$data` should be an `alist` and `$iter_item` type should implement `From<LispObject>`
macro_rules! impl_alistval_iter {
    ($iter_name:ident, $iter_item:ty, $data: expr) => {
        pub struct $iter_name {
            tails: CarIter,
        }

        impl $iter_name {
            pub fn new() -> Self {
                Self {
                    tails: CarIter::new($data, Some(Qlistp)),
                }
            }
        }

        impl Iterator for $iter_name {
            type Item = $iter_item;

            fn next(&mut self) -> Option<Self::Item> {
                self.tails
                    .next()
                    .and_then(|o| o.as_cons())
                    .map(|p| p.cdr())
                    .and_then(|q| q.into())
            }
        }
    };
}

impl_alistval_iter! {LiveBufferIter, LispBufferRef, unsafe { Vbuffer_alist }}

pub fn is_autoload(function: LispObject) -> bool {
    function
        .as_cons()
        .map_or(false, |cell| cell.car().eq(Qautoload))
}

// Other functions

impl LispObject {
    pub fn is_nil(self) -> bool {
        self == Qnil
    }

    pub fn is_not_nil(self) -> bool {
        self != Qnil
    }

    pub fn is_t(self) -> bool {
        self == Qt
    }

    // The three Emacs Lisp comparison functions.

    pub fn eq(self, other: LispObject) -> bool {
        self == other
    }

    pub fn eql(self, other: LispObject) -> bool {
        if self.is_float() {
            self.equal_no_quit(other)
        } else {
            self.eq(other)
        }
    }

    pub fn equal(self, other: LispObject) -> bool {
        unsafe { reference_internal_equal(self, other, equal_kind::EQUAL_PLAIN, 0, Qnil) }
    }

    pub fn equal_no_quit(self, other: LispObject) -> bool {
        unsafe { reference_internal_equal(self, other, equal_kind::EQUAL_NO_QUIT, 0, Qnil) }
    }

    pub fn is_function(self) -> bool {
        FUNCTIONP(self)
    }

    pub fn map_or<T, F: FnOnce(LispObject) -> T>(self, default: T, action: F) -> T {
        if self.is_nil() {
            default
        } else {
            action(self)
        }
    }

    pub fn map_or_else<T, F: FnOnce() -> T, F1: FnOnce(LispObject) -> T>(
        self,
        default: F,
        action: F1,
    ) -> T {
        if self.is_nil() {
            default()
        } else {
            action(self)
        }
    }
}

/// Used to denote functions that have no limit on the maximum number
/// of arguments.
pub const MANY: i16 = -2;

/// Internal function to get a displayable string out of a Lisp string.
fn display_string(obj: LispObject) -> String {
    let s = obj.as_string().unwrap();
    let slice = unsafe { slice::from_raw_parts(s.const_data_ptr(), s.len_bytes() as usize) };
    String::from_utf8_lossy(slice).into_owned()
}

impl Debug for LispObject {
    fn fmt(&self, f: &mut Formatter) -> Result<(), Error> {
        let ty = self.get_type();
        let self_ptr = &self as *const _ as usize;
        if ty as u8 >= 8 {
            write!(
                f,
                "#<INVALID-OBJECT @ {:#X}: VAL({:#X})>",
                self_ptr,
                self.to_C()
            )?;
            return Ok(());
        }
        if self.is_nil() {
            return write!(f, "nil");
        }
        match ty {
            Lisp_Type::Lisp_Symbol => {
                let name = self.as_symbol_or_error().symbol_name();
                write!(f, "'{}", display_string(name))?;
            }
            Lisp_Type::Lisp_Cons => {
                let mut cdr = *self;
                write!(f, "'(")?;
                while let Some(cons) = cdr.as_cons() {
                    write!(f, "{:?} ", cons.car())?;
                    cdr = cons.cdr();
                }
                if cdr.is_nil() {
                    write!(f, ")")?;
                } else {
                    write!(f, ". {:?})", cdr)?;
                }
            }
            Lisp_Type::Lisp_Float => {
                write!(f, "{}", self.as_float().unwrap())?;
            }
            Lisp_Type::Lisp_Vectorlike => {
                let vl = self.as_vectorlike().unwrap();
                if let Some(v) = vl.as_vector() {
                    write!(f, "[")?;
                    for el in v.as_slice() {
                        write!(f, "{:?} ", el)?;
                    }
                    write!(f, "]")?;
                } else if let Some(bv) = vl.as_bool_vector() {
                    write!(f, "#<BOOL VECTOR> ")?;
                    for i in 0..bv.len() {
                        write!(f, "{} ", unsafe { bv.get_bit(i) });
                    }
                } else {
                    write!(
                        f,
                        "#<VECTOR-LIKE @ {:#X}: VAL({:#X})>",
                        self_ptr,
                        self.to_C()
                    )?;
                }
            }
            Lisp_Type::Lisp_Int0 | Lisp_Type::Lisp_Int1 => {
                write!(f, "{}", self.as_fixnum().unwrap())?;
            }
            Lisp_Type::Lisp_Misc => {
                write!(f, "#<MISC @ {:#X}: VAL({:#X})>", self_ptr, self.to_C())?;
            }
            Lisp_Type::Lisp_String => {
                write!(f, "{:?}", display_string(*self))?;
            }
        }
        Ok(())
    }
}

extern "C" {
    pub fn defsubr(sname: *const Lisp_Subr);
}

macro_rules! export_lisp_fns {
    ($($f:ident),+) => {
        pub fn rust_init_syms() {
            unsafe {
                $(
                    defsubr(concat_idents!(S, $f).as_ptr());
                )+
            }
        }
    }
}

#[allow(unused_macros)]
macro_rules! protect_statics_from_GC {
    ($($f:ident),+) => {
        pub fn rust_static_syms() {
            unsafe {
                $(
                    crate::remacs_sys::staticpro(&$f as *const LispObject as *mut LispObject);
                )+
            }
        }
    }
}

#[test]
fn test_lisp_misc_any_size() {
    // Should be 32 bits, which is 4 bytes.
    assert!(mem::size_of::<Lisp_Misc_Any>() == 4);
}<|MERGE_RESOLUTION|>--- conflicted
+++ resolved
@@ -10,19 +10,6 @@
 use std::ops::{Deref, DerefMut};
 use std::slice;
 
-<<<<<<< HEAD
-use remacs_sys;
-use remacs_sys::{build_string, make_float, reference_internal_equal};
-use remacs_sys::{equal_kind, pvec_type, EmacsDouble, EmacsInt, EmacsUint, Lisp_Bits, USE_LSB_TAG,
-                 VALMASK};
-use remacs_sys::{Lisp_Misc_Any, Lisp_Misc_Type, Lisp_Subr, Lisp_Type};
-use remacs_sys::{Qautoload, Qlistp, Qnil, Qsubrp, Qt, Vbuffer_alist};
-
-use buffers::LispBufferRef;
-use eval::FUNCTIONP;
-use fns::internal_equal;
-use lists::{list, CarIter};
-=======
 use crate::{
     buffers::LispBufferRef,
     eval::FUNCTIONP,
@@ -35,7 +22,6 @@
     remacs_sys::{Lisp_Misc_Any, Lisp_Misc_Type, Lisp_Subr, Lisp_Type},
     remacs_sys::{Qautoload, Qlistp, Qnil, Qsubrp, Qt, Vbuffer_alist},
 };
->>>>>>> 8c4db48c
 
 // TODO: tweak Makefile to rebuild C files if this changes.
 
