//! This module contains Rust definitions whose C equivalents live in
//! lisp.h.

use libc::{c_char, c_void, intptr_t, uintptr_t};
use std::ffi::CString;

use std::convert::From;
use std::fmt::{Debug, Error, Formatter};
use std::mem;
use std::ops::{Deref, DerefMut};
use std::slice;

<<<<<<< HEAD
use remacs_sys;
use remacs_sys::{build_string, empty_unibyte_string, internal_equal, lispsym, make_float};
use remacs_sys::{pvec_type, EmacsDouble, EmacsInt, EmacsUint, EqualKind, Fcons, Lisp_Bits,
                 CHECK_IMPURE, FONT_ENTITY_MAX, FONT_OBJECT_MAX, FONT_SPEC_MAX, INTMASK,
                 MOST_NEGATIVE_FIXNUM, MOST_POSITIVE_FIXNUM, USE_LSB_TAG, VALMASK};
use remacs_sys::{Lisp_Cons, Lisp_Float, Lisp_Misc_Any, Lisp_Misc_Type, Lisp_Subr, Lisp_Symbol,
                 Lisp_Type};
use remacs_sys::{Qarrayp, Qautoload, Qbufferp, Qchar_table_p, Qcharacterp, Qconsp, Qfloatp,
                 Qframe_live_p, Qframep, Qhash_table_p, Qinteger_or_marker_p, Qintegerp, Qlistp,
                 Qmarkerp, Qnil, Qnumber_or_marker_p, Qnumberp, Qoverlayp, Qplistp, Qprocessp,
                 Qstringp, Qsubrp, Qsymbolp, Qt, Qthreadp, Qunbound, Qvectorp, Qwholenump,
                 Qwindow_live_p, Qwindow_valid_p, Qwindowp, Vbuffer_alist};

use buffers::{LispBufferRef, LispOverlayRef};
use chartable::{LispCharTableRef, LispSubCharTableAsciiRef, LispSubCharTableRef};
use eval::FUNCTIONP;
use fonts::LispFontRef;
use frames::LispFrameRef;
use hashtable::LispHashTableRef;
use lists::{circular_list, list};
use marker::LispMarkerRef;
use multibyte::{Codepoint, LispStringRef, MAX_CHAR};
use obarray::{check_obarray, LispObarrayRef};
use process::LispProcessRef;
use symbols::LispSymbolRef;
use threads::ThreadStateRef;
use vectors::{LispBoolVecRef, LispVectorRef, LispVectorlikeRef};
use windows::{LispWindowRef, SaveWindowDataRef};
=======
use crate::{
    buffers::LispBufferRef,
    eval::FUNCTIONP,
    lists::{list, CarIter},
    remacs_sys,
    remacs_sys::{build_string, internal_equal, make_float},
    remacs_sys::{
        equal_kind, pvec_type, EmacsDouble, EmacsInt, EmacsUint, Lisp_Bits, USE_LSB_TAG, VALMASK,
    },
    remacs_sys::{Lisp_Misc_Any, Lisp_Misc_Type, Lisp_Subr, Lisp_Type},
    remacs_sys::{Qautoload, Qlistp, Qnil, Qsubrp, Qt, Vbuffer_alist},
};
>>>>>>> 9517583b

// TODO: tweak Makefile to rebuild C files if this changes.

/// Emacs values are represented as tagged pointers. A few bits are
/// used to represent the type, and the remaining bits are either used
/// to store the value directly (e.g. integers) or the address of a
/// more complex data type (e.g. a cons cell).
///
/// TODO: example representations
///
/// `EmacsInt` represents an integer big enough to hold our tagged
/// pointer representation.
///
/// In Emacs C, this is `EMACS_INT`.
///
/// `EmacsUint` represents the unsigned equivalent of `EmacsInt`.
/// In Emacs C, this is `EMACS_UINT`.
///
/// Their definition are determined in a way consistent with Emacs C.
/// Under casual systems, they're the type isize and usize respectively.
#[repr(transparent)]
#[derive(PartialEq, Eq, Clone, Copy)]
pub struct LispObject(pub EmacsInt);

impl LispObject {
    pub fn from_C(n: EmacsInt) -> Self {
        LispObject(n)
    }

    pub fn from_C_unsigned(n: EmacsUint) -> Self {
        Self::from_C(n as EmacsInt)
    }

    pub fn to_C(self) -> EmacsInt {
        self.0
    }

    pub fn to_C_unsigned(self) -> EmacsUint {
        self.0 as EmacsUint
    }

    pub fn from_bool(v: bool) -> Self {
        if v {
            Qt
        } else {
            Qnil
        }
    }

    pub fn from_float(v: EmacsDouble) -> Self {
        unsafe { make_float(v) }
    }
}

impl<T> From<Option<T>> for LispObject
where
    LispObject: From<T>,
{
    fn from(v: Option<T>) -> Self {
        match v {
            None => Qnil,
            Some(v) => LispObject::from(v),
        }
    }
}

// ExternalPtr

#[repr(transparent)]
#[derive(Debug)]
pub struct ExternalPtr<T>(*mut T);

impl<T> Copy for ExternalPtr<T> {}

// Derive fails for this type so do it manually
impl<T> Clone for ExternalPtr<T> {
    fn clone(&self) -> Self {
        ExternalPtr::new(self.0)
    }
}

impl<T> ExternalPtr<T> {
    pub fn new(p: *mut T) -> Self {
        ExternalPtr(p)
    }

    pub fn is_null(self) -> bool {
        self.0.is_null()
    }

    pub fn as_ptr(self) -> *const T {
        self.0
    }

    pub fn as_mut(&mut self) -> *mut T {
        self.0
    }

    pub fn from_ptr(ptr: *mut c_void) -> Option<Self> {
        unsafe { ptr.as_ref().map(|p| mem::transmute(p)) }
    }
}

impl<T> Deref for ExternalPtr<T> {
    type Target = T;
    fn deref(&self) -> &Self::Target {
        unsafe { &*self.0 }
    }
}

impl<T> DerefMut for ExternalPtr<T> {
    fn deref_mut(&mut self) -> &mut Self::Target {
        unsafe { &mut *self.0 }
    }
}

impl<T> PartialEq for ExternalPtr<T> {
    fn eq(&self, other: &Self) -> bool {
        self.as_ptr() == other.as_ptr()
    }
}

// Misc support (LispType == Lisp_Misc == 1)

// Lisp_Misc is a union. Now we don't really care about its variants except the
// super type layout. LispMisc is an unsized type for this, and LispMiscAny is
// only the header and a padding, which is consistent with the c version.
// directly creating and moving or copying this struct is simply wrong!
// If needed, we can calculate all variants size and allocate properly.

pub type LispMiscRef = ExternalPtr<Lisp_Misc_Any>;

impl LispMiscRef {
    pub fn get_type(self) -> Lisp_Misc_Type {
        self.type_()
    }

    pub fn equal(
        self,
        other: LispMiscRef,
        kind: equal_kind::Type,
        depth: i32,
        ht: LispObject,
    ) -> bool {
        if self.get_type() != other.get_type() {
            false
        } else if let (Some(ov1), Some(ov2)) = (self.as_overlay(), other.as_overlay()) {
            ov1.equal(ov2, kind, depth, ht)
        } else if let (Some(marker1), Some(marker2)) = (self.as_marker(), other.as_marker()) {
            marker1.equal(marker2, kind, depth, ht)
        } else {
            false
        }
    }
}

impl LispObject {
    pub fn is_misc(self) -> bool {
        self.get_type() == Lisp_Type::Lisp_Misc
    }

    pub fn as_misc(self) -> Option<LispMiscRef> {
        if self.is_misc() {
            unsafe { Some(self.to_misc_unchecked()) }
        } else {
            None
        }
    }

    unsafe fn to_misc_unchecked(self) -> LispMiscRef {
        LispMiscRef::new(self.get_untaggedptr() as *mut remacs_sys::Lisp_Misc_Any)
    }
}

// Lisp_Subr support

pub type LispSubrRef = ExternalPtr<Lisp_Subr>;
unsafe impl Sync for LispSubrRef {}

impl LispSubrRef {
    pub fn is_many(self) -> bool {
        !self.0.is_null() && self.max_args() == -2
    }

    pub fn is_unevalled(self) -> bool {
        !self.0.is_null() && self.max_args() == -1
    }

    pub fn max_args(self) -> i16 {
        unsafe { (*self.0).max_args }
    }

    pub fn min_args(self) -> i16 {
        unsafe { (*self.0).min_args }
    }

    pub fn symbol_name(self) -> *const c_char {
        unsafe { (*self.0).symbol_name }
    }
}

impl LispObject {
    pub fn is_subr(self) -> bool {
        self.as_vectorlike()
            .map_or(false, |v| v.is_pseudovector(pvec_type::PVEC_SUBR))
    }

    pub fn as_subr(self) -> Option<LispSubrRef> {
        self.as_vectorlike().and_then(|v| v.as_subr())
    }

    pub fn as_subr_or_error(self) -> LispSubrRef {
        self.as_subr().unwrap_or_else(|| wrong_type!(Qsubrp, self))
    }
}

impl From<LispObject> for LispSubrRef {
    fn from(o: LispObject) -> Self {
        o.as_subr_or_error()
    }
}

// Other functions

impl From<()> for LispObject {
    fn from(_v: ()) -> Self {
        Qnil
    }
}

<<<<<<< HEAD
impl From<isize> for LispObject {
    fn from(v: isize) -> Self {
        LispObject::from_fixnum(v as EmacsInt)
    }
}

impl From<i32> for LispObject {
    fn from(v: i32) -> Self {
        LispObject::from_fixnum(v as EmacsInt)
    }
}

impl From<i16> for LispObject {
    fn from(v: i16) -> Self {
        LispObject::from_fixnum(v as EmacsInt)
    }
}

impl From<i8> for LispObject {
    fn from(v: i8) -> Self {
        LispObject::from_fixnum(v as EmacsInt)
    }
}

impl From<EmacsUint> for LispObject {
    fn from(v: EmacsUint) -> Self {
        LispObject::from_natnum(v)
    }
}

impl From<usize> for LispObject {
    fn from(v: usize) -> Self {
        LispObject::from_natnum(v as EmacsUint)
    }
}

impl From<u32> for LispObject {
    fn from(v: u32) -> Self {
        LispObject::from_natnum(v as EmacsUint)
    }
}

impl From<u16> for LispObject {
    fn from(v: u16) -> Self {
        LispObject::from_natnum(v as EmacsUint)
    }
}

impl From<u8> for LispObject {
    fn from(v: u8) -> Self {
        LispObject::from_natnum(v as EmacsUint)
    }
}

// Vectorlike support (LispType == 5)

impl LispObject {
    #[inline]
    pub fn is_vectorlike(self) -> bool {
        self.get_type() == Lisp_Type::Lisp_Vectorlike
    }

    #[inline]
    pub fn is_vector(self) -> bool {
        self.as_vectorlike().map_or(false, |v| v.is_vector())
    }

    #[inline]
    pub fn as_vectorlike(self) -> Option<LispVectorlikeRef> {
        if self.is_vectorlike() {
            Some(LispVectorlikeRef::new(
                self.get_untaggedptr() as *mut remacs_sys::Lisp_Vectorlike
            ))
        } else {
            None
        }
    }

    /*
    #[inline]
    pub fn as_vectorlike_or_error(self) -> LispVectorlikeRef {
        if self.is_vectorlike() {
            LispVectorlikeRef::new(unsafe { mem::transmute(self.get_untaggedptr()) })
        } else {
            wrong_type!(Qvectorp, self)
        }
    }
    */

    pub unsafe fn as_vectorlike_unchecked(self) -> LispVectorlikeRef {
        LispVectorlikeRef::new(self.get_untaggedptr() as *mut remacs_sys::Lisp_Vectorlike)
    }

    pub fn as_vector(self) -> Option<LispVectorRef> {
        self.as_vectorlike().and_then(|v| v.as_vector())
    }

    pub fn as_vector_or_error(self) -> LispVectorRef {
        self.as_vector()
            .unwrap_or_else(|| wrong_type!(Qvectorp, self))
    }

    pub unsafe fn as_vector_unchecked(self) -> LispVectorRef {
        self.as_vectorlike_unchecked().as_vector_unchecked()
    }

    pub fn as_vector_or_string_length(self) -> isize {
        if let Some(s) = self.as_string() {
            return s.len_chars();
        } else if let Some(vl) = self.as_vectorlike() {
            if let Some(v) = vl.as_vector() {
                return v.len() as isize;
            }
        };

        wrong_type!(Qarrayp, self);
    }
}

impl LispObject {
    pub fn is_thread(self) -> bool {
        self.as_vectorlike()
            .map_or(false, |v| v.is_pseudovector(pvec_type::PVEC_THREAD))
    }

    pub fn as_thread(self) -> Option<ThreadStateRef> {
        self.as_vectorlike().and_then(|v| v.as_thread())
    }

    pub fn as_thread_or_error(self) -> ThreadStateRef {
        self.as_thread()
            .unwrap_or_else(|| wrong_type!(Qthreadp, self))
    }

    pub fn is_mutex(self) -> bool {
        self.as_vectorlike()
            .map_or(false, |v| v.is_pseudovector(pvec_type::PVEC_MUTEX))
    }

    pub fn is_condition_variable(self) -> bool {
        self.as_vectorlike()
            .map_or(false, |v| v.is_pseudovector(pvec_type::PVEC_CONDVAR))
    }

    pub fn is_byte_code_function(self) -> bool {
        self.as_vectorlike()
            .map_or(false, |v| v.is_pseudovector(pvec_type::PVEC_COMPILED))
    }

    pub fn is_module_function(self) -> bool {
        self.as_vectorlike().map_or(false, |v| {
            v.is_pseudovector(pvec_type::PVEC_MODULE_FUNCTION)
        })
    }

    pub fn is_subr(self) -> bool {
        self.as_vectorlike()
            .map_or(false, |v| v.is_pseudovector(pvec_type::PVEC_SUBR))
    }

    pub fn as_subr(self) -> Option<LispSubrRef> {
        self.as_vectorlike().and_then(|v| v.as_subr())
    }

    pub fn as_subr_or_error(self) -> LispSubrRef {
        self.as_subr().unwrap_or_else(|| wrong_type!(Qsubrp, self))
    }

    pub fn is_buffer(self) -> bool {
        self.as_vectorlike()
            .map_or(false, |v| v.is_pseudovector(pvec_type::PVEC_BUFFER))
    }

    pub fn as_buffer(self) -> Option<LispBufferRef> {
        self.as_vectorlike().and_then(|v| v.as_buffer())
    }

    pub fn as_live_buffer(self) -> Option<LispBufferRef> {
        self.as_buffer()
            .and_then(|b| if b.is_live() { Some(b) } else { None })
    }

    pub fn as_buffer_or_error(self) -> LispBufferRef {
        self.as_buffer()
            .unwrap_or_else(|| wrong_type!(Qbufferp, self))
    }

    pub fn is_char_table(self) -> bool {
        self.as_vectorlike()
            .map_or(false, |v| v.is_pseudovector(pvec_type::PVEC_CHAR_TABLE))
    }

    pub fn as_char_table(self) -> Option<LispCharTableRef> {
        self.as_vectorlike().and_then(|v| v.as_char_table())
    }

    pub fn as_char_table_or_error(self) -> LispCharTableRef {
        if let Some(chartable) = self.as_char_table() {
            chartable
        } else {
            wrong_type!(Qchar_table_p, self)
        }
    }

    pub fn as_sub_char_table(self) -> Option<LispSubCharTableRef> {
        self.as_vectorlike().and_then(|v| v.as_sub_char_table())
    }

    pub fn as_sub_char_table_ascii(self) -> Option<LispSubCharTableAsciiRef> {
        self.as_vectorlike()
            .and_then(|v| v.as_sub_char_table_ascii())
    }

    pub fn is_bool_vector(self) -> bool {
        self.as_vectorlike()
            .map_or(false, |v| v.is_pseudovector(pvec_type::PVEC_BOOL_VECTOR))
    }

    pub fn as_bool_vector(self) -> Option<LispBoolVecRef> {
        self.as_vectorlike().and_then(|v| v.as_bool_vector())
    }

    pub fn is_array(self) -> bool {
        self.is_vector() || self.is_string() || self.is_char_table() || self.is_bool_vector()
    }

    pub fn is_sequence(self) -> bool {
        self.is_cons() || self.is_nil() || self.is_array()
    }

    /*
    pub fn is_window_configuration(self) -> bool {
        self.as_vectorlike().map_or(
            false,
            |v| v.is_pseudovector(pvec_type::PVEC_WINDOW_CONFIGURATION),
        )
    }
    */

    pub fn is_process(self) -> bool {
        self.as_vectorlike()
            .map_or(false, |v| v.is_pseudovector(pvec_type::PVEC_PROCESS))
    }

    pub fn as_process(self) -> Option<LispProcessRef> {
        self.as_vectorlike().and_then(|v| v.as_process())
    }

    pub fn as_process_or_error(self) -> LispProcessRef {
        self.as_process()
            .unwrap_or_else(|| wrong_type!(Qprocessp, self))
    }

    pub fn is_window(self) -> bool {
        self.as_vectorlike()
            .map_or(false, |v| v.is_pseudovector(pvec_type::PVEC_WINDOW))
    }

    pub fn as_window(self) -> Option<LispWindowRef> {
        self.as_vectorlike().and_then(|v| v.as_window())
    }

    pub fn as_window_or_error(self) -> LispWindowRef {
        self.as_window()
            .unwrap_or_else(|| wrong_type!(Qwindowp, self))
    }

    pub fn as_save_window_data(self) -> Option<SaveWindowDataRef> {
        self.as_vectorlike()
    }

    pub fn as_save_window_data_or_error(self) -> SaveWindowDataRef {}

    pub fn as_minibuffer_or_error(self) -> LispWindowRef {
        let w = self
            .as_window()
            .unwrap_or_else(|| wrong_type!(Qwindowp, self));
        if !w.is_minibuffer() {
            error!("Window is not a minibuffer window");
        }
        w
    }

    pub fn as_live_window(self) -> Option<LispWindowRef> {
        self.as_window()
            .and_then(|w| if w.is_live() { Some(w) } else { None })
    }

    pub fn as_live_window_or_error(self) -> LispWindowRef {
        self.as_live_window()
            .unwrap_or_else(|| wrong_type!(Qwindow_live_p, self))
    }

    pub fn as_valid_window(self) -> Option<LispWindowRef> {
        self.as_window()
            .and_then(|w| if w.is_valid() { Some(w) } else { None })
    }

    pub fn as_valid_window_or_error(self) -> LispWindowRef {
        self.as_valid_window()
            .unwrap_or_else(|| wrong_type!(Qwindow_valid_p, self))
    }

    pub fn is_frame(self) -> bool {
        self.as_vectorlike()
            .map_or(false, |v| v.is_pseudovector(pvec_type::PVEC_FRAME))
    }

    pub fn as_frame(self) -> Option<LispFrameRef> {
        self.as_vectorlike().and_then(|v| v.as_frame())
    }

    pub fn as_frame_or_error(self) -> LispFrameRef {
        self.as_frame()
            .unwrap_or_else(|| wrong_type!(Qframep, self))
    }

    pub fn as_live_frame(self) -> Option<LispFrameRef> {
        self.as_frame()
            .and_then(|f| if f.is_live() { Some(f) } else { None })
    }

    pub fn as_live_frame_or_error(self) -> LispFrameRef {
        self.as_live_frame()
            .unwrap_or_else(|| wrong_type!(Qframe_live_p, self))
    }

    pub fn is_hash_table(self) -> bool {
        self.as_vectorlike()
            .map_or(false, |v| v.is_pseudovector(pvec_type::PVEC_HASH_TABLE))
    }

    pub fn is_font(self) -> bool {
        self.as_vectorlike()
            .map_or(false, |v| v.is_pseudovector(pvec_type::PVEC_FONT))
    }

    pub fn as_font(self) -> Option<LispFontRef> {
        self.as_vectorlike().and_then(|v| {
            if v.is_pseudovector(pvec_type::PVEC_FONT) {
                Some(LispFontRef::from_vectorlike(v))
            } else {
                None
            }
        })
    }

    pub fn is_font_entity(self) -> bool {
        self.is_font() && self.as_vectorlike().map_or(false, |vec| {
            vec.pseudovector_size() == EmacsInt::from(FONT_ENTITY_MAX)
        })
    }

    pub fn is_font_object(self) -> bool {
        self.is_font() && self.as_vectorlike().map_or(false, |vec| {
            vec.pseudovector_size() == EmacsInt::from(FONT_OBJECT_MAX)
        })
    }

    pub fn is_font_spec(self) -> bool {
        self.is_font() && self.as_vectorlike().map_or(false, |vec| {
            vec.pseudovector_size() == EmacsInt::from(FONT_SPEC_MAX)
        })
    }

    pub fn is_record(self) -> bool {
        self.as_vectorlike()
            .map_or(false, |v| v.is_pseudovector(pvec_type::PVEC_RECORD))
    }
}

impl From<LispObject> for LispWindowRef {
    fn from(o: LispObject) -> Self {
        o.as_window_or_error()
    }
}

impl From<LispWindowRef> for LispObject {
    fn from(w: LispWindowRef) -> Self {
        w.as_lisp_obj()
    }
}

impl From<LispObject> for Option<LispWindowRef> {
    #[inline]
    fn from(o: LispObject) -> Self {
        o.as_window()
    }
}

impl From<LispObject> for LispFrameRef {
    fn from(o: LispObject) -> Self {
        o.as_frame_or_error()
    }
}

impl From<LispFrameRef> for LispObject {
    fn from(f: LispFrameRef) -> Self {
        f.as_lisp_obj()
    }
}

impl From<LispObject> for Option<LispFrameRef> {
    #[inline]
    fn from(o: LispObject) -> Self {
        o.as_frame()
    }
}

impl From<LispObject> for LispCharTableRef {
    fn from(o: LispObject) -> Self {
        o.as_char_table_or_error()
    }
}

impl From<LispObject> for Option<LispCharTableRef> {
    fn from(o: LispObject) -> Self {
        o.as_char_table()
    }
}

impl From<LispCharTableRef> for LispObject {
    fn from(ct: LispCharTableRef) -> Self {
        ct.as_lisp_obj()
    }
}

impl From<LispObject> for LispSubrRef {
    #[inline]
    fn from(o: LispObject) -> Self {
        o.as_subr_or_error()
    }
}

impl From<LispObject> for LispBufferRef {
    #[inline]
    fn from(o: LispObject) -> Self {
        o.as_buffer_or_error()
    }
}

impl From<LispBufferRef> for LispObject {
    fn from(b: LispBufferRef) -> Self {
        b.as_lisp_obj()
    }
}

impl From<LispObject> for Option<LispBufferRef> {
    #[inline]
    fn from(o: LispObject) -> Self {
        o.as_buffer()
    }
}

impl From<LispObject> for ThreadStateRef {
    #[inline]
    fn from(o: LispObject) -> Self {
        o.as_thread_or_error()
    }
}

impl LispObject {
    pub fn as_hash_table_or_error(self) -> LispHashTableRef {
        if self.is_hash_table() {
            LispHashTableRef::new(self.get_untaggedptr() as *mut remacs_sys::Lisp_Hash_Table)
        } else {
            wrong_type!(Qhash_table_p, self);
        }
    }

    pub fn from_hash_table(hashtable: LispHashTableRef) -> LispObject {
        let object = LispObject::tag_ptr(hashtable, Lisp_Type::Lisp_Vectorlike);
        debug_assert!(
            object.is_vectorlike() && object.get_untaggedptr() == hashtable.as_ptr() as *mut c_void
        );

        debug_assert!(object.is_hash_table());
        object
    }
}

impl From<LispObject> for LispHashTableRef {
    #[inline]
    fn from(o: LispObject) -> Self {
        o.as_hash_table_or_error()
    }
}

impl From<LispHashTableRef> for LispObject {
    #[inline]
    fn from(h: LispHashTableRef) -> Self {
        LispObject::from_hash_table(h)
    }
}

// Cons support (LispType == 6 | 3)

/// From `FOR_EACH_TAIL_INTERNAL` in `lisp.h`
pub struct TailsIter {
    list: LispObject,
    tail: LispObject,
    tortoise: LispObject,
    errsym: Option<LispObject>,
    max: isize,
    n: isize,
    q: u16,
}

impl TailsIter {
    fn new(list: LispObject, errsym: Option<LispObject>) -> Self {
        Self {
            list,
            tail: list,
            tortoise: list,
            errsym,
            max: 2,
            n: 0,
            q: 2,
        }
    }

    pub fn rest(&self) -> LispObject {
        // This is kind of like Peekable but even when None is returned there
        // might still be a valid item in self.tail.
        self.tail
    }

    fn circular(&self) -> Option<LispCons> {
        if self.errsym.is_some() {
            circular_list(self.tail);
        } else {
            None
        }
    }
}

impl Iterator for TailsIter {
    type Item = LispCons;

    fn next(&mut self) -> Option<Self::Item> {
        match self.tail.as_cons() {
            None => {
                if self.errsym.is_some() && self.tail.is_not_nil() {
                    wrong_type!(self.errsym.unwrap(), self.list)
                }
                None
            }
            Some(tail_cons) => {
                self.tail = tail_cons.cdr();
                self.q = self.q.wrapping_sub(1);
                if self.q != 0 {
                    if self.tail == self.tortoise {
                        return self.circular();
                    }
                } else {
                    self.n = self.n.wrapping_sub(1);
                    if self.n > 0 {
                        if self.tail == self.tortoise {
                            return self.circular();
                        }
                    } else {
                        self.max <<= 1;
                        self.q = self.max as u16;
                        self.n = self.max >> 16;
                        self.tortoise = self.tail;
                    }
                }
                Some(tail_cons)
            }
        }
    }
}

pub struct CarIter {
    tails: TailsIter,
}

impl CarIter {
    pub fn new(list: LispObject, errsym: Option<LispObject>) -> Self {
        Self {
            tails: TailsIter::new(list, errsym),
        }
    }

    pub fn rest(&self) -> LispObject {
        self.tails.tail
    }
}

impl Iterator for CarIter {
    type Item = LispObject;

    fn next(&mut self) -> Option<Self::Item> {
        self.tails.next().map(|c| c.car())
    }
}

/// From `FOR_EACH_ALIST_VALUE` in `lisp.h`
/// Implement `Iterator` over all values of `$data` yielding `$iter_item` type.
/// `$data` should be an `alist` and `$iter_item` type should implement `From<LispObject>`
macro_rules! impl_alistval_iter {
    ($iter_name:ident, $iter_item:ty, $data: expr) => {
        pub struct $iter_name {
            tails: CarIter,
        }

        impl $iter_name {
            pub fn new() -> Self {
                Self {
                    tails: CarIter::new($data, Some(Qlistp)),
                }
            }
        }

        impl Iterator for $iter_name {
            type Item = $iter_item;

            fn next(&mut self) -> Option<Self::Item> {
                self.tails
                    .next()
                    .and_then(|o| o.as_cons())
                    .map(|p| p.cdr())
                    .and_then(|q| q.into())
            }
        }
    };
}

impl_alistval_iter! {LiveBufferIter, LispBufferRef, unsafe { Vbuffer_alist }}

impl LispObject {
    #[inline]
    pub fn cons(car: LispObject, cdr: LispObject) -> Self {
        unsafe { Fcons(car, cdr) }
    }

    #[inline]
    pub fn is_cons(self) -> bool {
        self.get_type() == Lisp_Type::Lisp_Cons
    }

    #[inline]
    pub fn as_cons(self) -> Option<LispCons> {
        if self.is_cons() {
            Some(LispCons(self))
        } else {
            None
        }
    }

    #[inline]
    pub fn as_cons_or_error(self) -> LispCons {
        if self.is_cons() {
            LispCons(self)
        } else {
            wrong_type!(Qconsp, self)
        }
    }

    #[inline]
    pub fn is_list(self) -> bool {
        self.is_cons() || self.is_nil()
    }

    /// Iterate over all tails of self.  self should be a list, i.e. a chain
    /// of cons cells ending in nil.  Otherwise a wrong-type-argument error
    /// will be signaled.
    pub fn iter_tails(self) -> TailsIter {
        TailsIter::new(self, Some(Qlistp))
    }

    /// Iterate over all tails of self.  If self is not a cons-chain,
    /// iteration will stop at the first non-cons without signaling.
    pub fn iter_tails_safe(self) -> TailsIter {
        TailsIter::new(self, None)
    }

    /// Iterate over all tails of self.  self should be a plist, i.e. a chain
    /// of cons cells ending in nil.  Otherwise a wrong-type-argument error
    /// will be signaled.
    pub fn iter_tails_plist(self) -> TailsIter {
        TailsIter::new(self, Some(Qplistp))
    }

    /// Iterate over the car cells of a list.
    pub fn iter_cars(self) -> CarIter {
        CarIter::new(self, Some(Qlistp))
    }

    /// Iterate over all cars of self. If self is not a cons-chain,
    /// iteration will stop at the first non-cons without signaling.
    pub fn iter_cars_safe(self) -> CarIter {
        CarIter::new(self, None)
    }
}

impl From<LispObject> for LispCons {
    #[inline]
    fn from(o: LispObject) -> Self {
        o.as_cons_or_error()
    }
}

impl From<LispObject> for Option<LispCons> {
    #[inline]
    fn from(o: LispObject) -> Self {
        if o.is_list() {
            Some(o.as_cons_or_error())
        } else {
            None
        }
    }
}

impl From<LispCons> for LispObject {
    fn from(c: LispCons) -> Self {
        c.as_obj()
    }
}

/// A newtype for objects we know are conses.
#[derive(Clone, Copy)]
pub struct LispCons(LispObject);

impl LispCons {
    pub fn as_obj(self) -> LispObject {
        self.0
    }

    fn _extract(self) -> *mut Lisp_Cons {
        self.0.get_untaggedptr() as *mut remacs_sys::Lisp_Cons
    }

    /// Return the car (first cell).
    pub fn car(self) -> LispObject {
        unsafe { (*self._extract()).car }
    }

    /// Return the cdr (second cell).
    pub fn cdr(self) -> LispObject {
        unsafe { (*self._extract()).u.cdr }
=======
impl From<Vec<LispObject>> for LispObject {
    fn from(v: Vec<LispObject>) -> Self {
        list(&v)
>>>>>>> 9517583b
    }
}

impl From<LispObject> for bool {
    fn from(o: LispObject) -> Self {
        o.is_not_nil()
    }
}

impl From<bool> for LispObject {
    fn from(v: bool) -> Self {
        if v {
            Qt
        } else {
            Qnil
        }
    }
}

impl From<LispObject> for u32 {
    fn from(o: LispObject) -> Self {
        o.as_fixnum_or_error() as u32
    }
}

impl From<LispObject> for Option<u32> {
    fn from(o: LispObject) -> Self {
        match o.as_fixnum() {
            None => None,
            Some(n) => Some(n as u32),
        }
    }
}

impl From<!> for LispObject {
    fn from(_v: !) -> Self {
        // I'm surprized that this works
        Qnil
    }
}

/// Copies a Rust str into a new Lisp string
impl<'a> From<&'a str> for LispObject {
    fn from(s: &str) -> Self {
        let cs = CString::new(s).unwrap();
        unsafe { build_string(cs.as_ptr()) }
    }
}

impl LispObject {
    pub fn get_type(self) -> Lisp_Type {
        let raw = self.to_C_unsigned();
        let res = (if USE_LSB_TAG {
            raw & (!VALMASK as EmacsUint)
        } else {
            raw >> Lisp_Bits::VALBITS
        }) as u32;
        unsafe { mem::transmute(res) }
    }

    pub fn tag_ptr<T>(external: ExternalPtr<T>, ty: Lisp_Type) -> LispObject {
        let raw = external.as_ptr() as intptr_t;
        let res = if USE_LSB_TAG {
            let ptr = raw as intptr_t;
            let tag = ty as intptr_t;
            (ptr + tag) as EmacsInt
        } else {
            let ptr = raw as EmacsUint as uintptr_t;
            let tag = ty as EmacsUint as uintptr_t;
            ((tag << Lisp_Bits::VALBITS) + ptr) as EmacsInt
        };

        LispObject::from_C(res)
    }

    pub fn get_untaggedptr(self) -> *mut c_void {
        (self.to_C() & VALMASK) as intptr_t as *mut c_void
    }
}

impl From<LispObject> for EmacsInt {
    fn from(o: LispObject) -> Self {
        o.as_fixnum_or_error()
    }
}

impl From<LispObject> for Option<EmacsInt> {
    fn from(o: LispObject) -> Self {
        if o.is_nil() {
            None
        } else {
            Some(o.as_fixnum_or_error())
        }
    }
}

impl From<LispObject> for EmacsUint {
    fn from(o: LispObject) -> Self {
        o.as_natnum_or_error()
    }
}

impl From<LispObject> for Option<EmacsUint> {
    fn from(o: LispObject) -> Self {
        if o.is_nil() {
            None
        } else {
            Some(o.as_natnum_or_error())
        }
    }
}

impl From<EmacsInt> for LispObject {
    fn from(v: EmacsInt) -> Self {
        LispObject::from_fixnum(v)
    }
}

impl From<isize> for LispObject {
    fn from(v: isize) -> Self {
        LispObject::from_fixnum(v as EmacsInt)
    }
}

impl From<i32> for LispObject {
    fn from(v: i32) -> Self {
        LispObject::from_fixnum(EmacsInt::from(v))
    }
}

impl From<i16> for LispObject {
    fn from(v: i16) -> Self {
        LispObject::from_fixnum(EmacsInt::from(v))
    }
}

impl From<i8> for LispObject {
    fn from(v: i8) -> Self {
        LispObject::from_fixnum(EmacsInt::from(v))
    }
}

impl From<EmacsUint> for LispObject {
    fn from(v: EmacsUint) -> Self {
        LispObject::from_natnum(v)
    }
}

impl From<usize> for LispObject {
    fn from(v: usize) -> Self {
        LispObject::from_natnum(v as EmacsUint)
    }
}

impl From<u32> for LispObject {
    fn from(v: u32) -> Self {
        LispObject::from_natnum(EmacsUint::from(v))
    }
}

impl From<u16> for LispObject {
    fn from(v: u16) -> Self {
        LispObject::from_natnum(EmacsUint::from(v))
    }
}

impl From<u8> for LispObject {
    fn from(v: u8) -> Self {
        LispObject::from_natnum(EmacsUint::from(v))
    }
}

impl LispObject {
    pub fn is_mutex(self) -> bool {
        self.as_vectorlike()
            .map_or(false, |v| v.is_pseudovector(pvec_type::PVEC_MUTEX))
    }

    pub fn is_condition_variable(self) -> bool {
        self.as_vectorlike()
            .map_or(false, |v| v.is_pseudovector(pvec_type::PVEC_CONDVAR))
    }

    pub fn is_byte_code_function(self) -> bool {
        self.as_vectorlike()
            .map_or(false, |v| v.is_pseudovector(pvec_type::PVEC_COMPILED))
    }

    pub fn is_module_function(self) -> bool {
        self.as_vectorlike().map_or(false, |v| {
            v.is_pseudovector(pvec_type::PVEC_MODULE_FUNCTION)
        })
    }

    pub fn is_array(self) -> bool {
        self.is_vector() || self.is_string() || self.is_char_table() || self.is_bool_vector()
    }

    pub fn is_sequence(self) -> bool {
        self.is_cons() || self.is_nil() || self.is_array()
    }

    pub fn is_record(self) -> bool {
        self.as_vectorlike()
            .map_or(false, |v| v.is_pseudovector(pvec_type::PVEC_RECORD))
    }
}

/// From `FOR_EACH_ALIST_VALUE` in `lisp.h`
/// Implement `Iterator` over all values of `$data` yielding `$iter_item` type.
/// `$data` should be an `alist` and `$iter_item` type should implement `From<LispObject>`
macro_rules! impl_alistval_iter {
    ($iter_name:ident, $iter_item:ty, $data: expr) => {
        pub struct $iter_name {
            tails: CarIter,
        }

        impl $iter_name {
            pub fn new() -> Self {
                Self {
                    tails: CarIter::new($data, Some(Qlistp)),
                }
            }
        }

        impl Iterator for $iter_name {
            type Item = $iter_item;

            fn next(&mut self) -> Option<Self::Item> {
                self.tails
                    .next()
                    .and_then(|o| o.as_cons())
                    .map(|p| p.cdr())
                    .and_then(|q| q.into())
            }
        }
    };
}

impl_alistval_iter! {LiveBufferIter, LispBufferRef, unsafe { Vbuffer_alist }}

pub fn is_autoload(function: LispObject) -> bool {
    function
        .as_cons()
        .map_or(false, |cell| cell.car().eq(Qautoload))
}

impl LispObject {
    pub fn is_nil(self) -> bool {
        self == Qnil
    }

    pub fn is_not_nil(self) -> bool {
        self != Qnil
    }

    pub fn is_t(self) -> bool {
        self == Qt
    }

    // The three Emacs Lisp comparison functions.

    pub fn eq(self, other: LispObject) -> bool {
        self == other
    }

    pub fn eql(self, other: LispObject) -> bool {
        if self.is_float() {
            self.equal_no_quit(other)
        } else {
            self.eq(other)
        }
    }

    pub fn equal(self, other: LispObject) -> bool {
        unsafe { internal_equal(self, other, equal_kind::EQUAL_PLAIN, 0, Qnil) }
    }

    pub fn equal_no_quit(self, other: LispObject) -> bool {
        unsafe { internal_equal(self, other, equal_kind::EQUAL_NO_QUIT, 0, Qnil) }
    }

    pub fn is_function(self) -> bool {
        FUNCTIONP(self)
    }

    pub fn map_or<T, F: FnOnce(LispObject) -> T>(self, default: T, action: F) -> T {
        if self.is_nil() {
            default
        } else {
            action(self)
        }
    }

    pub fn map_or_else<T, F: FnOnce() -> T, F1: FnOnce(LispObject) -> T>(
        self,
        default: F,
        action: F1,
    ) -> T {
        if self.is_nil() {
            default()
        } else {
            action(self)
        }
    }
}

/// Used to denote functions that have no limit on the maximum number
/// of arguments.
pub const MANY: i16 = -2;

/// Internal function to get a displayable string out of a Lisp string.
fn display_string(obj: LispObject) -> String {
    let s = obj.as_string().unwrap();
    let slice = unsafe { slice::from_raw_parts(s.const_data_ptr(), s.len_bytes() as usize) };
    String::from_utf8_lossy(slice).into_owned()
}

impl Debug for LispObject {
    fn fmt(&self, f: &mut Formatter) -> Result<(), Error> {
        let ty = self.get_type();
        let self_ptr = &self as *const _ as usize;
        if ty as u8 >= 8 {
            write!(
                f,
                "#<INVALID-OBJECT @ {:#X}: VAL({:#X})>",
                self_ptr,
                self.to_C()
            )?;
            return Ok(());
        }
        if self.is_nil() {
            return write!(f, "nil");
        }
        match ty {
            Lisp_Type::Lisp_Symbol => {
                let name = self.as_symbol_or_error().symbol_name();
                write!(f, "'{}", display_string(name))?;
            }
            Lisp_Type::Lisp_Cons => {
                let mut cdr = *self;
                write!(f, "'(")?;
                while let Some(cons) = cdr.as_cons() {
                    write!(f, "{:?} ", cons.car())?;
                    cdr = cons.cdr();
                }
                if cdr.is_nil() {
                    write!(f, ")")?;
                } else {
                    write!(f, ". {:?}", cdr)?;
                }
            }
            Lisp_Type::Lisp_Float => {
                write!(f, "{}", self.as_float().unwrap())?;
            }
            Lisp_Type::Lisp_Vectorlike => {
                let vl = self.as_vectorlike().unwrap();
                if vl.is_vector() {
                    write!(f, "[")?;
                    for el in vl.as_vector().unwrap().as_slice() {
                        write!(f, "{:?} ", el)?;
                    }
                    write!(f, "]")?;
                } else {
                    write!(
                        f,
                        "#<VECTOR-LIKE @ {:#X}: VAL({:#X})>",
                        self_ptr,
                        self.to_C()
                    )?;
                }
            }
            Lisp_Type::Lisp_Int0 | Lisp_Type::Lisp_Int1 => {
                write!(f, "{}", self.as_fixnum().unwrap())?;
            }
            Lisp_Type::Lisp_Misc => {
                write!(f, "#<MISC @ {:#X}: VAL({:#X})>", self_ptr, self.to_C())?;
            }
            Lisp_Type::Lisp_String => {
                write!(f, "{:?}", display_string(*self))?;
            }
        }
        Ok(())
    }
}

extern "C" {
    pub fn defsubr(sname: *const Lisp_Subr);
}

macro_rules! export_lisp_fns {
    ($($f:ident),+) => {
        pub fn rust_init_syms() {
            unsafe {
                $(
                    defsubr(concat_idents!(S, $f).as_ptr());
                )+
            }
        }
    }
}

#[allow(unused_macros)]
macro_rules! protect_statics_from_GC {
    ($($f:ident),+) => {
        pub fn rust_static_syms() {
            unsafe {
                $(
                    crate::remacs_sys::staticpro(&$f as *const LispObject as *mut LispObject);
                )+
            }
        }
    }
}

#[test]
fn test_lisp_misc_any_size() {
    // Should be 32 bits, which is 4 bytes.
    assert!(mem::size_of::<Lisp_Misc_Any>() == 4);
}<|MERGE_RESOLUTION|>--- conflicted
+++ resolved
@@ -10,36 +10,6 @@
 use std::ops::{Deref, DerefMut};
 use std::slice;
 
-<<<<<<< HEAD
-use remacs_sys;
-use remacs_sys::{build_string, empty_unibyte_string, internal_equal, lispsym, make_float};
-use remacs_sys::{pvec_type, EmacsDouble, EmacsInt, EmacsUint, EqualKind, Fcons, Lisp_Bits,
-                 CHECK_IMPURE, FONT_ENTITY_MAX, FONT_OBJECT_MAX, FONT_SPEC_MAX, INTMASK,
-                 MOST_NEGATIVE_FIXNUM, MOST_POSITIVE_FIXNUM, USE_LSB_TAG, VALMASK};
-use remacs_sys::{Lisp_Cons, Lisp_Float, Lisp_Misc_Any, Lisp_Misc_Type, Lisp_Subr, Lisp_Symbol,
-                 Lisp_Type};
-use remacs_sys::{Qarrayp, Qautoload, Qbufferp, Qchar_table_p, Qcharacterp, Qconsp, Qfloatp,
-                 Qframe_live_p, Qframep, Qhash_table_p, Qinteger_or_marker_p, Qintegerp, Qlistp,
-                 Qmarkerp, Qnil, Qnumber_or_marker_p, Qnumberp, Qoverlayp, Qplistp, Qprocessp,
-                 Qstringp, Qsubrp, Qsymbolp, Qt, Qthreadp, Qunbound, Qvectorp, Qwholenump,
-                 Qwindow_live_p, Qwindow_valid_p, Qwindowp, Vbuffer_alist};
-
-use buffers::{LispBufferRef, LispOverlayRef};
-use chartable::{LispCharTableRef, LispSubCharTableAsciiRef, LispSubCharTableRef};
-use eval::FUNCTIONP;
-use fonts::LispFontRef;
-use frames::LispFrameRef;
-use hashtable::LispHashTableRef;
-use lists::{circular_list, list};
-use marker::LispMarkerRef;
-use multibyte::{Codepoint, LispStringRef, MAX_CHAR};
-use obarray::{check_obarray, LispObarrayRef};
-use process::LispProcessRef;
-use symbols::LispSymbolRef;
-use threads::ThreadStateRef;
-use vectors::{LispBoolVecRef, LispVectorRef, LispVectorlikeRef};
-use windows::{LispWindowRef, SaveWindowDataRef};
-=======
 use crate::{
     buffers::LispBufferRef,
     eval::FUNCTIONP,
@@ -52,7 +22,6 @@
     remacs_sys::{Lisp_Misc_Any, Lisp_Misc_Type, Lisp_Subr, Lisp_Type},
     remacs_sys::{Qautoload, Qlistp, Qnil, Qsubrp, Qt, Vbuffer_alist},
 };
->>>>>>> 9517583b
 
 // TODO: tweak Makefile to rebuild C files if this changes.
 
@@ -283,753 +252,9 @@
     }
 }
 
-<<<<<<< HEAD
-impl From<isize> for LispObject {
-    fn from(v: isize) -> Self {
-        LispObject::from_fixnum(v as EmacsInt)
-    }
-}
-
-impl From<i32> for LispObject {
-    fn from(v: i32) -> Self {
-        LispObject::from_fixnum(v as EmacsInt)
-    }
-}
-
-impl From<i16> for LispObject {
-    fn from(v: i16) -> Self {
-        LispObject::from_fixnum(v as EmacsInt)
-    }
-}
-
-impl From<i8> for LispObject {
-    fn from(v: i8) -> Self {
-        LispObject::from_fixnum(v as EmacsInt)
-    }
-}
-
-impl From<EmacsUint> for LispObject {
-    fn from(v: EmacsUint) -> Self {
-        LispObject::from_natnum(v)
-    }
-}
-
-impl From<usize> for LispObject {
-    fn from(v: usize) -> Self {
-        LispObject::from_natnum(v as EmacsUint)
-    }
-}
-
-impl From<u32> for LispObject {
-    fn from(v: u32) -> Self {
-        LispObject::from_natnum(v as EmacsUint)
-    }
-}
-
-impl From<u16> for LispObject {
-    fn from(v: u16) -> Self {
-        LispObject::from_natnum(v as EmacsUint)
-    }
-}
-
-impl From<u8> for LispObject {
-    fn from(v: u8) -> Self {
-        LispObject::from_natnum(v as EmacsUint)
-    }
-}
-
-// Vectorlike support (LispType == 5)
-
-impl LispObject {
-    #[inline]
-    pub fn is_vectorlike(self) -> bool {
-        self.get_type() == Lisp_Type::Lisp_Vectorlike
-    }
-
-    #[inline]
-    pub fn is_vector(self) -> bool {
-        self.as_vectorlike().map_or(false, |v| v.is_vector())
-    }
-
-    #[inline]
-    pub fn as_vectorlike(self) -> Option<LispVectorlikeRef> {
-        if self.is_vectorlike() {
-            Some(LispVectorlikeRef::new(
-                self.get_untaggedptr() as *mut remacs_sys::Lisp_Vectorlike
-            ))
-        } else {
-            None
-        }
-    }
-
-    /*
-    #[inline]
-    pub fn as_vectorlike_or_error(self) -> LispVectorlikeRef {
-        if self.is_vectorlike() {
-            LispVectorlikeRef::new(unsafe { mem::transmute(self.get_untaggedptr()) })
-        } else {
-            wrong_type!(Qvectorp, self)
-        }
-    }
-    */
-
-    pub unsafe fn as_vectorlike_unchecked(self) -> LispVectorlikeRef {
-        LispVectorlikeRef::new(self.get_untaggedptr() as *mut remacs_sys::Lisp_Vectorlike)
-    }
-
-    pub fn as_vector(self) -> Option<LispVectorRef> {
-        self.as_vectorlike().and_then(|v| v.as_vector())
-    }
-
-    pub fn as_vector_or_error(self) -> LispVectorRef {
-        self.as_vector()
-            .unwrap_or_else(|| wrong_type!(Qvectorp, self))
-    }
-
-    pub unsafe fn as_vector_unchecked(self) -> LispVectorRef {
-        self.as_vectorlike_unchecked().as_vector_unchecked()
-    }
-
-    pub fn as_vector_or_string_length(self) -> isize {
-        if let Some(s) = self.as_string() {
-            return s.len_chars();
-        } else if let Some(vl) = self.as_vectorlike() {
-            if let Some(v) = vl.as_vector() {
-                return v.len() as isize;
-            }
-        };
-
-        wrong_type!(Qarrayp, self);
-    }
-}
-
-impl LispObject {
-    pub fn is_thread(self) -> bool {
-        self.as_vectorlike()
-            .map_or(false, |v| v.is_pseudovector(pvec_type::PVEC_THREAD))
-    }
-
-    pub fn as_thread(self) -> Option<ThreadStateRef> {
-        self.as_vectorlike().and_then(|v| v.as_thread())
-    }
-
-    pub fn as_thread_or_error(self) -> ThreadStateRef {
-        self.as_thread()
-            .unwrap_or_else(|| wrong_type!(Qthreadp, self))
-    }
-
-    pub fn is_mutex(self) -> bool {
-        self.as_vectorlike()
-            .map_or(false, |v| v.is_pseudovector(pvec_type::PVEC_MUTEX))
-    }
-
-    pub fn is_condition_variable(self) -> bool {
-        self.as_vectorlike()
-            .map_or(false, |v| v.is_pseudovector(pvec_type::PVEC_CONDVAR))
-    }
-
-    pub fn is_byte_code_function(self) -> bool {
-        self.as_vectorlike()
-            .map_or(false, |v| v.is_pseudovector(pvec_type::PVEC_COMPILED))
-    }
-
-    pub fn is_module_function(self) -> bool {
-        self.as_vectorlike().map_or(false, |v| {
-            v.is_pseudovector(pvec_type::PVEC_MODULE_FUNCTION)
-        })
-    }
-
-    pub fn is_subr(self) -> bool {
-        self.as_vectorlike()
-            .map_or(false, |v| v.is_pseudovector(pvec_type::PVEC_SUBR))
-    }
-
-    pub fn as_subr(self) -> Option<LispSubrRef> {
-        self.as_vectorlike().and_then(|v| v.as_subr())
-    }
-
-    pub fn as_subr_or_error(self) -> LispSubrRef {
-        self.as_subr().unwrap_or_else(|| wrong_type!(Qsubrp, self))
-    }
-
-    pub fn is_buffer(self) -> bool {
-        self.as_vectorlike()
-            .map_or(false, |v| v.is_pseudovector(pvec_type::PVEC_BUFFER))
-    }
-
-    pub fn as_buffer(self) -> Option<LispBufferRef> {
-        self.as_vectorlike().and_then(|v| v.as_buffer())
-    }
-
-    pub fn as_live_buffer(self) -> Option<LispBufferRef> {
-        self.as_buffer()
-            .and_then(|b| if b.is_live() { Some(b) } else { None })
-    }
-
-    pub fn as_buffer_or_error(self) -> LispBufferRef {
-        self.as_buffer()
-            .unwrap_or_else(|| wrong_type!(Qbufferp, self))
-    }
-
-    pub fn is_char_table(self) -> bool {
-        self.as_vectorlike()
-            .map_or(false, |v| v.is_pseudovector(pvec_type::PVEC_CHAR_TABLE))
-    }
-
-    pub fn as_char_table(self) -> Option<LispCharTableRef> {
-        self.as_vectorlike().and_then(|v| v.as_char_table())
-    }
-
-    pub fn as_char_table_or_error(self) -> LispCharTableRef {
-        if let Some(chartable) = self.as_char_table() {
-            chartable
-        } else {
-            wrong_type!(Qchar_table_p, self)
-        }
-    }
-
-    pub fn as_sub_char_table(self) -> Option<LispSubCharTableRef> {
-        self.as_vectorlike().and_then(|v| v.as_sub_char_table())
-    }
-
-    pub fn as_sub_char_table_ascii(self) -> Option<LispSubCharTableAsciiRef> {
-        self.as_vectorlike()
-            .and_then(|v| v.as_sub_char_table_ascii())
-    }
-
-    pub fn is_bool_vector(self) -> bool {
-        self.as_vectorlike()
-            .map_or(false, |v| v.is_pseudovector(pvec_type::PVEC_BOOL_VECTOR))
-    }
-
-    pub fn as_bool_vector(self) -> Option<LispBoolVecRef> {
-        self.as_vectorlike().and_then(|v| v.as_bool_vector())
-    }
-
-    pub fn is_array(self) -> bool {
-        self.is_vector() || self.is_string() || self.is_char_table() || self.is_bool_vector()
-    }
-
-    pub fn is_sequence(self) -> bool {
-        self.is_cons() || self.is_nil() || self.is_array()
-    }
-
-    /*
-    pub fn is_window_configuration(self) -> bool {
-        self.as_vectorlike().map_or(
-            false,
-            |v| v.is_pseudovector(pvec_type::PVEC_WINDOW_CONFIGURATION),
-        )
-    }
-    */
-
-    pub fn is_process(self) -> bool {
-        self.as_vectorlike()
-            .map_or(false, |v| v.is_pseudovector(pvec_type::PVEC_PROCESS))
-    }
-
-    pub fn as_process(self) -> Option<LispProcessRef> {
-        self.as_vectorlike().and_then(|v| v.as_process())
-    }
-
-    pub fn as_process_or_error(self) -> LispProcessRef {
-        self.as_process()
-            .unwrap_or_else(|| wrong_type!(Qprocessp, self))
-    }
-
-    pub fn is_window(self) -> bool {
-        self.as_vectorlike()
-            .map_or(false, |v| v.is_pseudovector(pvec_type::PVEC_WINDOW))
-    }
-
-    pub fn as_window(self) -> Option<LispWindowRef> {
-        self.as_vectorlike().and_then(|v| v.as_window())
-    }
-
-    pub fn as_window_or_error(self) -> LispWindowRef {
-        self.as_window()
-            .unwrap_or_else(|| wrong_type!(Qwindowp, self))
-    }
-
-    pub fn as_save_window_data(self) -> Option<SaveWindowDataRef> {
-        self.as_vectorlike()
-    }
-
-    pub fn as_save_window_data_or_error(self) -> SaveWindowDataRef {}
-
-    pub fn as_minibuffer_or_error(self) -> LispWindowRef {
-        let w = self
-            .as_window()
-            .unwrap_or_else(|| wrong_type!(Qwindowp, self));
-        if !w.is_minibuffer() {
-            error!("Window is not a minibuffer window");
-        }
-        w
-    }
-
-    pub fn as_live_window(self) -> Option<LispWindowRef> {
-        self.as_window()
-            .and_then(|w| if w.is_live() { Some(w) } else { None })
-    }
-
-    pub fn as_live_window_or_error(self) -> LispWindowRef {
-        self.as_live_window()
-            .unwrap_or_else(|| wrong_type!(Qwindow_live_p, self))
-    }
-
-    pub fn as_valid_window(self) -> Option<LispWindowRef> {
-        self.as_window()
-            .and_then(|w| if w.is_valid() { Some(w) } else { None })
-    }
-
-    pub fn as_valid_window_or_error(self) -> LispWindowRef {
-        self.as_valid_window()
-            .unwrap_or_else(|| wrong_type!(Qwindow_valid_p, self))
-    }
-
-    pub fn is_frame(self) -> bool {
-        self.as_vectorlike()
-            .map_or(false, |v| v.is_pseudovector(pvec_type::PVEC_FRAME))
-    }
-
-    pub fn as_frame(self) -> Option<LispFrameRef> {
-        self.as_vectorlike().and_then(|v| v.as_frame())
-    }
-
-    pub fn as_frame_or_error(self) -> LispFrameRef {
-        self.as_frame()
-            .unwrap_or_else(|| wrong_type!(Qframep, self))
-    }
-
-    pub fn as_live_frame(self) -> Option<LispFrameRef> {
-        self.as_frame()
-            .and_then(|f| if f.is_live() { Some(f) } else { None })
-    }
-
-    pub fn as_live_frame_or_error(self) -> LispFrameRef {
-        self.as_live_frame()
-            .unwrap_or_else(|| wrong_type!(Qframe_live_p, self))
-    }
-
-    pub fn is_hash_table(self) -> bool {
-        self.as_vectorlike()
-            .map_or(false, |v| v.is_pseudovector(pvec_type::PVEC_HASH_TABLE))
-    }
-
-    pub fn is_font(self) -> bool {
-        self.as_vectorlike()
-            .map_or(false, |v| v.is_pseudovector(pvec_type::PVEC_FONT))
-    }
-
-    pub fn as_font(self) -> Option<LispFontRef> {
-        self.as_vectorlike().and_then(|v| {
-            if v.is_pseudovector(pvec_type::PVEC_FONT) {
-                Some(LispFontRef::from_vectorlike(v))
-            } else {
-                None
-            }
-        })
-    }
-
-    pub fn is_font_entity(self) -> bool {
-        self.is_font() && self.as_vectorlike().map_or(false, |vec| {
-            vec.pseudovector_size() == EmacsInt::from(FONT_ENTITY_MAX)
-        })
-    }
-
-    pub fn is_font_object(self) -> bool {
-        self.is_font() && self.as_vectorlike().map_or(false, |vec| {
-            vec.pseudovector_size() == EmacsInt::from(FONT_OBJECT_MAX)
-        })
-    }
-
-    pub fn is_font_spec(self) -> bool {
-        self.is_font() && self.as_vectorlike().map_or(false, |vec| {
-            vec.pseudovector_size() == EmacsInt::from(FONT_SPEC_MAX)
-        })
-    }
-
-    pub fn is_record(self) -> bool {
-        self.as_vectorlike()
-            .map_or(false, |v| v.is_pseudovector(pvec_type::PVEC_RECORD))
-    }
-}
-
-impl From<LispObject> for LispWindowRef {
-    fn from(o: LispObject) -> Self {
-        o.as_window_or_error()
-    }
-}
-
-impl From<LispWindowRef> for LispObject {
-    fn from(w: LispWindowRef) -> Self {
-        w.as_lisp_obj()
-    }
-}
-
-impl From<LispObject> for Option<LispWindowRef> {
-    #[inline]
-    fn from(o: LispObject) -> Self {
-        o.as_window()
-    }
-}
-
-impl From<LispObject> for LispFrameRef {
-    fn from(o: LispObject) -> Self {
-        o.as_frame_or_error()
-    }
-}
-
-impl From<LispFrameRef> for LispObject {
-    fn from(f: LispFrameRef) -> Self {
-        f.as_lisp_obj()
-    }
-}
-
-impl From<LispObject> for Option<LispFrameRef> {
-    #[inline]
-    fn from(o: LispObject) -> Self {
-        o.as_frame()
-    }
-}
-
-impl From<LispObject> for LispCharTableRef {
-    fn from(o: LispObject) -> Self {
-        o.as_char_table_or_error()
-    }
-}
-
-impl From<LispObject> for Option<LispCharTableRef> {
-    fn from(o: LispObject) -> Self {
-        o.as_char_table()
-    }
-}
-
-impl From<LispCharTableRef> for LispObject {
-    fn from(ct: LispCharTableRef) -> Self {
-        ct.as_lisp_obj()
-    }
-}
-
-impl From<LispObject> for LispSubrRef {
-    #[inline]
-    fn from(o: LispObject) -> Self {
-        o.as_subr_or_error()
-    }
-}
-
-impl From<LispObject> for LispBufferRef {
-    #[inline]
-    fn from(o: LispObject) -> Self {
-        o.as_buffer_or_error()
-    }
-}
-
-impl From<LispBufferRef> for LispObject {
-    fn from(b: LispBufferRef) -> Self {
-        b.as_lisp_obj()
-    }
-}
-
-impl From<LispObject> for Option<LispBufferRef> {
-    #[inline]
-    fn from(o: LispObject) -> Self {
-        o.as_buffer()
-    }
-}
-
-impl From<LispObject> for ThreadStateRef {
-    #[inline]
-    fn from(o: LispObject) -> Self {
-        o.as_thread_or_error()
-    }
-}
-
-impl LispObject {
-    pub fn as_hash_table_or_error(self) -> LispHashTableRef {
-        if self.is_hash_table() {
-            LispHashTableRef::new(self.get_untaggedptr() as *mut remacs_sys::Lisp_Hash_Table)
-        } else {
-            wrong_type!(Qhash_table_p, self);
-        }
-    }
-
-    pub fn from_hash_table(hashtable: LispHashTableRef) -> LispObject {
-        let object = LispObject::tag_ptr(hashtable, Lisp_Type::Lisp_Vectorlike);
-        debug_assert!(
-            object.is_vectorlike() && object.get_untaggedptr() == hashtable.as_ptr() as *mut c_void
-        );
-
-        debug_assert!(object.is_hash_table());
-        object
-    }
-}
-
-impl From<LispObject> for LispHashTableRef {
-    #[inline]
-    fn from(o: LispObject) -> Self {
-        o.as_hash_table_or_error()
-    }
-}
-
-impl From<LispHashTableRef> for LispObject {
-    #[inline]
-    fn from(h: LispHashTableRef) -> Self {
-        LispObject::from_hash_table(h)
-    }
-}
-
-// Cons support (LispType == 6 | 3)
-
-/// From `FOR_EACH_TAIL_INTERNAL` in `lisp.h`
-pub struct TailsIter {
-    list: LispObject,
-    tail: LispObject,
-    tortoise: LispObject,
-    errsym: Option<LispObject>,
-    max: isize,
-    n: isize,
-    q: u16,
-}
-
-impl TailsIter {
-    fn new(list: LispObject, errsym: Option<LispObject>) -> Self {
-        Self {
-            list,
-            tail: list,
-            tortoise: list,
-            errsym,
-            max: 2,
-            n: 0,
-            q: 2,
-        }
-    }
-
-    pub fn rest(&self) -> LispObject {
-        // This is kind of like Peekable but even when None is returned there
-        // might still be a valid item in self.tail.
-        self.tail
-    }
-
-    fn circular(&self) -> Option<LispCons> {
-        if self.errsym.is_some() {
-            circular_list(self.tail);
-        } else {
-            None
-        }
-    }
-}
-
-impl Iterator for TailsIter {
-    type Item = LispCons;
-
-    fn next(&mut self) -> Option<Self::Item> {
-        match self.tail.as_cons() {
-            None => {
-                if self.errsym.is_some() && self.tail.is_not_nil() {
-                    wrong_type!(self.errsym.unwrap(), self.list)
-                }
-                None
-            }
-            Some(tail_cons) => {
-                self.tail = tail_cons.cdr();
-                self.q = self.q.wrapping_sub(1);
-                if self.q != 0 {
-                    if self.tail == self.tortoise {
-                        return self.circular();
-                    }
-                } else {
-                    self.n = self.n.wrapping_sub(1);
-                    if self.n > 0 {
-                        if self.tail == self.tortoise {
-                            return self.circular();
-                        }
-                    } else {
-                        self.max <<= 1;
-                        self.q = self.max as u16;
-                        self.n = self.max >> 16;
-                        self.tortoise = self.tail;
-                    }
-                }
-                Some(tail_cons)
-            }
-        }
-    }
-}
-
-pub struct CarIter {
-    tails: TailsIter,
-}
-
-impl CarIter {
-    pub fn new(list: LispObject, errsym: Option<LispObject>) -> Self {
-        Self {
-            tails: TailsIter::new(list, errsym),
-        }
-    }
-
-    pub fn rest(&self) -> LispObject {
-        self.tails.tail
-    }
-}
-
-impl Iterator for CarIter {
-    type Item = LispObject;
-
-    fn next(&mut self) -> Option<Self::Item> {
-        self.tails.next().map(|c| c.car())
-    }
-}
-
-/// From `FOR_EACH_ALIST_VALUE` in `lisp.h`
-/// Implement `Iterator` over all values of `$data` yielding `$iter_item` type.
-/// `$data` should be an `alist` and `$iter_item` type should implement `From<LispObject>`
-macro_rules! impl_alistval_iter {
-    ($iter_name:ident, $iter_item:ty, $data: expr) => {
-        pub struct $iter_name {
-            tails: CarIter,
-        }
-
-        impl $iter_name {
-            pub fn new() -> Self {
-                Self {
-                    tails: CarIter::new($data, Some(Qlistp)),
-                }
-            }
-        }
-
-        impl Iterator for $iter_name {
-            type Item = $iter_item;
-
-            fn next(&mut self) -> Option<Self::Item> {
-                self.tails
-                    .next()
-                    .and_then(|o| o.as_cons())
-                    .map(|p| p.cdr())
-                    .and_then(|q| q.into())
-            }
-        }
-    };
-}
-
-impl_alistval_iter! {LiveBufferIter, LispBufferRef, unsafe { Vbuffer_alist }}
-
-impl LispObject {
-    #[inline]
-    pub fn cons(car: LispObject, cdr: LispObject) -> Self {
-        unsafe { Fcons(car, cdr) }
-    }
-
-    #[inline]
-    pub fn is_cons(self) -> bool {
-        self.get_type() == Lisp_Type::Lisp_Cons
-    }
-
-    #[inline]
-    pub fn as_cons(self) -> Option<LispCons> {
-        if self.is_cons() {
-            Some(LispCons(self))
-        } else {
-            None
-        }
-    }
-
-    #[inline]
-    pub fn as_cons_or_error(self) -> LispCons {
-        if self.is_cons() {
-            LispCons(self)
-        } else {
-            wrong_type!(Qconsp, self)
-        }
-    }
-
-    #[inline]
-    pub fn is_list(self) -> bool {
-        self.is_cons() || self.is_nil()
-    }
-
-    /// Iterate over all tails of self.  self should be a list, i.e. a chain
-    /// of cons cells ending in nil.  Otherwise a wrong-type-argument error
-    /// will be signaled.
-    pub fn iter_tails(self) -> TailsIter {
-        TailsIter::new(self, Some(Qlistp))
-    }
-
-    /// Iterate over all tails of self.  If self is not a cons-chain,
-    /// iteration will stop at the first non-cons without signaling.
-    pub fn iter_tails_safe(self) -> TailsIter {
-        TailsIter::new(self, None)
-    }
-
-    /// Iterate over all tails of self.  self should be a plist, i.e. a chain
-    /// of cons cells ending in nil.  Otherwise a wrong-type-argument error
-    /// will be signaled.
-    pub fn iter_tails_plist(self) -> TailsIter {
-        TailsIter::new(self, Some(Qplistp))
-    }
-
-    /// Iterate over the car cells of a list.
-    pub fn iter_cars(self) -> CarIter {
-        CarIter::new(self, Some(Qlistp))
-    }
-
-    /// Iterate over all cars of self. If self is not a cons-chain,
-    /// iteration will stop at the first non-cons without signaling.
-    pub fn iter_cars_safe(self) -> CarIter {
-        CarIter::new(self, None)
-    }
-}
-
-impl From<LispObject> for LispCons {
-    #[inline]
-    fn from(o: LispObject) -> Self {
-        o.as_cons_or_error()
-    }
-}
-
-impl From<LispObject> for Option<LispCons> {
-    #[inline]
-    fn from(o: LispObject) -> Self {
-        if o.is_list() {
-            Some(o.as_cons_or_error())
-        } else {
-            None
-        }
-    }
-}
-
-impl From<LispCons> for LispObject {
-    fn from(c: LispCons) -> Self {
-        c.as_obj()
-    }
-}
-
-/// A newtype for objects we know are conses.
-#[derive(Clone, Copy)]
-pub struct LispCons(LispObject);
-
-impl LispCons {
-    pub fn as_obj(self) -> LispObject {
-        self.0
-    }
-
-    fn _extract(self) -> *mut Lisp_Cons {
-        self.0.get_untaggedptr() as *mut remacs_sys::Lisp_Cons
-    }
-
-    /// Return the car (first cell).
-    pub fn car(self) -> LispObject {
-        unsafe { (*self._extract()).car }
-    }
-
-    /// Return the cdr (second cell).
-    pub fn cdr(self) -> LispObject {
-        unsafe { (*self._extract()).u.cdr }
-=======
 impl From<Vec<LispObject>> for LispObject {
     fn from(v: Vec<LispObject>) -> Self {
         list(&v)
->>>>>>> 9517583b
     }
 }
 
