--- conflicted
+++ resolved
@@ -2,16 +2,12 @@
 use libc;
 
 use remacs_macros::lisp_fn;
-<<<<<<< HEAD
 use remacs_sys::{Fpurecopy, Lisp_Object};
-=======
-use lisp::LispObject;
-use lisp::defsubr;
->>>>>>> 80032789
 use remacs_sys::{check_obarray, check_vobarray, globals, intern_driver, make_unibyte_string,
                  oblookup};
 
 use lisp::LispObject;
+use lisp::defsubr;
 
 /// A lisp object containing an `obarray`.
 pub struct LispObarrayRef(LispObject);
