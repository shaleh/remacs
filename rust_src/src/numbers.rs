--- conflicted
+++ resolved
@@ -3,16 +3,11 @@
 use rand::{Rng, SeedableRng, StdRng};
 use std::sync::Mutex;
 
-<<<<<<< HEAD
-=======
-use lisp::LispObject;
-use lisp::defsubr;
-use remacs_sys::{EmacsInt, INTMASK};
->>>>>>> 80032789
 use remacs_macros::lisp_fn;
 use remacs_sys::{EmacsInt, INTMASK};
 
 use lisp::LispObject;
+use lisp::defsubr;
 
 lazy_static! {
     static ref RNG: Mutex<StdRng> = Mutex::new(StdRng::new().unwrap());
