--- conflicted
+++ resolved
@@ -10,14 +10,9 @@
                  Qinternal_default_process_filter, Qinternal_default_process_sentinel, Qlisten,
                  Qlistp, Qnetwork, Qnil, Qopen, Qpipe, Qreal, Qrun, Qserial, Qstop, Qt};
 
-use buffers::get_buffer;
+use buffers::LispBufferOrName;
 use lisp::defsubr;
 use lisp::{ExternalPtr, LispObject};
-<<<<<<< HEAD
-=======
-
-use buffers::LispBufferOrName;
->>>>>>> b171afff
 use lists::{assoc, car, cdr, plist_put};
 use multibyte::LispStringRef;
 
@@ -99,15 +94,8 @@
 /// deleted or killed.
 #[lisp_fn]
 pub fn get_buffer_process(buffer_or_name: LispObject) -> LispObject {
-<<<<<<< HEAD
-    if buffer_or_name.is_nil() {
-        return Qnil;
-    }
-    let buf = get_buffer(buffer_or_name.into());
-=======
     let tmp = LispBufferOrName::from_name_or(buffer_or_name, || Qnil);
     let buf = tmp.as_obj();
->>>>>>> b171afff
     if buf.is_nil() {
         return Qnil;
     }
