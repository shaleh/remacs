--- conflicted
+++ resolved
@@ -13,11 +13,8 @@
     },
     remacs_sys::{uniprop_table_uncompress, CHAR_TABLE_SET},
     remacs_sys::{Qchar_code_property_table, Qchar_table_p},
-<<<<<<< HEAD
     vectors::LispVectorRef,
-=======
     vectors::LispVectorlikeRef,
->>>>>>> b85ab243
 };
 
 pub type LispCharTableRef = ExternalPtr<Lisp_Char_Table>;
