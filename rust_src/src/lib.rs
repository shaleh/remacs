#![allow(non_upper_case_globals)]
#![allow(non_snake_case)]
#![allow(private_no_mangle_fns)]
#![feature(proc_macro)]
#![cfg_attr(feature = "strict", deny(warnings))]
#![feature(global_allocator)]

// Wilfred/remacs#38 : Need to override the allocator for legacy unexec support on Mac.
#[cfg(all(not(test), target_os = "macos"))]
extern crate alloc_unexecmacosx;

#[macro_use]
extern crate lazy_static;

extern crate remacs_sys;

// Needed for linking.
#[allow(unused_extern_crates)]
extern crate remacs_lib;

extern crate remacs_macros;
extern crate libc;
extern crate md5;
extern crate rand;
extern crate sha1;
extern crate sha2;
extern crate base64 as base64_crate;

#[cfg(test)]
extern crate mock_derive;

#[cfg(test)]
mod functions;

#[macro_use]
mod eval;
mod lisp;
mod lists;
mod marker;
mod floatfns;
mod math;
mod numbers;
mod objects;
mod strings;
mod symbols;
#[macro_use]
mod vectors;
mod character;
mod base64;
mod crypto;
mod str2sig;
mod multibyte;
mod buffers;
mod windows;
mod frames;
mod hashtable;
mod interactive;
mod process;
mod fonts;
mod threads;
mod chartable;
mod category;
mod obarray;
mod editfns;
mod util;
mod minibuf;
mod cmds;
mod data;
mod fns;
mod dispnew;

#[cfg(all(not(test), target_os = "macos"))]
use alloc_unexecmacosx::OsxUnexecAlloc;

#[cfg(all(not(test), target_os = "macos"))]
#[global_allocator]
static ALLOCATOR: OsxUnexecAlloc = OsxUnexecAlloc;

use remacs_sys::Lisp_Subr;

pub use base64::base64_encode_1;
pub use base64::base64_decode_1;

pub use util::clip_to_bounds;

// Used in buffer.c
pub use buffers::Fbuffer_live_p;
pub use buffers::Fbuffer_modified_p;

// Used in window.c
pub use windows::Fwindow_buffer;

// used in process.c
pub use buffers::Fbuffer_name;

pub use buffers::validate_region;

// Used in nsfns.m
pub use buffers::Fbuffer_file_name;

// These need to be exported as bytecode.c depends upon them.
pub use math::Fplus;
pub use math::Fminus;
pub use math::Ftimes;
pub use math::Fmax;
pub use math::Fmin;
pub use math::Fquo;
pub use math::Flss;
pub use math::Fleq;
pub use math::Frem;
pub use math::Fadd1;
pub use math::Fsub1;
pub use math::arithcompare;
pub use editfns::Feobp;
pub use editfns::Fbobp;

// Widely used in the C codebase.
pub use lists::Fsetcar;
pub use lists::Fsetcdr;
pub use lists::Fcar;
pub use lists::Fcdr;
pub use lists::Fcar_safe;
pub use lists::Fcdr_safe;
pub use lists::Flistp;
pub use lists::Fnthcdr;
pub use lists::Fnth;
pub use lists::Fmemq;
pub use lists::Fmember;
pub use lists::Fassq;
pub use lists::Fassoc;
pub use lists::Frassq;
pub use lists::Frassoc;
pub use lists::Fdelq;
pub use lists::Fplist_get;
pub use lists::Fplist_member;
pub use lists::Fplist_put;
pub use lists::Fget;
pub use lists::Fput;
pub use lists::Flist;
pub use lists::Fmake_list;
pub use floatfns::extract_float;
pub use numbers::Frandom;
pub use objects::Fequal;
pub use objects::Fequal_including_properties;
pub use symbols::Fsymbolp;
pub use symbols::Fsymbol_name;
pub use symbols::Ffboundp;
pub use symbols::Fsymbol_function;
pub use symbols::Fsymbol_plist;
pub use symbols::Fkeywordp;
pub use symbols::Findirect_variable;
pub use symbols::indirect_variable;
pub use strings::Fstring_equal;
pub use strings::Fstring_as_multibyte;
pub use strings::Fstring_to_multibyte;
pub use strings::Fstring_to_unibyte;
pub use strings::Fmultibyte_string_p;
pub use strings::Fstring_lessp;
pub use vectors::Flength;
pub use vectors::Felt;
pub use vectors::Fsort;
pub use lists::merge;
pub use buffers::Fget_buffer;
pub use buffers::Fcurrent_buffer;
pub use buffers::Fset_buffer;
pub use obarray::intern_1;
pub use obarray::Fintern;
pub use obarray::Fintern_soft;
pub use marker::Fmarker_position;
pub use marker::Fmarker_buffer;
pub use windows::Fwindow_point;
pub use editfns::Fgoto_char;
pub use data::Findirect_function;
pub use data::indirect_function;
pub use process::Fget_buffer_process;
pub use dispnew::Fsleep_for;

// Used in fileio.c
pub use editfns::Fpoint;

// used in chartab.c
pub use chartable::Fset_char_table_parent;

// used in category.c
pub use category::Fcategory_table_p;

// Used in process.c
pub use str2sig::str2sig;
pub use process::Fget_process;

// Used in character.c
pub use multibyte::char_resolve_modifier_mask;
pub use multibyte::char_string;
pub use multibyte::string_char;
pub use multibyte::count_size_as_multibyte;
pub use multibyte::multibyte_chars_in_text;
pub use multibyte::parse_str_as_multibyte;
pub use multibyte::str_as_multibyte;
pub use multibyte::str_to_multibyte;
pub use multibyte::str_as_unibyte;
pub use multibyte::str_to_unibyte;

// Used in bytecode.c, charset.c
pub use editfns::Fchar_after;

// Used in xdisp.c
pub use buffers::Foverlay_start;
pub use buffers::Foverlay_end;

// Used in window.c, macros.c
pub use interactive::Fprefix_numeric_value;
pub use editfns::Fbolp;
pub use editfns::Feolp;

// Used in minibuffer.c
pub use windows::Fwindow_minibuffer_p;

// Used in term.c, dired.c
pub use objects::Fidentity;

// Used in xdisp.c, coding.c, et. al.
pub use hashtable::Fgethash;
pub use hashtable::Fremhash;
pub use hashtable::Fputhash;

#[cfg(test)]
pub use functions::make_float;

extern "C" {
    fn defsubr(sname: *const Lisp_Subr);
}

#[no_mangle]
pub extern "C" fn rust_init_syms() {
    unsafe {
        defsubr(&*buffers::Soverlayp);
        defsubr(&*buffers::Sbuffer_live_p);
        defsubr(&*buffers::Sget_buffer);
        defsubr(&*buffers::Scurrent_buffer);
        defsubr(&*buffers::Sbuffer_file_name);
        defsubr(&*buffers::Sbuffer_modified_p);
        defsubr(&*buffers::Sbuffer_modified_tick);
        defsubr(&*buffers::Sbuffer_chars_modified_tick);
        defsubr(&*buffers::Sbuffer_name);
        defsubr(&*buffers::Sset_buffer);
        defsubr(&*buffers::Soverlay_start);
        defsubr(&*buffers::Soverlay_end);
        defsubr(&*buffers::Soverlay_buffer);
        defsubr(&*windows::Swindowp);
        defsubr(&*windows::Swindow_minibuffer_p);
        defsubr(&*windows::Swindow_live_p);
        defsubr(&*windows::Swindow_point);
        defsubr(&*windows::Sselected_window);
        defsubr(&*windows::Swindow_buffer);
        defsubr(&*windows::Swindow_valid_p);
        defsubr(&*windows::Swindow_start);
        defsubr(&*windows::Swindow_margins);
        defsubr(&*windows::Sminibuffer_selected_window);
        defsubr(&*process::Sget_process);
        defsubr(&*process::Sprocessp);
        defsubr(&*process::Sprocess_name);
        defsubr(&*process::Sget_buffer_process);
        defsubr(&*lists::Satom);
        defsubr(&*lists::Slistp);
        defsubr(&*lists::Snlistp);
        defsubr(&*math::Smod);
        defsubr(&*math::Splus);
        defsubr(&*math::Sminus);
        defsubr(&*math::Stimes);
        defsubr(&*math::Squo);
        defsubr(&*math::Slogand);
        defsubr(&*math::Slogior);
        defsubr(&*math::Slogxor);
        defsubr(&*math::Smax);
        defsubr(&*math::Smin);
        defsubr(&*math::Sabs);
        defsubr(&*math::Seqlsign);
        defsubr(&*math::Slss);
        defsubr(&*math::Sgtr);
        defsubr(&*math::Sleq);
        defsubr(&*math::Sgeq);
        defsubr(&*math::Sneq);
        defsubr(&*math::Srem);
        defsubr(&*math::Sadd1);
        defsubr(&*math::Ssub1);
        defsubr(&*math::Slognot);
        defsubr(&*numbers::Sintegerp);
        defsubr(&*numbers::Sinteger_or_marker_p);
        defsubr(&*numbers::Sfloatp);
        defsubr(&*numbers::Snatnump);
        defsubr(&*numbers::Snumber_or_marker_p);
        defsubr(&*numbers::Snumberp);
        defsubr(&*numbers::Srandom);
        defsubr(&*objects::Snull);
        defsubr(&*objects::Seq);
        defsubr(&*objects::Seql);
        defsubr(&*objects::Sequal);
        defsubr(&*objects::Sequal_including_properties);
        defsubr(&*objects::Sidentity);
        defsubr(&*symbols::Ssymbolp);
        defsubr(&*symbols::Ssymbol_name);
        defsubr(&*symbols::Sfboundp);
        defsubr(&*symbols::Ssymbol_function);
        defsubr(&*symbols::Ssymbol_plist);
        defsubr(&*symbols::Ssetplist);
        defsubr(&*symbols::Sfmakunbound);
        defsubr(&*symbols::Skeywordp);
        defsubr(&*symbols::Sindirect_variable);
        defsubr(&*lists::Sconsp);
        defsubr(&*lists::Ssetcar);
        defsubr(&*lists::Ssetcdr);
        defsubr(&*lists::Scar);
        defsubr(&*lists::Scdr);
        defsubr(&*lists::Scar_safe);
        defsubr(&*lists::Scdr_safe);
        defsubr(&*lists::Snthcdr);
        defsubr(&*lists::Snth);
        defsubr(&*lists::Smemq);
        defsubr(&*lists::Smemql);
        defsubr(&*lists::Smember);
        defsubr(&*lists::Sassq);
        defsubr(&*lists::Sassoc);
        defsubr(&*lists::Srassq);
        defsubr(&*lists::Srassoc);
        defsubr(&*lists::Sdelq);
        defsubr(&*lists::Splist_get);
        defsubr(&*lists::Slax_plist_get);
        defsubr(&*lists::Splist_member);
        defsubr(&*lists::Splist_put);
        defsubr(&*lists::Slax_plist_put);
        defsubr(&*lists::Sget);
        defsubr(&*lists::Sput);
        defsubr(&*lists::Slist);
        defsubr(&*lists::Smake_list);
        defsubr(&*lists::Ssafe_length);
        defsubr(&*marker::Smarkerp);
        defsubr(&*marker::Smarker_position);
        defsubr(&*marker::Smarker_buffer);
        defsubr(&*strings::Sstringp);
        defsubr(&*strings::Smultibyte_string_p);
        defsubr(&*base64::Sbase64_encode_string);
        defsubr(&*base64::Sbase64_decode_string);
        defsubr(&*strings::Sstring_bytes);
        defsubr(&*strings::Sstring_equal);
        defsubr(&*strings::Sstring_as_multibyte);
        defsubr(&*strings::Sstring_to_multibyte);
        defsubr(&*strings::Sstring_to_unibyte);
        defsubr(&*strings::Sstring_lessp);
        defsubr(&*character::Smax_char);
        defsubr(&*character::Scharacterp);
        defsubr(&*character::Schar_or_string_p);
        defsubr(&*character::Sunibyte_char_to_multibyte);
        defsubr(&*character::Smultibyte_char_to_unibyte);
        defsubr(&*vectors::Sarrayp);
        defsubr(&*vectors::Sbool_vector_p);
        defsubr(&*vectors::Sbufferp);
        defsubr(&*vectors::Sbyte_code_function_p);
        defsubr(&*vectors::Schar_table_p);
        defsubr(&*vectors::Scondition_variable_p);
        defsubr(&*vectors::Smutexp);
        defsubr(&*vectors::Ssequencep);
        defsubr(&*vectors::Ssort);
        defsubr(&*vectors::Ssubrp);
        defsubr(&*vectors::Sthreadp);
        defsubr(&*vectors::Svector_or_char_table_p);
        defsubr(&*vectors::Svectorp);
        defsubr(&*vectors::Slength);
        defsubr(&*vectors::Selt);
        defsubr(&*vectors::Srecordp);
        defsubr(&*hashtable::Scopy_hash_table);
        defsubr(&*hashtable::Sgethash);
        defsubr(&*hashtable::Sremhash);
        defsubr(&*hashtable::Shash_table_p);
        defsubr(&*hashtable::Sputhash);
        defsubr(&*hashtable::Smaphash);
        defsubr(&*hashtable::Shash_table_count);
        defsubr(&*fonts::Sfontp);
        defsubr(&*crypto::Smd5);
        defsubr(&*crypto::Ssecure_hash);
        defsubr(&*crypto::Sbuffer_hash);
        defsubr(&*interactive::Sprefix_numeric_value);
        defsubr(&*chartable::Schar_table_subtype);
        defsubr(&*chartable::Schar_table_parent);
        defsubr(&*chartable::Sset_char_table_parent);
        defsubr(&*category::Scategory_table_p);
        defsubr(&*category::Scategory_table);
        defsubr(&*obarray::Sintern_soft);
        defsubr(&*obarray::Sintern);

        defsubr(&*floatfns::Sisnan);
        defsubr(&*floatfns::Sacos);
        defsubr(&*floatfns::Sasin);
        defsubr(&*floatfns::Satan);
        defsubr(&*floatfns::Scos);
        defsubr(&*floatfns::Ssin);
        defsubr(&*floatfns::Stan);
        defsubr(&*floatfns::Slog);
        defsubr(&*floatfns::Ssqrt);
        defsubr(&*floatfns::Sexp);
        defsubr(&*floatfns::Sffloor);
        defsubr(&*floatfns::Sfceiling);
        defsubr(&*floatfns::Sftruncate);
        defsubr(&*floatfns::Sfloat);
        defsubr(&*floatfns::Scopysign);
        defsubr(&*floatfns::Sfrexp);
        defsubr(&*floatfns::Sldexp);
        defsubr(&*floatfns::Sexpt);
        defsubr(&*floatfns::Slogb);
        defsubr(&*floatfns::Sfround);
        defsubr(&*floatfns::Sceiling);
        defsubr(&*floatfns::Sfloor);
        defsubr(&*floatfns::Sround);
        defsubr(&*floatfns::Struncate);
        defsubr(&*editfns::Spoint);
        defsubr(&*editfns::Sbuffer_size);
        defsubr(&*editfns::Seobp);
        defsubr(&*editfns::Sbobp);
        defsubr(&*editfns::Sbolp);
        defsubr(&*editfns::Seolp);
        defsubr(&*editfns::Sregion_beginning);
        defsubr(&*editfns::Sregion_end);
        defsubr(&*editfns::Smark_marker);
        defsubr(&*editfns::Spoint_min);
        defsubr(&*editfns::Spoint_max);
        defsubr(&*editfns::Sgoto_char);
<<<<<<< HEAD
        defsubr(&*editfns::Sposition_bytes);
=======
        defsubr(&*editfns::Sinsert_byte);
        defsubr(&*editfns::Schar_after);
>>>>>>> 95419a56
        defsubr(&*fns::Sfeaturep);
        defsubr(&*minibuf::Sminibufferp);
        defsubr(&*minibuf::Sactive_minibuffer_window);
        defsubr(&*threads::Sthread_name);
        defsubr(&*cmds::Sforward_point);
        defsubr(&*data::Sindirect_function);
        defsubr(&*frames::Sselected_frame);
        defsubr(&*dispnew::Ssleep_for);
    }
}<|MERGE_RESOLUTION|>--- conflicted
+++ resolved
@@ -423,12 +423,9 @@
         defsubr(&*editfns::Spoint_min);
         defsubr(&*editfns::Spoint_max);
         defsubr(&*editfns::Sgoto_char);
-<<<<<<< HEAD
         defsubr(&*editfns::Sposition_bytes);
-=======
         defsubr(&*editfns::Sinsert_byte);
         defsubr(&*editfns::Schar_after);
->>>>>>> 95419a56
         defsubr(&*fns::Sfeaturep);
         defsubr(&*minibuf::Sminibufferp);
         defsubr(&*minibuf::Sactive_minibuffer_window);
