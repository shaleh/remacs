--- conflicted
+++ resolved
@@ -250,11 +250,8 @@
         defsubr(&*vectors::Svector_or_char_table_p);
         defsubr(&*vectors::Svectorp);
         defsubr(&*vectors::Slength);
-<<<<<<< HEAD
         defsubr(&*hashtable::Scopy_hash_table);
-=======
         defsubr(&*fonts::Sfontp);
->>>>>>> 7016d437
         defsubr(&*crypto::Sbuffer_hash);
         defsubr(&*interactive::Sprefix_numeric_value);
 
