//! symbols support

use std::mem;

use remacs_macros::lisp_fn;
use remacs_sys::{Fset, Lisp_Symbol};
use remacs_sys::{Qcyclic_variable_indirection, Qsetting_constant, Qunbound, Qvoid_variable};
use remacs_sys::{Symbol_Interned, Symbol_Redirect, Symbol_Trapped_Write};
use remacs_sys::{find_symbol_value, make_lisp_symbol};

use lisp::{ExternalPtr, LispObject};
<<<<<<< HEAD
=======
use lisp::defsubr;
use remacs_sys::{find_symbol_value, make_lisp_symbol, Fset, Lisp_Symbol,
                 Qcyclic_variable_indirection, Qsetting_constant, Qunbound, Qvoid_variable,
                 Symbol_Interned, Symbol_Redirect, Symbol_Trapped_Write};
>>>>>>> 80032789

pub type LispSymbolRef = ExternalPtr<Lisp_Symbol>;

const FLAG_REDIRECT: u32 = 0b1110; // bits 2, 3 and 4
const FLAG_TRAPPED_WRITE: u32 = 0b11 << 4; // bits 5 and 6
const FLAG_INTERNED: u32 = 0b11 << 6; // 7 and 8 bits

impl LispSymbolRef {
    pub fn symbol_name(&self) -> LispObject {
        LispObject::from(self.name)
    }

    pub fn get_function(&self) -> LispObject {
        LispObject::from(self.function)
    }

    pub fn get_plist(&self) -> LispObject {
        LispObject::from(self.plist)
    }

    pub fn set_plist(&mut self, plist: LispObject) {
        self.plist = plist.to_raw();
    }

    pub fn set_function(&mut self, function: LispObject) {
        self.function = function.to_raw();
    }

    pub fn is_interned_in_initial_obarray(&self) -> bool {
        self.symbol_bitfield & FLAG_INTERNED
            == (Symbol_Interned::InternedInInitialObarray as u32) << 6
    }

    pub fn is_alias(&self) -> bool {
        self.symbol_bitfield & FLAG_REDIRECT == (Symbol_Redirect::VarAlias as u32) << 1
    }

    pub fn is_constant(&self) -> bool {
        self.symbol_bitfield & FLAG_TRAPPED_WRITE == (Symbol_Trapped_Write::NoWrite as u32) << 4
    }

    pub fn get_alias(&self) -> LispSymbolRef {
        LispSymbolRef::new(unsafe { mem::transmute(self.val.alias) })
    }

    pub fn as_lisp_obj(mut self) -> LispObject {
        LispObject::from(unsafe { make_lisp_symbol(self.as_mut()) })
    }

    /// Return the symbol holding SYMBOL's value.  Signal
    /// `cyclic-variable-indirection' if SYMBOL's chain of variable
    /// indirections contains a loop.
    pub fn get_indirect_variable(self) -> Self {
        let mut tortoise = self;
        let mut hare = self;

        while hare.is_alias() {
            hare = hare.get_alias();

            if !hare.is_alias() {
                break;
            }
            hare = hare.get_alias();
            tortoise = tortoise.get_alias();

            if hare == tortoise {
                xsignal!(Qcyclic_variable_indirection, hare.as_lisp_obj())
            }
        }

        hare
    }
}

// Wrapper around LispSymbolRef::get_indirect_variable()
// could be removed when all C references are ported
#[no_mangle]
pub unsafe extern "C" fn indirect_variable(symbol: *mut Lisp_Symbol) -> *mut Lisp_Symbol {
    LispSymbolRef::new(symbol).get_indirect_variable().as_mut()
}

/// Return t if OBJECT is a symbol.
#[lisp_fn]
fn symbolp(object: LispObject) -> LispObject {
    LispObject::from_bool(object.is_symbol())
}

/// Return SYMBOL's name, a string.
#[lisp_fn]
pub fn symbol_name(symbol: LispObject) -> LispObject {
    symbol.as_symbol_or_error().symbol_name()
}


/* It has been previously suggested to make this function an alias for
   symbol-function, but upon discussion at Bug#23957, there is a risk
   breaking backward compatibility, as some users of fboundp may
   expect `t' in particular, rather than any true value.  */

/// Return t if SYMBOL's function definition is not void.
#[lisp_fn]
pub fn fboundp(symbol: LispObject) -> LispObject {
    let symbol = symbol.as_symbol_or_error();
    LispObject::from_bool(symbol.get_function().is_not_nil())
}

/// Return SYMBOL's function definition, or nil if that is void.
#[lisp_fn]
fn symbol_function(symbol: LispObject) -> LispObject {
    symbol.as_symbol_or_error().get_function()
}

/// Return SYMBOL's property list.
#[lisp_fn]
fn symbol_plist(symbol: LispObject) -> LispObject {
    symbol.as_symbol_or_error().get_plist()
}

/// Set SYMBOL's property list to NEWPLIST, and return NEWPLIST.
#[lisp_fn]
fn setplist(symbol: LispObject, newplist: LispObject) -> LispObject {
    symbol.as_symbol_or_error().set_plist(newplist);
    newplist
}

/// Make SYMBOL's function definition be nil.
/// Return SYMBOL.
#[lisp_fn]
fn fmakunbound(symbol: LispObject) -> LispObject {
    let mut sym = symbol.as_symbol_or_error();
    if symbol.is_nil() || symbol.is_t() {
        xsignal!(Qsetting_constant, symbol);
    }
    sym.set_function(LispObject::constant_nil());
    symbol
}


// Define this in Rust to avoid unnecessarily consing up the symbol
// name.

/// Return t if OBJECT is a keyword.
/// This means that it is a symbol with a print name beginning with `:'
/// interned in the initial obarray.
#[lisp_fn]
fn keywordp(object: LispObject) -> LispObject {
    if let Some(sym) = object.as_symbol() {
        let name = sym.symbol_name().as_string_or_error();
        LispObject::from_bool(name.byte_at(0) == b':' && sym.is_interned_in_initial_obarray())
    } else {
        LispObject::constant_nil()
    }
}

/// Return the variable at the end of OBJECT's variable chain.
/// If OBJECT is a symbol, follow its variable indirections (if any), and
/// return the variable at the end of the chain of aliases.  See Info node
/// `(elisp)Variable Aliases'.
///
/// If OBJECT is not a symbol, just return it.  If there is a loop in the
/// chain of aliases, signal a `cyclic-variable-indirection' error.
#[lisp_fn(name = "indirect-variable", c_name = "indirect_variable")]
fn indirect_variable_lisp(object: LispObject) -> LispObject {
    if let Some(symbol) = object.as_symbol() {
        let val = symbol.get_indirect_variable();
        val.as_lisp_obj()
    } else {
        object
    }
}

/// Make SYMBOL's value be void.
/// Return SYMBOL.
#[lisp_fn]
fn makunbound(symbol: LispObject) -> LispObject {
    let sym = symbol.as_symbol_or_error();
    if sym.is_constant() {
        xsignal!(Qsetting_constant, symbol);
    }
    unsafe {
        Fset(symbol.to_raw(), Qunbound);
    }
    symbol
}

/// Return SYMBOL's value.  Error if that is void.  Note that if
/// `lexical-binding' is in effect, this returns the global value
/// outside of any lexical scope.
#[lisp_fn]
pub fn symbol_value(symbol: LispObject) -> LispObject {
    let raw_symbol = symbol.to_raw();
    let val = unsafe { find_symbol_value(raw_symbol) };
    if val == LispObject::constant_unbound().to_raw() {
        xsignal!(Qvoid_variable, symbol);
    }
    LispObject::from(val)
}

pub fn rust_init_syms() {
    unsafe {
        defsubr(&*Sfboundp);
        defsubr(&*Sfmakunbound);
        defsubr(&*Sindirect_variable);
        defsubr(&*Skeywordp);
        defsubr(&*Smakunbound);
        defsubr(&*Ssetplist);
        defsubr(&*Ssymbol_function);
        defsubr(&*Ssymbol_name);
        defsubr(&*Ssymbol_plist);
        defsubr(&*Ssymbol_value);
        defsubr(&*Ssymbolp);
    }
}<|MERGE_RESOLUTION|>--- conflicted
+++ resolved
@@ -9,13 +9,7 @@
 use remacs_sys::{find_symbol_value, make_lisp_symbol};
 
 use lisp::{ExternalPtr, LispObject};
-<<<<<<< HEAD
-=======
 use lisp::defsubr;
-use remacs_sys::{find_symbol_value, make_lisp_symbol, Fset, Lisp_Symbol,
-                 Qcyclic_variable_indirection, Qsetting_constant, Qunbound, Qvoid_variable,
-                 Symbol_Interned, Symbol_Redirect, Symbol_Trapped_Write};
->>>>>>> 80032789
 
 pub type LispSymbolRef = ExternalPtr<Lisp_Symbol>;
 
