//! marker support

use libc::{c_void, ptrdiff_t};
use std::mem;
use std::ptr;

use remacs_macros::lisp_fn;

use crate::{
    buffers::{current_buffer, LispBufferRef},
    lisp::{defsubr, ExternalPtr, LispObject},
    multibyte::multibyte_chars_in_text,
    remacs_sys::{allocate_misc, set_point_both, Fmake_marker},
    remacs_sys::{EmacsInt, Lisp_Buffer, Lisp_Marker, Lisp_Misc_Type},
    remacs_sys::{Qinteger_or_marker_p, Qmarkerp, Qnil},
    threads::ThreadState,
    util::clip_to_bounds,
};

pub type LispMarkerRef = ExternalPtr<Lisp_Marker>;

#[cfg(MARKER_DEBUG)]
const MARKER_DEBUG: bool = true;

#[cfg(not(MARKER_DEBUG))]
const MARKER_DEBUG: bool = false;

impl LispMarkerRef {
    pub fn as_lisp_obj(self) -> LispObject {
        unsafe { mem::transmute(self.as_ptr()) }
    }

    pub fn charpos(self) -> Option<ptrdiff_t> {
        match self.buffer() {
            None => None,
            Some(_) => Some(self.charpos),
        }
    }

    pub fn charpos_or_error(self) -> ptrdiff_t {
        match self.buffer() {
            None => error!("Marker does not point anywhere"),
            Some(_) => self.charpos,
        }
    }

    pub fn set_charpos(&mut self, charpos: ptrdiff_t) {
        self.charpos = charpos;
    }

    pub fn bytepos(self) -> Option<ptrdiff_t> {
        match self.buffer() {
            None => None,
            Some(_) => Some(self.bytepos),
        }
    }

    pub fn bytepos_or_error(self) -> ptrdiff_t {
        match self.buffer() {
            None => error!("Marker does not point anywhere"),
            Some(_) => self.bytepos,
        }
    }

    pub fn set_bytepos(&mut self, bytepos: ptrdiff_t) {
        self.bytepos = bytepos;
    }

    pub fn buffer(self) -> Option<LispBufferRef> {
        unsafe { self.buffer.as_ref().map(|b| mem::transmute(b)) }
    }

    pub fn set_buffer(mut self, b: *mut Lisp_Buffer) {
        self.buffer = b;
    }

    pub fn iter(self) -> LispMarkerIter {
        LispMarkerIter {
            current: Some(self),
        }
    }

    pub fn next(self) -> Option<LispMarkerRef> {
        unsafe { self.next.as_ref().map(|n| mem::transmute(n)) }
    }

    pub fn set_next(mut self, m: *mut Lisp_Marker) {
        self.next = m;
    }
}

impl From<LispObject> for LispMarkerRef {
    fn from(o: LispObject) -> Self {
        o.as_marker_or_error()
    }
}

impl From<LispMarkerRef> for LispObject {
    fn from(m: LispMarkerRef) -> Self {
        m.as_lisp_obj()
    }
}

impl From<LispObject> for Option<LispMarkerRef> {
    fn from(o: LispObject) -> Self {
        o.as_marker()
    }
}

impl LispObject {
    pub fn is_marker(self) -> bool {
        self.as_misc()
            .map_or(false, |m| m.get_type() == Lisp_Misc_Type::Lisp_Misc_Marker)
    }

    pub fn as_marker(self) -> Option<LispMarkerRef> {
        self.as_misc().and_then(|m| {
            if m.get_type() == Lisp_Misc_Type::Lisp_Misc_Marker {
                unsafe { Some(mem::transmute(m)) }
            } else {
                None
            }
        })
    }

    pub fn as_marker_or_error(self) -> LispMarkerRef {
        self.as_marker()
            .unwrap_or_else(|| wrong_type!(Qmarkerp, self))
    }
}

pub struct LispMarkerIter {
    current: Option<LispMarkerRef>,
}

impl Iterator for LispMarkerIter {
    type Item = LispMarkerRef;

    fn next(&mut self) -> Option<Self::Item> {
        let c = self.current;
        match c {
            None => None,
            Some(m) => {
                self.current = m.next();
                c
            }
        }
    }
}

/// Return t if OBJECT is a marker (editor pointer).
#[lisp_fn]
pub fn markerp(object: LispObject) -> bool {
    object.is_marker()
}

/// Return the position of MARKER, or nil if it points nowhere.
#[lisp_fn(name = "marker-position", c_name = "marker_position")]
pub fn marker_position_lisp(marker: LispMarkerRef) -> Option<EmacsInt> {
    if let Some(p) = marker.charpos() {
        Some(p as EmacsInt)
    } else {
        None
    }
}

/// Return the buffer that MARKER points into, or nil if none.
/// Returns nil if MARKER points into a dead buffer.
#[lisp_fn]
pub fn marker_buffer(marker: LispMarkerRef) -> Option<LispBufferRef> {
    marker.buffer()
}

/// Return a newly allocated marker which points into BUF
/// at character position CHARPOS and byte position BYTEPOS.
#[no_mangle]
pub unsafe extern "C" fn build_marker(
    buf: *mut Lisp_Buffer,
    charpos: ptrdiff_t,
    bytepos: ptrdiff_t,
) -> LispObject {
    debug_assert!((*buf).name_.is_not_nil());
    debug_assert!(charpos <= bytepos);

    let obj = allocate_misc(Lisp_Misc_Type::Lisp_Misc_Marker);
    let mut m = obj.as_marker_or_error();

    m.set_buffer(buf);
    m.set_charpos(charpos);
    m.set_bytepos(bytepos);
    m.set_insertion_type(false);
    m.set_need_adjustment(false);

    let mut buffer_ref = LispBufferRef::from_ptr(buf as *mut c_void)
        .unwrap_or_else(|| panic!("Invalid buffer reference."));

    m.set_next((*buffer_ref.text).markers);
    (*buffer_ref.text).markers = m.as_mut();

    obj
}

/// Return value of point, as a marker object.
#[lisp_fn]
pub fn point_marker() -> LispObject {
    let mut cur_buf = ThreadState::current_buffer();
    unsafe { build_marker(cur_buf.as_mut(), cur_buf.pt, cur_buf.pt_byte) }
}

/// Return a marker to the minimum permissible value of point in this buffer.
/// This is the beginning, unless narrowing (a buffer restriction) is in effect.
#[lisp_fn]
pub fn point_min_marker() -> LispObject {
    let mut cur_buf = ThreadState::current_buffer();
    unsafe { build_marker(cur_buf.as_mut(), cur_buf.begv, cur_buf.begv_byte) }
}

/// Return a marker to the maximum permissible value of point in this buffer.
/// This is (1+ (buffer-size)), unless narrowing (a buffer restriction)
/// is in effect, in which case it is less.
#[lisp_fn]
pub fn point_max_marker() -> LispObject {
    let mut cur_buf = ThreadState::current_buffer();
    unsafe { build_marker(cur_buf.as_mut(), cur_buf.zv, cur_buf.zv_byte) }
}

/// Set PT from MARKER's clipped position.
#[no_mangle]
pub extern "C" fn set_point_from_marker(marker: LispObject) {
    let marker = marker.as_marker_or_error();
    let mut cur_buf = ThreadState::current_buffer();
    let charpos = clip_to_bounds(
        cur_buf.begv,
        marker.charpos_or_error() as EmacsInt,
        cur_buf.zv,
    );
    let mut bytepos = marker.bytepos_or_error();
    // Don't trust the byte position if the marker belongs to a
    // different buffer.
    if marker.buffer().map_or(false, |b| b != cur_buf) {
        bytepos = unsafe { buf_charpos_to_bytepos(cur_buf.as_mut(), charpos) };
    } else {
        bytepos = clip_to_bounds(cur_buf.begv_byte, bytepos as EmacsInt, cur_buf.zv_byte);
    };
    unsafe { set_point_both(charpos, bytepos) };
}

/// Return insertion type of MARKER: t if it stays after inserted text.
/// The value nil means the marker stays before text inserted there.
#[lisp_fn]
pub fn marker_insertion_type(marker: LispMarkerRef) -> bool {
    marker.insertion_type()
}

/// Set the insertion-type of MARKER to TYPE.
/// If ITYPE is non-nil, it means the marker advances when you insert text at it.
/// If ITYPE is nil, it means the marker stays behind when you insert text at it.
#[lisp_fn]
pub fn set_marker_insertion_type(mut marker: LispMarkerRef, itype: LispObject) -> LispObject {
    marker.set_insertion_type(itype.is_not_nil());
    itype
}

/// Position MARKER before character number POSITION in BUFFER.
/// If BUFFER is omitted or nil, it defaults to the current buffer.  If
/// POSITION is nil, makes marker point nowhere so it no longer slows down
/// editing in any buffer.  Returns MARKER.
#[lisp_fn(min = "2")]
pub fn set_marker(marker: LispObject, position: LispObject, buffer: LispObject) -> LispObject {
    set_marker_internal(marker, position, buffer, false)
}

/// Return a new marker pointing at the same place as MARKER.
/// If argument is a number, makes a new marker pointing
/// at that position in the current buffer.
/// If MARKER is not specified, the new marker does not point anywhere.
/// The optional argument ITYPE specifies the insertion type of the new marker;
/// see `marker-insertion-type'.
#[lisp_fn(min = "0")]
pub fn copy_marker(marker: LispObject, itype: LispObject) -> LispObject {
    if marker.is_not_nil() {
        marker.as_fixnum_coerce_marker_or_error();
    }
    let new = unsafe { Fmake_marker() };
    let buffer_or_nil = marker
        .as_marker()
        .and_then(|m| m.buffer())
        .map_or(Qnil, |b| b.as_lisp_obj());

    set_marker(new, marker, buffer_or_nil);

    if let Some(mut m) = new.as_marker() {
        m.set_insertion_type(itype.is_not_nil())
    }

    new
}

/// Return t if there are markers pointing at POSITION in the current buffer.
#[lisp_fn]
pub fn buffer_has_markers_at(position: EmacsInt) -> bool {
    let cur_buf = ThreadState::current_buffer();
    let position = clip_to_bounds(cur_buf.begv, position, cur_buf.zv);

    if let Some(marker) = cur_buf.markers() {
        for m in marker.iter() {
            if m.charpos().map_or(false, |p| p == position) {
                return true;
            }
        }
    }
    false
}

/// Change M so it points to B at CHARPOS and BYTEPOS.
pub fn attach_marker(
    marker: *mut Lisp_Marker,
    buffer: *mut Lisp_Buffer,
    charpos: ptrdiff_t,
    bytepos: ptrdiff_t,
) {
    unsafe {
        let mut buffer_ref = LispBufferRef::from_ptr(buffer as *mut c_void)
            .unwrap_or_else(|| panic!("Invalid buffer reference."));

        // In a single-byte buffer, two positions must be equal.
        // Otherwise, every character is at least one byte.
        if buffer_ref.z() == buffer_ref.z_byte() {
            assert!(charpos == bytepos);
        } else {
            assert!(charpos <= bytepos);
        }

        let mut marker_ref = LispMarkerRef::from_ptr(marker as *mut c_void)
            .unwrap_or_else(|| panic!("Invalid marker reference."));

        marker_ref.charpos = charpos;
        marker_ref.bytepos = bytepos;

        if marker_ref.buffer().map_or(true, |b| b != buffer_ref) {
            unchain_marker(marker);
            marker_ref.set_buffer(buffer);
            marker_ref.set_next(
                buffer_ref
                    .markers()
                    .map_or(ptr::null_mut(), |mut m| m.as_mut()),
            );
            (*buffer_ref.text).markers = marker;
        }
    }
}

/// Remove MARKER from the chain of whatever buffer it is in,
/// leaving it points to nowhere.  This is called during garbage
/// collection, so we must be careful to ignore and preserve
/// mark bits, including those in chain fields of markers.
#[no_mangle]
<<<<<<< HEAD
pub extern "C" fn unchain_marker(marker: *mut Lisp_Marker) -> () {
    let marker_ref = LispMarkerRef::from_ptr(marker as *mut c_void)
        .unwrap_or_else(|| panic!("Invalid marker reference."));

    unchain_marker_rust(marker_ref)
}
=======
pub extern "C" fn unchain_marker(marker: *mut Lisp_Marker) {
    unsafe {
        let marker_ref = LispMarkerRef::from_ptr(marker as *mut c_void)
            .unwrap_or_else(|| panic!("Invalid marker reference."));
>>>>>>> 668435b5

pub fn unchain_marker_rust(marker: LispMarkerRef) {
    let mut buf = match marker.buffer() {
        None => return,
        Some(b) => b,
    };

    marker.set_buffer(ptr::null_mut());

    let last = match buf.markers() {
        None => panic!("No markers were found in buffer."),
        Some(m) => m,
    };

    let mut tail: LispMarkerRef = last;

    for cur in last.iter() {
        if cur == marker {
            if cur == last {
                // Deleting first marker from the buffer's chain.  Crash
                // if new first marker in chain does not say it belongs
                // to the same buffer, or at least that they have the same
                // base buffer.
                if let Some(new) = tail.next() {
                    if new.buffer().map_or(true, |n| n.text != buf.text) {
                        panic!("New first marker in chain does not belong to buffer!");
                    }
                }
                unsafe {
                    match cur.next() {
                        None => (*buf.text).markers = ptr::null_mut(),
                        Some(mut c) => (*buf.text).markers = c.as_mut(),
                    }
                }
            } else {
                tail.set_next(cur.next().map_or(ptr::null_mut(), |mut m| m.as_mut()));
            }
            // We have removed the marker from the chain;
            // no need to scan the rest of the chain.
            return;
        }
        tail = cur;
    }

    panic!("Marker was not found in its chain.");
}

/// Like set-marker, but won't let the position be outside the visible part.
#[no_mangle]
pub extern "C" fn set_marker_restricted(
    marker: LispObject,
    position: LispObject,
    buffer: LispObject,
) -> LispObject {
    set_marker_internal(marker, position, buffer, true)
}

/// Set the position of MARKER, specifying both the
/// character position and the corresponding byte position.
#[no_mangle]
pub extern "C" fn set_marker_both(
    marker: LispObject,
    buffer: LispObject,
    charpos: ptrdiff_t,
    bytepos: ptrdiff_t,
) -> LispObject {
    let mut m = marker.as_marker_or_error();
    if let Some(mut b) = buffer
        .as_live_buffer()
        .or_else(|| current_buffer().as_live_buffer())
    {
        attach_marker(m.as_mut(), b.as_mut(), charpos, bytepos);
    } else {
        unchain_marker(m.as_mut());
    }
    marker
}

/// Like set_marker_both, but won't let the position be outside the visible part.
#[no_mangle]
pub extern "C" fn set_marker_restricted_both(
    marker: LispObject,
    buffer: LispObject,
    charpos: ptrdiff_t,
    bytepos: ptrdiff_t,
) -> LispObject {
    let mut m = marker.as_marker_or_error();

    if let Some(mut b) = buffer
        .as_live_buffer()
        .or_else(|| current_buffer().as_live_buffer())
    {
        let cur_buf = ThreadState::current_buffer();
        let clipped_charpos = clip_to_bounds(cur_buf.begv, charpos as EmacsInt, cur_buf.zv);
        let clipped_bytepos =
            clip_to_bounds(cur_buf.begv_byte, bytepos as EmacsInt, cur_buf.zv_byte);
        attach_marker(m.as_mut(), b.as_mut(), clipped_charpos, clipped_bytepos);
    } else {
        unchain_marker(m.as_mut());
    }
    marker
}

// marker_position and marker_byte_position are supposed to be used in c.
// use charpos_or_error and bytepos_or_error in rust.
/// Return the char position of marker MARKER, as a C integer.
#[no_mangle]
pub extern "C" fn marker_position(marker: LispObject) -> ptrdiff_t {
    marker_position_rust(marker.into())
}

pub fn marker_position_rust(marker: LispMarkerRef) -> ptrdiff_t {
    marker.charpos_or_error()
}

/// Return the byte position of marker MARKER, as a C integer.
#[no_mangle]
pub extern "C" fn marker_byte_position(marker: LispObject) -> ptrdiff_t {
    let m = marker.as_marker_or_error();
    m.bytepos_or_error()
}

impl LispObject {
    pub fn has_buffer(self) -> bool {
        self.as_marker().map_or(false, |m| m.buffer().is_some())
    }
}

/// Internal function to set MARKER in BUFFER at POSITION.  Non-zero
/// RESTRICTED means limit the POSITION by the visible part of BUFFER.
fn set_marker_internal(
    marker: LispObject,
    position: LispObject,
    buffer: LispObject,
    restricted: bool,
) -> LispObject {
    let buf = buffer
        .as_live_buffer()
        .or_else(|| current_buffer().as_live_buffer());
    let mut m = marker.as_marker_or_error();

    // Set MARKER to point nowhere if BUFFER is dead, or
    // POSITION is nil or a marker points to nowhere.
    if position.is_nil() || (position.is_marker() && !position.has_buffer()) || buf.is_none() {
        unchain_marker(m.as_mut());

    // Optimize the special case where we are copying the position of
    // an existing marker, and MARKER is already in the same buffer.
    } else if position.as_marker().map_or(false, |p| p.buffer() == buf) && m.buffer() == buf {
        let pos = position.as_marker_or_error();
        m.charpos = pos.charpos_or_error();
        m.bytepos = pos.bytepos_or_error();
    } else {
        let b = buf.unwrap_or_else(|| panic!("Invalid buffer reference."));
        set_marker_internal_else(m, position, restricted, b);
    }
    marker
}

fn set_marker_internal_else(
    mut marker: LispMarkerRef,
    position: LispObject,
    restricted: bool,
    mut buf: LispBufferRef,
) {
    let mut charpos: ptrdiff_t;
    let mut bytepos: ptrdiff_t;

    // Do not use CHECK_NUMBER_COERCE_MARKER because we
    // don't want to call buf_charpos_to_bytepos if POSITION
    // is a marker and so we know the bytepos already.
    if let Some(num) = position.as_fixnum() {
        charpos = num as ptrdiff_t;
        bytepos = -1;
    } else if let Some(m) = position.as_marker() {
        charpos = m.charpos_or_error();
        bytepos = m.bytepos_or_error();
    } else {
        wrong_type!(Qinteger_or_marker_p, position)
    }
    let beg = buf.buffer_beg(restricted);
    let end = buf.buffer_end(restricted);
    charpos = clip_to_bounds(beg, charpos as EmacsInt, end);

    // Don't believe BYTEPOS if it comes from a different buffer,
    // since that buffer might have a very different correspondence
    // between character and byte positions.
    if bytepos == -1
        || !position
            .as_marker()
            .map_or(false, |m| m.buffer() == Some(buf))
    {
        bytepos = unsafe { buf_charpos_to_bytepos(buf.as_mut(), charpos) };
    } else {
        let beg = buf.buffer_beg_byte(restricted);
        let end = buf.buffer_end_byte(restricted);
        bytepos = clip_to_bounds(beg, bytepos as EmacsInt, end);
    }
    attach_marker(marker.as_mut(), buf.as_mut(), charpos, bytepos);
}

impl LispBufferRef {
    pub fn buffer_beg(self, visible: bool) -> ptrdiff_t {
        if visible {
            self.begv
        } else {
            self.beg()
        }
    }

    pub fn buffer_end(self, visible: bool) -> ptrdiff_t {
        if visible {
            self.zv
        } else {
            self.z()
        }
    }

    pub fn buffer_beg_byte(self, visible: bool) -> ptrdiff_t {
        if visible {
            self.begv_byte
        } else {
            self.beg_byte()
        }
    }

    pub fn buffer_end_byte(self, visible: bool) -> ptrdiff_t {
        if visible {
            self.zv_byte
        } else {
            self.z_byte()
        }
    }
}

// Converting between character positions and byte positions.

// There are several places in the buffer where we know
// the correspondence: BEG, BEGV, PT, GPT, ZV and Z,
// and everywhere there is a marker.  So we find the one of these places
// that is closest to the specified position, and scan from there.

/// Return the byte position corresponding to CHARPOS in B.
#[no_mangle]
pub unsafe extern "C" fn buf_charpos_to_bytepos(b: *mut Lisp_Buffer, charpos: isize) -> isize {
    let mut buffer_ref = LispBufferRef::from_ptr(b as *mut c_void).unwrap();

    assert!(buffer_ref.beg() <= charpos && charpos <= buffer_ref.z());

    let mut best_above = buffer_ref.z();
    let mut best_above_byte = buffer_ref.z_byte();

    // If this buffer has as many characters as bytes,
    // each character must be one byte.
    // This takes care of the case where enable-multibyte-characters is nil.
    if best_above == best_above_byte {
        return charpos;
    }

    let mut best_below = buffer_ref.beg();
    let mut best_below_byte = buffer_ref.beg_byte();

    // We find in best_above and best_above_byte
    // the closest known point above CHARPOS,
    // and in best_below and best_below_byte
    // the closest known point below CHARPOS,
    //
    // If at any point we can tell that the space between those
    // two best approximations is all single-byte,
    // we interpolate the result immediately.

    macro_rules! consider_known {
        ($cpos:expr, $bpos:expr) => {
            let mut changed = false;
            if $cpos == charpos {
                if MARKER_DEBUG {
                    byte_char_debug_check(buffer_ref, charpos, $bpos);
                }
                return $bpos;
            } else if $cpos > charpos {
                if $cpos < best_above {
                    best_above = $cpos;
                    best_above_byte = $bpos;
                    changed = true;
                }
            } else if $cpos > best_below {
                best_below = $cpos;
                best_below_byte = $bpos;
                changed = true;
            }
            if changed {
                if best_above - best_below == best_above_byte - best_below_byte {
                    return best_below_byte + (charpos - best_below);
                }
            }
        };
    }

    consider_known!(buffer_ref.pt, buffer_ref.pt_byte);
    consider_known!(buffer_ref.gpt(), buffer_ref.gpt_byte());
    consider_known!(buffer_ref.begv, buffer_ref.begv_byte);
    consider_known!(buffer_ref.zv, buffer_ref.zv_byte);

    if buffer_ref.is_cached && buffer_ref.modifications() == buffer_ref.cached_modiff {
        consider_known!(buffer_ref.cached_charpos, buffer_ref.cached_bytepos);
    }

    for m in buffer_ref.markers().iter() {
        consider_known!(m.charpos_or_error(), m.bytepos_or_error());
        // If we are down to a range of 50 chars,
        // don't bother checking any other markers;
        // scan the intervening chars directly now.
        if best_above - best_below < 50 {
            break;
        }
    }

    if charpos - best_below < best_above - charpos {
        let record = charpos - best_below > 5000;

        while best_below != charpos {
            best_below += 1;
            best_below_byte = buffer_ref.inc_pos(best_below_byte);
        }
        if record {
            build_marker(b, best_below, best_below_byte);
        }
        if MARKER_DEBUG {
            byte_char_debug_check(buffer_ref, best_below, best_below_byte);
        }

        buffer_ref.is_cached = true;
        buffer_ref.cached_modiff = buffer_ref.modifications();

        buffer_ref.cached_charpos = best_below;
        buffer_ref.cached_bytepos = best_below_byte;

        best_below_byte
    } else {
        let record = best_above - charpos > 5000;

        while best_above != charpos {
            best_above -= 1;
            best_above_byte = buffer_ref.dec_pos(best_above_byte);
        }

        if record {
            build_marker(b, best_above, best_above_byte);
        }
        if MARKER_DEBUG {
            byte_char_debug_check(buffer_ref, best_below, best_below_byte);
        }

        buffer_ref.is_cached = true;
        buffer_ref.cached_modiff = buffer_ref.modifications();

        buffer_ref.cached_charpos = best_above;
        buffer_ref.cached_bytepos = best_above_byte;

        best_above_byte
    }
}

#[no_mangle]
pub unsafe extern "C" fn buf_bytepos_to_charpos(b: *mut Lisp_Buffer, bytepos: isize) -> isize {
    let mut buffer_ref = LispBufferRef::from_ptr(b as *mut c_void).unwrap();

    assert!(buffer_ref.beg_byte() <= bytepos && bytepos <= buffer_ref.z_byte());

    let mut best_above = buffer_ref.z();
    let mut best_above_byte = buffer_ref.z_byte();

    // If this buffer has as many characters as bytes,
    // each character must be one byte.
    // This takes care of the case where enable-multibyte-characters is nil.
    if best_above == best_above_byte {
        return bytepos;
    }

    let mut best_below = buffer_ref.beg();
    let mut best_below_byte = buffer_ref.beg_byte();

    macro_rules! consider_known {
        ($bpos:expr, $cpos:expr) => {
            let mut changed = false;
            if $bpos == bytepos {
                if MARKER_DEBUG {
                    byte_char_debug_check(buffer_ref, $cpos, bytepos);
                }
                return $cpos;
            } else if $bpos > bytepos {
                if $bpos < best_above_byte {
                    best_above = $cpos;
                    best_above_byte = $bpos;
                    changed = true;
                }
            } else if $bpos > best_below_byte {
                best_below = $cpos;
                best_below_byte = $bpos;
                changed = true;
            }
            if changed {
                if best_above - best_below == best_above_byte - best_below_byte {
                    return best_below + (bytepos - best_below_byte);
                }
            }
        };
    }

    consider_known!(buffer_ref.pt_byte, buffer_ref.pt);
    consider_known!(buffer_ref.gpt_byte(), buffer_ref.gpt());
    consider_known!(buffer_ref.begv_byte, buffer_ref.begv);
    consider_known!(buffer_ref.zv_byte, buffer_ref.zv);

    if buffer_ref.is_cached && buffer_ref.modifications() == buffer_ref.cached_modiff {
        consider_known!(buffer_ref.cached_bytepos, buffer_ref.cached_charpos);
    }

    for m in buffer_ref.markers().iter() {
        consider_known!(m.bytepos_or_error(), m.charpos_or_error());
        // If we are down to a range of 50 chars,
        // don't bother checking any other markers;
        // scan the intervening chars directly now.
        if best_above - best_below < 50 {
            break;
        }
    }

    // We get here if we did not exactly hit one of the known places.
    // We have one known above and one known below.
    // Scan, counting characters, from whichever one is closer.

    if bytepos - best_below_byte < best_above_byte - bytepos {
        let record = bytepos - best_below_byte > 5000;

        while best_below_byte < bytepos {
            best_below += 1;
            best_below_byte = buffer_ref.inc_pos(best_below_byte);
        }

        // If this position is quite far from the nearest known position,
        // cache the correspondence by creating a marker here.
        // It will last until the next GC.
        // But don't do it if BUF_MARKERS is nil;
        // that is a signal from Fset_buffer_multibyte.
        if record && buffer_ref.markers().is_some() {
            build_marker(b, best_below, best_below_byte);
        }
        if MARKER_DEBUG {
            byte_char_debug_check(buffer_ref, best_below, best_below_byte);
        }

        buffer_ref.is_cached = true;
        buffer_ref.cached_modiff = buffer_ref.modifications();

        buffer_ref.cached_charpos = best_below;
        buffer_ref.cached_bytepos = best_below_byte;

        best_below
    } else {
        let record = best_above_byte - bytepos > 5000;

        while best_above_byte > bytepos {
            best_above -= 1;
            best_above_byte = buffer_ref.dec_pos(best_above_byte);
        }

        // If this position is quite far from the nearest known position,
        // cache the correspondence by creating a marker here.
        // It will last until the next GC.
        // But don't do it if BUF_MARKERS is nil;
        // that is a signal from Fset_buffer_multibyte.
        if record && buffer_ref.markers().is_some() {
            build_marker(b, best_below, best_below_byte);
        }
        if MARKER_DEBUG {
            byte_char_debug_check(buffer_ref, best_below, best_below_byte);
        }

        buffer_ref.is_cached = true;
        buffer_ref.cached_modiff = buffer_ref.modifications();

        buffer_ref.cached_charpos = best_above;
        buffer_ref.cached_bytepos = best_above_byte;

        best_above
    }
}

#[no_mangle]
pub extern "C" fn clear_charpos_cache(b: *mut Lisp_Buffer) {
    let mut buf_ref = LispBufferRef::from_ptr(b as *mut c_void)
        .unwrap_or_else(|| panic!("Invalid buffer reference."));
    buf_ref.is_cached = false;
}

// Debugging

fn byte_char_debug_check(b: LispBufferRef, charpos: isize, bytepos: isize) {
    if !b.multibyte_characters_enabled() {
        return;
    }

    let nchars = unsafe {
        if bytepos > b.gpt_byte() {
            multibyte_chars_in_text(b.beg_addr(), b.gpt_byte() - b.beg_byte())
                + multibyte_chars_in_text(b.gap_end_addr(), bytepos - b.gpt_byte())
        } else {
            multibyte_chars_in_text(b.beg_addr(), bytepos - b.beg_byte())
        }
    };

    if charpos - 1 != nchars {
        panic!("byte_char_debug_check failed.")
    }
}

/// Count the markers in buffer BUF.
#[cfg(MARKER_DEBUG)]
fn count_markers(buf: LispBufferRef) -> u8 {
    let mut total = 0;
    for _m in buf.markers().iter() {
        total += 1;
    }
    total
}

/// Recompute the bytepos corresponding to CHARPOS in the simplest, most reliable way.
#[cfg(MARKER_DEBUG)]
fn verify_bytepos(charpos: isize) -> isize {
    let mut below: isize = 1;
    let mut below_byte: isize = 1;
    let cur_buf = ThreadState::current_buffer();

    while below != charpos {
        below += 1;
        below_byte = cur_buf.inc_pos(below_byte);
    }
    below_byte
}

include!(concat!(env!("OUT_DIR"), "/marker_exports.rs"));<|MERGE_RESOLUTION|>--- conflicted
+++ resolved
@@ -355,19 +355,12 @@
 /// collection, so we must be careful to ignore and preserve
 /// mark bits, including those in chain fields of markers.
 #[no_mangle]
-<<<<<<< HEAD
-pub extern "C" fn unchain_marker(marker: *mut Lisp_Marker) -> () {
+pub extern "C" fn unchain_marker(marker: *mut Lisp_Marker) {
     let marker_ref = LispMarkerRef::from_ptr(marker as *mut c_void)
         .unwrap_or_else(|| panic!("Invalid marker reference."));
 
     unchain_marker_rust(marker_ref)
 }
-=======
-pub extern "C" fn unchain_marker(marker: *mut Lisp_Marker) {
-    unsafe {
-        let marker_ref = LispMarkerRef::from_ptr(marker as *mut c_void)
-            .unwrap_or_else(|| panic!("Invalid marker reference."));
->>>>>>> 668435b5
 
 pub fn unchain_marker_rust(marker: LispMarkerRef) {
     let mut buf = match marker.buffer() {
