//! marker support

use libc::{c_void, ptrdiff_t};
use std::mem;
use std::ptr;

use remacs_macros::lisp_fn;

<<<<<<< HEAD
use buffers::{current_buffer, LispBufferRef};
use lisp::{defsubr, ExternalPtr, LispMiscRef, LispObject};
use multibyte::multibyte_chars_in_text;
use threads::ThreadState;
use util::clip_to_bounds;
=======
use crate::{
    buffers::{current_buffer, LispBufferRef},
    lisp::{defsubr, ExternalPtr, LispObject},
    multibyte::multibyte_chars_in_text,
    remacs_sys::{allocate_misc, set_point_both, Fmake_marker},
    remacs_sys::{EmacsInt, Lisp_Buffer, Lisp_Marker, Lisp_Misc_Type},
    remacs_sys::{Qinteger_or_marker_p, Qmarkerp, Qnil},
    threads::ThreadState,
    util::clip_to_bounds,
};
>>>>>>> 8c4db48c

pub type LispMarkerRef = ExternalPtr<Lisp_Marker>;

#[cfg(MARKER_DEBUG)]
const MARKER_DEBUG: bool = true;

#[cfg(not(MARKER_DEBUG))]
const MARKER_DEBUG: bool = false;

impl LispMiscRef {
    pub fn as_marker(self) -> Option<LispMarkerRef> {
        if self.get_type() == Lisp_Misc_Type::Lisp_Misc_Marker {
            unsafe { Some(mem::transmute(self)) }
        } else {
            None
        }
    }

    pub fn to_marker_unchecked(self) -> LispMarkerRef {
        unsafe { mem::transmute(self) }
    }
}

impl LispMarkerRef {
    pub fn as_lisp_obj(self) -> LispObject {
        unsafe { mem::transmute(self.as_ptr()) }
    }

    pub fn charpos(self) -> Option<ptrdiff_t> {
        match self.buffer() {
            None => None,
            Some(_) => Some(self.charpos),
        }
    }

    pub fn charpos_or_error(self) -> ptrdiff_t {
        match self.buffer() {
            None => error!("Marker does not point anywhere"),
            Some(_) => self.charpos,
        }
    }

    pub fn set_charpos(&mut self, charpos: ptrdiff_t) -> () {
        self.charpos = charpos;
    }

    pub fn bytepos(self) -> Option<ptrdiff_t> {
        match self.buffer() {
            None => None,
            Some(_) => Some(self.bytepos),
        }
    }

    pub fn bytepos_or_error(self) -> ptrdiff_t {
        match self.buffer() {
            None => error!("Marker does not point anywhere"),
            Some(_) => self.bytepos,
        }
    }

    pub fn set_bytepos(&mut self, bytepos: ptrdiff_t) -> () {
        self.bytepos = bytepos;
    }

    pub fn buffer(self) -> Option<LispBufferRef> {
        unsafe { self.buffer.as_ref().map(|b| mem::transmute(b)) }
    }

    pub fn set_buffer(mut self, b: *mut Lisp_Buffer) -> () {
        self.buffer = b;
    }

    pub fn iter(self) -> LispMarkerIter {
        LispMarkerIter {
            current: Some(self),
        }
    }

    pub fn next(self) -> Option<LispMarkerRef> {
        unsafe { self.next.as_ref().map(|n| mem::transmute(n)) }
    }

    pub fn set_next(mut self, m: *mut Lisp_Marker) -> () {
        self.next = m;
    }
}

impl From<LispObject> for LispMarkerRef {
    fn from(o: LispObject) -> Self {
        o.as_marker_or_error()
    }
}

impl From<LispMarkerRef> for LispObject {
    fn from(m: LispMarkerRef) -> Self {
        m.as_lisp_obj()
    }
}

impl From<LispObject> for Option<LispMarkerRef> {
    fn from(o: LispObject) -> Self {
        o.as_marker()
    }
}

impl LispObject {
    pub fn is_marker(self) -> bool {
        self.as_misc()
            .map_or(false, |m| m.get_type() == Lisp_Misc_Type::Lisp_Misc_Marker)
    }

    pub fn as_marker(self) -> Option<LispMarkerRef> {
        self.as_misc().and_then(|m| m.as_marker())
    }

    pub fn as_marker_or_error(self) -> LispMarkerRef {
        self.as_marker()
            .unwrap_or_else(|| wrong_type!(Qmarkerp, self))
    }
}

pub struct LispMarkerIter {
    current: Option<LispMarkerRef>,
}

impl Iterator for LispMarkerIter {
    type Item = LispMarkerRef;

    fn next(&mut self) -> Option<Self::Item> {
        let c = self.current;
        match c {
            None => None,
            Some(m) => {
                self.current = m.next();
                c
            }
        }
    }
}

/// Return t if OBJECT is a marker (editor pointer).
#[lisp_fn]
pub fn markerp(object: LispObject) -> bool {
    object.is_marker()
}

/// Return the position of MARKER, or nil if it points nowhere.
#[lisp_fn(name = "marker-position", c_name = "marker_position")]
pub fn marker_position_lisp(marker: LispMarkerRef) -> Option<EmacsInt> {
    if let Some(p) = marker.charpos() {
        Some(p as EmacsInt)
    } else {
        None
    }
}

/// Return the buffer that MARKER points into, or nil if none.
/// Returns nil if MARKER points into a dead buffer.
#[lisp_fn]
pub fn marker_buffer(marker: LispMarkerRef) -> Option<LispBufferRef> {
    marker.buffer()
}

/// Return a newly allocated marker which points into BUF
/// at character position CHARPOS and byte position BYTEPOS.
#[no_mangle]
pub unsafe extern "C" fn build_marker(
    buf: *mut Lisp_Buffer,
    charpos: ptrdiff_t,
    bytepos: ptrdiff_t,
) -> LispObject {
    debug_assert!((*buf).name_.is_not_nil());
    debug_assert!(charpos <= bytepos);

    let obj = allocate_misc(Lisp_Misc_Type::Lisp_Misc_Marker);
    let mut m = obj.as_marker_or_error();

    m.set_buffer(buf);
    m.set_charpos(charpos);
    m.set_bytepos(bytepos);
    m.set_insertion_type(false);
    m.set_need_adjustment(false);

    let mut buffer_ref = LispBufferRef::from_ptr(buf as *mut c_void)
        .unwrap_or_else(|| panic!("Invalid buffer reference."));

    m.set_next((*buffer_ref.text).markers);
    (*buffer_ref.text).markers = m.as_mut();

    obj
}

/// Return value of point, as a marker object.
#[lisp_fn]
pub fn point_marker() -> LispObject {
    let mut cur_buf = ThreadState::current_buffer();
    unsafe { build_marker(cur_buf.as_mut(), cur_buf.pt, cur_buf.pt_byte) }
}

/// Return a marker to the minimum permissible value of point in this buffer.
/// This is the beginning, unless narrowing (a buffer restriction) is in effect.
#[lisp_fn]
pub fn point_min_marker() -> LispObject {
    let mut cur_buf = ThreadState::current_buffer();
    unsafe { build_marker(cur_buf.as_mut(), cur_buf.begv, cur_buf.begv_byte) }
}

/// Return a marker to the maximum permissible value of point in this buffer.
/// This is (1+ (buffer-size)), unless narrowing (a buffer restriction)
/// is in effect, in which case it is less.
#[lisp_fn]
pub fn point_max_marker() -> LispObject {
    let mut cur_buf = ThreadState::current_buffer();
    unsafe { build_marker(cur_buf.as_mut(), cur_buf.zv, cur_buf.zv_byte) }
}

/// Set PT from MARKER's clipped position.
#[no_mangle]
pub extern "C" fn set_point_from_marker(marker: LispObject) {
    let marker = marker.as_marker_or_error();
    let mut cur_buf = ThreadState::current_buffer();
    let charpos = clip_to_bounds(
        cur_buf.begv,
        marker.charpos_or_error() as EmacsInt,
        cur_buf.zv,
    );
    let mut bytepos = marker.bytepos_or_error();
    // Don't trust the byte position if the marker belongs to a
    // different buffer.
    if marker.buffer().map_or(false, |b| b != cur_buf) {
        bytepos = unsafe { buf_charpos_to_bytepos(cur_buf.as_mut(), charpos) };
    } else {
        bytepos = clip_to_bounds(cur_buf.begv_byte, bytepos as EmacsInt, cur_buf.zv_byte);
    };
    unsafe { set_point_both(charpos, bytepos) };
}

/// Return insertion type of MARKER: t if it stays after inserted text.
/// The value nil means the marker stays before text inserted there.
#[lisp_fn]
pub fn marker_insertion_type(marker: LispMarkerRef) -> bool {
    marker.insertion_type()
}

/// Set the insertion-type of MARKER to TYPE.
/// If ITYPE is non-nil, it means the marker advances when you insert text at it.
/// If ITYPE is nil, it means the marker stays behind when you insert text at it.
#[lisp_fn]
pub fn set_marker_insertion_type(mut marker: LispMarkerRef, itype: LispObject) -> LispObject {
    marker.set_insertion_type(itype.is_not_nil());
    itype
}

/// Position MARKER before character number POSITION in BUFFER.
/// If BUFFER is omitted or nil, it defaults to the current buffer.  If
/// POSITION is nil, makes marker point nowhere so it no longer slows down
/// editing in any buffer.  Returns MARKER.
#[lisp_fn(min = "2")]
pub fn set_marker(marker: LispObject, position: LispObject, buffer: LispObject) -> LispObject {
    set_marker_internal(marker, position, buffer, false)
}

/// Return a new marker pointing at the same place as MARKER.
/// If argument is a number, makes a new marker pointing
/// at that position in the current buffer.
/// If MARKER is not specified, the new marker does not point anywhere.
/// The optional argument ITYPE specifies the insertion type of the new marker;
/// see `marker-insertion-type'.
#[lisp_fn(min = "0")]
pub fn copy_marker(marker: LispObject, itype: LispObject) -> LispObject {
    if marker.is_not_nil() {
        marker.as_fixnum_coerce_marker_or_error();
    }
    let new = unsafe { Fmake_marker() };
    let buffer_or_nil = marker
        .as_marker()
        .and_then(|m| m.buffer())
        .map_or(Qnil, |b| b.as_lisp_obj());

    set_marker(new, marker, buffer_or_nil);

    if let Some(mut m) = new.as_marker() {
        m.set_insertion_type(itype.is_not_nil())
    }

    new
}

/// Return t if there are markers pointing at POSITION in the current buffer.
#[lisp_fn]
pub fn buffer_has_markers_at(position: EmacsInt) -> bool {
    let cur_buf = ThreadState::current_buffer();
    let position = clip_to_bounds(cur_buf.begv, position, cur_buf.zv);

    if let Some(marker) = cur_buf.markers() {
        for m in marker.iter() {
            if m.charpos().map_or(false, |p| p == position) {
                return true;
            }
        }
    }
    false
}

/// Change M so it points to B at CHARPOS and BYTEPOS.
pub fn attach_marker(
    marker: *mut Lisp_Marker,
    buffer: *mut Lisp_Buffer,
    charpos: ptrdiff_t,
    bytepos: ptrdiff_t,
) {
    unsafe {
        let mut buffer_ref = LispBufferRef::from_ptr(buffer as *mut c_void)
            .unwrap_or_else(|| panic!("Invalid buffer reference."));

        // In a single-byte buffer, two positions must be equal.
        // Otherwise, every character is at least one byte.
        if buffer_ref.z() == buffer_ref.z_byte() {
            assert!(charpos == bytepos);
        } else {
            assert!(charpos <= bytepos);
        }

        let mut marker_ref = LispMarkerRef::from_ptr(marker as *mut c_void)
            .unwrap_or_else(|| panic!("Invalid marker reference."));

        marker_ref.charpos = charpos;
        marker_ref.bytepos = bytepos;

        if marker_ref.buffer().map_or(true, |b| b != buffer_ref) {
            unchain_marker(marker);
            marker_ref.set_buffer(buffer);
            marker_ref.set_next(
                buffer_ref
                    .markers()
                    .map_or(ptr::null_mut(), |mut m| m.as_mut()),
            );
            (*buffer_ref.text).markers = marker;
        }
    }
}

/// Remove MARKER from the chain of whatever buffer it is in,
/// leaving it points to nowhere.  This is called during garbage
/// collection, so we must be careful to ignore and preserve
/// mark bits, including those in chain fields of markers.
#[no_mangle]
pub extern "C" fn unchain_marker(marker: *mut Lisp_Marker) -> () {
    unsafe {
        let marker_ref = LispMarkerRef::from_ptr(marker as *mut c_void)
            .unwrap_or_else(|| panic!("Invalid marker reference."));

        if let Some(mut buf) = marker_ref.buffer() {
            marker_ref.set_buffer(ptr::null_mut());
            if let Some(last) = buf.markers() {
                let mut tail: LispMarkerRef = last;

                for cur in last.iter() {
                    if cur == marker_ref {
                        if cur == last {
                            // Deleting first marker from the buffer's chain.  Crash
                            // if new first marker in chain does not say it belongs
                            // to the same buffer, or at least that they have the same
                            // base buffer.
                            if let Some(new) = tail.next() {
                                if new.buffer().map_or(true, |n| n.text != buf.text) {
                                    panic!("New first marker in chain does not belong to buffer!");
                                }
                            }
                            match cur.next() {
                                None => (*buf.text).markers = ptr::null_mut(),
                                Some(mut c) => (*buf.text).markers = c.as_mut(),
                            }
                        } else {
                            tail.set_next(cur.next().map_or(ptr::null_mut(), |mut m| m.as_mut()));
                        }
                        // We have removed the marker from the chain;
                        // no need to scan the rest of the chain.
                        return;
                    }
                    tail = cur;
                }
                panic!("Marker was not found in its chain.");
            } else {
                panic!("No markers were found in buffer.");
            }
        }
    }
}

/// Like set-marker, but won't let the position be outside the visible part.
#[no_mangle]
pub extern "C" fn set_marker_restricted(
    marker: LispObject,
    position: LispObject,
    buffer: LispObject,
) -> LispObject {
    set_marker_internal(marker, position, buffer, true)
}

/// Set the position of MARKER, specifying both the
/// character position and the corresponding byte position.
#[no_mangle]
pub extern "C" fn set_marker_both(
    marker: LispObject,
    buffer: LispObject,
    charpos: ptrdiff_t,
    bytepos: ptrdiff_t,
) -> LispObject {
    let mut m = marker.as_marker_or_error();
    if let Some(mut b) = buffer
        .as_live_buffer()
        .or_else(|| current_buffer().as_live_buffer())
    {
        attach_marker(m.as_mut(), b.as_mut(), charpos, bytepos);
    } else {
        unchain_marker(m.as_mut());
    }
    marker
}

/// Like set_marker_both, but won't let the position be outside the visible part.
#[no_mangle]
pub extern "C" fn set_marker_restricted_both(
    marker: LispObject,
    buffer: LispObject,
    charpos: ptrdiff_t,
    bytepos: ptrdiff_t,
) -> LispObject {
    let mut m = marker.as_marker_or_error();

    if let Some(mut b) = buffer
        .as_live_buffer()
        .or_else(|| current_buffer().as_live_buffer())
    {
        let cur_buf = ThreadState::current_buffer();
        let clipped_charpos = clip_to_bounds(cur_buf.begv, charpos as EmacsInt, cur_buf.zv);
        let clipped_bytepos =
            clip_to_bounds(cur_buf.begv_byte, bytepos as EmacsInt, cur_buf.zv_byte);
        attach_marker(m.as_mut(), b.as_mut(), clipped_charpos, clipped_bytepos);
    } else {
        unchain_marker(m.as_mut());
    }
    marker
}

// marker_position and marker_byte_position are supposed to be used in c.
// use charpos_or_error and bytepos_or_error in rust.
/// Return the char position of marker MARKER, as a C integer.
#[no_mangle]
pub extern "C" fn marker_position(marker: LispObject) -> ptrdiff_t {
    let m = marker.as_marker_or_error();
    m.charpos_or_error()
}

/// Return the byte position of marker MARKER, as a C integer.
#[no_mangle]
pub extern "C" fn marker_byte_position(marker: LispObject) -> ptrdiff_t {
    let m = marker.as_marker_or_error();
    m.bytepos_or_error()
}

impl LispObject {
    pub fn has_buffer(self) -> bool {
        self.as_marker().map_or(false, |m| m.buffer().is_some())
    }
}

/// Internal function to set MARKER in BUFFER at POSITION.  Non-zero
/// RESTRICTED means limit the POSITION by the visible part of BUFFER.
fn set_marker_internal(
    marker: LispObject,
    position: LispObject,
    buffer: LispObject,
    restricted: bool,
) -> LispObject {
    let buf = buffer
        .as_live_buffer()
        .or_else(|| current_buffer().as_live_buffer());
    let mut m = marker.as_marker_or_error();

    // Set MARKER to point nowhere if BUFFER is dead, or
    // POSITION is nil or a marker points to nowhere.
    if position.is_nil() || (position.is_marker() && !position.has_buffer()) || buf.is_none() {
        unchain_marker(m.as_mut());

    // Optimize the special case where we are copying the position of
    // an existing marker, and MARKER is already in the same buffer.
    } else if position.as_marker().map_or(false, |p| p.buffer() == buf) && m.buffer() == buf {
        let pos = position.as_marker_or_error();
        m.charpos = pos.charpos_or_error();
        m.bytepos = pos.bytepos_or_error();
    } else {
        let b = buf.unwrap_or_else(|| panic!("Invalid buffer reference."));
        set_marker_internal_else(m, position, restricted, b);
    }
    marker
}

fn set_marker_internal_else(
    mut marker: LispMarkerRef,
    position: LispObject,
    restricted: bool,
    mut buf: LispBufferRef,
) {
    let mut charpos: ptrdiff_t;
    let mut bytepos: ptrdiff_t;

    // Do not use CHECK_NUMBER_COERCE_MARKER because we
    // don't want to call buf_charpos_to_bytepos if POSITION
    // is a marker and so we know the bytepos already.
    if let Some(num) = position.as_fixnum() {
        charpos = num as ptrdiff_t;
        bytepos = -1;
    } else if let Some(m) = position.as_marker() {
        charpos = m.charpos_or_error();
        bytepos = m.bytepos_or_error();
    } else {
        wrong_type!(Qinteger_or_marker_p, position)
    }
    let beg = buf.buffer_beg(restricted);
    let end = buf.buffer_end(restricted);
    charpos = clip_to_bounds(beg, charpos as EmacsInt, end);

    // Don't believe BYTEPOS if it comes from a different buffer,
    // since that buffer might have a very different correspondence
    // between character and byte positions.
    if bytepos == -1
        || !position
            .as_marker()
            .map_or(false, |m| m.buffer() == Some(buf))
    {
        bytepos = unsafe { buf_charpos_to_bytepos(buf.as_mut(), charpos) };
    } else {
        let beg = buf.buffer_beg_byte(restricted);
        let end = buf.buffer_end_byte(restricted);
        bytepos = clip_to_bounds(beg, bytepos as EmacsInt, end);
    }
    attach_marker(marker.as_mut(), buf.as_mut(), charpos, bytepos);
}

impl LispBufferRef {
    pub fn buffer_beg(self, visible: bool) -> ptrdiff_t {
        if visible {
            self.begv
        } else {
            self.beg()
        }
    }

    pub fn buffer_end(self, visible: bool) -> ptrdiff_t {
        if visible {
            self.zv
        } else {
            self.z()
        }
    }

    pub fn buffer_beg_byte(self, visible: bool) -> ptrdiff_t {
        if visible {
            self.begv_byte
        } else {
            self.beg_byte()
        }
    }

    pub fn buffer_end_byte(self, visible: bool) -> ptrdiff_t {
        if visible {
            self.zv_byte
        } else {
            self.z_byte()
        }
    }
}

// Converting between character positions and byte positions.

// There are several places in the buffer where we know
// the correspondence: BEG, BEGV, PT, GPT, ZV and Z,
// and everywhere there is a marker.  So we find the one of these places
// that is closest to the specified position, and scan from there.

/// Return the byte position corresponding to CHARPOS in B.
#[no_mangle]
pub unsafe extern "C" fn buf_charpos_to_bytepos(b: *mut Lisp_Buffer, charpos: isize) -> isize {
    let mut buffer_ref = LispBufferRef::from_ptr(b as *mut c_void).unwrap();

    assert!(buffer_ref.beg() <= charpos && charpos <= buffer_ref.z());

    let mut best_above = buffer_ref.z();
    let mut best_above_byte = buffer_ref.z_byte();

    // If this buffer has as many characters as bytes,
    // each character must be one byte.
    // This takes care of the case where enable-multibyte-characters is nil.
    if best_above == best_above_byte {
        return charpos;
    }

    let mut best_below = buffer_ref.beg();
    let mut best_below_byte = buffer_ref.beg_byte();

    // We find in best_above and best_above_byte
    // the closest known point above CHARPOS,
    // and in best_below and best_below_byte
    // the closest known point below CHARPOS,
    //
    // If at any point we can tell that the space between those
    // two best approximations is all single-byte,
    // we interpolate the result immediately.

    macro_rules! consider_known {
        ($cpos:expr, $bpos:expr) => {
            let mut changed = false;
            if $cpos == charpos {
                if MARKER_DEBUG {
                    byte_char_debug_check(buffer_ref, charpos, $bpos);
                }
                return $bpos;
            } else if $cpos > charpos {
                if $cpos < best_above {
                    best_above = $cpos;
                    best_above_byte = $bpos;
                    changed = true;
                }
            } else if $cpos > best_below {
                best_below = $cpos;
                best_below_byte = $bpos;
                changed = true;
            }
            if changed {
                if best_above - best_below == best_above_byte - best_below_byte {
                    return best_below_byte + (charpos - best_below);
                }
            }
        };
    }

    consider_known!(buffer_ref.pt, buffer_ref.pt_byte);
    consider_known!(buffer_ref.gpt(), buffer_ref.gpt_byte());
    consider_known!(buffer_ref.begv, buffer_ref.begv_byte);
    consider_known!(buffer_ref.zv, buffer_ref.zv_byte);

    if buffer_ref.is_cached && buffer_ref.modifications() == buffer_ref.cached_modiff {
        consider_known!(buffer_ref.cached_charpos, buffer_ref.cached_bytepos);
    }

    for m in buffer_ref.markers().iter() {
        consider_known!(m.charpos_or_error(), m.bytepos_or_error());
        // If we are down to a range of 50 chars,
        // don't bother checking any other markers;
        // scan the intervening chars directly now.
        if best_above - best_below < 50 {
            break;
        }
    }

    if charpos - best_below < best_above - charpos {
        let record = charpos - best_below > 5000;

        while best_below != charpos {
            best_below += 1;
            best_below_byte = buffer_ref.inc_pos(best_below_byte);
        }
        if record {
            build_marker(b, best_below, best_below_byte);
        }
        if MARKER_DEBUG {
            byte_char_debug_check(buffer_ref, best_below, best_below_byte);
        }

        buffer_ref.is_cached = true;
        buffer_ref.cached_modiff = buffer_ref.modifications();

        buffer_ref.cached_charpos = best_below;
        buffer_ref.cached_bytepos = best_below_byte;

        best_below_byte
    } else {
        let record = best_above - charpos > 5000;

        while best_above != charpos {
            best_above -= 1;
            best_above_byte = buffer_ref.dec_pos(best_above_byte);
        }

        if record {
            build_marker(b, best_above, best_above_byte);
        }
        if MARKER_DEBUG {
            byte_char_debug_check(buffer_ref, best_below, best_below_byte);
        }

        buffer_ref.is_cached = true;
        buffer_ref.cached_modiff = buffer_ref.modifications();

        buffer_ref.cached_charpos = best_above;
        buffer_ref.cached_bytepos = best_above_byte;

        best_above_byte
    }
}

#[no_mangle]
pub unsafe extern "C" fn buf_bytepos_to_charpos(b: *mut Lisp_Buffer, bytepos: isize) -> isize {
    let mut buffer_ref = LispBufferRef::from_ptr(b as *mut c_void).unwrap();

    assert!(buffer_ref.beg_byte() <= bytepos && bytepos <= buffer_ref.z_byte());

    let mut best_above = buffer_ref.z();
    let mut best_above_byte = buffer_ref.z_byte();

    // If this buffer has as many characters as bytes,
    // each character must be one byte.
    // This takes care of the case where enable-multibyte-characters is nil.
    if best_above == best_above_byte {
        return bytepos;
    }

    let mut best_below = buffer_ref.beg();
    let mut best_below_byte = buffer_ref.beg_byte();

    macro_rules! consider_known {
        ($bpos:expr, $cpos:expr) => {
            let mut changed = false;
            if $bpos == bytepos {
                if MARKER_DEBUG {
                    byte_char_debug_check(buffer_ref, $cpos, bytepos);
                }
                return $cpos;
            } else if $bpos > bytepos {
                if $bpos < best_above_byte {
                    best_above = $cpos;
                    best_above_byte = $bpos;
                    changed = true;
                }
            } else if $bpos > best_below_byte {
                best_below = $cpos;
                best_below_byte = $bpos;
                changed = true;
            }
            if changed {
                if best_above - best_below == best_above_byte - best_below_byte {
                    return best_below + (bytepos - best_below_byte);
                }
            }
        };
    }

    consider_known!(buffer_ref.pt_byte, buffer_ref.pt);
    consider_known!(buffer_ref.gpt_byte(), buffer_ref.gpt());
    consider_known!(buffer_ref.begv_byte, buffer_ref.begv);
    consider_known!(buffer_ref.zv_byte, buffer_ref.zv);

    if buffer_ref.is_cached && buffer_ref.modifications() == buffer_ref.cached_modiff {
        consider_known!(buffer_ref.cached_bytepos, buffer_ref.cached_charpos);
    }

    for m in buffer_ref.markers().iter() {
        consider_known!(m.bytepos_or_error(), m.charpos_or_error());
        // If we are down to a range of 50 chars,
        // don't bother checking any other markers;
        // scan the intervening chars directly now.
        if best_above - best_below < 50 {
            break;
        }
    }

    // We get here if we did not exactly hit one of the known places.
    // We have one known above and one known below.
    // Scan, counting characters, from whichever one is closer.

    if bytepos - best_below_byte < best_above_byte - bytepos {
        let record = bytepos - best_below_byte > 5000;

        while best_below_byte < bytepos {
            best_below += 1;
            best_below_byte = buffer_ref.inc_pos(best_below_byte);
        }

        // If this position is quite far from the nearest known position,
        // cache the correspondence by creating a marker here.
        // It will last until the next GC.
        // But don't do it if BUF_MARKERS is nil;
        // that is a signal from Fset_buffer_multibyte.
        if record && buffer_ref.markers().is_some() {
            build_marker(b, best_below, best_below_byte);
        }
        if MARKER_DEBUG {
            byte_char_debug_check(buffer_ref, best_below, best_below_byte);
        }

        buffer_ref.is_cached = true;
        buffer_ref.cached_modiff = buffer_ref.modifications();

        buffer_ref.cached_charpos = best_below;
        buffer_ref.cached_bytepos = best_below_byte;

        best_below
    } else {
        let record = best_above_byte - bytepos > 5000;

        while best_above_byte > bytepos {
            best_above -= 1;
            best_above_byte = buffer_ref.dec_pos(best_above_byte);
        }

        // If this position is quite far from the nearest known position,
        // cache the correspondence by creating a marker here.
        // It will last until the next GC.
        // But don't do it if BUF_MARKERS is nil;
        // that is a signal from Fset_buffer_multibyte.
        if record && buffer_ref.markers().is_some() {
            build_marker(b, best_below, best_below_byte);
        }
        if MARKER_DEBUG {
            byte_char_debug_check(buffer_ref, best_below, best_below_byte);
        }

        buffer_ref.is_cached = true;
        buffer_ref.cached_modiff = buffer_ref.modifications();

        buffer_ref.cached_charpos = best_above;
        buffer_ref.cached_bytepos = best_above_byte;

        best_above
    }
}

#[no_mangle]
pub extern "C" fn clear_charpos_cache(b: *mut Lisp_Buffer) -> () {
    let mut buf_ref = LispBufferRef::from_ptr(b as *mut c_void)
        .unwrap_or_else(|| panic!("Invalid buffer reference."));
    buf_ref.is_cached = false;
}

// Debugging

fn byte_char_debug_check(b: LispBufferRef, charpos: isize, bytepos: isize) -> () {
    if !b.multibyte_characters_enabled() {
        return;
    }

    let nchars = unsafe {
        if bytepos > b.gpt_byte() {
            multibyte_chars_in_text(b.beg_addr(), b.gpt_byte() - b.beg_byte())
                + multibyte_chars_in_text(b.gap_end_addr(), bytepos - b.gpt_byte())
        } else {
            multibyte_chars_in_text(b.beg_addr(), bytepos - b.beg_byte())
        }
    };

    if charpos - 1 != nchars {
        panic!("byte_char_debug_check failed.")
    }
}

/// Count the markers in buffer BUF.
#[cfg(MARKER_DEBUG)]
fn count_markers(buf: LispBufferRef) -> u8 {
    let mut total = 0;
    for _m in buf.markers().iter() {
        total += 1;
    }
    total
}

/// Recompute the bytepos corresponding to CHARPOS in the simplest, most reliable way.
#[cfg(MARKER_DEBUG)]
fn verify_bytepos(charpos: isize) -> isize {
    let mut below: isize = 1;
    let mut below_byte: isize = 1;
    let cur_buf = ThreadState::current_buffer();

    while below != charpos {
        below += 1;
        below_byte = cur_buf.inc_pos(below_byte);
    }
    below_byte
}

include!(concat!(env!("OUT_DIR"), "/marker_exports.rs"));<|MERGE_RESOLUTION|>--- conflicted
+++ resolved
@@ -6,13 +6,6 @@
 
 use remacs_macros::lisp_fn;
 
-<<<<<<< HEAD
-use buffers::{current_buffer, LispBufferRef};
-use lisp::{defsubr, ExternalPtr, LispMiscRef, LispObject};
-use multibyte::multibyte_chars_in_text;
-use threads::ThreadState;
-use util::clip_to_bounds;
-=======
 use crate::{
     buffers::{current_buffer, LispBufferRef},
     lisp::{defsubr, ExternalPtr, LispObject},
@@ -23,7 +16,6 @@
     threads::ThreadState,
     util::clip_to_bounds,
 };
->>>>>>> 8c4db48c
 
 pub type LispMarkerRef = ExternalPtr<Lisp_Marker>;
 
