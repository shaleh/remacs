//* Random utility Lisp functions.

use libc;
use libc::c_int;

use std::f64;

use remacs_macros::lisp_fn;
<<<<<<< HEAD
use remacs_sys::Vautoload_queue;
use remacs_sys::{compare_string_intervals, compare_window_configurations, concat as lisp_concat,
                 globals, record_unwind_protect, reference_internal_equal, unbind_to};
use remacs_sys::{equal_kind, pvec_type};
use remacs_sys::{Fcons, Fload, Fmake_hash_table, Fmapc};
use remacs_sys::{Lisp_Type, More_Lisp_Bits, BOOL_VECTOR_BITS_PER_CHAR, PSEUDOVECTOR_FLAG};
use remacs_sys::{QCtest, Qeq, Qfuncall, Qlistp, Qnil, Qprovide, Qquote, Qrequire, Qsubfeatures,
                 Qt, Qwrong_number_of_arguments};

use eval::un_autoload;
use hashtable::HashLookupResult;
use lisp::defsubr;
use lisp::LispObject;
use lists::{assq, car, get, member, memq, put, LispCons};
use obarray::loadhist_attach;
use objects::equal;
use symbols::LispSymbolRef;
use threads::c_specpdl_index;
use vectors::length;
=======

use crate::{
    eval::un_autoload,
    lisp::defsubr,
    lisp::LispObject,
    lists::{assq, car, get, member, memq, put, LispCons},
    obarray::loadhist_attach,
    objects::equal,
    remacs_sys::Lisp_Type,
    remacs_sys::Vautoload_queue,
    remacs_sys::{concat as lisp_concat, globals, record_unwind_protect, unbind_to},
    remacs_sys::{Fcons, Fload, Fmapc},
    remacs_sys::{
        Qfuncall, Qlistp, Qnil, Qprovide, Qquote, Qrequire, Qsubfeatures, Qt,
        Qwrong_number_of_arguments,
    },
    symbols::LispSymbolRef,
    threads::c_specpdl_index,
    vectors::length,
};
>>>>>>> 8c4db48c

/// Return t if FEATURE is present in this Emacs.
///
/// Use this to conditionalize execution of lisp code based on the
/// presence or absence of Emacs or environment extensions.
/// Use `provide' to declare that a feature is available.  This function
/// looks at the value of the variable `features'.  The optional argument
/// SUBFEATURE can be used to check a specific subfeature of FEATURE.
#[lisp_fn(min = "1")]
pub fn featurep(feature: LispSymbolRef, subfeature: LispObject) -> bool {
    let mut tem = memq(feature.as_lisp_obj(), unsafe { globals.Vfeatures });
    if tem.is_not_nil() && subfeature.is_not_nil() {
        tem = member(subfeature, get(feature, Qsubfeatures));
    }
    tem.is_not_nil()
}

/// Announce that FEATURE is a feature of the current Emacs.
/// The optional argument SUBFEATURES should be a list of symbols listing
/// particular subfeatures supported in this version of FEATURE.
#[lisp_fn(min = "1")]
pub fn provide(feature: LispSymbolRef, subfeature: LispObject) -> LispObject {
    if !subfeature.is_list() {
        wrong_type!(Qlistp, subfeature)
    }
    unsafe {
        if Vautoload_queue.is_not_nil() {
            Vautoload_queue = Fcons(
                Fcons(LispObject::from(0), globals.Vfeatures),
                Vautoload_queue,
            );
        }
    }
    if memq(feature.as_lisp_obj(), unsafe { globals.Vfeatures }).is_nil() {
        unsafe {
            globals.Vfeatures = Fcons(feature.as_lisp_obj(), globals.Vfeatures);
        }
    }
    if subfeature.is_not_nil() {
        put(feature.as_lisp_obj(), Qsubfeatures, subfeature);
    }
    unsafe {
        globals.Vcurrent_load_list = Fcons(
            Fcons(Qprovide, feature.as_lisp_obj()),
            globals.Vcurrent_load_list,
        );
    }
    // Run any load-hooks for this file.
    unsafe {
        if let Some(c) = assq(feature.as_lisp_obj(), globals.Vafter_load_alist).as_cons() {
            Fmapc(Qfuncall, c.cdr());
        }
    }
    feature.as_lisp_obj()
}

/// Return the argument, without evaluating it.  `(quote x)' yields `x'.
/// Warning: `quote' does not construct its return value, but just returns
/// the value that was pre-constructed by the Lisp reader (see info node
/// `(elisp)Printed Representation').
/// This means that \\='(a . b) is not identical to (cons \\='a \\='b): the former
/// does not cons.  Quoting should be reserved for constants that will
/// never be modified by side-effects, unless you like self-modifying code.
/// See the common pitfall in info node `(elisp)Rearrangement' for an example
/// of unexpected results when a quoted object is modified.
/// usage: (quote ARG)
#[lisp_fn(unevalled = "true")]
pub fn quote(args: LispCons) -> LispObject {
    if args.cdr().is_not_nil() {
        xsignal!(Qwrong_number_of_arguments, Qquote, length(args.as_obj()));
    }

    args.car()
}

/* List of features currently being require'd, innermost first.  */

declare_GC_protected_static!(require_nesting_list, Qnil);

unsafe extern "C" fn require_unwind(old_value: LispObject) {
    require_nesting_list = old_value;
}

/// If feature FEATURE is not loaded, load it from FILENAME.
/// If FEATURE is not a member of the list `features', then the feature is
/// not loaded; so load the file FILENAME.
///
/// If FILENAME is omitted, the printname of FEATURE is used as the file
/// name, and `load' will try to load this name appended with the suffix
/// `.elc', `.el', or the system-dependent suffix for dynamic module
/// files, in that order.  The name without appended suffix will not be
/// used.  See `get-load-suffixes' for the complete list of suffixes.
///
/// The directories in `load-path' are searched when trying to find the
/// file name.
///
/// If the optional third argument NOERROR is non-nil, then return nil if
/// the file is not found instead of signaling an error.  Normally the
/// return value is FEATURE.
///
/// The normal messages at start and end of loading FILENAME are
/// suppressed.
#[lisp_fn(min = "1")]
pub fn require(feature: LispObject, filename: LispObject, noerror: LispObject) -> LispObject {
    let feature_sym = feature.as_symbol_or_error();
    let current_load_list = unsafe { globals.Vcurrent_load_list };

    // Record the presence of `require' in this file
    // even if the feature specified is already loaded.
    // But not more than once in any file,
    // and not when we aren't loading or reading from a file.
    let from_file = unsafe { globals.load_in_progress }
        || current_load_list
            .iter_cars_safe()
            .last()
            .map_or(false, |elt| elt.is_string());

    if from_file {
        let tem = LispObject::cons(Qrequire, feature);
        if member(tem, current_load_list).is_nil() {
            loadhist_attach(tem);
        }
    }

    if memq(feature, unsafe { globals.Vfeatures }).is_not_nil() {
        return feature;
    }

    let count = c_specpdl_index();

    // This is to make sure that loadup.el gives a clear picture
    // of what files are preloaded and when.
    if unsafe { globals.Vpurify_flag != Qnil } {
        error!(
            "(require {}) while preparing to dump",
            feature_sym.symbol_name().as_string_or_error()
        );
    }

    // A certain amount of recursive `require' is legitimate,
    // but if we require the same feature recursively 3 times,
    // signal an error.
    let nesting = unsafe { require_nesting_list }
        .iter_cars()
        .filter(|elt| equal(feature, *elt))
        .count();

    if nesting > 3 {
        error!(
            "Recursive `require' for feature `{}'",
            feature_sym.symbol_name().as_string_or_error()
        );
    }

    unsafe {
        // Update the list for any nested `require's that occur.
        record_unwind_protect(Some(require_unwind), require_nesting_list);
        require_nesting_list = Fcons(feature, require_nesting_list);

        // Value saved here is to be restored into Vautoload_queue
        record_unwind_protect(Some(un_autoload), Vautoload_queue);
        Vautoload_queue = Qt;

        // Load the file.
        let tem = Fload(
            if filename.is_nil() {
                feature_sym.symbol_name()
            } else {
                filename
            },
            noerror,
            Qt,
            Qnil,
            if filename.is_nil() { Qt } else { Qnil },
        );

        // If load failed entirely, return nil.
        if tem == Qnil {
            return unbind_to(count, Qnil);
        }
    }

    let tem = memq(feature, unsafe { globals.Vfeatures });
    if tem.is_nil() {
        let tem3 = car(car(unsafe { globals.Vload_history }));

        if tem3.is_nil() {
            error!(
                "Required feature `{}' was not provided",
                feature.as_string_or_error()
            );
        } else {
            // Cf autoload-do-load.
            error!(
                "Loading file {} failed to provide feature `{}'",
                tem3.as_string_or_error(),
                feature.as_string_or_error()
            );
        }
    }

    // Once loading finishes, don't undo it.
    unsafe {
        Vautoload_queue = Qt;
    }

    unsafe { unbind_to(count, feature) }
}
def_lisp_sym!(Qrequire, "require");

/// Concatenate all the arguments and make the result a list.
/// The result is a list whose elements are the elements of all the arguments.
/// Each argument may be a list, vector or string.
/// The last argument is not copied, just used as the tail of the new list.
/// usage: (append &rest SEQUENCES)
#[lisp_fn]
pub fn append(args: &mut [LispObject]) -> LispObject {
    unsafe {
        lisp_concat(
            args.len() as isize,
            args.as_mut_ptr() as *mut LispObject,
            Lisp_Type::Lisp_Cons,
            true,
        )
    }
}

/// Concatenate all the arguments and make the result a string.
/// The result is a string whose elements are the elements of all the arguments.
/// Each argument may be a string or a list or vector of characters (integers).
/// usage: (concat &rest SEQUENCES)
#[lisp_fn]
pub fn concat(args: &mut [LispObject]) -> LispObject {
    unsafe {
        lisp_concat(
            args.len() as isize,
            args.as_mut_ptr() as *mut LispObject,
            Lisp_Type::Lisp_String,
            false,
        )
    }
}

#[no_mangle]
pub extern "C" fn internal_equal(
    o1: LispObject,
    o2: LispObject,
    kind: equal_kind::Type,
    depth: c_int,
    mut ht: LispObject,
) -> bool {
    unsafe { reference_internal_equal(o1, o2, kind, depth, ht) }
}

#[no_mangle]
pub extern "C" fn rust_internal_equal(
    o1: LispObject,
    o2: LispObject,
    kind: equal_kind::Type,
    depth: c_int,
    mut ht: LispObject,
) -> bool {
    if depth > 10 {
        assert!(kind != equal_kind::EQUAL_NO_QUIT);
        if depth > 200 {
            error!("Stack overflow in equal");
        }
        if ht.is_nil() {
            ht = callN_raw!(Fmake_hash_table, QCtest, Qeq);
            match o1.get_type() {
                Lisp_Type::Lisp_Cons | Lisp_Type::Lisp_Misc | Lisp_Type::Lisp_Vectorlike => {
                    let hash_table = ht.as_hash_table_or_error();
                    match hash_table.lookup(o1) {
                        HashLookupResult::Found(idx) => {
                            let o2s = hash_table.get_hash_value(idx);
                            if memq(o2, o2s).is_nil() {
                                hash_table.set_hash_value(idx, unsafe { Fcons(o2, o2s) });
                            } else {
                                return true;
                            }
                        }
                        HashLookupResult::Missing(hash) => {
                            hash_table.put(o1, unsafe { Fcons(o2, Qnil) }, hash);
                        }
                    }
                }
                _ => {}
            }
        }
    }

    if o1.eq(o2) {
        return true;
    }

    if let (Some(d1), Some(d2)) = (o1.as_float(), o2.as_float()) {
        d1 == d2 || (d1 == f64::NAN && d2 == f64::NAN)
    } else if let (Some(m1), Some(m2)) = (o1.as_misc(), o2.as_misc()) {
        if let (Some(ov1), Some(ov2)) = (m1.as_overlay(), m2.as_overlay()) {
            let overlays_equal = rust_internal_equal(ov1.start, ov2.start, kind, depth + 1, ht)
                && rust_internal_equal(ov1.end, ov2.end, kind, depth + 1, ht);
            overlays_equal && rust_internal_equal(ov1.plist, ov2.plist, kind, depth + 1, ht)
        } else if let (Some(marker1), Some(marker2)) = (m1.as_marker(), m2.as_marker()) {
            marker1.buffer == marker2.buffer
                && (marker1.buffer.is_null() || marker1.bytepos == marker2.bytepos)
        } else {
            false
        }
    } else if let (Some(s1), Some(s2)) = (o1.as_string(), o2.as_string()) {
        if s1.len_chars() == s2.len_chars()
            && s1.len_bytes() == s2.len_bytes()
            && s1.as_slice() == s2.as_slice()
        {
            if kind == equal_kind::EQUAL_INCLUDING_PROPERTIES {
                unsafe { compare_string_intervals(o1, o2) }
            } else {
                true
            }
        } else {
            false
        }
    } else if let (Some(o1_vl), Some(o2_vl)) = (o1.as_vectorlike(), o2.as_vectorlike()) {
        // Pseudovectors have the type encoded in the size field, so this test
        // actually checks that the objects have the same type as well as the
        // same size.
        if o1_vl.raw_size() != o2_vl.raw_size() {
            return false;
        }

        if let (Some(bv1), Some(bv2)) = (o1_vl.as_bool_vector(), o2_vl.as_bool_vector()) {
            bv1.equal(bv2)
        } else if o1_vl.is_pseudovector(pvec_type::PVEC_WINDOW_CONFIGURATION)
            && o2_vl.is_pseudovector(pvec_type::PVEC_WINDOW_CONFIGURATION)
        {
            assert!(kind != equal_kind::EQUAL_NO_QUIT);
            let result = unsafe { compare_window_configurations(o1, o2, false) };
            result
        } else {
            // Aside from them, only true vectors, char-tables, compiled
            // functions, and fonts (font-spec, font-entity, font-object)
            // are sensible to compare, so eliminate the others now.
            let size = o1_vl.raw_size();
            if (size & (PSEUDOVECTOR_FLAG as isize)) != 0 {
                let this_type = (size & (More_Lisp_Bits::PVEC_TYPE_MASK as isize))
                    >> More_Lisp_Bits::PSEUDOVECTOR_AREA_BITS;
                if this_type < (pvec_type::PVEC_COMPILED as isize) {
                    return false;
                }
            }

            // pretend the values are lisp vectors to ease the comparison.
            let v1 = unsafe { o1_vl.as_vector_unchecked() };
            let v2 = unsafe { o2_vl.as_vector_unchecked() };

            let result = v1
                .as_slice()
                .iter()
                .zip(v2.as_slice().iter())
                .all(|(item1, item2)| rust_internal_equal(*item1, *item2, kind, depth + 1, ht));

            result
        }
    } else if o1.is_cons() && o2.is_cons() {
        let (o1_rest, o2_rest) = if kind == equal_kind::EQUAL_NO_QUIT {
            let (mut it1, mut it2) = (o1.iter_tails_unchecked(), o2.iter_tails_unchecked());

            match internal_equal_cons(it1, it2, kind, depth, ht) {
                Some(v) => return v,
                None => (it1.rest(), it2.rest()),
            }
        } else {
            let (mut it1, mut it2) = (o1.iter_tails_safe(), o2.iter_tails_safe());

            match internal_equal_cons(it1, it2, kind, depth, ht) {
                Some(v) => return v,
                None => (it1.rest(), it2.rest()),
            }
        };

        rust_internal_equal(
            o1_rest.as_cons().map_or_else(|| o1_rest, |cons| cons.cdr()),
            o2_rest.as_cons().map_or_else(|| o2_rest, |cons| cons.cdr()),
            kind,
            depth + 1,
            ht,
        )
    } else {
        false
    }
}

fn internal_equal_cons<I: Iterator<Item = LispCons>>(
    mut o1: I,
    mut o2: I,
    kind: equal_kind::Type,
    depth: c_int,
    mut ht: LispObject,
) -> Option<bool> {
    // This is a manual zip because one iterator might exhaust before the other due
    // to differences in length or because one ran out of cons cells but not data.
    loop {
        if let (Some(item1), Some(item2)) = (o1.next(), o2.next()) {
            let (depth_1, ht_1) = if kind == equal_kind::EQUAL_NO_QUIT {
                (0, Qnil)
            } else {
                (depth + 1, ht)
            };
            if !rust_internal_equal(item1.car(), item2.car(), kind, depth_1, ht_1) {
                return Some(false);
            }
            if item1.cdr().eq(item2.cdr()) {
                return Some(true);
            }
        } else {
            break;
        }
    }

    None
}

include!(concat!(env!("OUT_DIR"), "/fns_exports.rs"));<|MERGE_RESOLUTION|>--- conflicted
+++ resolved
@@ -6,27 +6,6 @@
 use std::f64;
 
 use remacs_macros::lisp_fn;
-<<<<<<< HEAD
-use remacs_sys::Vautoload_queue;
-use remacs_sys::{compare_string_intervals, compare_window_configurations, concat as lisp_concat,
-                 globals, record_unwind_protect, reference_internal_equal, unbind_to};
-use remacs_sys::{equal_kind, pvec_type};
-use remacs_sys::{Fcons, Fload, Fmake_hash_table, Fmapc};
-use remacs_sys::{Lisp_Type, More_Lisp_Bits, BOOL_VECTOR_BITS_PER_CHAR, PSEUDOVECTOR_FLAG};
-use remacs_sys::{QCtest, Qeq, Qfuncall, Qlistp, Qnil, Qprovide, Qquote, Qrequire, Qsubfeatures,
-                 Qt, Qwrong_number_of_arguments};
-
-use eval::un_autoload;
-use hashtable::HashLookupResult;
-use lisp::defsubr;
-use lisp::LispObject;
-use lists::{assq, car, get, member, memq, put, LispCons};
-use obarray::loadhist_attach;
-use objects::equal;
-use symbols::LispSymbolRef;
-use threads::c_specpdl_index;
-use vectors::length;
-=======
 
 use crate::{
     eval::un_autoload,
@@ -47,7 +26,6 @@
     threads::c_specpdl_index,
     vectors::length,
 };
->>>>>>> 8c4db48c
 
 /// Return t if FEATURE is present in this Emacs.
 ///
