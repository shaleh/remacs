--- conflicted
+++ resolved
@@ -32,13 +32,8 @@
         Lisp_Type, Vbuffer_alist,
     },
     remacs_sys::{
-<<<<<<< HEAD
-        windows_or_buffers_changed, Fcons, Fcopy_sequence, Fexpand_file_name,
+        windows_or_buffers_changed, Fcopy_sequence, Fexpand_file_name,
         Ffind_file_name_handler, Fget_text_property, Fnconc, Fnreverse, Fwiden,
-=======
-        windows_or_buffers_changed, Fcopy_sequence, Fexpand_file_name, Ffind_file_name_handler,
-        Fget_text_property, Fnconc, Fnreverse, Foverlay_get, Fwiden,
->>>>>>> fca05cb5
     },
     remacs_sys::{
         Qafter_string, Qbefore_string, Qbuffer_read_only, Qbufferp, Qget_file_buffer,
