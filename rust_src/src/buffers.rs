//! Functions operating on buffers.

use libc::{self, c_char, c_int, c_uchar, c_void, ptrdiff_t};
use std::{self, mem, ptr};

use remacs_macros::lisp_fn;
<<<<<<< HEAD
use remacs_sys::{allocate_misc, bset_update_mode_line, buffer_local_flags, buffer_local_value,
                 buffer_window_count, del_range, delete_all_overlays, drop_overlay, globals,
                 last_per_buffer_idx, set_buffer_internal_1, specbind, unbind_to, unchain_both,
                 update_mode_lines};
use remacs_sys::{pvec_type, EmacsInt, Lisp_Buffer, Lisp_Buffer_Local_Value, Lisp_Misc_Type,
                 Lisp_Overlay, Lisp_Type, Vbuffer_alist};
use remacs_sys::{windows_or_buffers_changed, Fcons, Fcopy_sequence, Fexpand_file_name,
                 Ffind_file_name_handler, Fget_text_property, Fnconc, Fnreverse, Foverlay_get,
                 Fwiden};
use remacs_sys::{Qafter_string, Qbefore_string, Qbuffer_read_only, Qbufferp, Qget_file_buffer,
                 Qinhibit_quit, Qinhibit_read_only, Qnil, Qoverlayp, Qt, Qunbound, Qvoid_variable};

use character::char_head_p;
use chartable::LispCharTableRef;
use data::Lisp_Fwd;
use editfns::point;
use frames::LispFrameRef;
use lisp::defsubr;
use lisp::{ExternalPtr, LispMiscRef, LispObject, LiveBufferIter};
use lists::{car, cdr, list, member};
use marker::{marker_buffer, marker_position_lisp, set_marker_both, LispMarkerRef};
use multibyte::{multibyte_length_by_head, string_char};
use numbers::MOST_POSITIVE_FIXNUM;
use strings::string_equal;
use threads::{c_specpdl_index, ThreadState};
=======

use crate::{
    character::char_head_p,
    chartable::LispCharTableRef,
    data::Lisp_Fwd,
    editfns::point,
    frames::LispFrameRef,
    lisp::defsubr,
    lisp::{ExternalPtr, LispObject, LiveBufferIter},
    lists::{car, cdr, list, member},
    marker::{marker_buffer, marker_position_lisp, set_marker_both, LispMarkerRef},
    multibyte::{multibyte_length_by_head, string_char},
    numbers::MOST_POSITIVE_FIXNUM,
    remacs_sys::{
        allocate_misc, bset_update_mode_line, buffer_local_flags, buffer_local_value,
        buffer_window_count, del_range, delete_all_overlays, drop_overlay, globals,
        last_per_buffer_idx, set_buffer_internal_1, specbind, unbind_to, unchain_both,
        update_mode_lines,
    },
    remacs_sys::{
        pvec_type, EmacsInt, Lisp_Buffer, Lisp_Buffer_Local_Value, Lisp_Misc_Type, Lisp_Overlay,
        Lisp_Type, Vbuffer_alist,
    },
    remacs_sys::{
        windows_or_buffers_changed, Fcons, Fcopy_sequence, Fexpand_file_name,
        Ffind_file_name_handler, Fget_text_property, Fnconc, Fnreverse, Foverlay_get, Fwiden,
    },
    remacs_sys::{
        Qafter_string, Qbefore_string, Qbuffer_read_only, Qbufferp, Qget_file_buffer,
        Qinhibit_quit, Qinhibit_read_only, Qnil, Qoverlayp, Qt, Qunbound, Qvoid_variable,
    },
    strings::string_equal,
    threads::{c_specpdl_index, ThreadState},
};
>>>>>>> 8c4db48c

pub const BEG: ptrdiff_t = 1;
pub const BEG_BYTE: ptrdiff_t = 1;

/// Return value of point, in bytes, as an integer.
/// Beginning of buffer is position (point-min).
pub fn point_byte() -> EmacsInt {
    let buffer_ref = ThreadState::current_buffer();
    buffer_ref.pt_byte as EmacsInt
}

/// Return the minimum permissible byte_position in the current
/// buffer.  This is 1, unless narrowing (a buffer restriction) is in
/// effect.
pub fn point_min_byte() -> EmacsInt {
    ThreadState::current_buffer().begv_byte as EmacsInt
}

/// Maximum number of bytes in a buffer.
/// A buffer cannot contain more bytes than a 1-origin fixnum can
/// represent, nor can it be so large that C pointer arithmetic stops
/// working. The `ptrdiff_t` cast ensures that this is signed, not unsigned.
//const fn buf_bytes_max() -> ptrdiff_t {
//    const mpf: ptrdiff_t = (MOST_POSITIVE_FIXNUM - 1) as ptrdiff_t;
//    const eimv: ptrdiff_t = EmacsInt::max_value() as ptrdiff_t;
//    const pdmv: ptrdiff_t = libc::ptrdiff_t::max_value();
//    const arith_max: ptrdiff_t = if eimv <= pdmv {
//        eimv
//    } else {
//        pdmv
//    };
//    if mpf as ptrdiff_t <= arith_max {
//        mpf
//    } else {
//        arith_max
//    }
//}
// TODO(db48x): use the nicer implementation above once const functions can have conditionals in them
// https://github.com/rust-lang/rust/issues/24111
const fn buf_bytes_max() -> ptrdiff_t {
    const p: [ptrdiff_t; 2] = [
        EmacsInt::max_value() as ptrdiff_t,
        libc::ptrdiff_t::max_value(),
    ];
    const arith_max: ptrdiff_t =
        p[((p[1] - p[0]) >> ((8 * std::mem::size_of::<ptrdiff_t>()) - 1)) as usize];
    const q: [ptrdiff_t; 2] = [(MOST_POSITIVE_FIXNUM - 1) as ptrdiff_t, arith_max];
    q[((q[1] - q[0]) >> ((8 * std::mem::size_of::<ptrdiff_t>()) - 1)) as usize]
}
pub const BUF_BYTES_MAX: ptrdiff_t = buf_bytes_max();

pub type LispBufferRef = ExternalPtr<Lisp_Buffer>;
pub type LispOverlayRef = ExternalPtr<Lisp_Overlay>;

impl LispBufferRef {
    pub fn as_lisp_obj(self) -> LispObject {
        LispObject::tag_ptr(self, Lisp_Type::Lisp_Vectorlike)
    }

    pub fn is_read_only(self) -> bool {
        self.read_only_.into()
    }

    pub fn beg(self) -> ptrdiff_t {
        BEG
    }

    pub fn beg_byte(self) -> ptrdiff_t {
        BEG_BYTE
    }

    pub fn gap_start_addr(self) -> *mut c_uchar {
        unsafe { (*self.text).beg.offset((*self.text).gpt_byte - BEG_BYTE) }
    }

    pub fn gap_end_addr(self) -> *mut c_uchar {
        unsafe {
            (*self.text)
                .beg
                .offset((*self.text).gpt_byte + (*self.text).gap_size - BEG_BYTE)
        }
    }

    pub fn z_addr(self) -> *mut c_uchar {
        unsafe {
            (*self.text)
                .beg
                .offset((*self.text).gap_size + (*self.text).z_byte - BEG_BYTE)
        }
    }

    pub fn markers(self) -> Option<LispMarkerRef> {
        unsafe { (*self.text).markers.as_ref().map(|m| mem::transmute(m)) }
    }

    pub fn mark_active(self) -> LispObject {
        self.mark_active_
    }

    pub fn pt_marker(self) -> LispObject {
        self.pt_marker_
    }

    pub fn begv_marker(self) -> LispObject {
        self.begv_marker_
    }

    pub fn zv_marker(self) -> LispObject {
        self.zv_marker_
    }

    pub fn mark(self) -> LispObject {
        self.mark_
    }

    #[allow(dead_code)]
    pub fn name(self) -> LispObject {
        self.name_
    }

    pub fn filename(self) -> LispObject {
        self.filename_
    }

    pub fn base_buffer(self) -> Option<LispBufferRef> {
        Self::from_ptr(self.base_buffer as *mut c_void)
    }

    pub fn truename(self) -> LispObject {
        self.file_truename_
    }

    pub fn case_fold_search(self) -> LispObject {
        self.case_fold_search_
    }

    // Check if buffer is live
    pub fn is_live(self) -> bool {
        self.name_.is_not_nil()
    }

    pub fn set_pt_both(&mut self, charpos: ptrdiff_t, byte: ptrdiff_t) {
        self.pt = charpos;
        self.pt_byte = byte;
    }

    pub fn set_begv_both(&mut self, charpos: ptrdiff_t, byte: ptrdiff_t) {
        self.begv = charpos;
        self.begv_byte = byte;
    }

    pub fn set_zv_both(&mut self, charpos: ptrdiff_t, byte: ptrdiff_t) {
        self.zv = charpos;
        self.zv_byte = byte;
    }

    pub fn set_syntax_table(&mut self, table: LispCharTableRef) {
        self.syntax_table_ = LispObject::from(table);
    }

    pub fn value_p(self, idx: isize) -> bool {
        if idx < 0 || idx >= (unsafe { last_per_buffer_idx } as isize) {
            panic!("buffer value_p called with an invalid index!");
        }
        self.local_flags[idx as usize] != 0
    }

    // Similar to SET_PER_BUFFER_VALUE_P macro in C
    /// Set whether per-buffer variable with index IDX has a buffer-local
    /// value in buffer.  VAL zero means it does't.
    pub fn set_per_buffer_value_p(&mut self, idx: usize, val: libc::c_char) {
        unsafe {
            if idx >= last_per_buffer_idx as usize {
                panic!(
                    "set_per_buffer_value_p called with index greater than {}",
                    last_per_buffer_idx
                );
            }
        }
        self.local_flags[idx] = val;
    }

    // Characters, positions and byte positions.

    /// Return the address of byte position N in current buffer.
    pub fn byte_pos_addr(self, n: ptrdiff_t) -> *mut c_uchar {
        unsafe { (*self.text).beg.offset(n - BEG_BYTE) }
    }

    /// Return the address of character at byte position BYTE_POS.
    pub fn buf_byte_address(self, byte_pos: isize) -> c_uchar {
        let gap = self.pos_within_range(byte_pos);
        unsafe { *(self.beg_addr().offset(byte_pos - BEG_BYTE + gap)) as c_uchar }
    }

    /// Return the byte at byte position N.
    pub fn fetch_byte(self, n: ptrdiff_t) -> u8 {
        let offset = if n >= self.gpt_byte() {
            self.gap_size()
        } else {
            0
        };

        unsafe { *(self.beg_addr().offset(offset + n - self.beg_byte())) as u8 }
    }

    /// Return character at byte position POS.  See the caveat WARNING for
    /// FETCH_MULTIBYTE_CHAR below.
    pub fn fetch_char(self, n: ptrdiff_t) -> c_int {
        if self.multibyte_characters_enabled() {
            self.fetch_multibyte_char(n)
        } else {
            c_int::from(self.fetch_byte(n))
        }
    }

    /// Return character code of multi-byte form at byte position POS.  If POS
    /// doesn't point the head of valid multi-byte form, only the byte at
    /// POS is returned.  No range checking.
    pub fn fetch_multibyte_char(self, n: ptrdiff_t) -> c_int {
        let offset = if n >= self.gpt_byte() && n >= 0 {
            self.gap_size()
        } else {
            0
        };

        unsafe {
            string_char(
                self.beg_addr().offset(offset + n - self.beg_byte()),
                ptr::null_mut(),
                ptr::null_mut(),
            )
        }
    }

    pub fn multibyte_characters_enabled(self) -> bool {
        self.enable_multibyte_characters_.is_not_nil()
    }

    pub fn pos_within_range(self, pos: isize) -> isize {
        if pos >= self.gpt_byte() {
            self.gap_size()
        } else {
            0
        }
    }

    // Same as the BUF_INC_POS c macro
    /// Increment the buffer byte position POS_BYTE of the the buffer to
    /// the next character boundary.  This macro relies on the fact that
    /// *GPT_ADDR and *Z_ADDR are always accessible and the values are
    /// '\0'.  No range checking of POS_BYTE.
    pub fn inc_pos(self, pos_byte: isize) -> isize {
        let chp = self.buf_byte_address(pos_byte);
        pos_byte + multibyte_length_by_head(chp) as isize
    }

    // Same as the BUF_DEC_POS c macro
    /// Decrement the buffer byte position POS_BYTE of the buffer to
    /// the previous character boundary.  No range checking of POS_BYTE.
    pub fn dec_pos(self, pos_byte: isize) -> isize {
        let mut new_pos = pos_byte - 1;
        let mut offset = new_pos - self.beg_byte();
        offset += self.pos_within_range(new_pos);
        unsafe {
            let mut chp = self.beg_addr().offset(offset);

            while !char_head_p(*chp) {
                chp = chp.offset(-1);
                new_pos -= 1;
            }
        }
        new_pos
    }

    // Methods for accessing struct buffer_text fields

    pub fn beg_addr(self) -> *mut c_uchar {
        unsafe { (*self.text).beg }
    }

    pub fn gpt(self) -> ptrdiff_t {
        unsafe { (*self.text).gpt }
    }

    pub fn gpt_byte(self) -> ptrdiff_t {
        unsafe { (*self.text).gpt_byte }
    }

    pub fn gap_size(self) -> ptrdiff_t {
        unsafe { (*self.text).gap_size }
    }

    pub fn gap_position(self) -> ptrdiff_t {
        unsafe { (*self.text).gpt }
    }

    /// Number of modifications made to the buffer.
    pub fn modifications(self) -> EmacsInt {
        unsafe { (*self.text).modiff }
    }

    /// Value of `modiff` last time the buffer was saved.
    pub fn modifications_since_save(self) -> EmacsInt {
        unsafe { (*self.text).save_modiff }
    }

    /// Number of modifications to the buffer's characters.
    pub fn char_modifications(self) -> EmacsInt {
        unsafe { (*self.text).chars_modiff }
    }

    pub fn z_byte(self) -> ptrdiff_t {
        unsafe { (*self.text).z_byte }
    }

    pub fn z(self) -> ptrdiff_t {
        unsafe { (*self.text).z }
    }

    pub fn overlays_before(self) -> Option<LispOverlayRef> {
        unsafe { self.overlays_before.as_ref().map(|m| mem::transmute(m)) }
    }

    pub fn overlays_after(self) -> Option<LispOverlayRef> {
        unsafe { self.overlays_after.as_ref().map(|m| mem::transmute(m)) }
    }

    pub fn as_live(self) -> Option<LispBufferRef> {
        if self.is_live() {
            Some(self)
        } else {
            None
        }
    }

    pub unsafe fn set_value(&mut self, offset: usize, value: LispObject) {
        let buffer_bytes = self.as_mut() as *mut c_char;
        let pos = buffer_bytes.add(offset) as *mut LispObject;
        *pos = value;
    }
}

impl LispMiscRef {
    pub fn as_overlay(self) -> Option<LispOverlayRef> {
        if self.get_type() == Lisp_Misc_Type::Lisp_Misc_Overlay {
            unsafe { Some(mem::transmute(self)) }
        } else {
            None
        }
    }

    pub fn to_overlay_unchecked(self) -> LispOverlayRef {
        unsafe { mem::transmute(self) }
    }
}

impl LispObject {
    pub fn is_buffer(self) -> bool {
        self.as_vectorlike()
            .map_or(false, |v| v.is_pseudovector(pvec_type::PVEC_BUFFER))
    }

    pub fn as_buffer(self) -> Option<LispBufferRef> {
        self.as_vectorlike().and_then(|v| v.as_buffer())
    }

    pub fn as_live_buffer(self) -> Option<LispBufferRef> {
        self.as_buffer().and_then(|b| b.as_live())
    }

    pub fn as_buffer_or_error(self) -> LispBufferRef {
        self.as_buffer()
            .unwrap_or_else(|| wrong_type!(Qbufferp, self))
    }
}

impl From<LispObject> for LispBufferRef {
    fn from(o: LispObject) -> Self {
        o.as_buffer_or_error()
    }
}

impl From<LispBufferRef> for LispObject {
    fn from(b: LispBufferRef) -> Self {
        b.as_lisp_obj()
    }
}

impl From<LispObject> for Option<LispBufferRef> {
    fn from(o: LispObject) -> Self {
        o.as_buffer()
    }
}

impl LispObject {
    pub fn is_overlay(self) -> bool {
        self.as_misc()
            .map_or(false, |m| m.get_type() == Lisp_Misc_Type::Lisp_Misc_Overlay)
    }

    pub fn as_overlay(self) -> Option<LispOverlayRef> {
        self.as_misc().and_then(|m| m.as_overlay())
    }

    pub fn as_overlay_or_error(self) -> LispOverlayRef {
        self.as_overlay()
            .unwrap_or_else(|| wrong_type!(Qoverlayp, self))
    }
}

impl From<LispObject> for LispOverlayRef {
    fn from(o: LispObject) -> Self {
        o.as_overlay_or_error()
    }
}

impl From<LispOverlayRef> for LispObject {
    fn from(o: LispOverlayRef) -> Self {
        o.as_lisp_obj()
    }
}

impl From<LispObject> for Option<LispOverlayRef> {
    fn from(o: LispObject) -> Self {
        o.as_overlay()
    }
}

impl LispOverlayRef {
    pub fn as_lisp_obj(self) -> LispObject {
        LispObject::tag_ptr(self, Lisp_Type::Lisp_Misc)
    }

    pub fn iter(self) -> LispOverlayIter {
        LispOverlayIter {
            current: Some(self),
        }
    }
}

pub struct LispOverlayIter {
    current: Option<LispOverlayRef>,
}

impl Iterator for LispOverlayIter {
    type Item = LispOverlayRef;

    fn next(&mut self) -> Option<Self::Item> {
        let c = self.current;
        match c {
            None => None,
            Some(o) => {
                self.current = LispOverlayRef::from_ptr(o.next as *mut c_void);
                c
            }
        }
    }
}

impl LispObject {
    /// Return SELF as a struct buffer pointer, defaulting to the current buffer.
    /// Same as the decode_buffer function in buffer.h
    pub fn as_buffer_or_current_buffer(self) -> LispBufferRef {
        if self.is_nil() {
            ThreadState::current_buffer()
        } else {
            self.as_buffer_or_error()
        }
    }
}

pub type LispBufferLocalValueRef = ExternalPtr<Lisp_Buffer_Local_Value>;

impl LispBufferLocalValueRef {
    pub fn get_fwd(self) -> *const Lisp_Fwd {
        self.fwd
    }

    pub fn get_value(self) -> LispObject {
        self.valcell.as_cons_or_error().cdr()
    }
}

#[derive(Clone, Copy, PartialEq, Eq)]
pub enum LispBufferOrName {
    Buffer(LispObject),
    Name(LispObject),
}

impl LispBufferOrName {
    pub fn as_buffer(self) -> Option<LispBufferRef> {
        self.into()
    }

    pub fn as_buffer_or_current_buffer(self) -> Option<LispBufferRef> {
        let obj = LispObject::from(self);
        if obj.is_nil() {
            Some(ThreadState::current_buffer())
        } else {
            self.as_buffer()
        }
    }
}

impl From<LispBufferOrName> for LispObject {
    fn from(buffer_or_name: LispBufferOrName) -> LispObject {
        match buffer_or_name {
            LispBufferOrName::Buffer(b) => b,
            LispBufferOrName::Name(n) => n,
        }
    }
}

impl From<LispObject> for LispBufferOrName {
    fn from(v: LispObject) -> LispBufferOrName {
        if v.is_string() {
            LispBufferOrName::Name(v)
        } else {
            v.as_buffer_or_error();
            LispBufferOrName::Buffer(v)
        }
    }
}

impl From<LispObject> for Option<LispBufferOrName> {
    fn from(v: LispObject) -> Option<LispBufferOrName> {
        if v.is_nil() {
            None
        } else if v.is_string() {
            Some(LispBufferOrName::Name(v))
        } else if v.is_buffer() {
            Some(LispBufferOrName::Buffer(v))
        } else {
            None
        }
    }
}

impl From<LispBufferOrName> for Option<LispBufferRef> {
    fn from(v: LispBufferOrName) -> Option<LispBufferRef> {
        let buffer = match v {
            LispBufferOrName::Buffer(b) => b,
            LispBufferOrName::Name(n) => {
                cdr(assoc_ignore_text_properties(n, unsafe { Vbuffer_alist }))
            }
        };
        buffer.as_buffer()
    }
}

impl From<LispBufferOrName> for LispBufferRef {
    fn from(v: LispBufferOrName) -> LispBufferRef {
        v.as_buffer().unwrap_or_else(|| nsberror(v.into()))
    }
}

pub struct LispBufferOrCurrent(LispBufferRef);

impl From<LispObject> for LispBufferOrCurrent {
    fn from(obj: LispObject) -> LispBufferOrCurrent {
        LispBufferOrCurrent(obj.as_buffer_or_current_buffer())
    }
}

impl From<LispBufferOrCurrent> for LispObject {
    fn from(buffer: LispBufferOrCurrent) -> LispObject {
        buffer.unwrap().into()
    }
}

impl LispBufferOrCurrent {
    pub fn unwrap(self) -> LispBufferRef {
        self.0
    }
}

/// Return a list of all existing live buffers.
/// If the optional arg FRAME is a frame, we return the buffer list in the
/// proper order for that frame: the buffers show in FRAME come first,
/// followed by the rest of the buffers.
#[lisp_fn(min = "0")]
pub fn buffer_list(frame: Option<LispFrameRef>) -> LispObject {
    let mut buffers: Vec<LispObject> = unsafe { Vbuffer_alist }.iter_cars_safe().map(cdr).collect();

    match frame {
        None => list(&buffers),

        Some(frame) => {
            let framelist = unsafe { Fcopy_sequence(frame.buffer_list) };
            let prevlist = unsafe { Fnreverse(Fcopy_sequence(frame.buried_buffer_list)) };

            // Remove any buffer that duplicates one in FRAMELIST or PREVLIST.
            buffers.retain(|e| member(*e, framelist) == Qnil && member(*e, prevlist) == Qnil);

            callN_raw!(Fnconc, framelist, list(&buffers), prevlist)
        }
    }
}

/// Return t if OBJECT is an overlay.
#[lisp_fn]
pub fn overlayp(object: LispObject) -> bool {
    object.is_overlay()
}

/// Return non-nil if OBJECT is a buffer which has not been killed.
/// Value is nil if OBJECT is not a buffer or if it has been killed.
#[lisp_fn]
pub fn buffer_live_p(object: Option<LispBufferRef>) -> bool {
    object.map_or(false, |m| m.is_live())
}

/// Like Fassoc, but use `Fstring_equal` to compare
/// (which ignores text properties), and don't ever quit.
fn assoc_ignore_text_properties(key: LispObject, list: LispObject) -> LispObject {
    let result = list
        .iter_tails_safe()
        .find(|&item| string_equal(car(item.car()), key));
    if let Some(elt) = result {
        elt.car()
    } else {
        Qnil
    }
}

/// Return the buffer named BUFFER-OR-NAME.
/// BUFFER-OR-NAME must be either a string or a buffer.  If BUFFER-OR-NAME
/// is a string and there is no buffer with that name, return nil.  If
/// BUFFER-OR-NAME is a buffer, return it as given.
#[lisp_fn]
pub fn get_buffer(buffer_or_name: LispBufferOrName) -> Option<LispBufferRef> {
    buffer_or_name.into()
}

/// Return the current buffer as a Lisp object.
#[lisp_fn]
pub fn current_buffer() -> LispObject {
    ThreadState::current_buffer().as_lisp_obj()
}

/// Return name of file BUFFER is visiting, or nil if none.
/// No argument or nil as argument means use the current buffer.
#[lisp_fn(min = "0")]
pub fn buffer_file_name(buffer: LispBufferOrCurrent) -> LispObject {
    let buf = buffer.unwrap();

    buf.filename_
}

/// Return t if BUFFER was modified since its file was last read or saved.
/// No argument or nil as argument means use current buffer as BUFFER.
#[lisp_fn(min = "0")]
pub fn buffer_modified_p(buffer: LispObject) -> bool {
    let buf = buffer.as_buffer_or_current_buffer();
    buf.modifications_since_save() < buf.modifications()
}

/// Return the name of BUFFER, as a string.
/// BUFFER defaults to the current buffer.
/// Return nil if BUFFER has been killed.
#[lisp_fn(min = "0")]
pub fn buffer_name(buffer: LispObject) -> LispObject {
    buffer.as_buffer_or_current_buffer().name_
}

/// Return BUFFER's tick counter, incremented for each change in text.
/// Each buffer has a tick counter which is incremented each time the
/// text in that buffer is changed.  It wraps around occasionally.
/// No argument or nil as argument means use current buffer as BUFFER.
#[lisp_fn(min = "0")]
pub fn buffer_modified_tick(buffer: LispObject) -> EmacsInt {
    buffer.as_buffer_or_current_buffer().modifications()
}

/// Return BUFFER's character-change tick counter.
/// Each buffer has a character-change tick counter, which is set to the
/// value of the buffer's tick counter (see `buffer-modified-tick'), each
/// time text in that buffer is inserted or deleted.  By comparing the
/// values returned by two individual calls of `buffer-chars-modified-tick',
/// you can tell whether a character change occurred in that buffer in
/// between these calls.  No argument or nil as argument means use current
/// buffer as BUFFER.
#[lisp_fn(min = "0")]
pub fn buffer_chars_modified_tick(buffer: LispObject) -> EmacsInt {
    buffer.as_buffer_or_current_buffer().char_modifications()
}

/// Return the position at which OVERLAY starts.
#[lisp_fn]
pub fn overlay_start(overlay: LispOverlayRef) -> Option<EmacsInt> {
    marker_position_lisp(overlay.start.into())
}

/// Return the position at which OVERLAY ends.
#[lisp_fn]
pub fn overlay_end(overlay: LispOverlayRef) -> Option<EmacsInt> {
    marker_position_lisp(overlay.end.into())
}

/// Return the buffer OVERLAY belongs to.
/// Return nil if OVERLAY has been deleted.
#[lisp_fn]
pub fn overlay_buffer(overlay: LispOverlayRef) -> Option<LispBufferRef> {
    marker_buffer(overlay.start.into())
}

/// Return a list of the properties on OVERLAY.
/// This is a copy of OVERLAY's plist; modifying its conses has no
/// effect on OVERLAY.
#[lisp_fn]
pub fn overlay_properties(overlay: LispOverlayRef) -> LispObject {
    unsafe { Fcopy_sequence(overlay.plist) }
}

#[no_mangle]
pub unsafe extern "C" fn validate_region(b: *mut LispObject, e: *mut LispObject) {
    let start = *b;
    let stop = *e;

    let mut beg = start.as_fixnum_coerce_marker_or_error();
    let mut end = stop.as_fixnum_coerce_marker_or_error();

    if beg > end {
        mem::swap(&mut beg, &mut end);
    }

    *b = LispObject::from(beg);
    *e = LispObject::from(end);

    let buf = ThreadState::current_buffer();
    let begv = buf.begv as EmacsInt;
    let zv = buf.zv as EmacsInt;

    if !(begv <= beg && end <= zv) {
        args_out_of_range!(current_buffer(), start, stop);
    }
}

/// Make buffer BUFFER-OR-NAME current for editing operations.
/// BUFFER-OR-NAME may be a buffer or the name of an existing buffer.
/// See also `with-current-buffer' when you want to make a buffer current
/// temporarily.  This function does not display the buffer, so its effect
/// ends when the current command terminates.  Use `switch-to-buffer' or
/// `pop-to-buffer' to switch buffers permanently.
/// The return value is the buffer made current.
#[lisp_fn]
pub fn set_buffer(buffer_or_name: LispBufferOrName) -> LispBufferRef {
    let mut buffer: LispBufferRef = buffer_or_name.into();
    if !buffer.is_live() {
        error!("Selecting deleted buffer");
    };
    unsafe { set_buffer_internal_1(buffer.as_mut()) };
    buffer
}

/// Signal a `buffer-read-only' error if the current buffer is read-only.
/// If the text under POSITION (which defaults to point) has the
/// `inhibit-read-only' text property set, the error will not be raised.
#[lisp_fn(min = "0")]
pub fn barf_if_buffer_read_only(position: Option<EmacsInt>) -> () {
    let pos = position.unwrap_or_else(point);

    let inhibit_read_only: bool = unsafe { globals.Vinhibit_read_only.into() };
    let prop = unsafe { Fget_text_property(LispObject::from(pos), Qinhibit_read_only, Qnil) };

    if ThreadState::current_buffer().is_read_only() && !inhibit_read_only && prop.is_nil() {
        xsignal!(Qbuffer_read_only, current_buffer())
    }
}

/// No such buffer error.
#[no_mangle]
pub extern "C" fn nsberror(spec: LispObject) -> ! {
    let spec = spec;
    if let Some(s) = spec.as_string() {
        error!("No buffer named {}", s);
    } else {
        error!("Invalid buffer argument");
    }
}

/// These functions are for debugging overlays.

/// Return a pair of lists giving all the overlays of the current buffer.
/// The car has all the overlays before the overlay center;
/// the cdr has all the overlays after the overlay center.
/// Recentering overlays moves overlays between these lists.
/// The lists you get are copies, so that changing them has no effect.
/// However, the overlays you get are the real objects that the buffer uses.
#[lisp_fn]
pub fn overlay_lists() -> LispObject {
    let list_overlays = |ol: LispOverlayRef| -> LispObject {
        ol.iter()
            .fold(Qnil, |accum, n| unsafe { Fcons(n.as_lisp_obj(), accum) })
    };

    let cur_buf = ThreadState::current_buffer();
    let before = cur_buf.overlays_before().map_or(Qnil, &list_overlays);
    let after = cur_buf.overlays_after().map_or(Qnil, &list_overlays);
    unsafe { Fcons(Fnreverse(before), Fnreverse(after)) }
}

fn get_truename_buffer_1(filename: LispObject) -> LispObject {
    LiveBufferIter::new()
        .find(|buf| {
            let buf_truename = buf.truename();
            buf_truename.is_string() && string_equal(buf_truename, filename)
        })
        .into()
}

// to be removed once all references in C are ported
#[no_mangle]
pub extern "C" fn get_truename_buffer(filename: LispObject) -> LispObject {
    get_truename_buffer_1(filename)
}

/// If buffer B has markers to record PT, BEGV and ZV when it is not
/// current, update these markers.
#[no_mangle]
pub extern "C" fn record_buffer_markers(buffer: *mut Lisp_Buffer) {
    let buffer_ref = LispBufferRef::from_ptr(buffer as *mut c_void)
        .unwrap_or_else(|| panic!("Invalid buffer reference."));
    let pt_marker = buffer_ref.pt_marker();

    if pt_marker.is_not_nil() {
        let begv_marker = buffer_ref.begv_marker();
        let zv_marker = buffer_ref.zv_marker();

        assert!(begv_marker.is_not_nil());
        assert!(zv_marker.is_not_nil());

        let buffer = buffer_ref.as_lisp_obj();
        set_marker_both(pt_marker, buffer, buffer_ref.pt, buffer_ref.pt_byte);
        set_marker_both(begv_marker, buffer, buffer_ref.begv, buffer_ref.begv_byte);
        set_marker_both(zv_marker, buffer, buffer_ref.zv, buffer_ref.zv_byte);
    }
}

/// If buffer B has markers to record PT, BEGV and ZV when it is not
/// current, fetch these values into B->begv etc.
#[no_mangle]
pub extern "C" fn fetch_buffer_markers(buffer: *mut Lisp_Buffer) {
    let mut buffer_ref = LispBufferRef::from_ptr(buffer as *mut c_void)
        .unwrap_or_else(|| panic!("Invalid buffer reference."));

    if buffer_ref.pt_marker().is_not_nil() {
        assert!(buffer_ref.begv_marker().is_not_nil());
        assert!(buffer_ref.zv_marker().is_not_nil());

        let pt_marker = buffer_ref.pt_marker().as_marker_or_error();
        let begv_marker = buffer_ref.begv_marker().as_marker_or_error();
        let zv_marker = buffer_ref.zv_marker().as_marker_or_error();

        buffer_ref.set_pt_both(pt_marker.charpos_or_error(), pt_marker.bytepos_or_error());
        buffer_ref.set_begv_both(
            begv_marker.charpos_or_error(),
            begv_marker.bytepos_or_error(),
        );
        buffer_ref.set_zv_both(zv_marker.charpos_or_error(), zv_marker.bytepos_or_error());
    }
}

/// Return the buffer visiting file FILENAME (a string).
/// The buffer's `buffer-file-name' must match exactly the expansion of FILENAME.
/// If there is no such live buffer, return nil.
/// See also `find-buffer-visiting'.
#[lisp_fn]
pub fn get_file_buffer(filename: LispObject) -> Option<LispBufferRef> {
    verify_lisp_type!(filename, Qstringp);
    let filename = unsafe { Fexpand_file_name(filename, Qnil) };

    // If the file name has special constructs in it,
    // call the corresponding file handler.
    let handler = unsafe { Ffind_file_name_handler(filename, Qget_file_buffer) };

    if handler.is_not_nil() {
        let handled_buf = call_raw!(handler, Qget_file_buffer, filename);
        handled_buf.as_buffer()
    } else {
        LiveBufferIter::new().find(|buf| {
            let buf_filename = buf.filename();
            buf_filename.is_string() && string_equal(buf_filename, filename)
        })
    }
}

/// Return the value of VARIABLE in BUFFER.
/// If VARIABLE does not have a buffer-local binding in BUFFER, the value
/// is the default binding of the variable.
#[lisp_fn(name = "buffer-local-value", c_name = "buffer_local_value")]
pub fn buffer_local_value_lisp(variable: LispObject, buffer: LispObject) -> LispObject {
    let result = unsafe { buffer_local_value(variable, buffer) };

    if result.eq(Qunbound) {
        xsignal!(Qvoid_variable, variable);
    }

    result
}

/// Return the base buffer of indirect buffer BUFFER.
/// If BUFFER is not indirect, return nil.
/// BUFFER defaults to the current buffer.
#[lisp_fn(min = "0")]
pub fn buffer_base_buffer(buffer: LispObject) -> Option<LispBufferRef> {
    buffer.as_buffer_or_current_buffer().base_buffer()
}

/// Force redisplay of the current buffer's mode line and header line.
/// With optional non-nil ALL, force redisplay of all mode lines and
/// header lines.  This function also forces recomputation of the
/// menu bar menus and the frame title.
#[lisp_fn(min = "0")]
pub fn force_mode_line_update(all: LispObject) -> LispObject {
    let mut current_buffer = ThreadState::current_buffer();
    if all.is_not_nil() {
        unsafe {
            update_mode_lines = 10;
        }
        // FIXME: This can't be right.
        current_buffer.set_prevent_redisplay_optimizations_p(true);
    } else if 0 < unsafe { buffer_window_count(current_buffer.as_mut()) } {
        unsafe {
            bset_update_mode_line(current_buffer.as_mut());
        }
        current_buffer.set_prevent_redisplay_optimizations_p(true);
    }
    all
}

/// Return a Lisp_Misc_Overlay object with specified START, END and PLIST.
#[no_mangle]
pub extern "C" fn build_overlay(
    start: LispObject,
    end: LispObject,
    plist: LispObject,
) -> LispObject {
    unsafe {
        let obj = allocate_misc(Lisp_Misc_Type::Lisp_Misc_Overlay);
        let mut overlay = obj.as_overlay_or_error();
        overlay.start = start;
        overlay.end = end;
        overlay.plist = plist;
        overlay.next = ptr::null_mut();

        overlay.as_lisp_obj()
    }
}

/// Delete the overlay OVERLAY from its buffer.
#[lisp_fn]
pub fn delete_overlay(overlay: LispObject) {
    let mut ov_ref = overlay.as_overlay_or_error();
    let mut buf_ref = match marker_buffer(ov_ref.start.as_marker_or_error()) {
        Some(b) => b,
        None => return,
    };
    let count = c_specpdl_index();

    unsafe {
        specbind(Qinhibit_quit, Qt);
        unchain_both(buf_ref.as_mut(), overlay);
        drop_overlay(buf_ref.as_mut(), ov_ref.as_mut());

        // When deleting an overlay with before or after strings, turn off
        // display optimizations for the affected buffer, on the basis that
        // these strings may contain newlines.  This is easier to do than to
        // check for that situation during redisplay.
        if windows_or_buffers_changed != 0 && Foverlay_get(overlay, Qbefore_string).is_not_nil()
            || Foverlay_get(overlay, Qafter_string).is_not_nil()
        {
            buf_ref.set_prevent_redisplay_optimizations_p(true);
        }
    }

    unsafe { unbind_to(count, Qnil) };
}

/// Delete all overlays of BUFFER.
/// BUFFER omitted or nil means delete all overlays of the current buffer.
#[lisp_fn(min = "0", name = "delete-all-overlays")]
pub fn delete_all_overlays_lisp(buffer: LispObject) {
    unsafe { delete_all_overlays(buffer.as_buffer_or_current_buffer().as_mut()) };
}

/// Delete the entire contents of the current buffer.
/// Any narrowing restriction in effect (see `narrow-to-region') is removed,
/// so the buffer is truly empty after this.
#[lisp_fn(intspec = "*")]
pub fn erase_buffer() {
    unsafe {
        Fwiden();

        let mut cur_buf = ThreadState::current_buffer();
        del_range(cur_buf.beg(), cur_buf.z());

        cur_buf.last_window_start = 1;

        // Prevent warnings, or suspension of auto saving, that would happen
        // if future size is less than past size.  Use of erase-buffer
        // implies that the future text is not really related to the past text.
        cur_buf.save_length_ = LispObject::from(0);
    }
}

pub unsafe fn per_buffer_idx(offset: isize) -> isize {
    let flags = &mut buffer_local_flags as *mut Lisp_Buffer as *mut LispObject;
    let obj = flags.offset(offset);
    (*obj).as_fixnum_or_error() as isize
}

#[no_mangle]
pub extern "C" fn rust_syms_of_buffer() {
    def_lisp_sym!(Qget_file_buffer, "get-file-buffer");

    /// Analogous to `mode-line-format', but controls the header line.
    /// The header line appears, optionally, at the top of a window;
    /// the mode line appears at the bottom.
    defvar_per_buffer!(header_line_format_, "header-line-format", Qnil);
}

include!(concat!(env!("OUT_DIR"), "/buffers_exports.rs"));<|MERGE_RESOLUTION|>--- conflicted
+++ resolved
@@ -4,33 +4,6 @@
 use std::{self, mem, ptr};
 
 use remacs_macros::lisp_fn;
-<<<<<<< HEAD
-use remacs_sys::{allocate_misc, bset_update_mode_line, buffer_local_flags, buffer_local_value,
-                 buffer_window_count, del_range, delete_all_overlays, drop_overlay, globals,
-                 last_per_buffer_idx, set_buffer_internal_1, specbind, unbind_to, unchain_both,
-                 update_mode_lines};
-use remacs_sys::{pvec_type, EmacsInt, Lisp_Buffer, Lisp_Buffer_Local_Value, Lisp_Misc_Type,
-                 Lisp_Overlay, Lisp_Type, Vbuffer_alist};
-use remacs_sys::{windows_or_buffers_changed, Fcons, Fcopy_sequence, Fexpand_file_name,
-                 Ffind_file_name_handler, Fget_text_property, Fnconc, Fnreverse, Foverlay_get,
-                 Fwiden};
-use remacs_sys::{Qafter_string, Qbefore_string, Qbuffer_read_only, Qbufferp, Qget_file_buffer,
-                 Qinhibit_quit, Qinhibit_read_only, Qnil, Qoverlayp, Qt, Qunbound, Qvoid_variable};
-
-use character::char_head_p;
-use chartable::LispCharTableRef;
-use data::Lisp_Fwd;
-use editfns::point;
-use frames::LispFrameRef;
-use lisp::defsubr;
-use lisp::{ExternalPtr, LispMiscRef, LispObject, LiveBufferIter};
-use lists::{car, cdr, list, member};
-use marker::{marker_buffer, marker_position_lisp, set_marker_both, LispMarkerRef};
-use multibyte::{multibyte_length_by_head, string_char};
-use numbers::MOST_POSITIVE_FIXNUM;
-use strings::string_equal;
-use threads::{c_specpdl_index, ThreadState};
-=======
 
 use crate::{
     character::char_head_p,
@@ -65,7 +38,6 @@
     strings::string_equal,
     threads::{c_specpdl_index, ThreadState},
 };
->>>>>>> 8c4db48c
 
 pub const BEG: ptrdiff_t = 1;
 pub const BEG_BYTE: ptrdiff_t = 1;
