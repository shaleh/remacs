--- conflicted
+++ resolved
@@ -14,11 +14,8 @@
                  fget_buried_buffer_list, get_blv_fwd, get_blv_value, globals,
                  last_per_buffer_idx, set_buffer_internal};
 
-<<<<<<< HEAD
+use chartable::LispCharTableRef;
 use data::Lisp_Fwd;
-=======
-use chartable::LispCharTableRef;
->>>>>>> 564b9b14
 use editfns::point;
 use lisp::{ExternalPtr, LispObject, LiveBufferIter};
 use lisp::defsubr;
