--- conflicted
+++ resolved
@@ -2794,8 +2794,6 @@
 (setq scroll-conservatively most-positive-fixnum)
 @end lisp
 
-<<<<<<< HEAD
-=======
 @node Editing MS-DOS files
 @section How can I edit MS-DOS files using Emacs?
 @cindex Editing MS-DOS files
@@ -2813,7 +2811,6 @@
 on DOS and Windows, where the DOS end-of-line (EOL) format is the
 default, a backslash (@samp{\}) will appear in the mode line.
 
->>>>>>> 3bce7ec3
 @node Filling paragraphs with a single space
 @section How can I tell Emacs to fill paragraphs with a single space after each period?
 @cindex One space following periods
