--- conflicted
+++ resolved
@@ -826,10 +826,7 @@
 @defun format-message string &rest objects
 @cindex curved quotes, in formatted messages
 @cindex curly quotes, in formatted messages
-<<<<<<< HEAD
-=======
 @cindex @code{text-quoting-style}, and formatting messages
->>>>>>> abcb2e62
 This function acts like @code{format}, except it also converts any
 grave accents (@t{`}) and apostrophes (@t{'}) in @var{string} as per the
 value of @code{text-quoting-style}.
