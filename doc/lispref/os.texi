--- conflicted
+++ resolved
@@ -473,10 +473,6 @@
 @end defvar
 
 @defvar user-emacs-directory
-<<<<<<< HEAD
-This variable holds the name of the @file{.emacs.d} directory.  It is
-@file{~/.emacs.d} on all platforms.
-=======
 This variable holds the name of the Emacs default directory.
 It defaults to @file{$@{XDG_CONFIG_HOME-'~/.config'@}/emacs/}
 if that directory exists and @file{~/.emacs.d/} and @file{~/.emacs} do
@@ -486,7 +482,6 @@
 stands for the value of the environment variable @env{XDG_CONFIG_HOME}
 if that variable is set, and for @file{~/.config} otherwise.
 @xref{Find Init,,How Emacs Finds Your Init File, emacs, The GNU Emacs Manual}.
->>>>>>> 3bce7ec3
 @end defvar
 
 @node Terminal-Specific
