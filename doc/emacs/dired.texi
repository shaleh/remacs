@c This is part of the Emacs manual.
@c Copyright (C) 1985-1987, 1993-1995, 1997, 2000-2018 Free Software
@c Foundation, Inc.
@c See file emacs.texi for copying conditions.
@node Dired
@chapter Dired, the Directory Editor
@c This node is referenced in the tutorial.  When renaming or deleting
@c it, the tutorial needs to be adjusted.
@cindex Dired
@cindex file management

  Dired makes an Emacs buffer containing a listing of a directory, and
optionally some of its subdirectories as well.  You can use the normal
Emacs commands to move around in this buffer, and special Dired
commands to operate on the listed files.  Dired works with both local
and remote directories.

  The Dired buffer is normally read-only, and inserting text in it is
not allowed (however, the Wdired mode allows that, @pxref{Wdired}).
Ordinary printing characters such as @kbd{d} and @kbd{x} are
redefined for special Dired commands.  Some Dired commands @dfn{mark}
or @dfn{flag} the @dfn{current file} (that is, the file on the current
line); other commands operate on the marked files or on the flagged
files.  You first mark certain files in order to operate on all of
them with one command.

  The Dired-X package provides various extra features for Dired mode.
@xref{Top, Dired-X,,dired-x, Dired Extra User's Manual}.

  You can also view a list of files in a directory with @kbd{C-x C-d}
(@code{list-directory}).  Unlike Dired, this command does not allow
you to operate on the listed files.  @xref{Directories}.

@menu
* Enter: Dired Enter.         How to invoke Dired.
* Navigation: Dired Navigation.   Special motion commands in the Dired buffer.
* Deletion: Dired Deletion.   Deleting files with Dired.
* Flagging Many Files::       Flagging files based on their names.
* Visit: Dired Visiting.      Other file operations through Dired.
* Marks vs Flags::            Flagging for deletion vs marking.
* Operating on Files::        How to copy, rename, print, compress, etc.
                                either one file or several files.
* Shell Commands in Dired::   Running a shell command on the marked files.
* Transforming File Names::   Using patterns to rename multiple files.
* Comparison in Dired::       Running @code{diff} by way of Dired.
* Subdirectories in Dired::   Adding subdirectories to the Dired buffer.
@ifnottex
* Subdir Switches::           Subdirectory switches in Dired.
@end ifnottex
* Subdirectory Motion::       Moving across subdirectories, and up and down.
* Hiding Subdirectories::     Making subdirectories visible or invisible.
* Updating: Dired Updating.   Discarding lines for files of no interest.
* Find: Dired and Find.       Using @code{find} to choose the files for Dired.
* Wdired::                    Operating on files by editing the Dired buffer.
* Image-Dired::               Viewing image thumbnails in Dired.
* Misc: Misc Dired Features.  Various other features.
@end menu

@node Dired Enter
@section Entering Dired

@findex dired
@kindex C-x d
@vindex dired-listing-switches
  To invoke Dired, type @kbd{C-x d} (@code{dired}).  This reads a
directory's name using the minibuffer, and opens a @dfn{Dired buffer}
listing the files in that directory.  You can also supply a wildcard
file name pattern as the minibuffer argument, in which case the Dired
buffer lists all files matching that pattern.  A wildcard may appear
in the directory part as well.
For instance,

@example
C-x d  ~/foo/*.el  @key{RET}
C-x d  ~/foo/*/*.el  @key{RET}
@end example

The former lists all the files with extension @samp{.el} in directory
@samp{foo}.  The latter lists the files with extension @samp{.el}
in all the subdirectories of @samp{foo}.

The usual history and completion commands can be used in the minibuffer;
in particular, @kbd{M-n} puts the name of the visited file (if any) in
the minibuffer (@pxref{Minibuffer History}).

  You can also invoke Dired by giving @kbd{C-x C-f} (@code{find-file})
a directory's name.

  The variable @code{dired-listing-switches} specifies the options to
give to @command{ls} for listing the directory; this string
@emph{must} contain @samp{-l}.  If you use a prefix argument with the
@code{dired} command, you can specify the @command{ls} switches with the
minibuffer before you enter the directory specification.  No matter
how they are specified, the @command{ls} switches can include short
options (that is, single characters) requiring no arguments, and long
options (starting with @samp{--}) whose arguments are specified with
@samp{=}.

@vindex dired-use-ls-dired
  If your @command{ls} program supports the @samp{--dired} option,
Dired automatically passes it that option; this causes @command{ls} to
emit special escape sequences for certain unusual file names, without
which Dired will not be able to parse those names.  The first time you
run Dired in an Emacs session, it checks whether @command{ls} supports
the @samp{--dired} option by calling it once with that option.  If the
exit code is 0, Dired will subsequently use the @samp{--dired} option;
otherwise it will not.  You can inhibit this check by customizing the
variable @code{dired-use-ls-dired}.  The value @code{unspecified} (the
default) means to perform the check; any other non-@code{nil} value
means to use the @samp{--dired} option; and @code{nil} means not to
use the @samp{--dired} option.

<<<<<<< HEAD
  On MS-Windows systems, Emacs emulates @command{ls}.
@xref{ls in Lisp}, for options and peculiarities of this emulation.
=======
  On MS-Windows and MS-DOS systems, and also on some remote systems,
Emacs emulates @command{ls}.  @xref{ls in Lisp}, for options and
peculiarities of this emulation.
>>>>>>> 7bedc881

@findex dired-other-window
@kindex C-x 4 d
@findex dired-other-frame
@kindex C-x 5 d
  To display the Dired buffer in another window, use @kbd{C-x 4 d}
(@code{dired-other-window}).  @kbd{C-x 5 d}
(@code{dired-other-frame}) displays the Dired buffer in a separate
frame.

@kindex q @r{(Dired)}
@findex quit-window@r{, in Dired buffers}
  Typing @kbd{q} (@code{quit-window}) buries the Dired buffer, and
deletes its window if the window was created just for that buffer.

@node Dired Navigation
@section Navigation in the Dired Buffer

@kindex C-n @r{(Dired)}
@kindex C-p @r{(Dired)}
@findex dired-next-line
@findex dired-previous-line
  All the usual Emacs cursor motion commands are available in Dired
buffers.  The keys @kbd{C-n} and @kbd{C-p} are redefined to run
@code{dired-next-line} and @code{dired-previous-line}, respectively,
and they put the cursor at the beginning of the file name on the line,
rather than at the beginning of the line.

@kindex SPC @r{(Dired)}
  For extra convenience, @key{SPC} and @kbd{n} in Dired are equivalent
to @kbd{C-n}.  @kbd{p} is equivalent to @kbd{C-p}.  (Moving by lines
is so common in Dired that it deserves to be easy to type.)  @key{DEL}
(move up and unflag) is also often useful simply for moving up
(@pxref{Dired Deletion}).

@findex dired-goto-file
@kindex j @r{(Dired)}
  @kbd{j} (@code{dired-goto-file}) prompts for a file name using the
minibuffer, and moves point to the line in the Dired buffer describing
that file.

@cindex searching Dired buffers
@findex dired-isearch-filenames
@vindex dired-isearch-filenames
@findex dired-isearch-filenames-regexp
@kindex M-s f C-s @r{(Dired)}
@kindex M-s f M-C-s @r{(Dired)}
  @kbd{M-s f C-s} (@code{dired-isearch-filenames}) performs a forward
incremental search in the Dired buffer, looking for matches only
amongst the file names and ignoring the rest of the text in the
buffer.  @kbd{M-s f M-C-s} (@code{dired-isearch-filenames-regexp})
does the same, using a regular expression search.  If you change the
variable @code{dired-isearch-filenames} to @code{t}, then the
usual search commands also limit themselves to the file names; for
instance, @kbd{C-s} behaves like @kbd{M-s f C-s}.  If the value is
@code{dwim}, then search commands match the file names only when point
was on a file name initially.  @xref{Search}, for information about
incremental search.

  Some additional navigation commands are available when the Dired
buffer includes several directories.  @xref{Subdirectory Motion}.

@node Dired Deletion
@section Deleting Files with Dired
@cindex flagging files (in Dired)
@cindex deleting files (in Dired)

  One of the most frequent uses of Dired is to first @dfn{flag} files for
deletion, then delete the files that were flagged.

@table @kbd
@item d
Flag this file for deletion (@code{dired-flag-file-deletion}).
@item u
Remove the deletion flag (@code{dired-unmark}).
@item @key{DEL}
Move point to previous line and remove the deletion flag on that line
(@code{dired-unmark-backward}).
@item x
Delete files flagged for deletion (@code{dired-do-flagged-delete}).
@end table

@kindex d @r{(Dired)}
@findex dired-flag-file-deletion
  You can flag a file for deletion by moving to the line describing
the file and typing @kbd{d} (@code{dired-flag-file-deletion}).  The
deletion flag is visible as a @samp{D} at the beginning of the line.
This command moves point to the next line, so that repeated @kbd{d}
commands flag successive files.  A numeric prefix argument serves as a
repeat count; a negative count means to flag preceding files.

  If the region is active, the @kbd{d} command flags all files in the
region for deletion; in this case, the command does not move point,
and ignores any prefix argument.

@kindex u @r{(Dired deletion)}
@kindex DEL @r{(Dired)}
  The reason for flagging files for deletion, rather than deleting
files immediately, is to reduce the danger of deleting a file
accidentally.  Until you direct Dired to delete the flagged files, you
can remove deletion flags using the commands @kbd{u} and @key{DEL}.
@kbd{u} (@code{dired-unmark}) works just like @kbd{d}, but removes
flags rather than making flags.  @key{DEL}
(@code{dired-unmark-backward}) moves upward, removing flags; it is
like @kbd{u} with argument @minus{}1.  A numeric prefix argument to
either command serves as a repeat count, with a negative count meaning
to unflag in the opposite direction.  If the region is active, these
commands instead unflag all files in the region, without moving point.

@kindex x @r{(Dired)}
@findex dired-do-flagged-delete
  To delete flagged files, type @kbd{x}
(@code{dired-do-flagged-delete}).  This command displays a list of all
the file names flagged for deletion, and requests confirmation with
@kbd{yes}.  If you confirm, Dired deletes the flagged files, then
deletes their lines from the text of the Dired buffer.  The Dired
buffer, with somewhat fewer lines, remains selected.

  If you answer @kbd{no} or quit with @kbd{C-g} when asked to confirm, you
return immediately to Dired, with the deletion flags still present in
the buffer, and no files actually deleted.

@cindex recursive deletion
@vindex dired-recursive-deletes
  You can delete empty directories just like other files, but normally
Dired cannot delete directories that are nonempty.  If the variable
@code{dired-recursive-deletes} is non-@code{nil}, then Dired can
delete nonempty directories including all their contents.  That can be
somewhat risky.  If the value of the variable is @code{always}, Dired
will delete nonempty directories recursively, which is even more
risky.  Even if you have set @code{dired-recursive-deletes} to
@code{nil}, you might want sometimes to delete recursively directories
without being asked for confirmation for all of them.  This is handy
when you have marked many directories for deletion and you are very
sure that all of them can safely be deleted.  For every nonempty
directory you are asked for confirmation; if you answer @code{all},
then all the remaining directories will be deleted without more
questions.

@vindex delete-by-moving-to-trash@r{, and Dired}
  If you change the variable @code{delete-by-moving-to-trash} to
@code{t}, the above deletion commands will move the affected files or
directories into the operating system's Trash, instead of deleting
them outright.  @xref{Misc File Ops}.

  An alternative way of deleting files is to mark them with @kbd{m}
and delete with @kbd{D}, see @ref{Operating on Files}.

@node Flagging Many Files
@section Flagging Many Files at Once
@cindex flagging many files for deletion (in Dired)

  The @kbd{#}, @kbd{~}, @kbd{.}, @kbd{% &}, and @kbd{% d} commands
flag many files for deletion, based on their file names:

@table @kbd
@item #
Flag all auto-save files (files whose names start and end with @samp{#})
for deletion (@pxref{Auto Save}).

@item ~
Flag all backup files (files whose names end with @samp{~}) for deletion
(@pxref{Backup}).

@item .@: @r{(Period)}
Flag excess numeric backup files for deletion.  The oldest and newest
few backup files of any one file are exempt; the middle ones are
flagged.

@item % &
Flag for deletion all files with certain kinds of names which suggest
you could easily create those files again.

@item % d @var{regexp} @key{RET}
Flag for deletion all files whose names match the regular expression
@var{regexp}.
@end table

@kindex # @r{(Dired)}
@findex dired-flag-auto-save-files
@cindex deleting auto-save files
  @kbd{#} (@code{dired-flag-auto-save-files}) flags all files whose
names look like auto-save files---that is, files whose names begin and
end with @samp{#}.  @xref{Auto Save}.

@kindex ~ @r{(Dired)}
@findex dired-flag-backup-files
  @kbd{~} (@code{dired-flag-backup-files}) flags all files whose names
say they are backup files---that is, files whose names end in
@samp{~}.  @xref{Backup}.

@kindex . @r{(Dired)}
@vindex dired-kept-versions
@findex dired-clean-directory
  @kbd{.} (period, @code{dired-clean-directory}) flags just some of
the backup files for deletion: all but the oldest few and newest few
backups of any one file.  Normally, the number of newest versions kept
for each file is given by the variable @code{dired-kept-versions}
(@emph{not} @code{kept-new-versions}; that applies only when saving).
The number of oldest versions to keep is given by the variable
@code{kept-old-versions}.

  Period with a positive numeric argument, as in @kbd{C-u 3 .},
specifies the number of newest versions to keep, overriding
@code{dired-kept-versions}.  A negative numeric argument overrides
@code{kept-old-versions}, using minus the value of the argument to
specify the number of oldest versions of each file to keep.

@kindex % & @r{(Dired)}
@findex dired-flag-garbage-files
@vindex dired-garbage-files-regexp
@cindex deleting some backup files
  @kbd{% &} (@code{dired-flag-garbage-files}) flags files whose names
match the regular expression specified by the variable
@code{dired-garbage-files-regexp}.  By default, this matches certain
files produced by @TeX{}, @samp{.bak} files, and the @samp{.orig} and
@samp{.rej} files produced by @code{patch}.

@findex dired-flag-files-regexp
@kindex % d @r{(Dired)}
  @kbd{% d} flags all files whose names match a specified regular
expression (@code{dired-flag-files-regexp}).  Only the non-directory
part of the file name is used in matching.  You can use @samp{^} and
@samp{$} to anchor matches.  You can exclude certain subdirectories
from marking by hiding them while you use @kbd{% d}.  @xref{Hiding
Subdirectories}.

@node Dired Visiting
@section Visiting Files in Dired

  There are several Dired commands for visiting or examining the files
listed in the Dired buffer.  All of them apply to the current line's
file; if that file is really a directory, these commands invoke Dired on
that subdirectory (making a separate Dired buffer).

@table @kbd
@item f
@kindex f @r{(Dired)}
@findex dired-find-file
Visit the file described on the current line, like typing @kbd{C-x C-f}
and supplying that file name (@code{dired-find-file}).  @xref{Visiting}.

@item @key{RET}
@itemx e
@kindex RET @r{(Dired)}
@kindex e @r{(Dired)}
Equivalent to @kbd{f}.

@ignore  @c This command seems too risky to document at all.
@item a
@kindex a @r{(Dired)}
@findex dired-find-alternate-file
Like @kbd{f}, but replaces the contents of the Dired buffer with
that of an alternate file or directory (@code{dired-find-alternate-file}).
@end ignore

@item o
@kindex o @r{(Dired)}
@findex dired-find-file-other-window
Like @kbd{f}, but uses another window to display the file's buffer
(@code{dired-find-file-other-window}).  The Dired buffer remains visible
in the first window.  This is like using @kbd{C-x 4 C-f} to visit the
file.  @xref{Windows}.

@item C-o
@kindex C-o @r{(Dired)}
@findex dired-display-file
Visit the file described on the current line, and display the buffer in
another window, but do not select that window (@code{dired-display-file}).

@item mouse-1
@itemx mouse-2
@findex dired-mouse-find-file-other-window
Visit the file whose name you clicked on
(@code{dired-mouse-find-file-other-window}).  This uses another window
to display the file, like the @kbd{o} command.

@item v
@kindex v @r{(Dired)}
@findex dired-view-file
View the file described on the current line, with View mode
(@code{dired-view-file}).  View mode provides convenient commands to
navigate the buffer but forbids changing it; @xref{View Mode}.

@item ^
@kindex ^ @r{(Dired)}
@findex dired-up-directory
Visit the parent directory of the current directory
(@code{dired-up-directory}).  This is equivalent to moving to the line
for @file{..} and typing @kbd{f} there.
@end table

@node Marks vs Flags
@section Dired Marks vs.@: Flags

@cindex marking many files (in Dired)
  Instead of flagging a file with @samp{D}, you can @dfn{mark} the
file with some other character (usually @samp{*}).  Most Dired
commands to operate on files use the files marked with @samp{*}.  The
only command that operates on flagged files is @kbd{x}, which deletes
them.

  Here are some commands for marking with @samp{*}, for unmarking, and
for operating on marks.  (@xref{Dired Deletion}, for commands to flag
and unflag files.)

@table @kbd
@item m
@itemx * m
@kindex m @r{(Dired)}
@kindex * m @r{(Dired)}
@findex dired-mark
Mark the current file with @samp{*} (@code{dired-mark}).  If the
region is active, mark all files in the region instead; otherwise, if
a numeric argument @var{n} is supplied, mark the next @var{n} files
instead, starting with the current file (if @var{n} is negative, mark
the previous @minus{}@var{n} files).  If invoked on a subdirectory
header line (@pxref{Subdirectories in Dired}), this command marks all
the files in that subdirectory.

@item * *
@kindex * * @r{(Dired)}
@findex dired-mark-executables
@cindex marking executable files (in Dired)
Mark all executable files with @samp{*}
(@code{dired-mark-executables}).  With a numeric argument, unmark all
those files.

@item * @@
@kindex * @@ @r{(Dired)}
@findex dired-mark-symlinks
@cindex marking symbolic links (in Dired)
Mark all symbolic links with @samp{*} (@code{dired-mark-symlinks}).
With a numeric argument, unmark all those files.

@item * /
@kindex * / @r{(Dired)}
@findex dired-mark-directories
@cindex marking subdirectories (in Dired)
Mark with @samp{*} all files which are directories, except for
@file{.} and @file{..} (@code{dired-mark-directories}).  With a numeric
argument, unmark all those files.

@item * s
@kindex * s @r{(Dired)}
@findex dired-mark-subdir-files
Mark all the files in the current subdirectory, aside from @file{.}
and @file{..} (@code{dired-mark-subdir-files}).

@item u
@itemx * u
@kindex u @r{(Dired)}
@kindex * u @r{(Dired)}
@findex dired-unmark
Remove any mark on this line (@code{dired-unmark}).  If the region is
active, unmark all files in the region instead; otherwise, if a
numeric argument @var{n} is supplied, unmark the next @var{n} files
instead, starting with the current file (if @var{n} is negative,
unmark the previous @minus{}@var{n} files).

@item @key{DEL}
@itemx * @key{DEL}
@kindex * DEL @r{(Dired)}
@findex dired-unmark-backward
@cindex unmarking files (in Dired)
Move point to previous line and remove any mark on that line
(@code{dired-unmark-backward}).  If the region is active, unmark all
files in the region instead; otherwise, if a numeric argument @var{n}
is supplied, unmark the @var{n} preceding files instead, starting with
the current file (if @var{n} is negative, unmark the next
@minus{}@var{n} files).

@item * !
@itemx U
@kindex * ! @r{(Dired)}
@kindex U @r{(Dired)}
@findex dired-unmark-all-marks
Remove all marks from all the files in this Dired buffer
(@code{dired-unmark-all-marks}).

@item * ? @var{markchar}
@itemx M-@key{DEL}
@kindex * ? @r{(Dired)}
@kindex M-DEL @r{(Dired)}
@findex dired-unmark-all-files
Remove all marks that use the character @var{markchar}
(@code{dired-unmark-all-files}).  If invoked with @kbd{M-@key{DEL}},
the command prompts for @var{markchar}.  That @var{markchar} is a
single character---do not use @key{RET} to terminate it.  See the
description of the @kbd{* c} command below, which lets you replace one
mark character with another.

With a numeric argument, this command queries about each marked file,
asking whether to remove its mark.  You can answer @kbd{y} meaning yes,
@kbd{n} meaning no, or @kbd{!} to remove the marks from the remaining
files without asking about them.

@item * C-n
@itemx M-@}
@findex dired-next-marked-file
@kindex * C-n @r{(Dired)}
@kindex M-@} @r{(Dired)}
Move down to the next marked file (@code{dired-next-marked-file}).
A file is ``marked'' if it has any kind of mark.

@item * C-p
@itemx M-@{
@findex dired-prev-marked-file
@kindex * C-p @r{(Dired)}
@kindex M-@{ @r{(Dired)}
Move up to the previous marked file (@code{dired-prev-marked-file}).

@item t
@itemx * t
@kindex t @r{(Dired)}
@kindex * t @r{(Dired)}
@findex dired-toggle-marks
@cindex toggling marks (in Dired)
Toggle all marks (@code{dired-toggle-marks}): files marked with @samp{*}
become unmarked, and unmarked files are marked with @samp{*}.  Files
marked in any other way are not affected.

@item * c @var{old-markchar} @var{new-markchar}
@kindex * c @r{(Dired)}
@findex dired-change-marks
Replace all marks that use the character @var{old-markchar} with marks
that use the character @var{new-markchar} (@code{dired-change-marks}).
This command is the primary way to create or use marks other than
@samp{*} or @samp{D}.  The arguments are single characters---do not use
@key{RET} to terminate them.

You can use almost any character as a mark character by means of this
command, to distinguish various classes of files.  If @var{old-markchar}
is a space (@samp{ }), then the command operates on all unmarked files;
if @var{new-markchar} is a space, then the command unmarks the files it
acts on.

To illustrate the power of this command, here is how to put @samp{D}
flags on all the files that have no marks, while unflagging all those
that already have @samp{D} flags:

@example
* c D t  * c @key{SPC} D  * c t @key{SPC}
@end example

This assumes that no files were already marked with @samp{t}.

@item % m @var{regexp} @key{RET}
@itemx * % @var{regexp} @key{RET}
@findex dired-mark-files-regexp
@kindex % m @r{(Dired)}
@kindex * % @r{(Dired)}
Mark (with @samp{*}) all files whose names match the regular expression
@var{regexp} (@code{dired-mark-files-regexp}).  This command is like
@kbd{% d}, except that it marks files with @samp{*} instead of flagging
with @samp{D}.

Only the non-directory part of the file name is used in matching.  Use
@samp{^} and @samp{$} to anchor matches.  You can exclude
subdirectories by temporarily hiding them (@pxref{Hiding
Subdirectories}).

@item % g @var{regexp} @key{RET}
@findex dired-mark-files-containing-regexp
@kindex % g @r{(Dired)}
@cindex finding files containing regexp matches (in Dired)
Mark (with @samp{*}) all files whose @emph{contents} contain a match for
the regular expression @var{regexp}
(@code{dired-mark-files-containing-regexp}).  This command is like
@kbd{% m}, except that it searches the file contents instead of the file
name.  Note that if a file is visited in an Emacs buffer,
and @code{dired-always-read-filesystem} is @code{nil} (the default), this
command will look in the buffer without revisiting the file, so the results
might be inconsistent with the file on disk if its contents have changed
since it was last visited.  If you don't want this, you may wish to
revert the files you have visited in your buffers, or to turn on
<<<<<<< HEAD
@code{auto-revert} mode in those buffers, before invoking this
command.  @xref{Reverting}.  If you prefer that this command should always
revisit the file, without you having to revert the file or enable
@code{auto-revert} mode, you might want to set
=======
Auto-Revert mode in those buffers, before invoking this command.
@xref{Reverting}.  If you prefer that this command should always
revisit the file, without you having to revert the file or enable
Auto-Revert mode, you might want to set
>>>>>>> 7bedc881
@code{dired-always-read-filesystem} to non-@code{nil}.

@item C-/
@itemx C-x u
@itemx C-_
@kindex C-_ @r{(Dired)}
@findex dired-undo
Undo changes in the Dired buffer, such as adding or removing
marks (@code{dired-undo}).  @emph{This command does not revert the
actual file operations, nor recover lost files!}  It just undoes
changes in the buffer itself.

In some cases, using this after commands that operate on files can
cause trouble.  For example, after renaming one or more files,
@code{dired-undo} restores the original names in the Dired buffer,
which gets the Dired buffer out of sync with the actual contents of
the directory.
@end table

@node Operating on Files
@section Operating on Files
@cindex operating on files in Dired

  This section describes the basic Dired commands to operate on one file
or several files.  All of these commands are capital letters; all of
them use the minibuffer, either to read an argument or to ask for
confirmation, before they act.  All of them let you specify the
files to manipulate in these ways:

@itemize @bullet
@item
If you give the command a numeric prefix argument @var{n}, it operates
on the next @var{n} files, starting with the current file.  (If @var{n}
is negative, the command operates on the @minus{}@var{n} files preceding
the current line.)

@item
Otherwise, if some files are marked with @samp{*}, the command operates
on all those files.

@item
Otherwise, the command operates on the current file only.
@end itemize

@noindent
Certain other Dired commands, such as @kbd{!} and the @samp{%}
commands, use the same conventions to decide which files to work on.

@vindex dired-dwim-target
@cindex two directories (in Dired)
  Commands which ask for a destination directory, such as those which
copy and rename files or create links for them, try to guess the default
target directory for the operation.  Normally, they suggest the Dired
buffer's default directory, but if the variable @code{dired-dwim-target}
is non-@code{nil}, and if there is another Dired buffer displayed in the
next window, that other buffer's directory is suggested instead.

  Here are the file-manipulating Dired commands that operate on files.

@table @kbd
@findex dired-do-copy
@kindex C @r{(Dired)}
@cindex copying files (in Dired)
@item C @var{new} @key{RET}
Copy the specified files (@code{dired-do-copy}).  The argument @var{new}
is the directory to copy into, or (if copying a single file) the new
name.  This is like the shell command @code{cp}.

@vindex dired-create-destination-dirs
The option @code{dired-create-destination-dirs} controls whether Dired
should create non-existent directories in the destination while
copying/renaming files.  The default value @code{nil} means Dired
never creates such missing directories;  the value @code{always},
means Dired automatically creates them; the value @code{ask}
means Dired asks you for confirmation before creating them.

@vindex dired-copy-preserve-time
If @code{dired-copy-preserve-time} is non-@code{nil}, then copying
with this command preserves the modification time of the old file in
the copy, like @samp{cp -p}.

@vindex dired-recursive-copies
@cindex recursive copying
The variable @code{dired-recursive-copies} controls whether to copy
directories recursively (like @samp{cp -r}).  The default is
@code{top}, which means to ask before recursively copying a directory.

@item D
@findex dired-do-delete
@kindex D @r{(Dired)}
Delete the specified files (@code{dired-do-delete}).  This is like the
shell command @code{rm}.

Like the other commands in this section, this command operates on the
@emph{marked} files, or the next @var{n} files.  By contrast, @kbd{x}
(@code{dired-do-flagged-delete}) deletes all @dfn{flagged} files.

@findex dired-do-rename
@kindex R @r{(Dired)}
@cindex renaming files (in Dired)
@cindex moving files (in Dired)
@item R @var{new} @key{RET}
Rename the specified files (@code{dired-do-rename}).  If you rename a
single file, the argument @var{new} is the new name of the file.  If
you rename several files, the argument @var{new} is the directory into
which to move the files (this is like the shell command @command{mv}).

The option @code{dired-create-destination-dirs} controls whether Dired
should create non-existent directories in @var{new}.

Dired automatically changes the visited file name of buffers associated
with renamed files so that they refer to the new names.

@findex dired-do-hardlink
@kindex H @r{(Dired)}
@cindex hard links (in Dired)
@item H @var{new} @key{RET}
Make hard links to the specified files (@code{dired-do-hardlink}).
This is like the shell command @command{ln}.  The argument @var{new} is
the directory to make the links in, or (if making just one link) the
name to give the link.

@findex dired-do-symlink
@kindex S @r{(Dired)}
@cindex symbolic links (creation in Dired)
@item S @var{new} @key{RET}
Make symbolic links to the specified files (@code{dired-do-symlink}).
This is like @samp{ln -s}.  The argument @var{new} is the directory to
make the links in, or (if making just one link) the name to give the
link.

@findex dired-do-chmod
@kindex M @r{(Dired)}
@cindex changing file permissions (in Dired)
@item M @var{modespec} @key{RET}
Change the mode (also called @dfn{permission bits}) of the specified
files (@code{dired-do-chmod}).  @var{modespec} can be in octal or
symbolic notation, like arguments handled by the @command{chmod}
program.

@findex dired-do-chgrp
@kindex G @r{(Dired)}
@cindex changing file group (in Dired)
@item G @var{newgroup} @key{RET}
Change the group of the specified files to @var{newgroup}
(@code{dired-do-chgrp}).

@findex dired-do-chown
@kindex O @r{(Dired)}
@cindex changing file owner (in Dired)
@item O @var{newowner} @key{RET}
Change the owner of the specified files to @var{newowner}
(@code{dired-do-chown}).  (On most systems, only the superuser can do
this.)

@vindex dired-chown-program
The variable @code{dired-chown-program} specifies the name of the
program to use to do the work.  (This variable is necessary because
different systems put @command{chown} in different places).

@findex dired-do-touch
@kindex T @r{(Dired)}
@cindex changing file time (in Dired)
@item T @var{timestamp} @key{RET}
Touch the specified files (@code{dired-do-touch}).  This means
updating their modification times to the present time.  This is like
the shell command @code{touch}.

@findex dired-do-print
@kindex P @r{(Dired)}
@cindex printing files (in Dired)
@item P @var{command} @key{RET}
Print the specified files (@code{dired-do-print}).  You must specify the
command to print them with, but the minibuffer starts out with a
suitable guess made using the variables @code{lpr-command} and
@code{lpr-switches} (the same variables that @code{lpr-buffer} uses;
@pxref{Printing}).

@findex dired-do-compress
@kindex Z @r{(Dired)}
@cindex compressing files (in Dired)
@item Z
Compress the specified files (@code{dired-do-compress}).  If the file
appears to be a compressed file already, uncompress it instead.  Each
marked file is compressed into its own archive.  This uses the
@command{gzip} program if it is available, otherwise it uses
@command{compress}.

@findex dired-do-compress-to
@kindex c @r{(Dired)}
@item c
Compress the specified files (@code{dired-do-compress-to}) into a
single archive anywhere on the file system. The compression algorithm
is determined by the extension of the archive, see
@code{dired-compress-files-alist}.

@findex epa-dired-do-decrypt
@kindex :d @r{(Dired)}
@cindex decrypting files (in Dired)
@item :d
Decrypt the specified files (@code{epa-dired-do-decrypt}).
@xref{Dired integration,,, epa, EasyPG Assistant User's Manual}.

@findex epa-dired-do-verify
@kindex :v @r{(Dired)}
@cindex verifying digital signatures on files (in Dired)
@item :v
Verify digital signatures on the specified files (@code{epa-dired-do-verify}).
@xref{Dired integration,,, epa, EasyPG Assistant User's Manual}.

@findex epa-dired-do-sign
@kindex :s @r{(Dired)}
@cindex signing files (in Dired)
@item :s
Digitally sign the specified files (@code{epa-dired-do-sign}).
@xref{Dired integration,,, epa, EasyPG Assistant User's Manual}.

@findex epa-dired-do-encrypt
@kindex :e @r{(Dired)}
@cindex encrypting files (in Dired)
@item :e
Encrypt the specified files (@code{epa-dired-do-encrypt}).
@xref{Dired integration,,, epa, EasyPG Assistant User's Manual}.

@findex dired-do-load
@kindex L @r{(Dired)}
@cindex loading several files (in Dired)
@item L
Load the specified Emacs Lisp files (@code{dired-do-load}).
@xref{Lisp Libraries}.

@findex dired-do-byte-compile
@kindex B @r{(Dired)}
@cindex byte-compiling several files (in Dired)
@item B
Byte compile the specified Emacs Lisp files
(@code{dired-do-byte-compile}).  @xref{Byte Compilation,, Byte
Compilation, elisp, The Emacs Lisp Reference Manual}.

@kindex A @r{(Dired)}
@findex dired-do-find-regexp
@cindex search multiple files (in Dired)
@item A @var{regexp} @key{RET}
Search all the specified files for the regular expression @var{regexp}
(@code{dired-do-find-regexp}).

This command is a variant of @code{xref-find-references}
(@pxref{Identifier Search}), it displays the @file{*xref*} buffer,
where you can navigate between matches and display them as needed
using the commands described in @ref{Xref Commands}.

@vindex grep-find-ignored-files @r{(Dired)}
@vindex grep-find-ignored-directories @r{(Dired)}
If any of the marked files are directories, then this command searches
all of the files in those directories, and any of their
subdirectories, recursively, except files whose names match
@code{grep-find-ignored-files} and subdirectories whose names match
@code{grep-find-ignored-directories}.

@kindex Q @r{(Dired)}
@findex dired-do-find-regexp-and-replace
@cindex search and replace in multiple files (in Dired)
@item Q @var{regexp} @key{RET} @var{to} @key{RET}
Perform @code{query-replace-regexp} on each of the specified files,
replacing matches for @var{regexp} with the string
@var{to} (@code{dired-do-find-regexp-and-replace}).

This command is a variant of @code{xref-query-replace-in-results}.  It
presents an @file{*xref*} buffer that lists all the matches of @var{regexp},
and you can use the special commands in that buffer (@pxref{Xref
Commands}).  In particular, if you exit the query replace loop, you
can use @kbd{r} in that buffer to replace more matches.
@xref{Identifier Search}.

Like with @code{dired-do-find-regexp}, if any of the marked files are
directories, this command performs replacements in all of the files in
those directories, and in any of their subdirectories, recursively,
except for files whose names match @code{grep-find-ignored-files} and
subdirectories whose names match @code{grep-find-ignored-directories}.
@end table

@node Shell Commands in Dired
@section Shell Commands in Dired
@cindex shell commands, Dired

@findex dired-do-shell-command
@kindex ! @r{(Dired)}
@kindex X @r{(Dired)}
The Dired command @kbd{!} (@code{dired-do-shell-command}) reads a
shell command string in the minibuffer, and runs that shell command on
one or more files.  The files that the shell command operates on are
determined in the usual way for Dired commands (@pxref{Operating on
Files}).  The command @kbd{X} is a synonym for @kbd{!}.

  The command @kbd{&} (@code{dired-do-async-shell-command}) does the
same, except that it runs the shell command asynchronously.  (You can
also do this with @kbd{!}, by appending a @samp{&} character to the
end of the shell command.)  When the command operates on more than one
file, it runs multiple parallel copies of the specified shell command,
one for each file.  As an exception, if the specified shell command
ends in @samp{;} or @samp{;&}, the shell command is run in the
background on each file sequentially; Emacs waits for each invoked
shell command to terminate before running the next one.

  For both @kbd{!} and @kbd{&}, the working directory for the shell
command is the top-level directory of the Dired buffer.

  If you tell @kbd{!} or @kbd{&} to operate on more than one file, the
shell command string determines how those files are passed to the
shell command:

@itemize @bullet
@item
If you use @samp{*} surrounded by whitespace in the command string,
then the command runs just once, with the list of file names
substituted for the @samp{*}.  The order of file names is the order of
appearance in the Dired buffer.

Thus, @kbd{! tar cf foo.tar * @key{RET}} runs @code{tar} on the entire
list of file names, putting them into one tar file @file{foo.tar}.

If you want to use @samp{*} as a shell wildcard with whitespace around
it, write @samp{*""}.  In the shell, this is equivalent to @samp{*};
but since the @samp{*} is not surrounded by whitespace, Dired does not
treat it specially.

@item
Otherwise, if the command string contains @samp{?} surrounded by
whitespace or @samp{`?`}, Emacs runs the shell command once
@emph{for each file}, substituting the current file name for @samp{?}
and @samp{`?`} each time.  You can use both @samp{?} and @samp{`?`} more
than once in the command; the same file name replaces each occurrence.
If you mix them with @samp{*} the command signals an error.

@item
If the command string contains neither @samp{*} nor @samp{?} nor @samp{`?`},
Emacs runs the shell command once for each file, adding the file name at the
end.  For example, @kbd{! uudecode @key{RET}} runs @code{uudecode} on
each file.
@end itemize

  To iterate over the file names in a more complicated fashion, you might
prefer to use an explicit shell loop.  For example, here is how to uuencode
each file, making the output file name by appending @samp{.uu} to the input
file name:

@example
for file in * ; do uuencode "$file" "$file" >"$file".uu; done
@end example

The same example with @samp{`?`} notation:
@example
uuencode ? ? > `?`.uu
@end example

  The @kbd{!} and @kbd{&} commands do not attempt to update the Dired
buffer to show new or modified files, because they don't know what
files will be changed.  Use the @kbd{g} command to update the Dired
buffer (@pxref{Dired Updating}).

  @xref{Single Shell}, for information about running shell commands
outside Dired.

@node Transforming File Names
@section Transforming File Names in Dired

  This section describes Dired commands which alter file names in a
systematic way.  Each command operates on some or all of the marked
files, using a new name made by transforming the existing name.

  Like the basic Dired file-manipulation commands (@pxref{Operating on
Files}), the commands described here operate either on the next
@var{n} files, or on all files marked with @samp{*}, or on the current
file.  (To mark files, use the commands described in @ref{Marks vs
Flags}.)

  All of the commands described in this section work
@emph{interactively}: they ask you to confirm the operation for each
candidate file.  Thus, you can select more files than you actually
need to operate on (e.g., with a regexp that matches many files), and
then filter the selected names by typing @kbd{y} or @kbd{n} when the
command prompts for confirmation.

@table @kbd
@findex dired-upcase
@kindex % u @r{(Dired)}
@cindex upcase file names
@item % u
Rename each of the selected files to an upper-case name
(@code{dired-upcase}).  If the old file names are @file{Foo}
and @file{bar}, the new names are @file{FOO} and @file{BAR}.

@item % l
@findex dired-downcase
@kindex % l @r{(Dired)}
@cindex downcase file names
Rename each of the selected files to a lower-case name
(@code{dired-downcase}).  If the old file names are @file{Foo} and
@file{bar}, the new names are @file{foo} and @file{bar}.

@item % R @var{from} @key{RET} @var{to} @key{RET}
@kindex % R @r{(Dired)}
@findex dired-do-rename-regexp
@itemx % C @var{from} @key{RET} @var{to} @key{RET}
@kindex % C @r{(Dired)}
@findex dired-do-copy-regexp
@itemx % H @var{from} @key{RET} @var{to} @key{RET}
@kindex % H @r{(Dired)}
@findex dired-do-hardlink-regexp
@itemx % S @var{from} @key{RET} @var{to} @key{RET}
@kindex % S @r{(Dired)}
@findex dired-do-symlink-regexp
These four commands rename, copy, make hard links and make soft links,
in each case computing the new name by regular-expression substitution
from the name of the old file.
@end table

  The four regular-expression substitution commands effectively
perform a search-and-replace on the selected file names.  They read
two arguments: a regular expression @var{from}, and a substitution
pattern @var{to}; they match each old file name against
@var{from}, and then replace the matching part with @var{to}.  You can
use @samp{\&} and @samp{\@var{digit}} in @var{to} to refer to all or
part of what the pattern matched in the old file name, as in
@code{replace-regexp} (@pxref{Regexp Replace}).  If the regular
expression matches more than once in a file name, only the first match
is replaced.

  For example, @kbd{% R ^.*$ @key{RET} x-\& @key{RET}} renames each
selected file by prepending @samp{x-} to its name.  The inverse of this,
removing @samp{x-} from the front of each file name, is also possible:
one method is @kbd{% R ^x-\(.*\)$ @key{RET} \1 @key{RET}}; another is
@kbd{% R ^x- @key{RET} @key{RET}}.  (Use @samp{^} and @samp{$} to anchor
matches that should span the whole file name.)

  Normally, the replacement process does not consider the files'
directory names; it operates on the file name within the directory.  If
you specify a numeric argument of zero, then replacement affects the
entire absolute file name including directory name.  (A non-zero
argument specifies the number of files to operate on.)

  You may want to select the set of files to operate on using the same
regexp @var{from} that you will use to operate on them.  To do this,
mark those files with @kbd{% m @var{from} @key{RET}}, then use the
same regular expression in the command to operate on the files.  To
make this more convenient, the @kbd{%} commands to operate on files
use the last regular expression specified in any @kbd{%} command as a
default.

@node Comparison in Dired
@section File Comparison with Dired
@cindex file comparison (in Dired)
@cindex compare files (in Dired)

@findex dired-diff
@kindex = @r{(Dired)}
  The @kbd{=} (@code{dired-diff}) command compares the current file
(the file at point) with another file (read using the minibuffer)
using the @command{diff} program.  The file specified with the
minibuffer is the first argument of @command{diff}, and file at point
is the second argument.  The output of the @command{diff} program is
shown in a buffer using Diff mode (@pxref{Comparing Files}).

  If the region is active, the default for the file read using the
minibuffer is the file at the mark (i.e., the ordinary Emacs mark,
not a Dired mark; @pxref{Setting Mark}).  Otherwise, if the file at
point has a backup file (@pxref{Backup}), that is the default.

  You could also compare files using @code{ediff-files}, see
@ref{Major Entry Points,,, ediff, Ediff User's Manual}.

@node Subdirectories in Dired
@section Subdirectories in Dired
@cindex subdirectories in Dired
@cindex expanding subdirectories in Dired

  A Dired buffer usually displays just one directory, but you can
optionally include its subdirectories as well.

  The simplest way to include multiple directories in one Dired buffer is
to specify the options @samp{-lR} for running @command{ls}.  (If you give a
numeric argument when you run Dired, then you can specify these options
in the minibuffer.)  That produces a recursive directory listing showing
all subdirectories at all levels.

  More often, you will want to show only specific subdirectories.  You
can do this with @kbd{i} (@code{dired-maybe-insert-subdir}):

@table @kbd
@findex dired-maybe-insert-subdir
@kindex i @r{(Dired)}
@item i
@cindex inserted subdirectory (Dired)
@cindex in-situ subdirectory (Dired)
Insert the contents of a subdirectory later in the buffer.
@end table

@noindent
If you use this command on a line that describes a file which is a
directory, it inserts the contents of that directory into the same
Dired buffer, and moves there.  Inserted subdirectory contents follow
the top-level directory of the Dired buffer, just as they do in
@samp{ls -lR} output.

  If the subdirectory's contents are already present in the buffer,
the @kbd{i} command just moves to it.

  In either case, @kbd{i} sets the Emacs mark before moving, so
@kbd{C-u C-@key{SPC}} returns to your previous position in the Dired
buffer (@pxref{Setting Mark}).  You can also use @samp{^} to return to
the parent directory in the same Dired buffer (@pxref{Dired
Visiting}).

  Use the @kbd{l} command (@code{dired-do-redisplay}) to update the
subdirectory's contents, and use @kbd{C-u k} on the subdirectory
header line to remove the subdirectory listing (@pxref{Dired
Updating}).  You can also hide and show inserted subdirectories
(@pxref{Hiding Subdirectories}).

@ifnottex
@include dired-xtra.texi
@end ifnottex

@node Subdirectory Motion
@section Moving Over Subdirectories

  When a Dired buffer lists subdirectories, you can use the page motion
commands @kbd{C-x [} and @kbd{C-x ]} to move by entire directories
(@pxref{Pages}).

@cindex header line (Dired)
@cindex directory header lines
  The following commands move across, up and down in the tree of
directories within one Dired buffer.  They move to @dfn{directory header
lines}, which are the lines that give a directory's name, at the
beginning of the directory's contents.

@table @kbd
@findex dired-next-subdir
@kindex C-M-n @r{(Dired)}
@item C-M-n
Go to next subdirectory header line, regardless of level
(@code{dired-next-subdir}).

@findex dired-prev-subdir
@kindex C-M-p @r{(Dired)}
@item C-M-p
Go to previous subdirectory header line, regardless of level
(@code{dired-prev-subdir}).

@findex dired-tree-up
@kindex C-M-u @r{(Dired)}
@item C-M-u
Go up to the parent directory's header line (@code{dired-tree-up}).

@findex dired-tree-down
@kindex C-M-d @r{(Dired)}
@item C-M-d
Go down in the directory tree, to the first subdirectory's header line
(@code{dired-tree-down}).

@findex dired-prev-dirline
@kindex < @r{(Dired)}
@item <
Move up to the previous directory-file line (@code{dired-prev-dirline}).
These lines are the ones that describe a directory as a file in its
parent directory.

@findex dired-next-dirline
@kindex > @r{(Dired)}
@item >
Move down to the next directory-file line (@code{dired-next-dirline}).
@end table

@node Hiding Subdirectories
@section Hiding Subdirectories
@cindex hiding subdirectories (Dired)
@cindex showing hidden subdirectories (Dired)

  @dfn{Hiding} a subdirectory means to make it invisible, except for its
header line.

@table @kbd
@item $
@findex dired-hide-subdir
@kindex $ @r{(Dired)}
Hide or show the subdirectory that point is in, and move point to the
next subdirectory (@code{dired-hide-subdir}).  This is a toggle.  A
numeric argument serves as a repeat count.

@item M-$
@findex dired-hide-all
@kindex M-$ @r{(Dired)}
Hide all subdirectories in this Dired buffer, leaving only their header
lines (@code{dired-hide-all}).  Or, if any subdirectory is currently
hidden, make all subdirectories visible again.  You can use this command
to get an overview in very deep directory trees or to move quickly to
subdirectories far away.
@end table

  Ordinary Dired commands never consider files inside a hidden
subdirectory.  For example, the commands to operate on marked files
ignore files in hidden directories even if they are marked.  Thus you
can use hiding to temporarily exclude subdirectories from operations
without having to remove the Dired marks on files in those
subdirectories.

@xref{Subdirectories in Dired}, for how to insert a subdirectory
listing, and see @ref{Dired Updating}, for how to delete it.

@node Dired Updating
@section Updating the Dired Buffer
@cindex updating Dired buffer
@cindex refreshing displayed files

  This section describes commands to update the Dired buffer to reflect
outside (non-Dired) changes in the directories and files, and to delete
part of the Dired buffer.

@table @kbd
@item g
Update the entire contents of the Dired buffer (@code{revert-buffer}).

@item l
Update the specified files (@code{dired-do-redisplay}).  You specify the
files for @kbd{l} in the same way as for file operations.

@item k
Delete the specified @emph{file lines}---not the files, just the lines
(@code{dired-do-kill-lines}).

@item s
Toggle between alphabetical order and date/time order
(@code{dired-sort-toggle-or-edit}).

@item C-u s @var{switches} @key{RET}
Refresh the Dired buffer using @var{switches} as
@code{dired-listing-switches}.
@end table

@kindex g @r{(Dired)}
@findex revert-buffer @r{(Dired)}
  Type @kbd{g} (@code{revert-buffer}) to update the contents of the
Dired buffer, based on changes in the files and directories listed.
This preserves all marks except for those on files that have vanished.
Hidden subdirectories are updated but remain hidden.

@kindex l @r{(Dired)}
@findex dired-do-redisplay
  To update only some of the files, type @kbd{l}
(@code{dired-do-redisplay}).  Like the Dired file-operating commands,
this command operates on the next @var{n} files (or previous
@minus{}@var{n} files), or on the marked files if any, or on the
current file.  Updating the files means reading their current status,
then updating their lines in the buffer to indicate that status.

  If you use @kbd{l} on a subdirectory header line, it updates the
contents of the corresponding subdirectory.

@vindex dired-auto-revert-buffer
  If you use @kbd{C-x d} or some other Dired command to visit a
directory that is already being shown in a Dired buffer, Dired
switches to that buffer but does not update it.  If the buffer is not
up-to-date, Dired displays a warning telling you to type @kbd{g} to
update it.  You can also tell Emacs to revert each Dired buffer
automatically when you revisit it, by setting the variable
@code{dired-auto-revert-buffer} to a non-@code{nil} value.

@kindex k @r{(Dired)}
@findex dired-do-kill-lines
  To delete @emph{file lines} from the buffer---without actually
deleting the files---type @kbd{k} (@code{dired-do-kill-lines}).  Like
the file-operating commands, this command operates on the next @var{n}
files, or on the marked files if any.  However, it does not operate on
the current file, since otherwise mistyping @kbd{k} could be annoying.

  If you use @kbd{k} to kill the line for a directory file which you
had inserted in the Dired buffer as a subdirectory
(@pxref{Subdirectories in Dired}), it removes the subdirectory listing
as well.  Typing @kbd{C-u k} on the header line for a subdirectory
also removes the subdirectory line from the Dired buffer.

  The @kbd{g} command brings back any individual lines that you have
killed in this way, but not subdirectories---you must use @kbd{i} to
reinsert a subdirectory.

@cindex Dired sorting
@cindex sorting Dired buffer
@kindex s @r{(Dired)}
@findex dired-sort-toggle-or-edit
  The files in a Dired buffers are normally listed in alphabetical order
by file names.  Alternatively Dired can sort them by date/time.  The
Dired command @kbd{s} (@code{dired-sort-toggle-or-edit}) switches
between these two sorting modes.  The mode line in a Dired buffer
indicates which way it is currently sorted---by name, or by date.

  @kbd{C-u s @var{switches} @key{RET}} lets you specify a new value for
@code{dired-listing-switches}.

@node Dired and Find
@section Dired and @code{find}
@cindex @code{find} and Dired

  You can select a set of files for display in a Dired buffer more
flexibly by using the @command{find} utility to choose the files.

@findex find-name-dired
  To search for files with names matching a wildcard pattern use
@kbd{M-x find-name-dired}.  It reads arguments @var{directory} and
@var{pattern}, and chooses all the files in @var{directory} or its
subdirectories whose individual names match @var{pattern}.

  The files thus chosen are displayed in a Dired buffer, in which the
ordinary Dired commands are available.

@findex find-grep-dired
  If you want to test the contents of files, rather than their names,
use @kbd{M-x find-grep-dired}.  This command reads two minibuffer
arguments, @var{directory} and @var{regexp}; it chooses all the files
in @var{directory} or its subdirectories that contain a match for
@var{regexp}.  It works by running the programs @command{find} and
@command{grep}.  See also @kbd{M-x grep-find}, in @ref{Grep
Searching}.  Remember to write the regular expression for
@command{grep}, not for Emacs.  (An alternative method of showing
files whose contents match a given regexp is the @kbd{% g
@var{regexp}} command, see @ref{Marks vs Flags}.)

@findex find-dired
  The most general command in this series is @kbd{M-x find-dired},
which lets you specify any condition that @command{find} can test.  It
takes two minibuffer arguments, @var{directory} and @var{find-args};
it runs @command{find} in @var{directory}, passing @var{find-args} to
tell @command{find} what condition to test.  To use this command, you
need to know how to use @command{find}.

@vindex find-ls-option
  The format of listing produced by these commands is controlled by
the variable @code{find-ls-option}.  This is a pair of options; the
first specifying how to call @command{find} to produce the file listing,
and the second telling Dired to parse the output.

@findex locate
@findex locate-with-filter
@cindex file database (locate)
@vindex locate-command
  The command @kbd{M-x locate} provides a similar interface to the
@command{locate} program.  @kbd{M-x locate-with-filter} is similar, but
keeps only files whose names match a given regular expression.

  These buffers don't work entirely like ordinary Dired buffers: file
operations work, but do not always automatically update the buffer.
Reverting the buffer with @kbd{g} deletes all inserted subdirectories,
and erases all flags and marks.

@node Wdired
@section Editing the Dired Buffer

@cindex wdired mode
@findex wdired-change-to-wdired-mode
  Wdired is a special mode that allows you to perform file operations
by editing the Dired buffer directly (the ``W'' in ``Wdired'' stands
for ``writable'').  To enter Wdired mode, type @kbd{C-x C-q}
(@code{dired-toggle-read-only}) while in a Dired buffer.
Alternatively, use the @samp{Immediate / Edit File Names} menu item.

@findex wdired-finish-edit
  While in Wdired mode, you can rename files by editing the file names
displayed in the Dired buffer.  All the ordinary Emacs editing
commands, including rectangle operations and @code{query-replace}, are
available for this.  Once you are done editing, type @kbd{C-c C-c}
(@code{wdired-finish-edit}).  This applies your changes and switches
back to ordinary Dired mode.

  Apart from simply renaming files, you can move a file to another
directory by typing in the new file name (either absolute or
relative).  To mark a file for deletion, delete the entire file name.
To change the target of a symbolic link, edit the link target name
which appears next to the link name.

  If you edit the file names to create a new subdirectory, Wdired will
automatically create these new directories.  To inhibit this behavior,
set @code{wdired-create-parent-directories} to @code{nil}.

  The rest of the text in the buffer, such as the file sizes and
modification dates, is marked read-only, so you can't edit it.
However, if you set @code{wdired-allow-to-change-permissions} to
@code{t}, you can edit the file permissions.  For example, you can
change @samp{-rw-r--r--} to @samp{-rw-rw-rw-} to make a file
world-writable.  These changes also take effect when you type @kbd{C-c
C-c}.

@node Image-Dired
@section Viewing Image Thumbnails in Dired
@cindex @code{image-dired} mode
@cindex @code{image-dired}

  Image-Dired is a facility for browsing image files.  It provides viewing
the images either as thumbnails or in full size, either inside Emacs
or through an external viewer.

@kindex C-t d @r{(Image-Dired)}
@findex image-dired-display-thumbs
  To enter Image-Dired, mark the image files you want to look at in
the Dired buffer, using @kbd{m} as usual.  Then type @kbd{C-t d}
(@code{image-dired-display-thumbs}).  This creates and switches to a
buffer containing image-dired, corresponding to the marked files.

  You can also enter Image-Dired directly by typing @kbd{M-x
image-dired}.  This prompts for a directory; specify one that has
image files.  This creates thumbnails for all the images in that
directory, and displays them all in the thumbnail buffer.  This
takes a long time if the directory contains many image files, and it
asks for confirmation if the number of image files exceeds
@code{image-dired-show-all-from-dir-max-files}.

  With point in the thumbnail buffer, you can type @key{RET}
(@code{image-dired-display-thumbnail-original-image}) to display a
sized version of it in another window.  This sizes the image to fit
the window.  Use the arrow keys to move around in the buffer.  For
easy browsing, use @key{SPC}
(@code{image-dired-display-next-thumbnail-original}) to advance and
display the next image.  Typing @key{DEL}
(@code{image-dired-display-previous-thumbnail-original}) backs up to
the previous thumbnail and displays that instead.

@vindex image-dired-external-viewer
  To view the image in its original size, either provide a prefix
argument (@kbd{C-u}) before pressing @key{RET}, or type
@kbd{C-@key{RET}} (@code{image-dired-thumbnail-display-external}) to
display the image in an external viewer.  You must first configure
@code{image-dired-external-viewer}.

  You can delete images through Image-Dired also.  Type @kbd{d}
(@code{image-dired-flag-thumb-original-file}) to flag the image file
for deletion in the Dired buffer.  You can also delete the thumbnail
image from the thumbnail buffer with @kbd{C-d}
(@code{image-dired-delete-char}).

  More advanced features include @dfn{image tags}, which are metadata
used to categorize image files.  The tags are stored in a plain text
file configured by @code{image-dired-db-file}.

  To tag image files, mark them in the dired buffer (you can also mark
files in Dired from the thumbnail buffer by typing @kbd{m}) and type
@kbd{C-t t} (@code{image-dired-tag-files}).  This reads the tag name
in the minibuffer.  To mark files having a certain tag, type @kbd{C-t f}
(@code{image-dired-mark-tagged-files}).  After marking image files
with a certain tag, you can use @kbd{C-t d} to view them.

  You can also tag a file directly from the thumbnail buffer by typing
@kbd{t t} and you can remove a tag by typing @kbd{t r}.  There is also
a special tag called ``comment'' for each file (it is not a tag in
the exact same sense as the other tags, it is handled slightly
differently).  That is used to enter a comment or description about the
image.  You comment a file from the thumbnail buffer by typing
@kbd{c}.  You will be prompted for a comment.  Type @kbd{C-t c} to add
a comment from Dired (@code{image-dired-dired-comment-files}).

  Image-Dired also provides simple image manipulation.  In the
thumbnail buffer, type @kbd{L} to rotate the original image 90 degrees
anti clockwise, and @kbd{R} to rotate it 90 degrees clockwise.  This
rotation is lossless, and uses an external utility called
@command{jpegtran}, which you need to install first.

@node Misc Dired Features
@section Other Dired Features

@kindex + @r{(Dired)}
@findex dired-create-directory
  The command @kbd{+} (@code{dired-create-directory}) reads a
directory's name, and creates that directory.  It signals an error if
the directory already exists.

@cindex searching multiple files via Dired
@kindex M-s a C-s @r{(Dired)}
@kindex M-s a M-C-s @r{(Dired)}
@findex dired-do-isearch
@findex dired-do-isearch-regexp
  The command @kbd{M-s a C-s} (@code{dired-do-isearch}) begins a
multi-file incremental search on the marked files.  If a search
fails at the end of a file, typing @kbd{C-s} advances to the next
marked file and repeats the search; at the end of the last marked
file, the search wraps around to the first marked file.  The command
@kbd{M-s a M-C-s} (@code{dired-do-isearch-regexp}) does the same with
a regular expression search.  @xref{Repeat Isearch}, for information
about search repetition.

@cindex adding to the kill ring in Dired
@kindex w @r{(Dired)}
@findex dired-copy-filename-as-kill
  The command @kbd{w} (@code{dired-copy-filename-as-kill}) puts the
names of the marked (or next @var{n}) files into the kill ring, as if
you had killed them with @kbd{C-w}.  The names are separated by a
space.

  With a zero prefix argument, this uses the absolute file name of
each marked file.  With just @kbd{C-u} as the prefix argument, it uses
file names relative to the Dired buffer's default directory.  (This
can still contain slashes if in a subdirectory.)  As a special case,
if point is on a directory header line, @kbd{w} gives you the absolute
name of that directory.  Any prefix argument or marked files are
ignored in this case.

  The main purpose of this command is so that you can yank the file
names into arguments for other Emacs commands.  It also displays what
it added to the kill ring, so you can use it to display the list of
currently marked files in the echo area.

@kindex W @r{(Dired)}
@findex browse-url-of-dired-file
  If you have an HTML file in the file listing, it can be useful to
view that file with a browser.  The @kbd{W}
(@code{browse-url-of-dired-file}) command will use the standard
configured browser to view that file.

@kindex ( @r{(Dired)}
@findex dired-hide-details-mode
@vindex dired-hide-details-hide-symlink-targets
@vindex dired-hide-details-hide-information-lines
@cindex hiding details in Dired
  The command @kbd{(} (@code{dired-hide-details-mode}) toggles whether
details, such as ownership or file permissions, are visible in the
current Dired buffer.  By default, it also hides the targets of
symbolic links, and all lines other than the header line and
file/directory listings.  To change this, customize the options
@code{dired-hide-details-hide-symlink-targets} and
@code{dired-hide-details-hide-information-lines}, respectively.

@cindex Dired and version control
  If the directory you are visiting is under version control
(@pxref{Version Control}), then the normal VC diff and log commands
will operate on the selected files.

@findex dired-compare-directories
  The command @kbd{M-x dired-compare-directories} is used to compare
the current Dired buffer with another directory.  It marks all the files
that differ between the two directories.  It puts these marks
in all Dired buffers where these files are listed, which of course includes
the current buffer.

  The default comparison method (used if you type @key{RET} at the
prompt) is to compare just the file names---file names differ if
they do not appear in the other directory.  You can specify
more stringent comparisons by entering a Lisp expression, which can
refer to the variables @code{size1} and @code{size2}, the respective
file sizes; @code{mtime1} and @code{mtime2}, the last modification
times in seconds, as floating point numbers; and @code{fa1} and
@code{fa2}, the respective file attribute lists (as returned by the
function @code{file-attributes}).  This expression is evaluated for
each pair of like-named files, and files differ if the expression's
value is non-@code{nil}.

  For instance, the sequence @kbd{M-x dired-compare-directories
@key{RET} (> mtime1 mtime2) @key{RET}} marks files newer in this
directory than in the other, and marks files older in the other
directory than in this one.  It also marks files with no counterpart,
in both directories, as always.

@cindex drag and drop, Dired
  On the X Window System, Emacs supports the drag and drop
protocol.  You can drag a file object from another program, and drop
it onto a Dired buffer; this either moves, copies, or creates a link
to the file in that directory.  Precisely which action is taken is
determined by the originating program.  Dragging files out of a Dired
buffer is currently not supported.<|MERGE_RESOLUTION|>--- conflicted
+++ resolved
@@ -110,14 +110,9 @@
 means to use the @samp{--dired} option; and @code{nil} means not to
 use the @samp{--dired} option.
 
-<<<<<<< HEAD
-  On MS-Windows systems, Emacs emulates @command{ls}.
-@xref{ls in Lisp}, for options and peculiarities of this emulation.
-=======
   On MS-Windows and MS-DOS systems, and also on some remote systems,
 Emacs emulates @command{ls}.  @xref{ls in Lisp}, for options and
 peculiarities of this emulation.
->>>>>>> 7bedc881
 
 @findex dired-other-window
 @kindex C-x 4 d
@@ -594,17 +589,10 @@
 might be inconsistent with the file on disk if its contents have changed
 since it was last visited.  If you don't want this, you may wish to
 revert the files you have visited in your buffers, or to turn on
-<<<<<<< HEAD
-@code{auto-revert} mode in those buffers, before invoking this
-command.  @xref{Reverting}.  If you prefer that this command should always
-revisit the file, without you having to revert the file or enable
-@code{auto-revert} mode, you might want to set
-=======
 Auto-Revert mode in those buffers, before invoking this command.
 @xref{Reverting}.  If you prefer that this command should always
 revisit the file, without you having to revert the file or enable
 Auto-Revert mode, you might want to set
->>>>>>> 7bedc881
 @code{dired-always-read-filesystem} to non-@code{nil}.
 
 @item C-/
