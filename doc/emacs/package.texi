@c This is part of the Emacs manual.
@c Copyright (C) 1985-1987, 1993-1995, 1997, 2000-2018 Free Software
@c Foundation, Inc.
@c See file emacs.texi for copying conditions.
@node Packages
@chapter Emacs Lisp Packages
@cindex Package
@cindex Emacs Lisp package archive
@cindex Package archive

Emacs includes a facility that lets you easily download and install
@dfn{packages} that implement additional features.  Each package is a
separate Emacs Lisp program, sometimes including other components such
as an Info manual.

  @kbd{M-x list-packages} brings up a buffer named @file{*Packages*}
with a list of all packages.  You can install or uninstall packages
via this buffer.  @xref{Package Menu}.

  The command @kbd{C-h P} (@code{describe-package}) prompts for the
name of a package, and displays a help buffer describing the
attributes of the package and the features that it implements.

  By default, Emacs downloads packages from a @dfn{package archive}
maintained by the Emacs developers and hosted by the GNU project.
Optionally, you can also download packages from archives maintained by
third parties.  @xref{Package Installation}.

  For information about turning an Emacs Lisp program into an
installable package, @xref{Packaging,,,elisp, The Emacs Lisp Reference
Manual}.

@menu
* Package Menu::         Buffer for viewing and managing packages.
* Package Installation:: Options for package installation.
* Package Files::        Where packages are installed.
@end menu

@node Package Menu
@section The Package Menu Buffer
@cindex package menu
@cindex built-in package
@findex list-packages

The command @kbd{M-x list-packages} brings up the @dfn{package menu}.
This is a buffer listing all the packages that Emacs knows about, one
on each line, with the following information:

@itemize @bullet
@item
The package name (e.g., @samp{auctex}).

@item
The package's version number (e.g., @samp{11.86}).

@item
The package's status---normally one of @samp{available} (can be
downloaded from the package archive), @samp{installed},
@c @samp{unsigned} (installed, but not signed; @pxref{Package Signing}),
or @samp{built-in} (included in Emacs by default).  The status
@samp{external} means the package is not built-in and not from the
directory specified by @code{package-user-dir} (@pxref{Package
Files}).  External packages are treated much like built-in: they
cannot be deleted through the package menu, and are not considered for
upgrading.

The status can also be @samp{new}.  This is equivalent to
@samp{available}, except that it means the package became newly
available on the package archive after your last invocation of
@kbd{M-x list-packages}.  In other instances, a package may have the
status @samp{held}, @samp{disabled}, or @samp{obsolete}.
@xref{Package Installation}.

@item
A short description of the package.
@end itemize

@noindent
The @code{list-packages} command accesses the network, to retrieve the
list of available packages from package archive servers.  If the
network is unavailable, it falls back on the most recently retrieved
list.

The following commands are available in the package menu:

@table @kbd
@item h
Print a short message summarizing how to use the package menu
(@code{package-menu-quick-help}).

@item ?
@itemx @key{RET}
Display a help buffer for the package on the current line
(@code{package-menu-describe-package}), similar to the help window
displayed by the @kbd{C-h P} command (@pxref{Packages}).

@item i
Mark the package on the current line for installation
(@code{package-menu-mark-install}).  If the package status is
@samp{available}, this adds an @samp{I} character to the start of the
line; typing @kbd{x} (see below) will download and install the
package.

@item d
Mark the package on the current line for deletion
(@code{package-menu-mark-delete}).  If the package status is
@samp{installed}, this adds a @samp{D} character to the start of the
line; typing @kbd{x} (see below) will delete the package.
@xref{Package Files}, for information about what package deletion
entails.

@item ~
Mark all obsolete packages for deletion
(@code{package-menu-mark-obsolete-for-deletion}).  This marks for
deletion all the packages whose status is @samp{obsolete}.

@item u
@itemx @key{DEL}
Remove any installation or deletion mark previously added to the
current line by an @kbd{i} or @kbd{d} command.

@item U
Mark all package with a newer available version for upgrading
(@code{package-menu-mark-upgrades}).  This places an installation mark
on the new available versions, and a deletion mark on the old
installed versions.

@item x
@vindex package-menu-async
Download and install all packages marked with @kbd{i}, and their
dependencies; also, delete all packages marked with @kbd{d}
(@code{package-menu-execute}).  This also removes the marks.

@item r
Refresh the package list (@code{package-menu-refresh}).  This fetches
the list of available packages from the package archive again, and
recomputes the package list.

@item f
Filter the package list (@code{package-menu-filter}).  This prompts
for a keyword (e.g., @samp{games}), then shows only the packages
that relate to that keyword.  To restore the full package list,
type @kbd{q}.

@item H
Permanently hide packages that match a regexp
(@code{package-menu-hide-package}).

@item (
Toggle visibility of old versions of packages and also of versions
from lower-priority archives (@code{package-menu-toggle-hiding}).
@end table

@noindent
For example, you can install a package by typing @kbd{i} on the line
listing that package, followed by @kbd{x}.

@node Package Installation
@section Package Installation

@findex package-install
  Packages are most conveniently installed using the package menu
(@pxref{Package Menu}), but you can also use the command @kbd{M-x
package-install}.  This prompts for the name of a package with the
@samp{available} status, then downloads and installs it.

@cindex package requirements
  A package may @dfn{require} certain other packages to be installed,
because it relies on functionality provided by them.  When Emacs
installs such a package, it also automatically downloads and installs
any required package that is not already installed.  (If a required
package is somehow unavailable, Emacs signals an error and stops
installation.)  A package's requirements list is shown in its help
buffer.

@vindex package-archives
  By default, packages are downloaded from a single package archive
maintained by the Emacs developers.  This is controlled by the
variable @code{package-archives}, whose value is a list of package
archives known to Emacs.  Each list element must have the form
@code{(@var{id} . @var{location})}, where @var{id} is the name of a
package archive and @var{location} is the @acronym{HTTP} address or
name of the package archive directory.  You can alter this list if you
wish to use third party package archives---but do so at your own risk,
and use only third parties that you think you can trust!

@anchor{Package Signing}
@cindex package security
@cindex package signing
  The maintainers of package archives can increase the trust that you
can have in their packages by @dfn{signing} them.  They generate a
private/public pair of cryptographic keys, and use the private key to
create a @dfn{signature file} for each package.  With the public key, you
can use the signature files to verify the package creator and make sure
the package has not been tampered with.  Signature verification uses
@uref{https://www.gnupg.org/, the GnuPG package} via the EasyPG
interface (@pxref{Top,, EasyPG, epa, Emacs EasyPG Assistant Manual}).
A valid signature is not a cast-iron
guarantee that a package is not malicious, so you should still
exercise caution.  Package archives should provide instructions
on how you can obtain their public key.  One way is to download the
key from a server such as @url{https://pgp.mit.edu/}.
Use @kbd{M-x package-import-keyring} to import the key into Emacs.
Emacs stores package keys in the directory specified by the variable
@code{package-gnupghome-dir}, by default in the @file{gnupg}
subdirectory of @code{package-user-dir}, which causes Emacs to invoke
GnuPG with the option @samp{--homedir} when verifying signatures.
If @code{package-gnupghome-dir} is @code{nil}, GnuPG's option
@samp{--homedir} is omitted.
The public key for the GNU package archive is distributed with Emacs,
in the @file{etc/package-keyring.gpg}.  Emacs uses it automatically.

@vindex package-check-signature
@vindex package-unsigned-archives
  If the user option @code{package-check-signature} is non-@code{nil},
Emacs attempts to verify signatures when you install packages.  If the
option has the value @code{allow-unsigned}, you can still install a
package that is not signed.  If you use some archives that do not sign
their packages, you can add them to the list @code{package-unsigned-archives}.

  For more information on cryptographic keys and signing,
@pxref{Top,, GnuPG, gnupg, The GNU Privacy Guard Manual}.
Emacs comes with an interface to GNU Privacy Guard,
@pxref{Top,, EasyPG, epa, Emacs EasyPG Assistant Manual}.

@vindex package-pinned-packages
  If you have more than one package archive enabled, and some of them
offer different versions of the same package, you may find the option
@code{package-pinned-packages} useful.  You can add package/archive
pairs to this list, to ensure that the specified package is only ever
downloaded from the specified archive.

@vindex package-archive-priorities
@vindex package-menu-hide-low-priority
  Another option that is useful when you have several package archives
enabled is @code{package-archive-priorities}.  It specifies the
priority of each archive (higher numbers specify higher priority
archives).  By default, archives have the priority of zero, unless
specified otherwise by this option's value.  Packages from
lower-priority archives will not be shown in the menu, if the same
package is available from a higher-priority archive.  (This is
controlled by the value of @code{package-menu-hide-low-priority}.)

  Once a package is downloaded and installed, it is made available to
the current Emacs session.  Making a package available adds its
directory to @code{load-path} and loads its autoloads.  The effect of
a package's autoloads varies from package to package.  Most packages
just make some new commands available, while others have more
wide-ranging effects on the Emacs session.  For such information,
consult the package's help buffer.

  After a package is installed, it is automatically made available by
Emacs in all subsequent sessions.  This happens at startup, before
processing the init file but after processing the early init file
(@pxref{Early Init File}).  As an exception, Emacs does not make
packages available at startup if invoked with the @samp{-q} or
@samp{--no-init-file} options (@pxref{Initial Options}).

@vindex package-enable-at-startup
  To keep Emacs from automatically making packages available at
startup, change the variable @code{package-enable-at-startup} to
@code{nil}.  You must do this in the early init file, as the variable
is read before loading the regular init file.  Currently this variable
cannot be set via Customize.

<<<<<<< HEAD
@findex package-initialize
  If you have set @code{package-enable-at-startup} to @code{nil}, you
can still make packages available either during or after startup.  To
make installed packages available during startup, call the function
@code{package-initialize} in your init file.  To make installed
packages available after startup, invoke the command @kbd{M-x
package-initialize}.
=======
@findex package-activate-all
  If you have set @code{package-enable-at-startup} to @code{nil}, you
can still make packages available either during or after startup.  To
make installed packages available during startup, call the function
@code{package-activate-all} in your init file.  To make installed
packages available after startup, invoke the command @kbd{M-:
(package-activate-all) RET}.
>>>>>>> 7bedc881

@vindex package-load-list
  For finer control over which packages are made available at startup,
you can use the variable @code{package-load-list}.  Its value should
be a list.  A list element of the form @w{@code{(@var{name}
@var{version})}} tells Emacs to make available version @var{version} of
the package named @var{name}.  Here, @var{version} should be a version
string (corresponding to a specific version of the package), or
@code{t} (which means to make available any installed version), or
@code{nil} (which means no version; this disables the package,
preventing it from being made available).  A list element can also be
the symbol @code{all}, which means to make available the latest
installed version of any package not named by the other list elements.
The default value is just @code{'(all)}.

  For example, if you set @code{package-load-list} to @w{@code{'((muse
"3.20") all)}}, then Emacs only makes available version 3.20 of the
@samp{muse} package, plus any installed version of packages other than
@samp{muse}.  Any other version of @samp{muse} that happens to be
installed will be ignored.  The @samp{muse} package will be listed in
the package menu with the @samp{held} status.

@node Package Files
@section Package Files and Directory Layout
@cindex package directory

@cindex package file
@findex package-install-file
  Each package is downloaded from the package archive in the form of a
single @dfn{package file}---either an Emacs Lisp source file, or a tar
file containing multiple Emacs Lisp source and other files.  Package
files are automatically retrieved, processed, and disposed of by the
Emacs commands that install packages.  Normally, you will not need to
deal directly with them, unless you are making a package
(@pxref{Packaging,,,elisp, The Emacs Lisp Reference Manual}).  Should
you ever need to install a package directly from a package file, use
the command @kbd{M-x package-install-file}.

@vindex package-user-dir
  Once installed, the contents of a package are placed in a
subdirectory of @file{~/.emacs.d/elpa/} (you can change the name of
that directory by changing the variable @code{package-user-dir}).  The
package subdirectory is named @file{@var{name}-@var{version}}, where
@var{name} is the package name and @var{version} is its version
string.

@cindex system-wide packages
@vindex package-directory-list
  In addition to @code{package-user-dir}, Emacs looks for installed
packages in the directories listed in @code{package-directory-list}.
These directories are meant for system administrators to make Emacs
packages available system-wide; Emacs itself never installs packages
there.  The package subdirectories for @code{package-directory-list}
are laid out in the same way as in @code{package-user-dir}.

  Deleting a package (@pxref{Package Menu}) involves deleting the
corresponding package subdirectory.  This only works for packages
installed in @code{package-user-dir}; if told to act on a package in a
system-wide package directory, the deletion command signals an error.<|MERGE_RESOLUTION|>--- conflicted
+++ resolved
@@ -263,15 +263,6 @@
 is read before loading the regular init file.  Currently this variable
 cannot be set via Customize.
 
-<<<<<<< HEAD
-@findex package-initialize
-  If you have set @code{package-enable-at-startup} to @code{nil}, you
-can still make packages available either during or after startup.  To
-make installed packages available during startup, call the function
-@code{package-initialize} in your init file.  To make installed
-packages available after startup, invoke the command @kbd{M-x
-package-initialize}.
-=======
 @findex package-activate-all
   If you have set @code{package-enable-at-startup} to @code{nil}, you
 can still make packages available either during or after startup.  To
@@ -279,7 +270,6 @@
 @code{package-activate-all} in your init file.  To make installed
 packages available after startup, invoke the command @kbd{M-:
 (package-activate-all) RET}.
->>>>>>> 7bedc881
 
 @vindex package-load-list
   For finer control over which packages are made available at startup,
