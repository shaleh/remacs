--- conflicted
+++ resolved
@@ -293,13 +293,8 @@
 
   On text-mode terminals and on graphical displays when Emacs was
 built without a GUI toolkit, you can visit files via the menu-bar
-<<<<<<< HEAD
-@samp{File} menu, which has a @samp{Visit New File} and @samp{Open
-File} items.
-=======
 @samp{File} menu, which has the @samp{Visit New File} and the
 @samp{Open File} items.
->>>>>>> b61a8729
 
   Each time you visit a file, Emacs automatically scans its contents
 to detect what character encoding and end-of-line convention it uses,
