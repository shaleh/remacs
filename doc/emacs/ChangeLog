--- conflicted
+++ resolved
@@ -1,17 +1,13 @@
-<<<<<<< HEAD
+2012-12-10  Dani Moncayo  <dmoncayo@gmail.com>
+
+	* killing.texi (Deletion): Doc fix (Bug#12748).
+
 2012-12-06  Paul Eggert  <eggert@cs.ucla.edu>
 
 	* doclicense.texi, gpl.texi: Update to latest version from FSF.
 	These are just minor editorial changes.
 
 2012-12-06  Juanma Barranquero  <lekktu@gmail.com>
-=======
-2012-12-08  Dani Moncayo  <dmoncayo@gmail.com>
-
-	* killing.texi (Deletion): Doc fix (Bug#12748).
-
-2012-12-03  Juanma Barranquero  <lekktu@gmail.com>
->>>>>>> f433306a
 
 	* vc1-xtra.texi (General VC Options): Remove obsolete reference
 	to `vc-path'.
