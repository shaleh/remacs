--- conflicted
+++ resolved
@@ -764,18 +764,6 @@
 integer, Emacs now signals an error if the number is too large for the
 implementation to format.
 
-<<<<<<< HEAD
-=======
-+++
-** The Lisp reader now signals an overflow for plain decimal integers
-that do not end in '.' and are outside Emacs range.  Formerly the Lisp
-reader silently converted them to floating-point numbers, and signaled
-overflow only for integers with a radix that are outside machine range.
-To get the old behavior, set the new, experimental variable
-read-integer-overflow-as-float to t and please email
-30408@debbugs.gnu.org if you need that.
-
->>>>>>> 53483df0
 ---
 ** Some functions and variables obsolete since Emacs 22 have been removed:
 archive-mouse-extract, assoc-ignore-case, assoc-ignore-representation,
