--- conflicted
+++ resolved
@@ -1108,7 +1108,6 @@
 now generate less chatter and more-compact diagnostics.  The auxiliary
 function 'check-declare-errmsg' has been removed.
 
-<<<<<<< HEAD
 +++
 ** The regular expression character class [:blank:] now matches
 Unicode horizontal whitespace as defined in the Unicode Technical
@@ -1224,11 +1223,10 @@
 them through 'format' first.  Even that is discouraged: for ElDoc
 support, you should set 'eldoc-documentation-function' instead of
 calling 'eldoc-message' directly.
-=======
+
 ** The FILENAME argument to 'file-name-base' is now mandatory and no
 longer defaults to 'buffer-file-name'.
 
->>>>>>> 00a86a55
  
 * Lisp Changes in Emacs 26.1
