<<<<<<< HEAD
2011-07-06  Paul Eggert  <eggert@cs.ucla.edu>

	Add gnulib support for pthread_sigmask (Bug#9010).
	* Makefile.in (GNULIB_MODULES): Add pthread_sigmask.
	(GNULIB_TOOL_FLAGS): Avoid sigprocmask.  Emacs does its own
	implementation of 'sigprocmask' on Windows, and it assumes
	'sigprocmask' on non-Windows hosts, so it doesn't need the
	sigprocmask module.
	* lib/signal.in.h, m4/pthread_sigmask.m4, m4/signal_h.m4:
	New files, automatically imported from gnulib.
	* lib/gnulib.mk, m4/gl-comp.m4: Automatically-imported update
	due to the above changes.
	* .bzrignore: Add lib/signal.h.
=======
2011-07-07  Andreas Schwab  <schwab@linux-m68k.org>

	* configure.in (maintainer-mode): Reflect default in help string.

2011-07-07  Dan Nicolaescu  <dann@ics.uci.edu>

	* configure.in: Remove reference to iris4d.h.
>>>>>>> a63e0781

2011-07-05  Jan Djärv  <jan.h.d@swipnet.se>

	* configure.in (HAVE_GCONF): Allow both HAVE_GCONF and HAVE_GSETTINGS.

2011-07-01  Glenn Morris  <rgm@gnu.org>

	* configure.in (SETTINGS_CFLAGS, SETTINGS_LIBS) [HAVE_GCONF]: Fix typo.

2011-06-30  Lars Magne Ingebrigtsen  <larsi@gnus.org>

	* configure.in (HAVE_GSETTINGS): Fix syntax for GSETTINGS tests,
	which made ./configure infloop.

2011-06-30  Jan Djärv  <jan.h.d@swipnet.se>

	* configure.in (gsettings): New option and check for GSettings.

2011-06-29  Glenn Morris  <rgm@gnu.org>

	* configure.in: Try to test for the required crt*.o files.

2011-06-27  Bill Wohler  <wohler@newt.com>

	* .bzrignore: Add lisp/mh-e/mh-autoloads.el and lisp/mh-e/mh-cus-load.el.

2011-06-25  Paul Eggert  <eggert@cs.ucla.edu>

	Use gnulib's dup2 module instead of rolling our own.
	* Makefile.in (GNULIB_MODULES): Add dup2.
	* configure.in: Do not check for dup2; gnulib does that now.
	* lib/dup2.c, m4/dup2.m4: New files, from gnulib.

2011-06-23  Paul Eggert  <eggert@cs.ucla.edu>

	* lib/getopt.c, lib/stat.c, m4/gl-comp.m4: Merge from gnulib.

2011-06-22  Paul Eggert  <eggert@cs.ucla.edu>

	Use gnulib's alloca-opt module.
	* .bzrignore: Add lib/alloca.h.
	* Makefile.in (GNULIB_MODULES): Add alloca-opt.
	* configure.in (AC_FUNC_ALLOCA): Remove almost all the alloca stuff,
	as gnulib now does that for us.  Put alloca check in config.h.
	Include <alloca.h> before any other include file, for AIX 3.
	* lib/gnulib.mk, m4/gl-comp.m4: Regenerate.
	* lib/alloca.in.h, m4/alloca.m4: New files, from gnulib.

2011-06-21  Leo Liu  <sdl.web@gmail.com>

	* m4/sha256.m4:
	* m4/sha512.m4:
	* m4/gl-comp.m4:
	* lib/u64.h:
	* lib/sha256.c:
	* lib/sha256.h:
	* lib/sha512.c:
	* lib/sha512.h:
	* lib/makefile.w32-in (GNULIBOBJS):
	* lib/gnulib.mk:
	* Makefile.in (GNULIB_MODULES): Add crypto/sha256 and
	crypto/sha512 modules from gnulib.

2011-06-19  Paul Eggert  <eggert@cs.ucla.edu>

	* lib/unistd.in.h, m4/getloadavg.m4: Merge from gnulib.

2011-06-17  Glenn Morris  <rgm@gnu.org>

	* configure.in: Restore the behavior of checking crt-dir only
	when the user specified it (not all platforms use it).

2011-06-16  Paul Eggert  <eggert@cs.ucla.edu>

	* m4/lstat.m4: Merge from gnulib (Bug#8878).

2011-06-16  Miles Bader <miles@gnu.org>

	* configure.in: Try to determine CRT_DIR automatically when
	using gcc.

2011-06-15  Paul Eggert  <eggert@cs.ucla.edu>

	* lib/ftoastr.c, lib/stdio.in.h, lib/verify.h:
	* lib/gnulib.mk, m4/c-strtod.m4, m4/filemode.m4, m4/getloadavg.m4:
	* m4/getopt.m4, m4/gl-comp.m4, m4/lstat.m4, m4/md5.m4, m4/mktime.m4:
	* m4/readlink.m4, m4/sha1.m4, m4/stat.m4, m4/strftime.m4:
	* m4/strtoull.m4, m4/strtoumax.m4, m4/symlink.m4, m4/time_r.m4:
	Merge from gnulib.

2011-06-14  Jan Djärv  <jan.h.d@swipnet.se>

	* configure.in: Add emacsgtkfixed.o to GTK_OBJ if HAVE_GTK3.

2011-06-08  Paul Eggert  <eggert@cs.ucla.edu>

	* lib/gnulib.mk, m4/gnulib-common.m4: Merge from gnulib.

2011-06-07  Paul Eggert  <eggert@cs.ucla.edu>

	* configure.in: Add --with-wide-int.
	* INSTALL: Mention this.

2011-06-06  Paul Eggert  <eggert@cs.ucla.edu>

	Merge from gnulib.
	* lib/careadlinkat.c, lib/careadlinkat.h, m4/gnulib-common.m4: Merge.

2011-06-02  Paul Eggert  <eggert@cs.ucla.edu>

	* lib/allocator.h, lib/careadlinkat.c: Merge from gnulib.

2011-05-30  Paul Eggert  <eggert@cs.ucla.edu>

	Use 'inline', not 'INLINE'.
	* configure.in (INLINE): Remove.

2011-05-29  Paul Eggert  <eggert@cs.ucla.edu>

	Adjust to recent gnulib change for @GUARD_PREFIX@.
	* lib/makefile.w32-in (getopt_h): Substitute @GUARD_PREFIX@, too.
	All uses of _GL_ for guard prefixes in lib/*.h replaced with
	_@GUARD_PREFIX@_.

2011-05-27  Paul Eggert  <eggert@cs.ucla.edu>

	* lib/getopt.c, lib/intprops.h: Merge from gnulib.

2011-05-24  Glenn Morris  <rgm@gnu.org>

	* Makefile.in (check): Just give a message if no test/ directory.

	* configure.in: Avoid using variables inside AC_CONFIG_FILES.

	* configure.in (OPT_MAKEFILES_IN): Remove.
	(SUBDIR_MAKEFILES): New variable, passed to AC_CONFIG_FILES.
	(SUBDIR_MAKEFILES_IN): New output variable.
	* Makefile.in (OPT_MAKEFILES_IN): Remove.
	(SUBDIR_MAKEFILES_IN): Let configure set it.

2011-05-24  Leo Liu  <sdl.web@gmail.com>

	* m4/sha1.m4:
	* m4/gl-comp.m4:
	* lib/sha1.h:
	* lib/sha1.c:
	* lib/makefile.w32-in (GNULIBOBJS):
	* lib/gnulib.mk:
	* Makefile.in (GNULIB_MODULES): Add crypto/sha1 module.

2011-05-24  Glenn Morris  <rgm@gnu.org>

	* configure.in: Remove test for already configured source directory.
	AM_INIT_AUTOMAKE has already done a more stringent test.  (Bug#953)

	* Makefile.in (TAGS, tags, check): Pass MFLAGS to sub-makes.

2011-05-24  Glenn Morris  <rgm@gnu.org>

	* make-dist: Don't distribute test/.  (Bug#8107)
	* configure.in (OPT_MAKEFILES_IN): New output variable.
	(AC_CONFIG_FILES): Conditionally include test/automated/Makefile.
	* Makefile.in (OPT_MAKEFILES_IN): New, set by configure.
	(SUBDIR_MAKEFILES_IN): Use $OPT_MAKEFILES_IN.
	(check): Give an explicit error if test/ is not present.

	* Makefile.in (SUBDIR_MAKEFILES_IN): New variable.
	(SUBDIR_MAKEFILES): Derive from $SUBDIR_MAKEFILES_IN.
	(Makefile): Use $SUBDIR_MAKEFILES_IN.

2011-05-23  Paul Eggert  <eggert@cs.ucla.edu>

	* lib/verify.h: Merge from gnulib.

2011-05-22  Paul Eggert  <eggert@cs.ucla.edu>

	* lib/intprops.h, lib/stdint.in.h, m4/mktime.m4, m4/readlink.m4:
	Merge from gnulib.

2011-05-21  Andreas Schwab  <schwab@linux-m68k.org>

	* Makefile.in (AUTOMAKE_INPUTS): Add $(srcdir)/lib/gnulib.mk.

2011-05-20  Eli Zaretskii  <eliz@gnu.org>

	* .bzrignore: Add lib/stdio.in-h, lib/stdbool.h, and lib/stdint.h.

	* config.bat: Concatenate lisp.mk onto the end of src/Makefile.

2011-05-20  Glenn Morris  <rgm@gnu.org>

	* configure.in (lisp_frag): New output file.

2011-05-19  Glenn Morris  <rgm@gnu.org>

	* configure.in (NS_SUPPORT, MOUSE_SUPPORT, TOOLTIP_SUPPORT)
	(WINDOW_SUPPORT): Remove output variables that are no longer used.

2011-05-17  Paul Eggert  <eggert@cs.ucla.edu>

	* lib/gnulib.mk:
	* lib/intprops.h:
	* lib/unistd.in.h:
	* m4/inttypes.m4:
	* m4/stdint.m4:
	* m4/unistd_h.m4: Sync from gnulib.

2011-05-14  Glenn Morris  <rgm@gnu.org>

	* configure.in: Treat failure to find an X toolkit the same way we treat
	failure to find X and image support.

2011-05-12  Glenn Morris  <rgm@gnu.org>

	* Makefile.in (src, install-arch-indep, bootstrap-clean)
	(check-declare): Shell portability fixes.  (Bug#8642)

2011-05-09  Teodor Zlatanov  <tzz@lifelogs.com>

	* configure.in: Require GnuTLS 2.6.x or higher.

2011-05-06  Paul Eggert  <eggert@cs.ucla.edu>

	Use C99's va_copy to avoid undefined behavior on x86-64 GNU/Linux.
	* Makefile.in (GNULIB_MODULES): Add stdarg, for va_copy.
	* lib/stdarg.in.h, m4/stdarg.m4: New files, from gnulib.

	* Makefile.in (GNULIB_TOOL_FLAG): Add --conditional-dependencies.
	This new gnulib-tool option saves 'configure' the trouble of
	checking for strtoull when strtoumax exists.

	* configure.in (BITS_PER_LONG_LONG): New macro.

2011-05-05  Glenn Morris  <rgm@gnu.org>

	* Makefile.in (bootstrap-clean): Save config.log.  (Bug#765)
	(top_distclean): Delete config.log~.

2011-04-27  Ben Key  <bkey76@gmail.com>

	* configure.in: Fixed a bug that caused configure with
	--enable-checking=stringoverrun to have no effect.

2011-04-26  Paul Eggert  <eggert@cs.ucla.edu>

	* configure.in: Suppress unnecessary checks for size_t.
	(AC_TYPE_SIZE_T): Define an empty macro, to suppress obsolescent test.
	(size_t): Do not check for this, and do not typedef.  This code
	is never exercised now.

	* Makefile.in (GNULIB_MODULES): Add strtoumax.
	This is needed for the new integer-reading code in lread.c.
	It automatically pulls in the following gnulib files, which
	are used on old-fashioned platforms that don't have strtoumax:
	lib/inttypes.in.h, lib/strtoimax.c, lib/strtol.c, lib/strtoul.c,
	lib/strtoull.c, lib/strtoumax.c, lib/verify.h, m4/inttypes.m4,
	m4/strtoull.m4, m4/strtoumax.m4.
	* .bzrignore: Add lib/inttypes.h.

2011-04-24  Teodor Zlatanov  <tzz@lifelogs.com>

	* configure.in: Check for GnuTLS certificate verify callbacks.

2011-04-20  Stefan Monnier  <monnier@iro.umontreal.ca>

	* Makefile.in (config.status): Don't erase in case of error.
	In case it disappeared, rebuild it with `configure'.

2011-04-20  Ken Brown  <kbrown@cornell.edu>

	* configure.in (use_mmap_for_buffers): Set to yes on Cygwin.

2011-04-12  Glenn Morris  <rgm@gnu.org>

	* configure.in: Require ImageMagick >= 6.2.8.  (Bug#7955)

2011-04-09  Paul Eggert  <eggert@cs.ucla.edu>

	* lib/allocator.c: New file, automatically generated by gnulib.

2011-04-07  Glenn Morris  <rgm@gnu.org>

	* autogen/update_autogen: Ignore comment diffs in ldefs-boot.el.

2011-04-06  Eli Zaretskii  <eliz@gnu.org>

	* lib/makefile.w32-in ($(BLD)/careadlinkat.$(O), GNULIBOBJS):
	Revert last change.

2011-04-06  Juanma Barranquero  <lekktu@gmail.com>

	* lib/makefile.w32-in (GNULIBOBJS): Add careadlinkat.$(O).
	($(BLD)/careadlinkat.$(O)): New target.
	($(BLD)/dtoastr.$(O), $(BLD)/getopt.$(O), $(BLD)/getopt1.$(O))
	($(BLD)/strftime.$(O), $(BLD)/time_r.$(O), $(BLD)/md5.$(O)):
	Update dependencies.

2011-04-06  Paul Eggert  <eggert@cs.ucla.edu>

	Fix more problems found by GCC 4.6.0's static checks.

	* configure.in (ATTRIBUTE_FORMAT, ATTRIBUTE_FORMAT_PRINTF): New macros.

	Replace 2 copies of readlink code with 1 gnulib version (Bug#8401).
	* Makefile.in (GNULIB_MODULES): Add careadlinkat.
	* lib/allocator.h, lib/careadlinkat.c, lib/careadlinkat.h:
	* m4/ssize_t.m4: New files, automatically generated from gnulib.

2011-04-06  Glenn Morris  <rgm@gnu.org>

	* autogen/update_autogen: Handle loaddefs-like files as well.
	(usage): Add -l, -C.
	(clean, ldefs_flag, ldefs_in, ldefs_out): New variables.
	With -l, check status of lisp/ as well.
	With -C, clean before building.
	(autoreconf): Only pass -f in the `clean' case.
	(commit): New function.

2011-03-28  Glenn Morris  <rgm@gnu.org>

	* autogen/update_autogen: Pass -f to autoreconf.

	* autogen.sh (get_version): Discard "not found" lines.
	(check_version): Respect $AUTOCONF etc environment variables.

2011-03-27  Glenn Morris  <rgm@gnu.org>

	* configure.in (AC_TYPE_SIGNAL): Remove obsolete macro.
	(AH_BOTTOM): Do not define SIGTYPE.

2011-03-26  Glenn Morris  <rgm@gnu.org>

	* configure.in: Replace obsolete macros AC_TRY_COMPILE, AC_TRY_LINK,
	AC_TRY_RUN with AC_COMPILE_IFELSE, AC_LINK_IFELSE, AC_RUN_IFELSE.

2011-03-25  Andreas Schwab  <schwab@linux-m68k.org>

	* autogen/update_autogen: Remove useless function keyword.

2011-03-25  Eli Zaretskii  <eliz@gnu.org>

	* config.bat: Generate src/config.h and lib/Makefile from
	autogen/config.in and autogen/Makefile.in.

2011-03-25  Glenn Morris  <rgm@gnu.org>

	* compile, config.guess, config.sub, depcomp, install-sh, missing:
	Remove; autoreconf can supply them.
	* Makefile.in (sync-from-gnulib): Don't sync config.sub,
	config.guess, install-sh.  Pass -i to autoreconf.
	* autogen/update_autogen (genfiles): Add compile, config.guess,
	config.sub, depcomp, install-sh, missing.  Pass -i to autoreconf.
	Discard non-error output from autoreconf in -q case.
	* autogen/compile, autogen/config.guess, autogen/config.sub:
	* autogen/depcomp, autogen/install-sh, autogen/missing: New.
	* autogen/copy_autogen: Add compile, config.guess, config.sub, depcomp,
	install-sh, missing.

2011-03-23  Glenn Morris  <rgm@gnu.org>

	* autogen/update_autogen: Fix typo.
	(msg): Remove function; use `exec' instead.

	* Makefile.in (mkdir): Use `install-sh -d' instead of mkinstalldirs.
	(sync-from-gnulib): Don't sync mkinstalldirs.
	* make-dist: Don't distribute mkinstalldirs.

2011-03-23  Paul Eggert  <eggert@cs.ucla.edu>

	Fix more problems found by GCC 4.5.2's static checks.
	* Makefile.in (GNULIB_MODULES): Add socklen.
	* configure.in: Do not check for sys/socket.h, since socklen does that.
	* m4/socklen.m4: New automatically-generated file, from gnulib.

	fakemail: Remove dependency on ignore-value.
	* Makefile.in (GNULIB_MODULES): Add stdio.
	* lib/stdio.in.h, m4/stdio_h.m4: New files, automatically
	imported from gnulib.
	* .bzrignore: Add lib/stdio.h.

2011-03-22  Glenn Morris  <rgm@gnu.org>

	* autogen/copy_autogen: Work from ./ or ../.
	Fix time-stamps.
	* autogen.sh: Doc fix.

2011-03-20  Glenn Morris  <rgm@gnu.org>

	* autogen/: New directory, to be excluded from releases.
	* autogen/copy_autogen, autogen/update_autogen: New scripts.
	* autogen/README: New file.
	* autogen/aclocal.m4, autogen/config.in, autogen/configure:
	* autogen/Makefile.in: Add auto-updated generated files.
	* autogen.sh: No longer a no-op, now it tests for autotools
	and runs them as necessary.
	* configure.in: Defaule maintainer-mode to on.
	* aclocal.m4, configure, lib/Makefile.in: Remove files.

2011-03-13  Paul Eggert  <eggert@cs.ucla.edu>

	Update for gnulib.
	* Makefile.in (GNULIB_MODULES): Add intprops, as Emacs now
	includes <intprops.h> directly.
	* lib/sys_stat.in.h: New version from Gnulib, which fixes a bug
	when building Emacs on Solaris 9 and running it on Solaris 10.

2011-03-08  Jan Djärv  <jan.h.d@swipnet.se>

	* configure.in: Require 3.0 for --with-gtk3.  Add HAVE_GTK3.

2011-03-07  Chong Yidong  <cyd@stupidchicken.com>

	* Version 23.3 released.

2011-03-06  Glenn Morris  <rgm@gnu.org>

	* configure.in (FREETYPE_LIBS): Actually set it to something.

2011-03-02  Paul Eggert  <eggert@cs.ucla.edu>

	Work around some portability problems with symlinks.

	* Makefile.in (GNULIB_MODULES): Add lstat, readlink, symlink.
	* configure.in (lstat, HAVE_LSTAT): Remove special hack.
	* lib/dosname.h, lib/lstat.c, lib/readlink.c, lib/stat.c:
	* lib/symlink.c, m4/lstat.m4, m4/readlink.m4, m4/stat.m4:
	* m4/symlink.m4:
	New files, automatically generated from gnulib.
	* aclocal.m4, configure, lib/Makefile.in, lib/gnulib.mk:
	* m4/gl-comp.m4, src/config.in, config.sub: Regenerate.

2011-02-26  Eli Zaretskii  <eliz@gnu.org>

	* .bzrignore: Ignore new lib/*.in-h files.

	* config.bat: Rename stdint.in.h and sys_stat.in.h.  Call
	depfiles.bat even if lib/deps already exist.

2011-02-25  Paul Eggert  <eggert@cs.ucla.edu>

	* configure, lib/Makefile.in, lib/getopt_int.h, lib/gnulib.mk:
	* lib/stdlib.in.h, m4/stdlib_h.m4: Regenerate to incorporate
	recent changes to configure.in and to gnulib.

2011-02-24  Glenn Morris  <rgm@gnu.org>

	* configure.in: Replace obsolete AC_OUTPUT() with AC_CONFIG_FILES(),
	AC_CONFIG_COMMANDS(), and AC_OUTPUT sans arguments.

2011-02-22  Paul Eggert  <eggert@cs.ucla.edu>

	Assume S_ISLNK etc. work, since gnulib supports this.
	* Makefile.in (GNULIB_MODULES): Add sys_stat.
	* configure.in: Check for lstat and set HAVE_LSTAT=0 if not.
	Pretend to be using the gnulib lstat module for benefit of sys/stat.h.
	* configure, lib/Makefile.in, lib/gnulib.mk: Regenerate.

2011-02-21  Paul Eggert  <eggert@cs.ucla.edu>

	* lib/min-max.h: New file, for "min" and "max".

2011-02-21  Christoph Scholtes  <cschol2112@gmail.com>

	* lib/makefile.w32-in ($(BLD)/md5.$(O)): Added dependency on
	$(EMACS_ROOT)/nt/inc/stdint.h.

2011-02-21  Eli Zaretskii  <eliz@gnu.org>

	* lib/makefile.w32-in ($(BLD)/filemode.$(O)): Move from
	src/makefile.w32-in and adapt.  Depend on stamp_BLD.
	(GNULIBOBJS): Add $(BLD)/filemode.$(O).

2011-02-20  Paul Eggert  <eggert@cs.ucla.edu>

	Import filemode module from gnulib.
	* .bzrignore: Add lib/sys/.
	* Makefile.in (GNULIB_MODULES): Add filemode.
	* lib/Makefile.am (MOSTLYCLEANDIRS): New macro.
	* lib/filemode.c: Renamed from src/filemode.c and regenerated
	from gnulib.  This adds support for some more file types, e.g.,
	Cray DMF migrated files.
	* lisp/emacs-lisp/find-gc.el (find-gc-source-files): Remove filemode.c.
	* lib/filemode.h, lib/sys_stat.in.h, m4/filemode.m4, m4/st_dm_mode.m4:
	* m4/sys_stat_h.m4: New files, generated from gnulib.
	* aclocal.m4, configure, lib/Makefile.in, lib/gnulib.mk, m4/gl-comp.m4:
	Regenerate.

2011-02-20  Eli Zaretskii  <eliz@gnu.org>

	* lib/makefile.w32-in ($(BLD)/md5.$(O)): Don't depend on
	$(EMACS_ROOT)/nt/inc/sys/stat.h.

2011-02-20  Paul Eggert  <eggert@cs.ucla.edu>

	* configure.in (C_WARNINGS_SWITCH): Do not prepend -Wno-pointer-sign.
	This undoes the 2006-01-02 change.  The -Wno-pointer-sign option
	is no longer needed, due to the recent SSDATA and related changes.
	Perhaps -Wno-pointer-sign should also be removed from
	nextstep/Cocoa/Emacs.xcodeproj/project.pbxproj but I have no easy
	way to test this so I left it alone.
	* configure: Regenerate.

2011-02-20  Christoph Scholtes  <cschol2112@gmail.com>

	* lib/makefile.w32-in ($(BLD)/md5.$(O)): New recipe, moved from
	src/makefile.w32-in.

2011-02-20  Paul Eggert  <eggert@cs.ucla.edu>

	Import crypto/md5 and stdint modules from gnulib.
	* aclocal.m4, configure, lib/Makefile.in, lib/gnulib.mk, m4/gl-comp.m4:
	Regenerate.
	* lib/md5.c, lib/md5.h: Rename from src/md5.h and lib/md5.h.
	Import the new versions from gnulib; they assume a C99-style
	<stdint.h>, supplied by the stdint module.
	* lib/stdint.in.h, m4/longlong.m4, m4/stdint.m4, m4/md5.m4: New files,
	imported from gnulib.
	* Makefile.in (MAKEFILE_MODULES): Add crypto/md5.
	* admin/notes/copyright: Remove src/md5.c and src/md5.h as
	special cases.

2011-02-19  Eli Zaretskii  <eliz@gnu.org>

	* .bzrignore: Ignore cxxdefs.h and lib/*.in-h files.
	Add lib/deps/.

	* config.bat: Configure in `lib'.
	Generate *.Po files in lib/deps.

2011-02-18  Paul Eggert  <eggert@cs.ucla.edu>

	Import IRIX 6.5 getloadavg fixes from gnulib.
	* configure, lib/getloadavg.c, m4/getloadavg.m4: Regenerate.

2011-02-16  Paul Eggert  <eggert@cs.ucla.edu>

	Import getloadavg module from gnulib.
	* .bzrignore: Add lib/stdlib.h.
	* Makefile.in (GNULIB_MODULES): Add getloadavg.
	* admin/notes/copyright: Remove src/getloadavg.c as a special case.
	* configure.in (LIBS_SYSTEM): Omit -lkstat on sol2*; gnulib does this.
	(AC_CONFIG_LIBOBJ_DIR, AC_FUNC_GETLOADAVG, GETLOADAVG_FILES):
	Remove; gnulib does this now.
	* lib/getloadavg.c: Rename from src/getloadavg.c, and sync
	from gnulib.  This adds support for several other systems, such
	as Tru64 4.0D, QNX, AIX perfstat, etc.  It also fixes a potential
	buffer overrun on Linux hosts under very high load, and on hosts
	that maintain a channel to the load average file it makes sure
	the file descriptor is close-on-exec (on hosts that support this)
	and is not stdin, stdout, or stderr.
	* lib/stdlib.in.h, m4/getloadavg.m4, m4/stdlib_h.m4: New files,
	from gnulib.
	* aclocal.m4, configure, lib/Makefile.in, lib/gnulib.mk, m4/gl-comp.m4:
	* src/config.in: Regenerate.

2011-02-15  Paul Eggert  <eggert@cs.ucla.edu>

	Merge from gnulib.

	* install-sh: Update to scriptversion 2011-01-19.21.

	2011-02-13  Bruno Haible  <bruno@clisp.org>

	Consistent macro naming for macros that use GCC __attribute__.
	* lib/ignore-value.h (_GL_ATTRIBUTE_DEPRECATED): Renamed from
	ATTRIBUTE_DEPRECATED.

	2011-02-12  Bruno Haible  <bruno@clisp.org>

	setlocale: Prefer gnulib's override over libintl's override.
	* lib/gettext.h (setlocale): Redefine to rpl_setlocale if
	GNULIB_defined_setlocale is set.

2011-02-13  Glenn Morris  <rgm@gnu.org>

	* make-dist: Exclude generated file src/globals.h.

2011-02-10  Paul Eggert  <eggert@cs.ucla.edu>

	* arg-nonnull.h, c++defs.h, warn-on-use.h: Fix licenses.
	Sync from gnulib, which has been patched to fix the problem
	with the license notices.  Problem reported by Glenn Morris in
	<http://lists.gnu.org/archive/html/emacs-devel/2011-02/msg00403.html>.

2011-02-09  Stefan Monnier  <monnier@iro.umontreal.ca>

	* .bzrignore: Ignore globals.h and related stamp.

2011-02-09  Paul Eggert  <eggert@cs.ucla.edu>

	* lib/Makefile.in, lib/gnulib.mk: Regenerate.
	This merges the following fix from gnulib:

	2011-02-08  Bruno Haible  <bruno@clisp.org>

	Split large sed scripts, for HP-UX sed.

2011-02-08  Tom Tromey  <tromey@redhat.com>

	* configure: Rebuild.
	* configure.in (NS_OBJC_OBJ): New subst.

2011-02-06  Paul Eggert  <eggert@cs.ucla.edu>

	gnulib: allow multiple gnulib generated replacements to coexist
	This defines a few preprocessor symbols that should not affect Emacs.
	* lib/getopt.in.h, lib/time.in.h, lib/unistd.in.h: Regenerate
	via "make sync-from-gnulib".

	gnulib: undo previous change
	The upstream _HEADERS change was backed out of gnulib (see the
	same thread).  Stay in sync with gnulib.

	gnulib: adjust to upstream _HEADERS change
	* lib/Makefile.am (EXTRA_HEADERS, nodist_pkginclude_HEADERS):
	New empty macros, to accommodate recent changes to gnulib.  See
	<http://lists.gnu.org/archive/html/bug-gnulib/2011-02/msg00068.html>.
	* c++defs.h, lib/Makefile.in, lib/ftoastr.h, lib/getopt.in.h:
	* lib/gnulib.mk, lib/ignore-value.h, lib/stdbool.in.h, lib/stddef.in.h:
	* lib/time.in.h, lib/unistd.in.h:
	Regenerate.

2011-02-05  Paul Eggert  <eggert@cs.ucla.edu>

	sync from gnulib to remove HAVE_STDBOOL_H
	* m4/stdbool.m4 (AC_CHECK_HEADER_STDBOOL): Renamed from
	AC_HEADER_STDBOOL.  All uses changed.  Do not define
	HAVE_STDBOOL_H, as gnulib does not need this.  This change is
	imported from the latest Autoconf git.  It was motivated by Emacs,
	which uses gnulib but does not need HAVE_STDBOOL_H.
	* configure, src/config.in: Regenerate.
	* config.guess, config.sub: Sync to 2011-02-02 versions (whitespace)

2011-02-03  Paul Eggert  <eggert@cs.ucla.edu>

	allow C code to suppress warnings about ignored return values
	* Makefile.in (GNULIB_MODULES): Add ignore-value.
	* configure, lib/Makefile.in, lib/gnulib.mk, m4/gl-comp.m4: Regenerate.
	* lib/ignore-value.h: New file.

2011-01-31  Chong Yidong  <cyd@stupidchicken.com>

	* configure.in: Test existence of xaw3d library, not just the
	header (Bug#7642).

2011-01-31  Eli Zaretskii  <eliz@gnu.org>

	* lib/makefile.w32-in (GNULIBOBJS): Add $(BLD)/strftime.$(O) and
	$(BLD)/time_r.$(O).
	($(BLD)/dtoastr.$(O)): Depend on $(EMACS_ROOT)/src/s/ms-w32.h and
	$(EMACS_ROOT)/src/m/intel386.h.
	($(BLD)/strftime.$(O)):
	($(BLD)/time_r.$(O)): Define prerequisites.

2011-01-31  Paul Eggert  <eggert@cs.ucla.edu>

	src/emacs.c now gets version number from configure.in
	* configure.in (version): Set this from $PACKAGE_VERSION,
	which is set from AC_INIT, rather than scouting through src/emacs.c.
	* configure: Regenerate.
	* make-dist (version): Get it from configure.in, not src/emacs.c.

2011-01-30  Paul Eggert  <eggert@cs.ucla.edu>

	strftime: import from gnulib
	* Makefile.in (GNULIB_MODULES): Add strftime.
	* configure.in (AC_FUNC_STRFTIME, my_strftime): Remove; no longer
	needed.
	* aclocal.m4, configure, lib/Makefile.in, lib/gnulib.mk, m4/gl-comp.m4:
	Regenerate.
	* lib/strftime.c, lib/strftime.h, lib/stdbool.in.h: New files,
	imported from gnulib.
	* m4/strftime.m4, m4/stdbool.m4, m4/tm_gmtoff.m4: Likewise.
	This incorporates many changes from gnulib, including simpler
	handling of multibyte formats, porting to mingw32 and other
	platforms, and support for higher-resolution time stamps.
	Emacs does not yet use the higher-resolution interface.

2011-01-30  Paul Eggert  <eggert@cs.ucla.edu>

	gnulib: import mktime and move-if-change fixes from gnulib

	* configure: Regenerate from the following.

	2011-01-30  Paul Eggert  <eggert@cs.ucla.edu>

	mktime: clarify long_int width checking
	* lib/mktime.c (long_int_is_wide_enough): Move this assertion to
	the top level, to make it clearer that the assumption about
	long_int width is being checked.  See
	<http://lists.gnu.org/archive/html/bug-gnulib/2011-01/msg00554.html>.

	2011-01-29  Paul Eggert  <eggert@cs.ucla.edu>

	TYPE_MAXIMUM: avoid theoretically undefined behavior
	* lib/intprops.h (TYPE_MINIMUM, TYPE_MAXIMUM): Do not shift a
	negative number, which the C Standard says has undefined behavior.
	In practice this is not a problem, but might as well do it by the book.
	Reported by Rich Felker and Eric Blake; see
	<http://lists.gnu.org/archive/html/bug-gnulib/2011-01/msg00493.html>.
	* m4/mktime.m4 (AC_FUNC_MKTIME): Likewise.
	* lib/mktime.c (TYPE_MAXIMUM): Redo slightly to match the others.

	mktime: #undef mktime before #defining it
	* lib/mktime.c (mktime) [DEBUG]: #undef mktime before #defining it.

	mktime: systematically normalize tm_isdst comparisons
	* lib/mktime.c (isdst_differ): New function.
	(__mktime_internal): Use it systematically for all isdst comparisons.
	This completes the fix for libc BZ #6723, and removes the need for
	normalizing tm_isdst.  See
	<http://sourceware.org/bugzilla/show_bug.cgi?id=6723>
	(not_equal_tm) [DEBUG]: Use isdst_differ here, too.

	mktime: fix some integer overflow issues and sidestep the rest

	This was prompted by a bug report by Benjamin Lindner for MinGW
	<http://lists.gnu.org/archive/html/bug-gnulib/2011-01/msg00472.html>.
	His bug is due to signed integer overflow (0 - INT_MIN), and I
	I scanned through mktime.c looking for other integer overflow
	problems, fixing all the bugs I found.

	Although the C Standard says the resulting code is still not safe
	in the presence of integer overflow, in practice it should be good
	enough for all real-world two's-complement implementations, except
	for debugging environments that deliberately trap on integer
	overflow (e.g., gcc -ftrapv).

	* lib/mktime.c (WRAPV): New macro.
	(SHR): Also check that long_int and time_t shift right in the
	usual way, before using the fast-but-unportable method.
	(TYPE_ONES_COMPLEMENT, TYPE_SIGNED_MAGNITUDE): Remove, no longer
	used.  The code already assumed two's complement, so there's
	no need to test for alternatives.  All uses removed.
	(TYPE_MAXIMUM): Don't rely here on overflow behavior not defined by
	the C standard.  Problem reported by Rich Felker in
	<http://lists.gnu.org/archive/html/bug-gnulib/2011-01/msg00488.html>.
	(twos_complement_arithmetic): Also check long_int and time_t.
	(time_t_avg, time_t_add_ok, time_t_int_add_ok): New functions.
	(guess_time_tm, ranged_convert, __mktime_internal): Use them.
	(__mktime_internal): Avoid integer overflow with unary subtraction
	in two instances where -1 - X is an adequate replacement for -X,
	since the calculations are approximate.

	2011-01-29  Eric Blake  <eblake@redhat.com>

	mktime: avoid infinite loop
	* m4/mktime.m4 (AC_FUNC_MKTIME): Avoid overflow on possibly-signed
	type; behavior is still undefined but portable to all known targets.
	Reported by Rich Felker.

	2011-01-28  Paul Eggert  <eggert@cs.ucla.edu>

	mktime: avoid problems on NetBSD 5 / i386
	* lib/mktime.c (long_int): New type.  This works around a problem
	on NetBSD 5 / i386, where 'long int' and 'int' are both 32 bits
	but time_t is 64 bits, and where I expect the existing code is
	wrong in some cases.
	(leapyear, ydhms_diff, guess_time_tm, __mktime_internal): Use it.
	(ydhms_diff): Bring back the compile-time check for wide-enough
	year and yday.

	mktime: fix misspelling in comment
	* lib/mktime.c (__mktime_internal): Fix misspelling in comment.
	This merges all recent glibc changes of importance.

	2011-01-28  Ralf Wildenhues  <Ralf.Wildenhues@gmx.de>

	move-if-change: cope with concurrent mv of identical file.
	* move-if-change (CMPPROG): Accept environment
	variable as an override for `cmp'.
	(usage): Document CMPPROG.
	Adjust comparison to drop stdout.  Cope with failure of mv if
	the target file exists and is identical to the source, for
	parallel builds.
	Report from H.J. Lu against binutils in PR binutils/12283.

2011-01-29  Eli Zaretskii  <eliz@gnu.org>

	* lib/makefile.w32-in:
	* lib/getopt_.h: New files.

2011-01-28  Paul Eggert  <eggert@cs.ucla.edu>

	improve fix for MS-DOS file name clash
	* Makefile.in (DOS_gnulib_comp.m4): Renamed from DOS-gnulib-comp.m4,
	for portability to POSIX make.  Reported by Bruno Haible.
	(sync-from-gnulib): Copy gl-comp.m4 (if present) back to
	gnulib-comp.m4 before running gnulib-tool, to prevent old gnulib
	files from accumulating as garbage.  Also reported by Bruno Haible.

2011-01-27  Paul Eggert  <eggert@cs.ucla.edu>

	fix two m4/gnulib-*.m4 file names that clashed under MS-DOS
	* Makefile.in (DOS-gnulib-comp.m4): New macro.
	(sync-from-gnulib): Rename m4/gnulib-comp.m4 to m4/gl-comp.m4 to avoid
	problems with MS-DOS 8+3 file name restrictions.
	Remove m4/gnulib-cache.m4, as we can live without it.  If we kept
	it, it would also cause problems when extracting Emacs distribution
	tarballs on MS-DOS hosts.
	(ACLOCAL_INPUTS): Adjust to file renaming.
	* aclocal.m4, configure, lib/Makefile.in, src/config.in: Regenerate.
	* config.guess, config.sub: Sync from gnulib.
	* m4/gnulib-cache.m4: Remove from repository.
	* m4/gl-comp.m4: Rename from m4/gnulib-comp.m4.

2011-01-25  Glenn Morris  <rgm@gnu.org>

	* README: Add a note about ranges in copyright years.

	* configure.in: Set CANNOT_DUMP on ia64 hpux (port from emacs-23).

2011-01-25  Peter O'Gorman  <bug-gnu-emacs@mlists.thewrittenword.com>  (tiny change)

	* configure.in: Add HP-UX on IA64 (Bug#6811).

2011-01-24  Paul Eggert  <eggert@cs.ucla.edu>

	Remove HAVE_RAW_DECL_CHOWN etc. from config.h
	* Makefile.in (sync-from-gnulib): Remove m4/warn-on-use.m4,
	as it is no longer needed.
	* aclocal.m4, configure, lib/Makefile.in, src/config.in: Regenerate.
	* configure.in: Invoke the new gnulib macro
	gl_ASSERT_NO_GNULIB_POSIXCHECK, which removes the need for
	warn-on-use.m4 and for the HAVE_RAW_DECL_* symbols in config.h.
	* m4/getopt.m4: Sync from gnulib; this removes the need for
	HAVE_DECL_OPTRESET and HAVE_DECL_GETOPT_CLIP from config.h.
	* m4/gnulib-common.m4 (gl_ASSERT_NO_GNULIB_POSIXCHECK):
	New macro, synced from gnulib.
	* m4/warn-on-use.m4: Remove.

2011-01-22  Paul Eggert  <eggert@cs.ucla.edu>

	aclocal.m4: put this file back into repository
	This way, we don't have to assume that the maintainer has
	the automake package installed.  See
	<http://lists.gnu.org/archive/html/emacs-devel/2011-01/msg00746.html>.
	* .bzrignore: Remove aclocal.m4, undoing the previous change.
	* Makefile.in (top_maintainer_clean): Do not remove aclocal.m4,
	undoing the previous change.
	* aclocal.m4: New file (actually, resurrected).

2011-01-22  Miles Bader  <miles@gnu.org>

	* configure.in: Don't zero-out FONTCONFIG_CFLAGS and
	FONTCONFIG_LIBS when building with XFT (doing so is incorrect, as
	Emacs directly uses fontconfig, and breaks building when using a
	strict linker).

2011-01-21  Paul Eggert  <eggert@cs.ucla.edu>

	src/config.in: shrink slightly
	* configure.in: Invoke the new gnulib macro gl_ASSERT_NO_GNULIB_TESTS.
	This makes src/config.in a bit smaller, by removing identifiers
	like GNULIB_TEST_MKTIME that Emacs does not need.
	* m4/getopt.m4, m4/gnulib-common.m4, m4/include_next.m4:
	* m4/multiarch.m4, m4/stddef_h.m4, m4/time_h.m4, m4/unistd_h.m4:
	Sync from gnulib.  This removes a few more unnecessary symbols from
	src/config.in, such as AA_APPLE_UNIVERSAL_BUILD and HAVE_STDDEF_H.
	* configure, src/config.in: Regenerate.

	aclocal.m4: tweaks to regenerate more conveniently
	This attempts to act better when the source is in a weird state.  See
	<http://lists.gnu.org/archive/html/emacs-devel/2011-01/msg00734.html>.
	* Makefile.in (am--refresh): Add aclocal.m4, configure, config.in.
	* .bzrignore: Add aclocal.m4.

2011-01-20  Paul Eggert  <eggert@cs.ucla.edu>

	aclocal.m4: omit auto-generated file from repository
	* Makefile.in (top_maintainer_clean): Remove aclocal.m4; this undoes
	the most recent change here.
	* aclocal.m4: Remove from bzr repository.  This file is
	auto-generated and isn't needed to run 'configure'.  See
	<http://lists.gnu.org/archive/html/emacs-devel/2011-01/msg00698.html>.

2011-01-19  Paul Eggert  <eggert@cs.ucla.edu>

	Minor Makefile.in tweaks to build from gnulib better.
	<http://lists.gnu.org/archive/html/emacs-devel/2011-01/msg00673.html>
	* Makefile.in (sync-from-gnulib): Also run autoreconf -I m4.
	(top_maintainer_clean): Don't remove aclocal.m4.

2011-01-18  Paul Eggert  <eggert@cs.ucla.edu>

	Minor cleanups for 'bzr status'
	* .bzrignore: Add emacs-*/, the output of make-dist, and stamp-h1,
	the output of config.guess.
	* Makefile.in (top_distclean): Remove stamp-h1 too.

	* configure.in (HAVE_ATTRIBUTE_ALIGNED): Arrange for this to be
	defined if the compiler supports GCC-style __attribute__
	((__aligned__ ...)).  IBM AIX and Oracle Solaris Studio support
	this syntax.

2011-01-17  Paul Eggert  <eggert@cs.ucla.edu>

	Makefile.in: tidy up the building of lib
	* Makefile.in (am--refresh): Mark as .PHONY.
	(top_maintainer_clean): Don't remove lib/gnulib.mk m4/gnulib-cache.m4,
	as they're not rebuilt unless you do a "make sync-from-gnulib"
	and the former is needed for "configure".
	(maintainer-clean): Don't recurse into lib, as "make bootstrap-clean"
	has already removed lib/Makefile.

	* Makefile.in (GNULIB_MODULES): Change ftoastr to dtoastr.
	This avoids building ftoastr and ldtoastr, which aren't needed.  See
	<http://lists.gnu.org/archive/html/bug-gnulib/2011-01/msg00199.html>.

	* .bzrignore: Add .h files that are host-dependent.
	Add lib/.deps/, lib/arg-nonnull.h, lib/c++defs.h, lib/getopt.h,
	lib/time.h, lib/unistd.h, lib/warn-on-use.h.  These are
	host-dependent and are built as part of an ordinary 'make', and
	should not be checked in.

	* lib/Makefile.in: Regenerate.
	* lib/COPYING: New file, a copy of COPYING.

	* configure: Regenerate.
	* configure.in (AC_USE_SYSTEM_EXTENSIONS): Remove: gnulib does this.

	Regenerate.
	* lib/getopt.c, lib/getopt.in.h, lib/getopt1.c, lib/getopt_int.h:
	* lib/gettext.h, lib/unistd.in.h, m4/unistd_h.m4:
	New files, copied from gnulib by gnulib-tool.
	* aclocal.m4, configure, lib/Makefile.in, m4/getopt.m4:
	* m4/gnulib-cache.m4, m4/gnulib-comp.m4, src/config.in:
	Regenerate.

	Use gnulib's getopt-gnu module.
	* Makefile.in (GNULIB_MODULES): Add getopt-gnu.
	(AUTOCONF_INPUTS): Remove getopt.m4; aclocal.m4 is a good-enough
	representative of the dependencies.
	* configure.in: Do not configure getopt, as gnulib does that now.
	* make-dist: Do not worry about lib-src/getopt.h, as gnulib handles
	getopt now, in lib.

	Regenerate.
	* arg-nonnull.h, c++defs.h, lib/mktime-internal.h, lib/mktime.c:
	* lib/stddef.in.h, lib/time.h, lib/time.in.h, lib/time_r.c:
	* m4/extensions.m4, m4/include_next.m4, m4/mktime.m4:
	* m4/multiarch.m4, m4/stddef_h.m4, m4/time_h.m4, m4/time_r.m4:
	* m4/extensions.m4, m4/include_next.m4, m4/mktime.m4, m4/multiarch.m4:
	* m4/stddef_h.m4, m4/time_h.m4, m4/time_r.m4, m4/warn-on-use.m4:
	* m4/wchar_t.m4, warn-on-use.h:
	New files, copied from gnulib by gnulib-tool.
	* aclocal.m4, configure, lib/Makefile.in, lib/gnulib.mk:
	* m4/gnulib-cache.m4, m4/gnulib-comp.m4, src/config.in:
	Regenerate.

	Use gnulib's mktime module.
	* Makefile.in (GNULIB_MODULES): Add mktime.
	* configure.in: Remove code no longer needed, as gnulib now does it.
	(AC_CHECK_FUNCS): Remove mktime.
	(AC_FUNC_MKTIME, BROKEN_MKTIME): Remove.
	(__restrict): Remove, as this now gets in the way of the C99
	support for 'restrict' pulled in by the gnulib mktime module.
	Code should now use 'restrict' and not '__restrict".
	(mktime): Remove.
	* make-dist: Put gnulib-generated files arg-nonnull.h, c++defs.h,
	and warn-on-use.h into the distribution.

	Regenerate.
	* lib/dtoastr.c, lib/ftoastr.c, lib/ftoastr.h, lib/intprops.h:
	* lib/ldtoastr.c, m4/c-strtod.m4:
	New files, copied from gnulib by gnulib-tool.
	* lib/dummy.c: Remove.
	* aclocal.m4, configure, lib/Makefile.in, lib/gnulib.mk:
	* m4/gnulib-cache.m4, m4/gnulib-comp.m4, src/config.in:
	Regenerate.

	Use gnulib's ftoastr module.
	* Makefile.in (GNULIB_MODULES): Add ftoastr.  Remove dummy.

	Regenerate.
	* aclocal.m4, compile, depcomp, lib/Makefile.in, lib/dummy.c:
	* lib/gnulib.mk, m4/00gnulib.m4, m4/gnulib-cache.m4:
	* m4/gnulib-common.m4, m4/gnulib-comp.m4, m4/gnulib-tool.m4, missing:
	New files, generated automatically, with 'make sync-from-gnulib'
	followed by 'make'.
	* configure, lisp/dired.el, src/config.in: Regenerate.

	Automate syncing from gnulib.
	* INSTALL, README: Document new subdirectory 'lib'.
	* Makefile.in (SUBDIR): Add lib.
	(SUBDIR_MAKEFILES): Add lib/Makefile.
	(lib-src, src, TAGS, tags): Depend on lib.
	(gnulib_srcdir, GNULIB_MODULES, GNULIB_TOOL_FLAGS): New macros.
	($(gnulib_srcdir)): New rule.
	(sync-from-gnulib): New rule, which is .PHONY.
	(lib): New rule, which is like lib-src.
	(Makefile): Depend on lib/Makefile.in.
	(AUTOCONF_INPUTS): Depend on aclocal.m4.
	(ACLOCAL_INPUTS, AUTOMAKE_INPUTS): New macros.
	($(srcdir)/aclocal.m4, $(srcdir)/lib/Makefile.in): New rules.
	(am--refresh): New rule, to pacify Automake.
	(mostlyclean, clean, distclean, bootstrap-clean, maintainer-clean):
	Clean lib, too.
	(top_maintainer_clean): New macro, to remove gnulib-tool and Automake
	droppings.
	(maintainer-clean, extraclean): Use it.
	* configure.in: Initialize for automake and gnulib, by invoking
	AM_INIT_AUTOMAKE, AM_PROG_CC_C_O, gl_EARLY, and gl_INIT.  Output
	lib/Makefile, too.  Use automake to build gnulib, as gnulib works
	more conveniently with automake.
	* lib/Makefile.am: New file.
	* make-dist: Also put into the distribution aclocal.m4,
	compile, depcomp, missing, and the files under lib/.

2011-01-15  Glenn Morris  <rgm@gnu.org>

	* Makefile.in (epaths-force): No more arch-tag to edit.

2011-01-15  Chong Yidong  <cyd@stupidchicken.com>

	* configure.in: Bump min libxml2 version to 2.6.17 (Bug#7603).

2011-01-14  Paul Eggert  <eggert@cs.ucla.edu>

	* make-dist: Distribute test/ files too.
	Distribute every file under test/ that is under version control,
	using patterns like *.el to capture files that are added later.
	Without this change, "configure" would fail, because it would
	attempt to build from a Makefile.in that was not distributed.

2011-01-13  Christian Ohler  <ohler@gnu.org>

	* Makefile.in (INFO_FILES): Add ERT.

	* Makefile.in (check): Run tests in test/automated.

	* Makefile.in:
	* configure.in: Add test/automated/Makefile.

2011-01-07  Paul Eggert  <eggert@cs.ucla.edu>

	* install-sh, mkinstalldirs, move-if-change: Update from master
	source in gnulib.

	* config.guess, config.sub: Updated from master source.

2011-01-05  Andreas Schwab  <schwab@linux-m68k.org>

	* configure.in: Check for __builtin_unwind_init.

2011-01-05  Glenn Morris  <rgm@gnu.org>

	* configure.in (HAVE_MAKEINFO): New output variable.
	(MAKEINFO): Reset to "makeinfo" if not found.
	* Makefile.in (install-arch-indep, info):
	Replace MAKEINFO = off with HAVE_MAKEINFO = no.

2010-12-29  Ulrich Mueller  <ulm@gentoo.org>

	* configure.in: Make gameuser configurable (Bug#7717).

2010-12-15  Glenn Morris  <rgm@gnu.org>

	* Makefile.in (install-arch-dep, uninstall): Remove code relating to the
	long absent lib-src/fns-*.el.

2010-12-11  Glenn Morris  <rgm@gnu.org>

	* make-dist: Exclude etc/*.pyc.

2010-12-10  Andreas Schwab  <schwab@linux-m68k.org>

	* configure.in: Don't double machfile in final message.

2010-12-04  Chong Yidong  <cyd@stupidchicken.com>

	* configure.in: Fix last change.

2010-12-04  Andreas Schwab  <schwab@linux-m68k.org>

	* configure.in: Remove reference to removed machine description
	files and allow $machine and $machfile to be empty.  Substitute
	M_FILE/S_FILE instead of machfile/opsysfile.

2010-12-03  Glenn Morris  <rgm@gnu.org>

	* make-dist: Remove EMACS_UNIBYTE unsetting; it does nothing.

2010-11-23  Dan Nicolaescu  <dann@ics.uci.edu>

	* configure.in <AC_CHECK_HEADERS>: Remove sys/ioctl.h.
	(EXTERNALLY_VISIBLE): New definition.

2010-11-21  Dan Nicolaescu  <dann@ics.uci.edu>

	* configure.in (INLINE): Do not depend on OPTIMIZE, unused.

2010-11-15  Dan Nicolaescu  <dann@ics.uci.edu>

	* configure.in: Do not check for unconditionally included headers.

2010-11-09  Stefan Monnier  <monnier@iro.umontreal.ca>

	* .dir-locals.el (log-edit-mode): Set log-edit-rewrite-fixes.

2010-11-09  Michael Albinus  <michael.albinus@gmx.de>

	* configure.in: Don't write a warning for D-Bus anymore.

2010-11-06  Andreas Schwab  <schwab@linux-m68k.org>

	* configure.in: Fix indentation.

2010-10-31  Ken Brown  <kbrown@cornell.edu>

	* configure.in (checking whether localtime caches TZ): Use
	unsetenv instead of modifying environment directly.

2010-10-25  Andreas Schwab  <schwab@linux-m68k.org>

	* configure.in (checking for -znocombreloc): Use AC_LANG_PROGRAM
	to avoid warning.

2010-10-24  Lars Magne Ingebrigtsen  <larsi@gnus.org>

	* configure.in: Remove the BROKEN annotation from gnutls.

2010-10-22  Glenn Morris  <rgm@gnu.org>

	* make-dist: Avoid listing .el files twice.  Don't try to run
	autoconf if --no-update.

2010-10-20  Glenn Morris  <rgm@gnu.org>

	* make-dist: No longer create lisp/MANIFEST.

2010-10-14  Glenn Morris  <rgm@gnu.org>

	* BUGS, INSTALL.BZR, README: Updates.

2010-10-13  Glenn Morris  <rgm@gnu.org>

	* make-dist: Remove --compress.  Check for the appropriate
	gzip-like executable, and if not found, don't compress.
	Check version number in README, don't change it.
	Use find for nt/inc/*.h.

2010-10-12  Dan Nicolaescu  <dann@ics.uci.edu>

	* configure (ns_appdir, OLDXMENU, TOOLTIP_SUPPORT): Remove
	trailing / from directory names.

2010-10-12  Glenn Morris  <rgm@gnu.org>

	* make-dist: Update and simplify.

2010-10-12  Eli Zaretskii  <eliz@gnu.org>

	* make-dist: Don't distribute src/buildobj.h.  (Bug#7167)

2010-10-10  Dan Nicolaescu  <dann@ics.uci.edu>

	* configure.in (PROFILING_LDFLAGS): Do not define, remove all uses.

2010-10-09  Glenn Morris  <rgm@gnu.org>

	* make-dist: No more doc/emacs/*.texi.in.

	* configure.in (AC_OUTPUT): Remove doc/emacs/emacsver.texi.

2010-10-09  Glenn Morris  <rgm@gnu.org>

	* configure.in: Combine some conditionals.

	* configure.in (AC_OUTPUT): Add doc/emacs/emacsver.texi.
	* make-dist: Include doc/emacs/*.texi.in.

	* INSTALL, make-dist: Remove references to b2m.
	* Makefile.in (MAN_PAGES): Remove b2m.1.

2010-10-05  Glenn Morris  <rgm@gnu.org>

	* .dir-locals.el: The Emacs convention is sentence-end-double-space.

2010-10-03  Dan Nicolaescu  <dann@ics.uci.edu>

	* configure.in (NO_INLINE, noinline): Move here from src/xterm.c.

2010-10-01  Dan Nicolaescu  <dann@ics.uci.edu>

	* configure.in: Include stdlib.h and string.h unconditionally.

2010-09-29  Romain Francoise  <romain@orebokech.com>

	* configure.in: Don't enable ImageMagick unless HAVE_X11.

2010-09-28  Glenn Morris  <rgm@gnu.org>

	* configure.in (HAVE_GNUTLS): Add a description to make autoheader
	happy.

2010-09-27  Lars Magne Ingebrigtsen  <larsi@gnus.org>

	* configure.in: Enable imagemagick by default.

2010-09-26  Lars Magne Ingebrigtsen  <larsi@gnus.org>

	* configure.in (HAVE_GNUTLS): Don't break if we don't have the
	gnutls libraries.

2010-09-26  Teodor Zlatanov  <tzz@lifelogs.com>

	* configure.in: Set up GnuTLS.

2010-09-22  Chong Yidong  <cyd@stupidchicken.com>

	* configure.in: Announce whether libxml2 is linked to.

2010-09-20  Dan Nicolaescu  <dann@ics.uci.edu>

	* configure.in (LINKER): Rename to LD_FIRSTFLAG, do not include $(CC).

2010-09-18  Eli Zaretskii  <eliz@gnu.org>

	* config.bat: Detect that libxml2 is installed and if so, build
	with it.

2010-09-13  Lars Magne Ingebrigtsen  <larsi@gnus.org>

	* configure.in (HAVE_LIBXML2): Check that the libxml2 we found can
	be used.  This fixes a conf problem on Mac OS X.

2010-09-10  Lars Magne Ingebrigtsen  <larsi@gnus.org>

	* configure.in: Check for libxml2.

2010-09-09  Glenn Morris  <rgm@gnu.org>

	* make-dist: No more TODO files under lisp/.

2010-09-04  Eli Zaretskii  <eliz@gnu.org>

	* config.bat: Produce lisp/gnus/_dir-locals.el from
	lisp/gnus/.dir-locals.el.

2010-08-23  Andreas Schwab  <schwab@linux-m68k.org>

	* configure.in: Fix check for librsvg, imagemagick and
	MagickExportImagePixels.

2010-08-18  Joakim Verona  <joakim@verona.se>

	* Makefile.in, configure.in: Checks for ImageMagick.

2010-08-10  Dan Nicolaescu  <dann@ics.uci.edu>

	* configure.in (AC_PREREQ): Require autoconf 2.65.

2010-08-09  Dan Nicolaescu  <dann@ics.uci.edu>

	* configure.in (AC_PREREQ): Require autoconf 2.66 to stop version churn.

2010-08-09  Andreas Schwab  <schwab@linux-m68k.org>

	* configure.in: Add AC_C_BIGENDIAN.

2010-08-09  Dan Nicolaescu  <dann@ics.uci.edu>

	* configure.in (ORDINARY_LINK): Use on hpux* too.

2010-08-06  Jan Djärv  <jan.h.d@swipnet.se>

	* configure.in: Check for util.h.
	Use -Wimplicit-function-declaration if compiler supports it.

2010-08-05  Eli Zaretskii  <eliz@gnu.org>

	* configure.in (UNEXEC_OBJ): Rename unexec.o => unexcoff.o.

2010-08-04  Andreas Schwab  <schwab@linux-m68k.org>

	* configure.in: Restore accidentally removed use of
	GCC_TEST_OPTIONS/NON_GCC_TEST_OPTIONS.

2010-07-29  Chad Brown  <yandros@mit.edu>

	* configure.in: Check for dirent.h.

2010-07-29  Dan Nicolaescu  <dann@ics.uci.edu>

	* configure.in: Remove reference to usg5-4, unused.

2010-07-25  Andreas Schwab  <schwab@linux-m68k.org>

	* configure.in: Check for __executable_start.

2010-07-24  Ken Brown  <kbrown@cornell.edu>

	* configure.in (LINKER, LIB_GCC): Remove cygwin special cases (Bug#6715)

2010-07-24  Juanma Barranquero  <lekktu@gmail.com>

	* .bzrignore, .gitignore: Ignore README.W32 on the root directory.

2010-07-24  Ken Brown  <kbrown@cornell.edu>  (tiny change)

	* configure.in (START_FILES) [cygwin]: Set to pre-crt0.o (Bug#6715).

2010-07-12  Andreas Schwab  <schwab@linux-m68k.org>

	* configure.in (C_WARNINGS_SWITCH, PROFILING_CFLAGS)
	(PROFILING_LDFLAGS): Substitute, don't add them to CFLAGS/LDFLAGS.
	(C_OPTIMIZE_SWITCH): Remove.
	(TEMACS_LDFLAGS2): Add ${PROFILING_LDFLAGS}.

2010-07-11  Andreas Schwab  <schwab@linux-m68k.org>

	* configure.in: Don't check for index and rindex, check for strchr
	and strrchr.  Define strchr and strrchr as index and rindex,
	resp., in src/config.h if not available.

2010-07-08  Dan Nicolaescu  <dann@ics.uci.edu>

	* configure.in: Use -Wold-style-definition if available.
	This helps with the transition to standard C code, it can be
	removed when done.

	* configure.in (PRE_EDIT_LDFLAGS, POST_EDIT_LDFLAGS): Remove.

	* configure.in (UNEXEC_OBJ): Add comment about values for MSDOS
	and MSWindows.

2010-07-07  Andreas Schwab  <schwab@linux-m68k.org>

	* configure.in: Don't check for bcopy, bcmp, bzero.  Don't include
	<strings.h> and don't define bcopy, bzero, BCMP in config.h.

2010-07-07  Dan Nicolaescu  <dann@ics.uci.edu>

	* configure.in (getenv): Remove K&R declaration.

2010-07-02  Jan Djärv  <jan.h.d@swipnet.se>

	* configure.in: Remove define __P.

2010-07-02  Dan Nicolaescu  <dann@ics.uci.edu>

	* configure.in (--enable-use-lisp-union-type): New flag.

2010-06-30  Dan Nicolaescu  <dann@ics.uci.edu>

	Fix CFLAGS for non-GCC compilers.
	* configure.in (CFLAGS): Always use -g like it was done before the
	2010-03-30 change.
	(REAL_CFLAGS): Use CFLAGS for non-GCC to get optimization flags.
	(Bug#6538)

2010-06-30  Glenn Morris  <rgm@gnu.org>

	* configure.in (HAVE_SOUND, HAVE_X_I18N, HAVE_X11R6_XIM):
	Set with AC_DEFINE rather than AH_BOTTOM.

	* configure.in (C_OPTIMIZE_SWITCH, CANNOT_DUMP, SYSTEM_MALLOC):
	(USE_MMAP_FOR_BUFFERS, C_WARNING_SWITCH, CFLAGS, REAL_CFLAGS):
	Set with shell, not cpp.
	(LIBX): Remove, just use -lX11 in the one place this was used.
	(cannot_dump): Replace with CANNOT_DUMP.

2010-06-28  Jan Djärv  <jan.h.d@swipnet.se>

	* configure.in: Add --with-x-toolkit=gtk3.  Remove HAVE_GTK_MULTIDISPLAY,
	check for gtk_file_chooser_dialog_new, and HAVE_GTK_FILE_BOTH (implied
	by minimum required Gtk+ 2.6).  Add checks for functions introduced
	in Gtk+ 2.14 or newer (bug#6505).

2010-06-26  Eli Zaretskii  <eliz@gnu.org>

	* config.bat: Remove white space around "+" in COPY commands.

2010-06-23  Glenn Morris  <rgm@gnu.org>

	* info/dir: Start descriptions in column 32, per Texinfo convention.

2010-06-16  Chong Yidong  <cyd@stupidchicken.com>

	* INSTALL: Update font information (Bug#6389).

2010-06-16  Glenn Morris  <rgm@gnu.org>

	* INSTALL: General update.

2010-06-12  Glenn Morris  <rgm@gnu.org>

	* Makefile.in (install-arch-indep): Delete any old info .gz files first.

2010-06-11  Glenn Morris  <rgm@gnu.org>

	* configure.in (--without-compress-info): New option.
	(GZIP_INFO): New output variable.

	* Makefile.in (GZIP_INFO): New, set by configure.
	(install-arch-indep): Don't gzip info pages if GZIP_INFO is nil.
	Handle man pages in the same way.

2010-06-10  Glenn Morris  <rgm@gnu.org>

	* Makefile.in (install-arch-indep): Gzip the info files too.

	* make-dist: Remove references to non-existent directories and files.

2010-06-08  Dan Nicolaescu  <dann@ics.uci.edu>

	* configure.in: Include <strings.h> and <string.h> instead of
	"strings.h" and "string.h".

2010-06-06  Dan Nicolaescu  <dann@ics.uci.edu>

	* configure.in: Remove code dealing with BSTRING.

2010-06-03  Dan Nicolaescu  <dann@ics.uci.edu>

	* configure.in (AC_PREREQ): Require autoconf 2.65.

	* configure.in (unxec): Do not define and substitute.
	(UNEXEC_OBJ): New output variable, replaces cpp UNEXEC.

2010-06-03  Glenn Morris  <rgm@gnu.org>

	* configure.in (AH_BOTTOM): Remove NOT_C_CODE test, it is always true.

2010-06-02  Dan Nicolaescu  <dann@ics.uci.edu>

	Fix alloca definition when using gcc on non-gnu systems.
	* configure.in: Use the code sequence indicated by "info autoconf"
	for alloca (bug#6170).

2010-05-30  Stefan Monnier  <monnier@iro.umontreal.ca>

	* .bzrignore: Ignore new files from trunk, which appear if you use
	colocated branches (i.e. "bzr switch").

2010-05-28  Glenn Morris  <rgm@gnu.org>

	* configure.in: Simplify some of the $canonical tests.

2010-05-27  Glenn Morris  <rgm@gnu.org>

	* config.bat: Do not preprocess src/Makefile.in.

	* configure.in: Do not preprocess src/Makefile.in.
	(cpp_undefs, CPP_NEED_TRADITIONAL): Remove.
	(AC_EGREP_CPP): Test no longer needed.

	* make-dist: No more Makefile.c files.

2010-05-26  Glenn Morris  <rgm@gnu.org>

	* configure.in (YMF_PASS_LDFLAGS): Remove.
	(PRE_EDIT_LDFLAGS, POST_EDIT_LDFLAGS): New output variables.

	* configure.in (CPPFLAGS, CFLAGS, REAL_CFLAGS):
	Add $GNUSTEP_LOCAL_HEADERS.
	(LDFLAGS, LD_SWITCH_SYSTEM_TEMACS): Add $GNUSTEP_LOCAL_LIBRARIES.

	* configure.in (NS_IMPL_GNUSTEP_INC, NS_IMPL_GNUSTEP_TEMACS_LDFLAGS)
	(GNUSTEP_MAKEFILES): Remove.
	(LD_SWITCH_SYSTEM_TEMACS): Move NS_IMPL_GNUSTEP_TEMACS_LDFLAGS
	stuff to here.

2010-05-25  Glenn Morris  <rgm@gnu.org>

	* configure.in (LD_SWITCH_SYSTEM): Move some gnu-linux stuff...
	(LD_SWITCH_SYSTEM_TEMACS): ... to here.

	* configure.in (LD_SWITCH_SYSTEM_EXTRA): Remove.
	(LD_SWITCH_SYSTEM_TEMACS): Put darwin stuff from LD_SWITCH_SYSTEM_EXTRA
	here instead.

2010-05-24  Romain Francoise  <romain@orebokech.com>

	* make-dist: Look for version in src/emacs.c.
	Use lisp/subr.el rather than lisp/version.el for location check.

2010-05-21  Glenn Morris  <rgm@gnu.org>

	* configure.in (MKDEPDIR): Parallel build tweak.

	* configure.in (ns_frag): New output file.

	* configure.in (OLDXMENU): Set to "nothing" if !HAVE_X11 || USE_GTK.
	(OLDXMENU_TARGET): Set to empty if USE_GTK.

	* configure.in (cannot_dump): New output variable.

2010-05-20  enami tsugutomo  <tsugutomo.enami@jp.sony.com>

	* configure.in: On NetBSD, if terminfo is found, use it in
	preference to termcap.  (Bug#6190)

2010-05-20  Glenn Morris  <rgm@gnu.org>

	* make-dist (src): Include *.mk.
	* config.bat: Concatenate deps.mk onto the end of src/Makefile.
	* configure.in (DEPFLAGS, MKDEPDIR): New output variables.
	(deps_frag): New output file.
	(AUTO_DEPEND): Remove this definition.

	* configure.in (--with-gtk, --with-gcc): Remove option stubs.

2010-05-19  Glenn Morris  <rgm@gnu.org>

	* configure.in (LINKER, YMF_PASS_LDFLAGS): New output variables.
	(ORDINARY_LINK): New AC_DEFINE.
	(LIB_GCC): No need to set if ORDINARY_LINK.

2010-05-18  Glenn Morris  <rgm@gnu.org>

	* configure.in (POST_ALLOC_OBJ) [cygwin]: Omit vm-limit.o.
	(POST_ALLOC_OBJ) [!cygwin]: Set to empty.

	* config.bat (RALLOC_OBJ): Edit to empty if sys_malloc.
	* configure.in (REL_ALLOC): Unset on gnu, gnu-linux if DOUG_LEA_MALLOC.
	(RALLOC_OBJ): New output variable.

	* config.bat (GMALLOC_OBJ, VMLIMIT_OBJ): Edit to empty if sys_malloc.
	* configure.in (GMALLOC_OBJ, VMLIMIT_OBJ): New output variables.

2010-05-17  Stefan Monnier  <monnier@iro.umontreal.ca>

	* Makefile.in (src): Provide the name of the VCS file that witnesses
	a pull.
	($(srcdir)/src/config.in): Handle accidental removal of src/config.in.

2010-05-17  Glenn Morris  <rgm@gnu.org>

	* configure.in (OLDXMENU_DEPS): New output variable.

2010-05-16  Glenn Morris  <rgm@gnu.org>

	* configure.in (ns_appbindir, ns_appresdir): Set using $ns_appdir.

	* configure.in (ns_appdir, ns_appbindir): Add trailing "/" to value.
	* Makefile.in (install-arch-dep): Update for above change.

	* Makefile.in (ns_appdir): Remove.
	(install-arch-dep): Test $ns_appresdir instead of $ns_appdir.

	* configure.in (TEMACS_LDFLAGS2): New output variable.

	* configure.in (NS_IMPL_GNUSTEP_TEMACS_LDFLAGS): New output variable.
	(START_FILES): Set to empty if NS_IMPL_GNUSTEP.
	(GNUSTEP_SYSTEM_HEADERS, GNUSTEP_SYSTEM_LIBRARIES): Do not output,
	nothing uses.

2010-05-16  Dan Nicolaescu  <dann@ics.uci.edu>

	* configure.in: Remove references to usg5-4 and bsd-common, $opsys
	does not use them.
	(X11R5_INHIBIT_I18N): Remove, unused.

2010-05-15  Glenn Morris  <rgm@gnu.org>

	* configure.in (LIBXMENU): Set to empty if !HAVE_X_WINDOWS.

	* configure.in (FONT_OBJ): Set to empty if !HAVE_X_WINDOWS.

2010-05-15  Ken Raeburn  <raeburn@raeburn.org>

	* configure.in: Look for version string in its new location.

2010-05-15  Eli Zaretskii  <eliz@gnu.org>

	* config.bat: Remove support for DJGPP v1.x.

2010-05-15  Glenn Morris  <rgm@gnu.org>

	* configure.in (OLDXMENU_TARGET): New output variable.

	* Makefile.in (install-arch-dep): Update odd NS rule for Emacs version.

	* Makefile.in (install-arch-indep): Remove references to RCS, CVS,
	and other files that no longer exist.

2010-05-14  Glenn Morris  <rgm@gnu.org>

	* configure.in (cpp_undefs): Add mktime, register, X11.

	* configure.in (GPM_MOUSE_SUPPORT): Remove.
	(MOUSE_SUPPORT, TOOLTIP_SUPPORT, WINDOW_SUPPORT): New output variables.
	(HAVE_WINDOW_SYSTEM, HAVE_MOUSE): Move out of AC_BOTTOM.

	* configure.in (NS_IMPL_GNUSTEP_INC): New output variable.
	(GNUSTEP_MAKEFILES): Do not output.

2010-05-13  Glenn Morris  <rgm@gnu.org>

	* configure.in: Fix some paren typos.

	* configure.in (OLDXMENU, LIBXMENU): Set to empty if !HAVE_MENUS.

	* configure.in (LD_SWITCH_X_SITE, C_SWITCH_X_SITE): Do not define.

2010-05-12  Glenn Morris  <rgm@gnu.org>

	* configure.in (LIB_SRC_EXTRA_INSTALLABLES): Remove, unused.

	* configure.in (LIB_GCC): New output variable.

2010-05-11  Glenn Morris  <rgm@gnu.org>

	* make-dist (msdos): No more mainmake.

	* configure.in: Generate lib-src/Makefile directly, do not run cpp.
	* config.bat: Do not run cpp on lib-src/Makefile.in.

	* config.bat [HAVE_X11]: Run sed3x.inp on lib-src/Makefile.

2010-05-10  Glenn Morris  <rgm@gnu.org>

	* configure.in (LIBS_SYSTEM): New output variable, replacing cpp.

	* configure.in (MAIL_USE_FLOCK, MAIL_USE_LOCKF): New AC_DEFINEs.
	(BLESSMAIL_TARGET): New output variable.

2010-05-08  Štěpán Němec  <stepnem@gmail.com>  (tiny change)

	* INSTALL: Fix typos.

2010-05-08  Chong Yidong  <cyd@stupidchicken.com>

	* configure.in: Add check for buggy version of GCC (Bug#6031).

2010-05-08  Glenn Morris  <rgm@gnu.org>

	* configure.in (HAVE_LIBNCURSES): New local variable.
	(TERMINFO, LIBS_TERMCAP, TERMCAP_OBJ): New output variables,
	replacing cpp in src/s/*.h and src/Makefile.in.

2010-05-07  Chong Yidong  <cyd@stupidchicken.com>

	* Version 23.2 released.

2010-05-07  Stefan Monnier  <monnier@iro.umontreal.ca>

	* configure.in: Add tests for `isnan' and `copysign'.

2010-05-07  Eli Zaretskii  <eliz@gnu.org>

	* config.bat: Allow for 2 leading `#'s in comments in
	src/Makefile.in.

2010-05-07  Glenn Morris  <rgm@gnu.org>

	* configure.in (LD_SWITCH_SYSTEM): Set with configure, not cpp.
	Merges logic from src/s/* and src/Makefile.in.
	(LD_SWITCH_SYSTEM_TEMACS): New output variable.

2010-05-07  Dan Nicolaescu  <dann@ics.uci.edu>

	Define START_FILES and LIB_STANDARD using autoconf.
	* configure.in (START_FILES, LIB_STANDARD): New definitions, moved
	here from src/s/*.h.
	(HAVE_CRTIN): Remove, inline logic in the netbsd
	START_FILES/LIB_STANDARD computation.

2010-05-06  Glenn Morris  <rgm@gnu.org>

	* configure.in (AC_PROG_LN_S): Remove test, nothing uses @LN_S@.

	* Makefile.in (CPP, C_SWITCH_SYSTEM, ALLOCA, LN_S, C_SWITCH_X_SITE)
	(LD_SWITCH_X_SITE): Remove unused variables.

2010-05-04  Glenn Morris  <rgm@gnu.org>

	* configure.in (LD_SWITCH_X_SITE_AUX): Use AC_SUBST only, not AC_DEFINE
	as well.
	(LD_SWITCH_X_SITE_AUX_RPATH): New output variable.

	* configure.in (LD_SWITCH_SYSTEM_TEMACS): New output variable.

	* configure.in (C_SWITCH_MACHINE, C_SWITCH_SYSTEM): New output
	variables, replacing c_switch_machine, c_switch_system.
	* Makefile.in (C_SWITCH_SYSTEM): Use @C_SWITCH_SYSTEM@ rather than
	@c_switch_system@.

2010-05-03  Glenn Morris  <rgm@gnu.org>

	* configure.in (LIBXT_OTHER, LIBX_OTHER): New output variables.

	* make-dist: There are no more src/m/*.inp files.

2010-05-01  Dan Nicolaescu  <dann@ics.uci.edu>

	* configure.in (LD_SWITCH_MACHINE, ld_switch_machine): Remove, unused.
	(ac_link): Do not use ld_switch_machine.

2010-05-01  Glenn Morris  <rgm@gnu.org>

	* configure.in (OTHER_OBJ): Remove.
	(PRE_ALLOC_OBJ, POST_ALLOC_OBJ): New output variables.

2010-04-30  Glenn Morris  <rgm@gnu.org>

	* configure.in (OTHER_OBJ): Always include vm-limit.o on Cygwin.
	Elsewhere, maybe include it.

	* configure.in (TOOLKIT_LIBW) [HAVE_GTK]: Set to $GTK_LIBS.
	(OLDXMENU, LIBXMENU): New output variables.

	* configure.in (OTHER_OBJ): New output variable.

2010-04-28  Glenn Morris  <rgm@gnu.org>

	* configure.in (CYGWIN_OBJ): New output variable.

	* configure.in (GPM_MOUSE_SUPPORT): New output variable.

	* configure.in (FONT_OBJ): New output variable.

	* configure.in (LIBXMU): New output variable.

	* configure.in (NS_OBJ, NS_SUPPORT): New output variables.

	* configure.in (machine, canonical): On amdx86-64, check for a 32-bit
	userland and maybe change values to i386 (move test from s/amdx86-64.h).

2010-04-27  Glenn Morris  <rgm@gnu.org>

	* configure.in (LIBXTR6): New output variable.  Move unixware special
	case here from src/s/unixware.h.

	* configure.in (LUCID_LIBW, MOTIF_LIBW): No longer substitute
	in Makefiles.
	(TOOLKIT_LIBW): New output variable, replacing LUCID_LIBW/MOTIF_LIBW.

	* configure.in (HAVE_MOTIF_2_1): Remove unused variable.
	(LIBXP): No longer substitute in Makefiles.
	(MOTIF_LIBW): New output variable.  Move system-specific settings here
	from src/s files.

2010-04-27  Dan Nicolaescu  <dann@ics.uci.edu>

	Reduce CPP usage.
	* configure.in (LIB_X11_LIB): Remove, inline in the only user.
	(unexec): Define unconditionally, all platforms define
	UNEXEC.  AC_SUBST it.
	(UNEXEC_SRC): Remove, unused.
	(C_SWITCH_X_SYSTEM): Define using autoconf, not cpp.

2010-04-27  Glenn Morris  <rgm@gnu.org>

	* configure.in (HAVE_MOTIF_2_1, HAVE_LIBXP): Remove unused AC_DEFINEs,
	replaced by LIBXP.

	* configure.in (--with-crt-dir): Doc fix (now valid for all platforms).
	(CRT_DIR): On (powerpc64|sparc64)-*-linux-gnu*, default to /usr/lib64.
	On hpux10-20, default to /lib.

	* configure.in (LUCID_LIBW, LIBXP, WIDGET_OBJ): New output variables.

2010-04-26  Dan Nicolaescu  <dann@ics.uci.edu>

	* configure.in (LIBS_MACHINE): Remove, unused.

	* configure.in (LIB_MATH): New output variable.  Set it for some systems.

2010-04-24  Glenn Morris  <rgm@gnu.org>

	* configure.in (CRT_DIR): New output variable.
	(--with-crt-dir): New option.  (Bug#5655)
	(HAVE_LIB64_DIR): Remove.

2010-04-22  Dan Nicolaescu  <dann@ics.uci.edu>

	* configure.in (REAL_CFLAGS, CFLAGS): Restore -g for gcc.

2010-04-22  Miles Bader  <miles@gnu.org>

	* configure.in: Get rid of "unix" pre-defined macro when
	preprocessing Makefile.  (Bug#5857)

2010-04-21  Andreas Schwab  <schwab@linux-m68k.org>

	Avoid non-portable shell command negation
	* configure.in: Revert last change.

2010-04-21  Jan Djärv  <jan.h.d@swipnet.se>

	* configure.in: Change "if test ! -f" to "if ! test -f".

2010-04-21  Glenn Morris  <rgm@gnu.org>

	* configure.in (LIBSELINUX_LIBS): Always substitute in Makefiles.
	(GTK_OBJ, DBUS_OBJ, LIBXSM, XMENU_OBJ, XOBJ): New output variables.

2010-04-21  Karel Klíč  <kklic@redhat.com>

	* configure.in: New option: --with(out)-selinux, on by default.
	Set HAVE_LIBSELINUX if we find libselinux, and substitute
	LIBSELINUX_LIBS in Makefiles.

2010-04-01  Dan Nicolaescu  <dann@ics.uci.edu>

	* configure.in: Remove all references to LIBX11_SYSTEM.

2010-03-30  Dan Nicolaescu  <dann@ics.uci.edu>

	* configure.in: Remove all references to C_DEBUG_SWITCH.

2010-03-27  Eli Zaretskii  <eliz@gnu.org>

	* config.bat <lib-src>: Edit out lines that begin with several #
	characters.

2010-03-20  Dan Nicolaescu  <dann@ics.uci.edu>

	* configure.in: Remove support for old UNIX System V systems and
	for Unixware on non-x86 machines.

	* configure.in: Remove support for Solaris on PPC and for old versions.

	* configure.in: Remove non-working lynxos port.

2010-03-19  Dan Nicolaescu  <dann@ics.uci.edu>

	* .dir-locals.el (c-mode): Turn on whitespace-mode for diff-mode.

2010-03-19  Glenn Morris  <rgm@gnu.org>

	* configure.in (HAVE_LIBNCURSES): Add a description to make autoheader
	happy.

2010-03-18  Jan Djärv  <jan.h.d@swipnet.se>

	* configure.in: Check for tputs and friends, abort if not
	found (bug#5735).

2010-03-18  Glenn Morris  <rgm@gnu.org>

	* configure.in (--with-x-toolkit): In the help text, say which options
	are synonyms.

	* configure.in (--with-mmdf, --with-mail-unlink):
	New options, off by default.
	(--with-mailhost): New option to set default POP host.
	(LIBXPM, LIBJPEG, LIBPNG, LIBTIFF, LIBGIF, LIBGPM, LIBS_MAIL)
	(LIBHESIOD, LIBRESOLV, COM_ERRLIB, CRYPTOLIB, KRB5LIB, DESLIB, KRB4LIB):
	New variables, substituted in Makefiles.
	(try_libungif, ac_gif_lib_name): Replace with HAVE_GIF=maybe, LIBGIF.
	(LIBGIF): Use AC_SUBST rather than AC_DEFINE.
	(HAVE_LIBMAIL, HAVE_LIBLOCKFILE, HAVE_LIBCOM_ERR, HAVE_LIBCRYPTO)
	(HAVE_LIBK5CRYPTO, HAVE_LIBKRB5, HAVE_LIBDES425, HAVE_LIBDES)
	(HAVE_LIBKRB4, HAVE_LIBKRB): New AC_DEFINEs.

2010-03-18  Tetsurou Okazaki  <okazaki@be.to>  (tiny change)

	* Makefile.in (uninstall): Handle the case where archlibdir does not
	exist.  (Bug#5720)

2010-03-12  Eli Zaretskii  <eliz@gnu.org>

	These changes remove termcap.c from the build on Posix platforms.
	* configure.in <AC_CHECK_HEADERS>: Remove termcap.h.

	* configure: Regenerated.

2010-03-10  Chong Yidong  <cyd@stupidchicken.com>

	* Branch for 23.2.

2010-01-31  Juri Linkov  <juri@jurta.org>

	* .bzrignore: Add TAGS-LISP.

2010-01-23  Giorgos Keramidas  <keramida@ceid.upatras.gr>  (tiny change)

	* configure.in: Check for utmp.h availability (FreeBSD 9.x lacks
	this header file).

2010-01-12  Juanma Barranquero  <lekktu@gmail.com>

	* .bzrignore: Ignore all .exe, instead of individual files.

2010-01-12  Chong Yidong  <cyd@stupidchicken.com>

	* configure.in: Explicitly check for and link to -lXrender.

2010-01-12  Glenn Morris  <rgm@gnu.org>

	* INSTALL.BZR, README: Use bug-gnu-emacs rather than emacs-pretest-bug
	for bug reports for development versions.

2010-01-02  Eli Zaretskii  <eliz@gnu.org>

	* .bzrignore: Add more ignored patterns, including for the MS-DOS
	build.

2009-12-27  Karl Fogel  <kfogel@red-bean>

	* INSTALL.BZR: Rename from INSTALL.CVS; edit to talk about Bazaar.
	* INSTALL, autogen.sh, configure.in, configure: Adjust accordingly.

2009-12-17  Glenn Morris  <rgm@gnu.org>

	* .dir-locals.el (bug-reference-url-format): Change to debbugs.gnu.org.

2009-12-15  Glenn Morris  <rgm@gnu.org>

	* info/dir: Add EDT entry.
	* Makefile.in (INFO_FILES): Add edt.

2009-12-10  Jan Djärv  <jan.h.d@swipnet.se>

	* configure.in: Check for RSVG if GNUStep is used.

2009-12-09  Jan Djärv  <jan.h.d@swipnet.se>

	* configure.in: Don't check for RSVG or GConf unless X11 is used.

2009-12-09  Ken Brown  <kbrown@cornell.edu>  (tiny change)

	* configure.in: Allow compiling Emacs with GTK on Cygwin.

2009-12-01  Glenn Morris  <rgm@gnu.org>

	* make-dist: Add etc/images/mpc directory.

2009-11-21  Jan Djärv  <jan.h.d@swipnet.se>

	* configure.in: Don't check for GConf unless X is used.

2009-11-20  Dan Nicolaescu  <dann@ics.uci.edu>

	* configure.in: Use -Wdeclaration-after-statement if available.

2009-11-17  Jan Djärv  <jan.h.d@swipnet.se>

	* configure.in: New option: --with(out)-gconf.
	Set HAVE_GCONF if we find gconf.

2009-11-17  Glenn Morris  <rgm@gnu.org>

	* Makefile.in (INFO_FILES): Add semantic.

2009-11-16  Chong Yidong  <cyd@stupidchicken.com>

	* info/dir: Add Semantic.

2009-11-16  Glenn Morris  <rgm@gnu.org>

	* Makefile.in (install-arch-indep): Use a more restrictive Makefile
	pattern, so as not to exclude makefile*.el.  (Bug#4912)

2009-11-14  Jan Djärv  <jan.h.d@swipnet.se>

	* configure.in: --enable-autodepend is new.  Check for GNU Make
	and that gcc supports -MMD -MF.  Define AUTO_DEPEND if we can use
	gcc and GNU make to generate dependencies.

2009-10-27  Glenn Morris  <rgm@gnu.org>

	* make-dist: Make links to doc/lispintro/*.pdf.

2009-10-23  Jim Meyering  <meyering@redhat.com>

	* configure.in: Invoke $CPP with -P when creating Makefile and
	src/Makefile.  Without this, gcc 4.4.2 converts each
	backslash-newline pair in the input to a bare newline, yielding
	invalid Makefiles.

	* configure: Regenerate.

2009-10-19  Dan Nicolaescu  <dann@ics.uci.edu>

	* configure.in (vax-dec-vms): Remove, not supported anymore.

2009-10-15  Adrian Robert  <Adrian.B.Robert@gmail.com>

	* configure.in (NS_HAVE_NSINTEGER): Back out previous change.
	(*-apple-darwin*): Add x86_64 architecture.

2009-10-14  Dan Nicolaescu  <dann@ics.uci.edu>

	* config.guess, config.sub: Updated from master source.

2009-10-11  Adrian Robert  <Adrian.B.Robert@gmail.com>

	* configure.in (NS_HAVE_NSINTEGER): Remove this test and define.

2009-10-07  Edward Trumbo  <etrumbo@comcast.net>  (tiny change)

	* Makefile.in (INFO_FILES): Add EDE and EIEIO.

2009-09-29  Glenn Morris  <rgm@gnu.org>

	* make-dist (check): Update for two new levels of subdirectory in lisp/.

2009-09-17  Dan Nicolaescu  <dann@ics.uci.edu>

	* config.guess, config.sub: Updated from master source.

	* configure.in (OTHER_FILES): Define using autoconf not cpp.

2009-09-14  Dan Nicolaescu  <dann@ics.uci.edu>

	* .dir-locals.el (change-log-mode): Restore bug-reference-mode.

2009-09-13  Chong Yidong  <cyd@stupidchicken.com>

	* INSTALL: Update URL for GNU FreeFont.

2009-09-09  Glenn Morris  <rgm@gnu.org>

	* Makefile.in (install-arch-indep): Don't recursively change perms of
	site-lisp and infodir.  There may be non-Emacs files in here, and the
	files supplied by Emacs are all handled explicitly already.  (Bug#3800)
	(mkdir): Set umask to world-readable before creating directories.
	mkinstalldirs already checks if dirs exist, don't duplicate this test.

2009-08-29  Glenn Morris  <rgm@gnu.org>

	* Makefile.in (info-real): Don't ignore errors from doc Makefiles.
	(info): Don't give an error in the absence of makeinfo - let the doc
	Makefiles do that, if the info files need rebuilding.  (Bug#3982)

2009-08-23  Ken Raeburn  <raeburn@raeburn.org>

	* Makefile.in (install-arch-indep): If the versioned DOC-####
	generated during loadup+dump isn't found, install the plain DOC
	file that always gets generated, in case CANNOT_DUMP is set.

	* configure.in: Warn if package version specified here doesn't
	match the version in version.el.
	* configure: Regenerate.

2009-08-22  Michael Albinus  <michael.albinus@gmx.de>

	* configure.in: AC_CHECK_FUNCS dbus_watch_get_unix_fd.

	* configure: Regenerate.

2009-08-19  Glenn Morris  <rgm@gnu.org>

	* INSTALL: Remove reference to cvtmail.

2009-08-15  CHENG Gao  <chenggao@gmail.com>

	* Makefile.in (install-arch-indep): Remove .DS_Store files (MacOSX).

2009-08-02  Kevin Ryde  <user42@zip.com.au>

	* INSTALL: Fix free fonts URL.

2009-07-22  Glenn Morris  <rgm@gnu.org>

	* configure.in (AC_PREREQ): Require autoconf 2.62.

2009-07-04  Andreas Schwab  <schwab@linux-m68k.org>

	* configure.in (--enable-checking, --enable-profiling):
	Use AS_HELP_STRING.

2009-07-03  Dan Nicolaescu  <dann@ics.uci.edu>

	* configure.in (--enable-profiling): New option.
	(mips-*-netbsd*, mipsel-*-netbsd*, mipseb-*-netbsd*): Use machine=mips.

2009-06-27  Glenn Morris  <rgm@gnu.org>

	* configure.in: Restore netbsd on mips, mipsel, mipseb.

2009-06-26  Dan Nicolaescu  <dann@ics.uci.edu>

	* configure.in (--enable-checking): New option.

2009-06-24  Glenn Morris  <rgm@gnu.org>

	* make-dist: Warn if subdir does not exist in source.
	(nextstep/Cocoa/Emacs.base/Contents/Resources/preferences.nib)
	(nextstep/GNUstep/Emacs.base/Resources/preferences.gorm):
	No longer make links.

2009-06-24  Yavor Doganov  <yavor@gnu.org>

	* make-dist (tempdir): Don't create directories preferences.gorm
	and preferences.nib, they are no longer required.

2009-06-21  Chong Yidong  <cyd@stupidchicken.com>

	* Branch for 23.1.

2009-06-12  Chong Yidong  <cyd@stupidchicken.com>

	* configure.in: Delete mac-fix-env target, which has been
	removed (Bug#3531).

2009-05-06  Stefan Monnier  <monnier@iro.umontreal.ca>

	* configure.in: Don't define CANNOT_DUMP for GNUStep any more.

2009-05-05  Per Starbäck  <per@starback.se>  (tiny change)

	* BUGS: Use new binding of view-emacs-problems.

2009-05-04   Simon Leinen  <simon.leinen@switch.ch>  (tiny change)

	* Makefile.in (install-arch-dep): Avoid using $$(..) construct,
	for Solaris compatibility.

2009-04-25  Chong Yidong  <cyd@stupidchicken.com>

	* configure: Regenerate.

	* configure.in: Disable use of FreeType without libXft.

2009-04-19  Jan Djärv  <jan.h.d@swipnet.se>

	* configure.in (HAVE_GTK_FILE_SELECTION, HAVE_GTK_FILE_CHOOSER):
	Check if it is declared in gtk.h.

2009-04-12  Andreas Schwab  <schwab@linux-m68k.org>

	* Makefile.in (install-arch-indep): Remove .gitignore files.

2009-04-03  Kenichi Handa  <handa@m17n.org>

	* INSTALL: Make the section "Complex Text Layout support
	libraries" the first of "ADDITIONAL DISTRIBUTION FILES".

2009-03-06  Dan Nicolaescu  <dann@ics.uci.edu>

	* configure.in (rs6000-ibm-aix6*): Fix typo.

2009-03-04  Glenn Morris  <rgm@gnu.org>

	* Makefile.in (INFO_FILES): Add auth.

2009-03-03  Glenn Morris  <rgm@gnu.org>

	* info/dir: Add Auth-source.

2009-02-28  Stefan Monnier  <monnier@iro.umontreal.ca>

	* Makefile.in (src): Fix last change so the first `cd' doesn't affect
	the second.

2009-02-28  Eli Zaretskii  <eliz@gnu.org>

	* config.bat: Copy .dbxinit to _dbxinit.

	* make-dist (Making links to `info'): Remove .gitignore.

2009-02-28  Stefan Monnier  <monnier@iro.umontreal.ca>

	* Makefile.in (lib-src, lisp): Use simpler rule.
	(src): Be more specific to avoid recompiling all the .elc files just
	because the bootstrap-emacs is missing.

2009-02-26  Chong Yidong  <cyd@stupidchicken.com>

	* configure.in: Require librsvg >= 2.11.

2009-02-23  Adrian Robert  <Adrian.B.Robert@gmail.com>

	* configure.in (HAVE_XFT, HAVE_FREETYPE, HAVE_LIBOTF)
	(HAVE_M17N_FLT): Don't check for these unless HAVE_X11.

2009-02-04  Adrian Robert  <Adrian.B.Robert@gmail.com>

	* configure.in (COCOA_EXPERIMENTAL_CTRL_G): Drop.

2009-02-03  Glenn Morris  <rgm@gnu.org>

	* make-dist: Add some missing files, remove some that are no longer
	present.

2009-02-02  Glenn Morris  <rgm@gnu.org>

	* make-dist: Add some missing nextstep/ files.

2009-01-22  Yavor Doganov  <yavor@gnu.org>  (tiny change)

	* configure.in (HAVE_RSVG): Use librsvg under HAVE_NS also.  (Bug#616)

2009-01-22  Dan Nicolaescu  <dann@ics.uci.edu>

	* configure.in: Add support for m68k-*-netbsd.

2009-01-14  Juri Linkov  <juri@jurta.org>

	* .dir-locals.el (change-log-mode): Remove bug-reference-mode.

	* .dir-locals.el (change-log-mode): Add bug-reference-url-format
	and bug-reference-mode.

2009-01-11  Juri Linkov  <juri@jurta.org>

	* INSTALL.CVS: Move configuration explicitly to the first step.

2009-01-09  Glenn Morris  <rgm@gnu.org>

	* .dir-locals.el: Don't set indent-tabs-mode.

2008-12-30  Kenichi Handa  <handa@m17n.org>

	* configure.in: Define HAVE_OTF_GET_VARIATION_GLYPHS if libotf has
	the function OTF_get_variation_glyphs.

2008-12-30  Jan Djärv  <jan.h.d@swipnet.se>

	* Makefile.in (install-arch-dep): Remove old directories in
	ns_app* before moving new directories there.

2008-12-27  Dan Nicolaescu  <dann@ics.uci.edu>

	* .dir-locals.el: Remove non-working entry for pmail.
	(fill-column): Fix typo.
	(change-log-mode): Add fill column.

2008-12-26  Eli Zaretskii  <eliz@gnu.org>

	* config.bat: Produce _dir-locals.el from .dir-locals.el.

2008-12-23  Dan Nicolaescu  <dann@ics.uci.edu>

	* make-dist (tempdir): Distribute .dir-locals.el.

	* .dir-locals.el: New file.

2008-12-19  Eli Zaretskii  <eliz@gnu.org>

	* config.bat (--with-system-malloc): New option; see msdos/INSTALL
	for rationale.

2008-12-13  Glenn Morris  <rgm@gnu.org>

	* Makefile.in (install-arch-indep): Add new man-pages.
	(manext): Remove variable.
	(MAN_PAGES): New variable.
	(install-arch-indep, uninstall): Use MAN_PAGES for list of files to add
	and remove.
	(uninstall): Remove desktop file and icons, game scores if empty.

2008-12-11  Dan Nicolaescu  <dann@ics.uci.edu>

	* config.guess, config.sub: Updated from master source.

2008-12-10  Dan Nicolaescu  <dann@ics.uci.edu>

	* Makefile.in (install-arch-indep): Install ebrowse.1.

2008-12-09  Ali Bahrami  <ali_gnu@emvision.com>  (tiny change)

	* configure.in: Add Solaris on x86_64.

2008-12-09  Dan Nicolaescu  <dann@ics.uci.edu>

	* config.guess, config.sub: Updated from master source.

2008-12-08  Eli Zaretskii  <eliz@gnu.org>

	* info/dir: Fix last change.

2008-12-07  Eli Zaretskii  <eliz@gnu.org>

	* info/dir: Untabify.

2008-11-28  Ulrich Mueller  <ulm@gentoo.org>

	* configure.in: Fix last change.

2008-11-28  Richard M Stallman  <rms@gnu.org>

	* configure.in (mips64-*-linux-gnu*, mips64el-*-linux-gnu*):
	New configurations.

2008-11-20  Josh Elsasser  <josh@elsasser.org>  (tiny change)

	* configure.in: Add hppa-*-openbsd* with machine hp800; mistakenly
	removed while misclassified as now unsupported hp9000s300.  (Bug#1365)

2008-11-15  Eli Zaretskii  <eliz@gnu.org>

	* Makefile.in (INFO_FILES): Remove ns-emacs.

	* info/dir (NS-Emacs): Remove entry.

2008-11-08  Eli Zaretskii  <eliz@gnu.org>

	* INSTALL: Move MS-DOS specific instructions to msdos/INSTALL.

2008-11-07  Glenn Morris  <rgm@gnu.org>

	* configure.in (HAVE_LIB64_DIR): Check for crtn.o.  (Bug#1287)

2008-10-31  Eli Zaretskii  <eliz@gnu.org>

	* config.bat: Tell user to expect one "File not found" message
	while the `doc' directory is being configured.

2008-10-30  Chong Yidong  <cyd@stupidchicken.com>

	* update-subdirs: Put obsolete directory last.

2008-10-30  Emanuele Giaquinta  <emanuele.giaquinta@gmail.com>

	* configure.in: Check fontconfig always.

2008-10-30  Dan Nicolaescu  <dann@ics.uci.edu>

	* configure (*-solaris2.[7-9]*): Fix typo.

2008-10-24  Glenn Morris  <rgm@gnu.org>

	* configure.in (--without-sync-input, --with-pkg-config-prog):
	Help strings start with lower case.
	(--with-gnustep-conf): New option.
	(GNUSTEP_CONFIG_FILE): Use, instead of fixed /etc/GNUstep/GNUstep.conf.

2008-10-24  Yavor Doganov  <yavor@gnu.org>  (tiny change)

	* configure.in: Use `.' instead of `source' to source GNUstep.conf.
	Exit with an error if `--with-ns' was specified but <AppKit/AppKit.h>
	is not found.  (Bug#1230)

2008-10-23  Ali Bahrami  <ali_gnu@emvision.com>  (tiny change)

	* configure (*-sunos5*, *-solaris*): Use the new file sol2-10.h.
	Use sol2-6.h for Solaris 7-9.

2008-10-18  Ulrich Mueller  <ulm@gentoo.org>

	* configure.in: Add support for GNU/Linux on SuperH.

2008-10-12  Andreas Schwab  <schwab@suse.de>

	* configure.in: Only check for m17n-flt if HAVE_LIBOTF.

2008-08-28  Adrian Robert  <Adrian.B.Robert@gmail.com>

	* configure.in: Report USE_TOOLKIT_SCROLLBARS as such (not mentioning
	"X") to avoid confusion.

	* configure: Regenerate.

2008-09-07  Romain Francoise  <romain@orebokech.com>

	* make-dist: Distribute doc/man/ChangeLog.

2008-08-28  Chong Yidong  <cyd@stupidchicken.com>

	* configure.in: Disable XFT and Freetype when without X.

	* configure: Regenerate.

2008-08-24  Dan Nicolaescu  <dann@ics.uci.edu>

	* configure.in (NS_IMPL_GNUSTEP): Increase pure size.

2008-08-21  Christian Faulhammer  <opfer@gentoo.org>  (tiny change)

	* configure.in (GNUSTEP_SYSTEM_HEADERS): Define
	GNUSTEP_SYSTEM_HEADERS and GNUSTEP_SYSTEM_LIBRARIES.

	* configure: Regenerate.

2008-08-20  Eli Zaretskii  <eliz@gnu.org>

	* configure.in: Move "#define subprocesses" before
	config_opsysfile is included.

2008-08-19  Kenichi Handa  <handa@m17n.org>

	* INSTALL (Extra fonts): Mention local fonts, don't mention
	mule-unicode.

2008-08-16  Chong Yidong  <cyd@stupidchicken.com>

	* make-dist: Omit info/.arch-inventory.

2008-08-16  Jason Rumney  <jasonr@gnu.org>

	* make-dist (tempdir/nt): Link emacsclient.rc.

2008-08-07  Dan Nicolaescu  <dann@ics.uci.edu>

	* configure.in (LIB_SRC_EXTRA_INSTALLABLES): New variable.
	AC_SUBST it.
	(GNU_OBJC_CFLAGS): Define as a shell variable instead of #define.
	AC_SUBST it.
	(OTHER_FILES): Always define for HAVE_NS.
	(C_SWITCH_X_SYSTEM): Don't define as empty for NS_IMPL_COCOA.
	* configure: Regenerate.

2008-08-07  Andreas Schwab  <schwab@suse.de>

	* configure.in: Correctly handle
	--enable-cocoa-experimental-ctrl-g=no and
	--enable-ns-self-contained=yes.

2008-08-06  Adrian Robert  <Adrian.B.Robert@gmail.com>

	* configure.in (NS_HAVE_INTEGER): Rename to NS_HAVE_NSINTEGER.
	(C_SWITCH_X_SYSTEM): Drop -MMD -MP under NS_IMPL_GNUstep.  Don't
	bother undef'ing since won't have desired effect.

2008-08-06  Andreas Schwab  <schwab@suse.de>

	* configure.in: Fix quoting.

2008-08-06  Chong Yidong  <cyd@stupidchicken.com>

	* configure.in (COCOA_EXPERIMENTAL_CTRL_G): Fix 2008-08-04 change.

2008-08-05  Ulrich Mueller  <ulm@gentoo.org>

	* configure.in: Add checks for krb5_error.text and
	krb5_error.e_text struct members.

2008-08-04  Chong Yidong  <cyd@stupidchicken.com>

	* configure.in: Test for existence of NSInteger.
	Suggested by Yavor Doganov.

2008-08-02  Romain Francoise  <romain@orebokech.com>

	* Makefile.in (INFO_FILES): Add mairix-el.

2008-07-31  Dan Nicolaescu  <dann@ics.uci.edu>

	* make-dist:
	* README: Remove VMS support.
	* vms: Remove directory.

2008-07-31  Dan Nicolaescu  <dann@ics.uci.edu>

	* configure.in (MULTI_KBOARD): Remove.

2008-07-30  Dan Nicolaescu  <dann@ics.uci.edu>

	* configure.in (DO_BLOCK_INPUT): Remove, unused.

2008-07-29  Chong Yidong  <cyd@stupidchicken.com>

	* info/dir (File): Add mairix-el.

2008-07-27  Dan Nicolaescu  <dann@ics.uci.edu>

	Remove support for Mac Carbon.
	* mac: Remove directory.
	* make-dist:
	* configure.in:
	* README:
	* Makefile.in:
	* INSTALL: Remove code for Carbon.
	* configure: Regenerate.

2008-07-26  Adrian Robert  <Adrian.B.Robert@gmail.com>

	* Makefile.in (install-arch-dep): Fix typo in NS installation commands.

2008-07-25  Chong Yidong  <cyd@stupidchicken.com>

	* configure.in: Check for getrlimit.

	* configure: Regenerate.

2008-07-23  Dan Nicolaescu  <dann@ics.uci.edu>

	* configure.in (LD_SWITCH_SITE): Remove, set the values directly
	in src/Makefile.in.
	(static): Remove, autoconf would always comment it out anyway.
	(subprocesses): Define unconditionally.

2008-07-19  Yavor Doganov  <yavor@gnu.org>  (tiny change)

	* configure.in: Fix typo in GNUSTEP_MAKEFILES setting for HAVE_NS
	compilation under GNUstep.

2008-07-18  Kenichi Handa  <handa@m17n.org>

	* INSTALL (Complex Text Layout support libraries): Delete the
	paragraph about --enable-font-backend.

2008-07-17  Adrian Robert  <Adrian.B.Robert@gmail.com>

	* configure.in: Print out some info to user for NeXTstep builds.
	(ns-app): Remove enable option.
	(ns-self-contained): Add enable option.
	(ns_appbindir, ns_appresdir, ns_appsrc): Set them based on Cocoa or
	GNUstep, use to set install prefixes, and substitute in Makefiles.
	* configure: Regenerate.
	* Makefile.in (install-arch-dep): Perform post-install cleanup inside
	NS app bundle.

2008-07-17  Stefan Monnier  <monnier@iro.umontreal.ca>

	* configure.in: Extract and substitute GNUSTEP_MAKEFILES.

2008-07-16  Adrian Robert  <Adrian.B.Robert@gmail.com>

	* configure.in: Change GNUSTEP to NS_IMPL_GNUSTEP, COCOA to
	NS_IMPL_COCOA.

2008-07-16  Glenn Morris  <rgm@gnu.org>

	* configure.in (with_kerberos, with_kerberos5, with_hesiod):
	Fix tests for OPTION_DEFAULT_OFF (variables never unset).
	(with_carbon, with_ns): Remove dead code, since OPTION_DEFAULT_OFF means
	never unset.

	* make-dist: Add nextstep/ directories.
	(src, lib-src): Add .m files.

2008-07-16  Dan Nicolaescu  <dann@ics.uci.edu>

	* configure.in (freebsd, kfreebsd): Undo part of previous change.
	(USER_FULL_NAME): Remove, not used anymore.
	* configure: Regenerate.

2008-07-15  Adrian Robert  <Adrian.B.Robert@gmail.com>

	Changes and additions for NeXTstep windowing system (Cocoa and
	GNUstep) support.

	* configure.in: Add support for NS window system: --with-ns (default
	off), --enable-ns-app, --enable-cocoa-experimental-ctrl-g; improve add
	sparc detection for FreeBSD variants, checks for Cocoa and GNUstep,
	disable font backend if window system is "none", not if !HAVE_X11.
	* Makefile.in: Add ns-emacs to INFO_FILES, add ns_appdir variable.
	(install-arch-dep): Add commands to assemble NS .app package.

2008-07-10  Dan Nicolaescu  <dann@ics.uci.edu>

	* configure.in: Use macppc for Darwin.  Remove references to
	desupported systems.
	* configure: Regenerate.

2008-07-05  Glenn Morris  <rgm@gnu.org>

	* make-dist (EMACS): Doc fix.
	(lisp): There are no *.dat or image files here any more.
	(src): There are no *.s files here any more.
	(etc/images, etc/images/*): Link to most regular files.

2008-07-04  Emanuele Giaquinta  <emanuele.giaquinta@gmail.com>  (tiny change)

	* configure.in: Remove reference to deleted $USE_FONT_BACKEND.

2008-07-01  Glenn Morris  <rgm@gnu.org>

	* configure.in (cpp_undefs): Rename from `undefs', update uses.
	Use $srcdir rather than $top_srcdir.  Set before calling AC_OUTPUT,
	and explicitly export there.  (Bug#507.)

2008-06-26  Dan Nicolaescu  <dann@ics.uci.edu>

	* configure.in:
	* configure: Remove references to obsolete systems.

2008-06-25  Stefan Monnier  <monnier@iro.umontreal.ca>

	* Makefile.in (Makefile): Use it for its timestamp value as well, and
	make it depend on all other */.in files.
	(src/Makefile, src/config.stamp, lib-src/Makefile)
	(doc/emacs/Makefile, doc/misc/Makefile, doc/lispref/Makefile)
	(doc/lispintro/Makefile, oldXMenu/Makefile, lwlib/Makefile)
	(leim/Makefile, lisp/Makefile): Remove those overlapping targets.
	(leim, ${SUBDIR}, blessmail): Only depend on Makefile now.

	* configure.in: Don't create src/config.stamp any more.

2008-06-22  Stefan Monnier  <monnier@iro.umontreal.ca>

	* Makefile.in (${SUBDIR}): Pass additional BOOTSTRAPEMACS argument.

2008-06-22  Glenn Morris  <rgm@gnu.org>

	* Makefile.in (top_bootclean): Remove obsolete references to lock/.

2008-06-21  Romain Francoise  <romain@orebokech.com>

	* Makefile.in (INFO_FILES): Add sasl.

2008-06-21  Stefan Monnier  <monnier@iro.umontreal.ca>

	* Makefile.in (maybe_bootstrap, src/bootstrap-emacs${EXEEXT})
	(bootstrap-build): Remove.
	(top_bootclean): New var.
	(top_distclean, bootstrap-clean): Use it.
	(bootstrap): Don't recheck config.  Make normally.

2008-06-20  Stefan Monnier  <monnier@iro.umontreal.ca>

	* Makefile.in (SUBDIR): Include `lisp'.
	(lisp): Depend on `src'.
	(top_distclean): Don't remove config.status.
	(bootstrap-clean): New target.
	(maintainer-clean): Use it.
	(bootstrap): Use bootstrap-clean.  Re-run config.status.
	(src/bootstrap-emacs${EXEEXT}): New target.
	(bootstrap-build): Use it.  Don't use bootstrap-prepare because
	src/Makefile now takes care of it.
	(bootfast, bootstrap-clean-before, bootstrap-clean-before-fast): Remove.

2008-06-15  Glenn Morris  <rgm@gnu.org>

	* info/dir: Add sasl.

2008-06-09  Alan Mackenzie  <acm@muc.de>

	* INSTALL.CVS: Clarify why `make bootstrap' sometimes fails.

2008-06-08  Eric S. Raymond  <esr@snark.thyrsus.com>

	* INSTALL.CVS: Indicate when "cvs update -d" may be needed.

2008-06-07  Glenn Morris  <rgm@gnu.org>

	* Makefile.in (bootstrap-build): Remove mostlyclean, since it seems to
	serve no purpose.

2008-06-01  Dan Nicolaescu  <dann@ics.uci.edu>

	* configure.in (USE_LUCID, USE_MOTIF): Don't use "==".
	* configure: Regenerate.

2008-05-28  Stefan Monnier  <monnier@iro.umontreal.ca>

	* update-subdirs: Don't touch subdirs.el if it is unchanged.

2008-05-14  Kenichi Handa  <handa@m17n.org>

	* configure: Regenerate.

	* configure.in: Don't handle --disable-font-backend.  Don't print
	a message about a font backend.

2008-05-09  Glenn Morris  <rgm@gnu.org>

	* configure.in: Make absence of makeinfo a fatal error only if the info
	files don't exist.
	* Makefile.in (install-arch-indep, info): Handle MAKEINFO == off.

2008-05-07  Eli Zaretskii  <eliz@gnu.org>

	* config.bat: Fix last change: don't use < and > in "rem" lines,
	they are interpreted as redirection by DOS shells.

2008-05-04  YAMAMOTO Mitsuharu  <mituharu@math.s.chiba-u.ac.jp>

	* configure.in: Check availability of AvailabilityMacros.h
	if HAVE_CARBON.

	* configure: Regenerate.

2008-05-03  Glenn Morris  <rgm@gnu.org>

	* configure.in (x_libraries): Remove standard 64-bit directories -
	experimental workaround for minor autoconf bug.

	* configure.in (--without-makeinfo): New option.  If set,
	absence of suitable makeinfo is not a fatal error.
	* Makefile.in (MAKEINFO): New, set by configure.
	(install-arch-indep): Without makeinfo, ignore any missing manuals.
	(info-real): New target.
	(info): Without makeinfo, do nothing, else call `info-real'.

2008-04-23  Dan Nicolaescu  <dann@ics.uci.edu>

	* configure.in: Remove hpux10.20 from the desupported list.

2008-04-18  Stefan Monnier  <monnier@iro.umontreal.ca>

	* configure.in: Define USE_LUCID/USE_MOTIF in config.h.

2008-04-16  Stefan Monnier  <monnier@iro.umontreal.ca>

	* configure.in (SYNC_INPUT): Use OPTION_DEFAULT_ON and AC_DEFINE
	rather than change CPPFLAGS.
	(HAVE_GTK): Rename to USE_GTK.

2008-04-16  Yavor Doganov  <yavor@gnu.org>  (tiny change)

	* configure.in: Replace the obsolete macros AC_AIX and
	AC_GNU_SOURCE with AC_USE_SYSTEM_EXTENSIONS.

2008-04-05  Andreas Schwab  <schwab@suse.de>

	* configure.in: No longer create admin/unidata/Makefile.

2008-03-28  Andreas Schwab  <schwab@suse.de>

	* Makefile.in (SUBDIR_MAKEFILES): Add lisp/Makefile.
	(lisp/Makefile): New rule.

2008-03-13  Glenn Morris  <rgm@gnu.org>

	* configure.in (AC_INIT): Fix version number.
	(sync-input): Reword the option, since it's on by default.

2008-03-11  Jan Djärv  <jan.h.d@swipnet.se>

	* configure.in: Add --enable-sync-input, default yes.

2008-03-11  Glenn Morris  <rgm@gnu.org>

	* Makefile.in (install-etc, mkdir): Handle directory
	etc/images/icons/hicolor/*/mimetypes/.

	* make-dist: Handle icons/hicolor/scalable directory.

2008-03-05  Glenn Morris  <rgm@gnu.org>

	* configure.in: Enable font-backend by default.
	(USE_FONT_BACKEND): Set to "no" in absence of X.
	(PKG_CONFIG): Don't set multiple times, once is enough.
	(HAVE_FREETYPE, HAVE_LIBOTF, HAVE_M17N_FLT): Tweak config.in text.

2008-03-03  Glenn Morris  <rgm@gnu.org>

	* Makefile.in (iconsrcdir): New variable.
	(install-etc, mkdir): Use $iconsrcdir.  Handle the `scalable' icon
	directory.

2008-02-29  Glenn Morris  <rgm@gnu.org>

	* test/: New directory.

2008-02-27  Jan Djärv  <jan.h.d@swipnet.se>

	* configure.in (HAVE_GTK): Print a warning if gtk version is < 2.10.

2008-02-25  Dan Nicolaescu  <dann@ics.uci.edu>

	* configure.in: Print an error for systems that we think are obsolete
	and are proposed to be removed.  Remove some more unused systems.
	Add support for powerpc-ibm-aix6*.

2008-02-24  Dan Nicolaescu  <dann@ics.uci.edu>

	* configure.in: Remove references to obsolete variables and systems.

2008-02-21  Glenn Morris  <rgm@gnu.org>

	* Makefile.in (set_installuser): New.
	(install-arch-indep): Use set_installuser to avoid duplicate code.

	* README.unicode: Split into admin/notes/unicode,font-backend and
	remove.

2008-02-10  Matthew Luckie  <mjl@luckie.org.nz>  (tiny change)

	* configure.in (arm*-*-freebsd*): Add.

2008-02-09  Dan Nicolaescu  <dann@ics.uci.edu>

	* configure.in (LIBX11_MACHINE, HAVE_XFREE386): Remove code
	dealing with obsolete variables.

2008-02-08  Glenn Morris  <rgm@gnu.org>

	* Makefile.in (check-info-dir): New target.

2008-02-08  Michael Olson  <mwolson@gnu.org>

	* Makefile.in (INFO_FILES): Add epa.

	* info/dir: Add EasyPG Assistant manual to the "Emacs misc
	features" section.

2008-02-06  Glenn Morris  <rgm@gnu.org>

	* configure.in (--with-gcc): Give an error saying this option has
	been removed.
	(--with-gtk): Remove this option.

2008-02-06  Tom Tromey  <tromey@redhat.com>

	* configure.in (--with-gcc): Remove.
	* INSTALL (DETAILED BUILDING AND INSTALLATION): Remove --with-gcc.

2008-02-05  Ulrich Mueller  <ulm@gentoo.org>

	* INSTALL: Recommend giflib, not libungif.

2008-02-05  Tom Tromey  <tromey@redhat.com>

	* configure.in (--with-dbus): Default to enabled.

2008-02-05  Kenichi Handa  <handa@ni.aist.go.jp>

	* INSTALL (Complex Text Layout support libraries): New section.

2008-02-04  Dan Nicolaescu  <dann@ics.uci.edu>

	* make-dist: Remove references to files in mac/ that have been
	deleted.

2008-02-02  Thien-Thi Nguyen  <ttn@gnuvola.org>

	* configure.in: For libotf and m17n-flt checks, set shell vars
	HAVE_LIBOTF and HAVE_M17N_FLT instead of pkg_check_libotf and
	pkg_check_m17n_flt, respectively, for the sake of the summary output.
	Reported by Ulrich Mueller.

2008-02-02  Eli Zaretskii  <eliz@gnu.org>

	* configure.in: If admin/unidata/UnicodeData.txt is present, copy
	admin/unidata/Makefile.in to Makefile.

2008-02-02  Glenn Morris  <rgm@gnu.org>

	* configure.in (HAVE_XFT): Ensure it is either "yes" or "no".
	(USE_FONT_BACKEND, HAVE_FREETYPE, HAVE_M17N_FLT, HAVE_LIBOTF)
	(HAVE_XFT): Add "Does Emacs use..." messages at end.

2008-02-01  Miles Bader  <miles@gnu.org>

	* configure.in: Use OPTION_DEFAULT_ON for [freetype], [xft],
	[libotf], and [m17n-flt] options.

2008-02-01  Kenichi Handa  <handa@ni.aist.go.jp>

	* configure.in: Add EMACS_ARG_N([libotf]...), and
	EMACS_ARG_N([m17n-flt].  Set back OLD_CPPFLAGS to CPPFLAGS (not
	CFLAGS) in XFT checking part.  Don't alter C_SWITCH_X_SITE,
	CFLAGS, and LIBS in checking of m17n-flt.

2008-02-01  Kenichi Handa  <handa@ni.aist.go.jp>

	* configure.in: Check the availability of m17n-flt library.

2008-02-01  Kenichi Handa  <handa@m17n.org>

	* configure.in: Don't define HAVE_LIBOTF if OTF_get_features is
	not available.

2008-02-01  Kenichi Handa  <handa@m17n.org>

	* configure.in: New args --enable-font-backend, --with-xft,
	--with-freetyp.  New AC_DEFINEs USE_FONT_BACKEND, HAVE_XFT,
	HAVE_FREETYPE, HAVE_LIBOTF.  New AC_SUBSTs XFT_LIBS,
	FREETYPE_CFLAGS, FREETYPE_LIBS, FONTCONFIG_CFLAGS,
	FONTCONFIG_LIBS, LIBOTF_CFLAGS, LIBOTF_LIBS.

2008-02-01  Kenichi Handa  <handa@m17n.org>

	* make-dist: Include etc/charsets in tarball.

2008-02-01  Kenichi Handa  <handa@m17n.org>

	* configure.in: While running cpp on junk.c, include
	-DHAVE_UNIDATA in CPPFLAGS if admin/unidata/UnicodeData.txt
	exists.

2008-01-29  Dan Nicolaescu  <dann@ics.uci.edu>

	* configure.in (xtensa): Match more configurations.

2008-01-27  Dan Nicolaescu  <dann@ics.uci.edu>

	* configure.in: Update comment.

2008-01-26  Glenn Morris  <rgm@gnu.org>

	* configure.in (--without-gcc): By default, neither off nor on.
	(--with-carbon): Tone down rhetoric in help text.

2008-01-25  Glenn Morris  <rgm@gnu.org>

	* configure.in: Correct usage of OPTION_DEFAULT_ON,
	OPTION_DEFAULT_OFF so that the defaults are as they used to be.
	Default `Carbon' to off (it's unsupported).

2008-01-24  Glenn Morris  <rgm@gnu.org>

	* configure.in: Standardize dbus-related messages.

2008-01-23  Michael Olson  <mwolson@gnu.org>

	* configure.in (pkg-config-prog): Remove initial whitespace.

2008-01-23  Tom Tromey  <tromey@redhat.com>

	* configure.in (OPTION_DEFAULT_ON, OPTION_DEFAULT_OFF): New macros.
	(EMACS_ARG_Y, EMACS_ARG_N): Remove.
	Update all users.

2008-01-21  Dan Nicolaescu  <dann@ics.uci.edu>

	* config.guess, config.sub: Updated from master source.

2008-01-17  Andreas Schwab  <schwab@suse.de>

	* configure.in (HAVE_LIB64_DIR): Rename from HAVE_X86_64_LIB64_DIR.

2008-01-17  Glenn Morris  <rgm@gnu.org>

	* configure.in (HAVE_X86_64_LIB64_DIR): Also set on s390x systems.

2008-01-16  Dan Nicolaescu  <dann@ics.uci.edu>

	* configure.in: Remove more references to unsupported systems.

2008-01-16  Sven Joachim  <svenjoac@gmx.de>

	* make-dist: Add --lzma.

2008-01-16  Glenn Morris  <rgm@gnu.org>

	* Makefile.in (maybe_bootstrap): Remove texinfo message, since
	configure checks for this.

2008-01-13  Dan Nicolaescu  <dann@ics.uci.edu>

	* configure.in: Remove more references to unsupported systems.

2008-01-06  Romain Francoise  <romain@orebokech.com>

	* configure.in: Delete extra semicolons.

2008-01-06  Dan Nicolaescu  <dann@ics.uci.edu>

	* configure.in: Remove references to unsupported systems.

2008-01-05  Romain Francoise  <romain@orebokech.com>

	* make-dist: Add --bzip2.  Update copyright.

2008-01-05  Dan Nicolaescu  <dann@ics.uci.edu>

	* configure.in: Remove support for Masscomp.

2008-01-05  Glenn Morris  <rgm@gnu.org>

	* Makefile.in (desktopdir, icondir): New variables.
	(install-arch-indep): Also depend on `install-etc'.
	(install-etc): New target.
	(mkdir): Also create the `applications' and `icons' directories.

2008-01-04  Glenn Morris  <rgm@gnu.org>

	* make-dist: Update for new etc/images/icons/hicolor directory.

2007-12-09  Andreas Schwab  <schwab@suse.de>

	* configure.in: D-Bus is not enabled by default.

2007-12-06  Jan Djärv  <jan.h.d@swipnet.se>

	* configure.in: Add AC_CONFIG_SRCDIR which was lost in the previous
	change.

2007-12-04  Jan Djärv  <jan.h.d@swipnet.se>

	* configure.in: Give package name and version to AC_INIT.

2007-12-03  Magnus Henoch  <mange@freemail.hu>

	* configure.in: Use PKG_CHECK_MODULES to check for D-Bus.

2007-12-03  Michael Albinus  <michael.albinus@gmx.de>

	* configure.in: No need for DBUS_INFO anymore.

	* Makefile.in (INFO_FILES): Use dbus unconditionally.

2007-12-02  Michael Albinus  <michael.albinus@gmx.de>

	* configure.in: Add D-Bus checks.  D-Bus is disabled by default.

	* Makefile.in (INFO_FILES): Add dbus.

2007-12-02  Romain Francoise  <romain@orebokech.com>

	* make-dist: Fix last change.

2007-11-28  Petr Salinger  <Petr.Salinger@seznam.cz>  (tiny change)

	* configure.in: Add support for gnu-kfreebsd.

2007-11-28  Glenn Morris  <rgm@gnu.org>

	* make-dist: Add etc/nxml.

2007-11-24  Romain Francoise  <romain@orebokech.com>

	* Makefile.in (INFO_FILES): Add nxml-mode.

2007-11-23  Romain Francoise  <romain@orebokech.com>

	* make-dist: Include nXML.  Don't try to copy FTP, it was removed on
	2007/10/17.  Don't special-case alloca.c which is no longer in CVS.

2007-11-20  Andreas Schwab  <schwab@suse.de>

	* configure.in: Always include <resolv.h> when checking for res_init.

2007-11-17  Andreas Schwab  <schwab@suse.de>

	* update-subdirs: Atomically update subdirs.el.

2007-11-17  Glenn Morris  <rgm@gnu.org>

	* Makefile.in (check-declare): New target.

2007-11-07  Glenn Morris  <rgm@gnu.org>

	* configure.in: Deprecate Mac Carbon port.

2007-11-01  Jan Djärv  <jan.h.d@swipnet.se>

	* configure.in: Remove HAVE_X11R5 check.

2007-10-31  Glenn Morris  <rgm@gnu.org>

	* Makefile.in (install-arch-indep): Fallback to $USER and `id -un'
	when changing ownership of installed files.

2007-10-30  Glenn Morris  <rgm@gnu.org>

	* make-dist: Add new directory etc/gnus.

2007-10-30  Michael Olson  <mwolson@gnu.org>

	* Makefile.in (INFO_FILES): Alphabetize.  Add remember.

2007-10-29  Glenn Morris  <rgm@gnu.org>

	* make-dist: Add new directories etc/images/smilies/grayscale,medium.

2007-10-23  Glenn Morris  <rgm@gnu.org>

	* MAINTAINERS: Move to admin/.

2007-10-17  Chong Yidong  <cyd@stupidchicken.com>

	* configure.in (HAVE_RES_INIT): Define if res_init() exists.
	(HAVE_LIBRESOLV): Also define if we are using res_init().

2007-10-17  Glenn Morris  <rgm@gnu.org>

	* FTP: Remove file, since it's just a duplicate of one in etc/.

2007-10-05  Eli Zaretskii  <eliz@gnu.org>

	* config.bat: Fix configuring `doc' due to changes in the
	directory structure.

2007-09-16  Peter O'Gorman  <bug-gnu-emacs@mlists.thewrittenword.com>  (tiny change)

	* configure.in: Don't use -lpthread on HP-UX.

2007-09-16  Glenn Morris  <rgm@gnu.org>

	* make-dist: File gfdl.1 has been removed.

2007-09-15  Glenn Morris  <rgm@gnu.org>

	* configure.in: Fix makeinfo version regexp.

2007-09-12  Glenn Morris  <rgm@gnu.org>

	* configure.in (AC_FUNC_ALLOCA): Throw an error if a system
	implementation of alloca is not found.

	* Makefile.in (SOURCES, unlock, relock): Delete.
	(install-arch-indep): Do not exclude the etc/ Makefiles.

2007-09-09  Juri Linkov  <juri@jurta.org>

	* make-dist: Remove AUTHORS and CONTRIBUTE (moved to etc).

	* README: Add doc/ to documentation directories.

2007-09-08  Michael Olson  <mwolson@gnu.org>

	* MAINTAINERS: Add myself for ERC and tq.el.
	Update for new doc/ directory layout.

2007-09-06  Romain Francoise  <romain@orebokech.com>

	* make-dist: Update for new doc/ directory layout.

2007-09-06  Glenn Morris  <rgm@gnu.org>

	* Makefile.in (mansrcdir): New variable.
	(SUBDIR_MAKEFILES): Update for new doc/ directory layout.
	(man/Makefile, lispref/Makefile, lispintro/Makefile): Rename and
	update these targets for new doc/ directory layout.
	(doc/misc/Makefile): New target.
	(install-arch-indep): Use mansrcdir for new location of manpages.
	(mostlyclean, clean, distclean, maintainer-clean, unlock)
	(relock, info, dvi): Update targets for new doc/ directory layout.

	* configure.in (AC_OUTPUT): Update names of generated Makefiles
	for new doc/ directory layout.

2007-09-02  Andreas Schwab  <schwab@suse.de>

	* configure.in: Use AS_HELP_STRING throughout.
	* configure: Regenerate.

2007-09-02  Jan Djärv  <jan.h.d@swipnet.se>

	* configure.in: Require Gtk/Glib 2.6.

2007-09-02  Thien-Thi Nguyen  <ttn@gnuvola.org>

	* configure.in (EMACS_ARG_Y, EMACS_ARG_N): New AC_DEFUNs.
	Use them throughout in place of AC_ARG_WITH calls.
	* configure: Regenerate.

2007-09-01  Andreas Schwab  <schwab@suse.de>

	* configure.in: Put quotes around nested macro calls.

2007-08-31  Ulrich Mueller  <ulm@gentoo.org>  (tiny change)

	* configure.in: Fix typo.
	* configure: Regenerate.

2007-08-30  Glenn Morris  <rgm@gnu.org>

	* configure.in (AH_BOTTOM): Copy some manual changes made to
	src/config.in here so they are not lost when it regenerates.

	* README.multi-tty: Move to admin/notes/multi-tty, with some edits.

2007-08-29  Károly Lőrentey  <karoly@lorentey.hu>

	* README.multi-tty: New file.

2007-08-29  Glenn Morris  <rgm@gnu.org>

	* README: Increase version to 23.0.50.

2007-08-29  Jan Djärv  <jan.h.d@swipnet.se>

	* configure.in: New option: --without-xaw3d.

2007-08-24  Glenn Morris  <rgm@gnu.org>

	* configure.in: Check for a suitably recent makeinfo.

2007-08-23  Johannes Weiner  <hannes@saeurebad.de>  (tiny change)

	* configure.in (Check for required libraries): Typo.

2007-08-23  YAMAMOTO Mitsuharu  <mituharu@math.s.chiba-u.ac.jp>

	* configure.in: Check librsvg2 also for Mac Carbon.

2007-08-22  Romain Francoise  <romain@orebokech.com>

	* make-dist: Follow reorganization of files in etc/.

2007-08-22  Paul Pogonyshev  <pogonyshev@gmx.net>

	* configure.in: Add support for SVG images through librsvg2.

2007-07-28  Eli Zaretskii  <eliz@gnu.org>

	* Makefile.in (install-arch-indep): Use "rm -f" for removing DOC,
	to avoid an error message if there is no DOC there.

2007-07-25  Glenn Morris  <rgm@gnu.org>

	* Relicense all FSF files to GPLv3 or later.

	* COPYING, info/COPYING: Switch to GPLv3.

2007-06-20  Jan Djärv  <jan.h.d@swipnet.se>

	* configure.in: Complain if X seems to be installed but no
	development files were found.

2007-06-20  Glenn Morris  <rgm@gnu.org>

	* configure.in: Prefer libgif over libungif.

2007-06-14  Jan Djärv  <jan.h.d@swipnet.se>

	* configure.in: Check for all image libraries before exiting.

2007-06-13  Jan Djärv  <jan.h.d@swipnet.se>

	* configure.in: Exit with error if image libraries aren't found.

2007-06-13  Chong Yidong  <cyd@stupidchicken.com>

	* configure.in: Merge xaw3d and libXaw checks.  Check xaw3d even
	when compiling without scrollbars.

2007-06-12  Glenn Morris  <rgm@gnu.org>

	* configure.in (HAVE_GIF): If -lungif fails, try -lgif.

2007-06-11  Jan Djärv  <jan.h.d@swipnet.se>

	* configure.in: Change wording about yes/gtk and lucid/athena
	being synonyms.

2007-06-08  Glenn Morris  <rgm@gnu.org>

	* configure.in: Make gtk the default toolkit.

2007-06-07  Glenn Morris  <rgm@gnu.org>

	* configure.in (NON_GNU_CPP): On Solaris, set using a proper check
	for a Sun C compiler.

	* Makefile.in (install-arch-indep): Install only the DOC- file
	specific to the build, if possible, rather than DOC-*.

2007-06-02  Chong Yidong  <cyd@stupidchicken.com>

	* Version 22.1 released.

2007-05-25  Chong Yidong  <cyd@stupidchicken.com>

	* mkinstalldirs: Sync to version in automake CVS.

2007-05-22  Andreas Schwab  <schwab@suse.de>

	* configure.in: Prefer build_alias over host when host_alias is not set.
	* configure: Regenerate.

2007-05-20  Andreas Schwab  <schwab@suse.de>

	* configure.in: Remove empty AC_SUBST.
	* configure: Regenerate.

2007-05-20  Nick Roberts  <nickrob@snap.net.nz>

	* configure.in: Use HAVE_GPM instead of HAVE_GPM_H and implement
	it like others.
	* configure: Regenerate.

2007-05-20  Nick Roberts  <nickrob@snap.net.nz>

	* configure.in (AC_CHECK_HEADERS): Add gpm.h.
	(AC_CHECK_LIB): Add -lgpm.
	* configure: Regenerate.

2007-05-03  Glenn Morris  <rgm@gnu.org>

	* configure: Tweak message about the absence of shell functions.

2007-04-27  Andreas Schwab  <schwab@suse.de>

	* Makefile.in (config.status): Depend on ${srcdir}/lisp/version.el.

2007-04-26  Glenn Morris  <rgm@gnu.org>

	* README: Increase version to 22.1.50.

2007-04-24  Juanma Barranquero  <lekktu@gmail.com>

	* INSTALL (DETAILED BUILDING AND INSTALLATION): Fix typo.

2007-04-19  Glenn Morris  <rgm@gnu.org>

	* configure.in: Signal error if Xaw libs are missing in a Lucid build.

2007-04-18  Glenn Morris  <rgm@gnu.org>

	* INSTALL: Mention CPP.

2007-04-15  Glenn Morris  <rgm@gnu.org>

	* FTP: Replace with a pointer to the web version.

2007-04-13  Glenn Morris  <rgm@gnu.org>

	* INSTALL: In lib-src, timer, wakeup, yow are removed.

2007-04-04  Glenn Morris  <rgm@gnu.org>

	* configure.in (NON_GNU_CPP): Use associated preprocessor when
	compiling with Sun Studio on Solaris.

2007-03-23  Glenn Morris  <rgm@gnu.org>

	* configure.in: Restore support for hp800 (removed 2007-01-27)
	following clarification of legal status.

2007-03-22  Joe Buehler  <jbuehler@spirentcom.com>  (tiny change)

	* configure.in: Add support for AIX4.3 on IBM RS6000.

	* configure: Regenerate.

2007-03-20  Richard Stallman  <rms@gnu.org>

	* configure.in: Fix previous change.

2007-03-19  Deanna Phillips  <deanna@sixbit.org>  (tiny change)

	* configure.in (arm-*-openbsd*, hppa-*-openbsd*)
	(m88k-*-openbsd*, mips64-*-openbsd*, sh-*-openbsd*): Added.
	(ns32k-*-openbsd*, ns32k-*-openbsd*): Deleted.

2007-03-19  Chong Yidong  <cyd@stupidchicken.com>

	* configure.in: Don't define KERBEROS, KERBEROS5, or HESIOD if the
	user specifies "without".

	* configure: Regenerate.

2007-03-18  Jan Djärv  <jan.h.d@swipnet.se>

	* configure.in: Warning for Gtk+ and Cygwin added.
	(HAVE_XFT): OLD_CFLAGS changed to OLD_CPPFLAGS.

2007-02-27  Glenn Morris  <rgm@gnu.org>

	* make-dist (oldXMenu): Remove Imakefile.
	(etc/images): Add README.

2007-02-25  Dan Nicolaescu  <dann@ics.uci.edu>

	* configure.in (xtensa-*-linux-gnu*): New configuration.

	* configure: Regenerate.

2007-02-22  Dan Nicolaescu  <dann@ics.uci.edu>

	* config.guess, config.sub: Updated from master source.

2007-01-31  Sascha Wilde  <wilde@sha-bang.de>  (tiny change)

	* configure.in (PKG_CHECK_MODULES): Change ///* to / in cflags and libs.

2007-01-29  Chong Yidong  <cyd@stupidchicken.com>

	* configure.in: Restore support for hp800's not running HP-UX.

	* configure: Regenerate.

2007-01-27  Chong Yidong  <cyd@stupidchicken.com>

	* configure.in: Remove support for hp800 and sr2k machine types.

	* configure: Regenerate.

2007-01-26  Jan Djärv  <jan.h.d@swipnet.se>

	* configure.in: Add check for libXft.

2007-01-18  Bruno Haible  <bruno@clisp.org>  (tiny change)

	* INSTALL: Info files moved to share/info.

2007-01-02  Stephen C. Gilardi  <scgilardi@gmail.com>  (tiny change)

	* configure.in: Detect and use fink-installed in intel-based Mac
	builds; change Apple Darwin section to support both PowerPC and
	Intel-based Macs.

2006-12-26  Andreas Schwab  <schwab@suse.de>

	* Makefile.in (datarootdir): Define.

2006-12-24  Richard Stallman  <rms@gnu.org>

	* configure.in: Require Autoconf 2.61.

2006-12-22  Mark Davies  <mark@mcs.vuw.ac.nz>

	* configure.in: Add support for NetBSD on x86-64, hp800 and sh3el.
	Remove redundant entry for powerpc-apple-netbsd.

	* configure: Regenerate.

2006-12-22  Chong Yidong  <cyd@stupidchicken.com>

	* configure: Regenerate with autoconf 2.61.

2006-12-20  Jan Djärv  <jan.h.d@swipnet.se>

	* configure.in: Detect alsa/asoundlib.h also.
	* configure: Regenerate.

2006-12-19  Jan Djärv  <jan.h.d@swipnet.se>

	* configure.in: Check if GTK+ compiles at all.

2006-12-10  Andreas Schwab  <schwab@suse.de>

	* configure.in: Remove check for struct timezone, its result is
	never used.

2006-12-08  NAKAJI Hiroyuki  <nakaji@jp.freebsd.org>  (tiny change)

	* configure.in: Add support for Solaris 10 on x86-64.

2006-12-08  Jan Djärv  <jan.h.d@swipnet.se>

	* INSTALL (DETAILED BUILDING AND INSTALLATION): Document usage
	of PKG_CONFIG_PATH.

2006-12-04  YAMAMOTO Mitsuharu  <mituharu@math.s.chiba-u.ac.jp>

	* configure.in (HAVE_SYNC): New test.

2006-12-03  Glenn Morris  <rgm@gnu.org>

	* Makefile.in: Fix Copyright format.

	* configure.in (AH_TOP): Add missing Copyright year.

	* update-subdirs: Add missing Copyright years.

2006-11-27  Chris Moore  <christopher.ian.moore@gmail.com>

	* Makefile.in: Touch only the parts of the share/emacs directory
	specific to this version.

2006-11-26  Chong Yidong  <cyd@stupidchicken.com>

	* configure.in (HAVE_X86_64_LIB64_DIR): New test.

2006-11-14  YAMAMOTO Mitsuharu  <mituharu@math.s.chiba-u.ac.jp>

	* configure.in (HAVE_CANCELMENUTRACKING): Remove test.

2006-11-08  YAMAMOTO Mitsuharu  <mituharu@math.s.chiba-u.ac.jp>

	* configure.in: Prefer X11 to Carbon only when some X-specific
	option is specified (Thanks to Jan Djärv and Andreas Schwab).

2006-11-04  Romain Francoise  <romain@orebokech.com>

	* Makefile.in (bootstrap-clean-before): Fix typo.
	Use new target `bootstrap-clean' in the leim subdirectory.

2006-11-03  Giorgos Keramidas  <keramida@ceid.upatras.gr>  (tiny change)

	* configure.in: Enable sparc64/ia64/powerpc FreeBSD builds.

2006-10-30  Chong Yidong  <cyd@stupidchicken.com>

	* make-dist: Add makefile.w32-in to the man, lispref and lispintro
	directories.

2006-10-29  Jeramey Crawford  <jeramey@jeramey.com>

	* configure.in: Enable x86-64 OpenBSD compilation.

2006-10-28  Glenn Morris  <rgm@gnu.org>

	* AUTHORS: Add cal-html.el author.

2006-10-28  YAMAMOTO Mitsuharu  <mituharu@math.s.chiba-u.ac.jp>

	* make-dist: Make links to mac/make-package and
	mac/Emacs.app/Contents/Resources/Emacs.icns.

2006-10-27  Chong Yidong  <cyd@stupidchicken.com>

	* README: Bump version number to 22.0.90.

2006-10-23  Andreas Schwab  <schwab@suse.de>

	* configure.in: Make sure x_default_search_path is always set even
	when x_libraries is empty, and look in .../share as well for each
	library directory.

2006-09-28  Kenichi Handa  <handa@m17n.org>

	* configure.in (locallisppath): Don't include leim dir.
	(lisppath): Include leim dir.

2006-09-15  Jay Belanger  <belanger@truman.edu>

	* COPYING: Replace "Library Public License" by "Lesser Public
	License" throughout.

2006-09-11  Paul Eggert  <eggert@cs.ucla.edu>

	* make-dist (EMACS): Exit and fail if the EMACS environment
	variable is set to something other than an absolute file name.

2006-08-16  Andreas Schwab  <schwab@suse.de>

	* configure.in (PKG_CHECK_MODULES): Use AS_MESSAGE_LOG_FD instead
	of hardcoding it.

2006-08-16  Richard Stallman  <rms@gnu.org>

	* INSTALL.CVS: Clean up wording.

2006-07-14  Eli Zaretskii  <eliz@gnu.org>

	* configure.in (PKG_CHECK_MODULES): Redirect the output of
	$PKG_CONFIG --exists "$2" to config.log.
	* configure: Regenerate.

2006-07-08  Richard Stallman  <rms@gnu.org>

	* INSTALL (DETAILED BUILDING AND INSTALLATION): Minor corrections.

2006-07-09  Kim F. Storm  <storm@cua.dk>

	* CONTRIBUTE: Use outline format.
	Add section on copyright years (from admin/notes/years).

2006-07-08  Eli Zaretskii  <eliz@gnu.org>

	* configure.in (PKG_CHECK_MODULES): Redirect stderr of pkg-config
	to /dev/null, since we don't need the error message, just the
	exit status.

2006-07-07  Eli Zaretskii  <eliz@gnu.org>

	* CONTRIBUTE: Slight formatting changes and typo fixes.
	Add description of NEWS markings.

2006-07-07  Kim F. Storm  <storm@cua.dk>

	* CONTRIBUTE: Mention INSTALL.CVS.

2006-07-05  Romain Francoise  <romain@orebokech.com>

	* make-dist (top-level): Add CONTRIBUTE.

2006-07-04  Richard Stallman  <rms@gnu.org>

	* CONTRIBUTE: Much rewrite.

2006-07-04  Nick Roberts  <nickrob@snap.net.nz>

	* CONTRIBUTE: New file.

2006-06-24  Eli Zaretskii  <eliz@gnu.org>

	* INSTALL: Mention www.nongnu.org pages that list free Unicode fonts.

2006-05-18  Jan Djärv  <jan.h.d@swipnet.se>

	* configure.in: Add check for ALSA.

2006-05-06  Eli Zaretskii  <eliz@gnu.org>

	* Makefile.in (INFO_FILES): Remove emacs-xtra.

	* info/dir: Remove the Emacs-Xtra entry.

2006-04-20  Ramprasad B  <ramprasad_i82@yahoo.com>

	Update copyright year(s) in many files.

2006-04-01  Eli Zaretskii  <eliz@gnu.org>

	* configure: Regenerated.

2006-04-01  Emanuele Giaquinta  <emanuele.giaquinta@gmail.com>  (tiny change)

	* configure.in (HAVE_XAW3D): Disable Xaw3d check if
	--without-toolkit-scroll-bars was specified.

2006-04-01  Christoph Bauer  <Christoph.Bauer@lms-gmbh.de>  (tiny change)

	* configure.in (hppa*-hp-hpux1[1-9]*): Add -D_INCLUDE__STDC_A1_SOURCE
	to CFLAGS.  Update Copyright years written to src/config.in.

2006-03-18  Claudio Fontana  <claudio@gnu.org>

	* Makefile.in (INFO_FILES): New variable, contains all Info file names.
	(install-arch-indep, uninstall): Use $(INFO_FILES) to specify files
	to be installed/uninstalled.
	(uninstall): Invoke "$(INSTALL_INFO) --remove" to remove references
	to Info files installed by Emacs.

2006-03-03  Claudio Fontana  <claudio@gnu.org>

	* Makefile.in (install, uninstall): Add DESTDIR variable to
	support staged installations.

2006-02-14  Richard M. Stallman  <rms@gnu.org>

	* configure.in (s390x-*-linux-gnu*): New configuration.

2006-01-31  Jan Djärv  <jan.h.d@swipnet.se>

	* configure.in: Require GTK 2.4 or newer.

2006-01-29  Michael Olson  <mwolson@gnu.org>

	* Makefile.in (install-arch-indep, uninstall): Add ERC.
	* info/dir (ERC): New entry.

2006-01-29  Eli Zaretskii  <eliz@gnu.org>

	* info/dir: Fix last change.

2006-01-28  Luc Teirlinck  <teirllm@auburn.edu>

	* Makefile.in (install-arch-indep, uninstall): Add rcirc.

2006-01-27  Eli Zaretskii  <eliz@gnu.org>

	* info/dir: Untabify the whole file.
	(Rcirc): New entry.

2006-01-12  Andreas Schwab  <schwab@suse.de>

	* configure.in: Move AC_AIX and AC_GNU_SOURCE before first compile
	check.

2006-01-02  Chong Yidong  <cyd@stupidchicken.com>

	* configure.in: Use -Wno-pointer-sign if available.

2005-12-29  Andreas Schwab  <schwab@suse.de>

	* config.guess, config.sub: Updated from master source.

2005-12-25  Giorgos Keramidas  <keramida@ceid.upatras.gr>  (tiny change)

	* configure.in: Use amdx86-64 for freebsd on x86_64.

2005-11-22  Romain Francoise  <romain@orebokech.com>

	* make-dist: Add etc/images/icons.

2005-11-03  Andreas Schwab  <schwab@suse.de>

	* configure.in: Use GZIP_PROG instead of GZIP.

	* Makefile.in (GZIP_PROG): Renamed from GZIP.
	(install-arch-indep): Adjust.

2005-11-01  Andreas Schwab  <schwab@suse.de>

	* Makefile.in (bootstrap): Fix dependencies for parallel build.
	(bootfast): Likewise.

2005-11-01  Romain Francoise  <romain@orebokech.com>

	* configure.in: Check for gzip.

	* Makefile.in (install): Compress source files.

2005-10-24  Steven Tamm  <steventamm@mac.com>

	* configure.in: Fix darwin386 configuration issue.

2005-10-22  Eli Zaretskii  <eliz@gnu.org>

	* INSTALL.CVS: Add mh-autoloads to the partial rebuild procedure.

2005-10-17  Bill Wohler  <wohler@newt.com>

	* make-dist: Create and populate etc/images/low-color.

2005-10-15  Bill Wohler  <wohler@newt.com>

	* make-dist: Create and populate etc/images/gud.

2005-10-08  Richard M. Stallman  <rms@gnu.org>

	* make-dist (tempparent): Don't check for 14-char file name limit.

2005-10-07  Romain Francoise  <romain@orebokech.com>

	* make-dist: Add etc/images/ezimage and etc/images/mail
	directories.  Install images in etc/images.

2005-10-04  YAMAMOTO Mitsuharu  <mituharu@math.s.chiba-u.ac.jp>

	* configure.in: Prefer Carbon if --enable-carbon-app or
	--with-carbon is explicitly specified even when X11 is detected.

2005-09-15  Ulf Jasper  <ulf.jasper@web.de>

	* Makefile.in (install-arch-indep, uninstall):
	Handle newsticker manual.
	(info): Add - to commands.

2005-09-10  Giuseppe Scrivano  <gscrivano@gmail.com>

	Remove the MAXPATHLEN limitations:

	* configure.in (AC_CHECK_FUNCS): Check for get_current_dir_name.

2005-09-09  Eli Zaretskii  <eliz@gnu.org>

	* configure.in <lynxsos*>: Support for LynxOS on PPC.
	* configure: Regenerate.

2005-09-05  Paul Eggert  <eggert@cs.ucla.edu>

	* config.guess, config.sub: Updated from master source.

2005-08-03  Juanma Barranquero  <lekktu@gmail.com>

	* .cvsignore: Add `lock'.

2005-07-28  Juanma Barranquero  <lekktu@gmail.com>

	* .cvsignore: Add `data' and `site-lisp' (for in-place installs).

2005-07-26  Paul Eggert  <eggert@cs.ucla.edu>

	Merge gnulib getopt implementation into Emacs.

	* Makefile.in (AUTOCONF_INPUTS): New macro.
	($(srcdir)/configure, $(srcdir)/src/stamp-h.in): Depend on it,
	so that these files also depend on m4/getopt.m4.
	* configure.in: Configure getopt by including m4/getopt.m4,
	and configuring a getopt replacement if necessary.
	* make-dist: Add m4 subdirectory.  Unlink lib-src/getopt.h.
	* m4/getopt.m4: New file.

2005-07-06  Lute Kamstra  <lute@gnu.org>

	* configure.in: Fix capitalization.

2005-07-04  Lute Kamstra  <lute@gnu.org>

	Update FSF's address in GPL notices.

2005-06-19  Jérôme Marant  <jerome@marant.org>

	* Makefile.in (epaths-force): Protect both lisppath and
	buildlisppath from whitespace.

2005-06-08  Steven Tamm  <steventamm@mac.com>

	* configure.in: Support Darwin/MacOSX on Intel

2005-06-06  Jan Djärv  <jan.h.d@swipnet.se>

	* configure.in (HAVE_CANCELMENUTRACKING): New test.

2005-05-11  Jérôme Marant  <jmarant@marant.org>

	* configure.in: Add --enable-locallisppath.

2005-05-13  YAMAMOTO Mitsuharu  <mituharu@math.s.chiba-u.ac.jp>

	* configure.in: Don't check HAVE_CARBON if HAVE_X11 is set to yes.
	Check HAVE_CARBON before USE_TOOLKIT_SCROLL_BARS.  Define
	USE_TOOLKIT_SCROLL_BARS by default if HAVE_CARBON is set to yes.

2005-05-07  Jérôme Marant  <jerome@marant.org>

	* make-dist: Remove references to makefile.nt and makefile.def.
	Include widgets and images subdirectories of etc.  Do not exclude
	ldefs-boot.el.

2005-04-23  Andreas Schwab  <schwab@suse.de>

	* configure.in: Remove duplicate match for powerpc configuration.

2005-04-20  Thien-Thi Nguyen  <ttn@gnu.org>

	* configure.in: Check for <pwd.h>.

2005-04-14  Lute Kamstra  <lute@gnu.org>

	* make-dist: Distribute all ChangeLog files in lisp/.
	Don't distribute ldefs-boot.el.
	lisp/makefile.nt no longer exists.

2005-04-13  Lute Kamstra  <lute@gnu.org>

	* make-dist: Don't use DONTCOMPILE from lisp/Makefile.in; check
	for "no-byte-compile: t" in the file instead.

2005-03-16  Stefan Monnier  <monnier@iro.umontreal.ca>

	* configure.in <Motif>: Don't let a special LessTif/Motif1.2 install
	shadow the main Lesstif/Motif-2.1 libs and includes.

2005-03-10  Jan Djärv  <jan.h.d@swipnet.se>

	* configure.in: Only add XASSERTS to cppflags.

2005-03-04  Jan Djärv  <jan.h.d@swipnet.se>

	* configure.in: Added --enable-asserts.

2005-02-09  Kim F. Storm  <storm@cua.dk>

	Change release version from 21.4 to 22.1 throughout.
	Change development version from 21.3.50 to 22.0.50.

2005-01-19  Steven Tamm  <steventamm@mac.com>

	* configure.in: Check for <sys/utsname.h>.

2004-12-11  Kim F. Storm  <storm@cua.dk>

	* Makefile.in (info): Undo 2004-12-05 change.

2004-12-08  Luc Teirlinck  <teirllm@auburn.edu>

	* info/dir (File): Add URL and Org Mode manuals.
	* Makefile.in (install-arch-indep, uninstall): Add url and org
	manuals.

2004-12-07  Stefan Monnier  <monnier@iro.umontreal.ca>

	* configure.in (INLINE, RE_TRANSLATE_P): Move patches mistakenly
	committed to src/config.in.

2004-12-07  Jan Djärv  <jan.h.d@swipnet.se>

	* configure.in: If $HAVE_GTK_FILE_CHOOSER = yes, check for
	pthreads and define HAVE_GTK_AND_PTHREAD.

2004-12-05  Richard M. Stallman  <rms@gnu.org>

	* Makefile.in (info): Ignore errors building info files.

2004-11-27  Eli Zaretskii  <eliz@gnu.org>

	* config.bat: If 8-byte alignment is not supported, define
	NO_DECL_ALIGN in src/config.h, instead of trivially defining
	DECL_ALIGN.  Protect & with "" because & is special for cmd.exe;
	filter through Sed to remove the quotes.

2004-11-22  Stefan Monnier  <monnier@iro.umontreal.ca>

	* info/.cvsignore: Ignore everything.  It's OK since .cvsignore does
	not apply to files explicitly `cvs add'ed.

2004-11-12  Eli Zaretskii  <eliz@gnu.org>

	* config.bat: Don't require djecho.exe for the v1.x build.
	Add a test for DECL_ALIGN support, and add a trivial definition to
	src/config.h if 8-byte alignment is not supported.

2004-11-08  Kim F. Storm  <storm@cua.dk>

	* Makefile.in (bootstrap, bootstrap-clean-before): Remove .elc
	files before building.
	(bootfast, bootstrap-clean-before-fast): New targets, like
	bootstrap but don't remove .elc files.

2004-11-06  Lars Brinkhoff  <lars@nocrew.org>

	* configure.in: Add check for getrusage.

2004-11-02  Jan Djärv  <jan.h.d@swipnet.se>

	* configure.in (HAVE_GTK_FILE_CHOOSER, $HAVE_GTK_FILE_SELECTION):
	New tests for new and old GTK file dialogs.
	(HAVE_GTK): Only set with_toolkit_scroll_bars if not explicitly set
	to no.

2004-10-20  Jan Djärv  <jan.h.d@swipnet.se>

	* configure.in (HAVE_PERSONALITY_LINUX32): New test if PER_LINUX32
	can be set.  Remove SETARCH test.

2004-10-08  Steven Tamm  <steventamm@mac.com>

	* configure.in (HAVE_MALLOC_MALLOC_H): Test for malloc/malloc.h

2004-10-06  Jan Djärv  <jan.h.d@swipnet.se>

	* configure.in (HAVE_RANDOM_HEAPSTART): Change AC_MSG_ERROR to
	AC_MSG_WARN.  Move output of warning message to end of configure run.

2004-10-05  Jan Djärv  <jan.h.d@swipnet.se>

	* configure.in (HAVE_RANDOM_HEAPSTART): Rename HAVE_EXECSHIELD.
	Run test to see if heap start address is random.

2004-09-29  Miles Bader  <miles@gnu.org>

	* configure.in (HAVE_EXECSHIELD): Test correct env variable to see
	if setarch is present.

2004-09-25  Jan Djärv  <jan.h.d@swipnet.se>

	* configure.in (HAVE_EXECSHIELD): Only define on x86.

2004-09-24  Jan Djärv  <jan.h.d@swipnet.se>

	* configure.in: Check for exec-shield.

2004-08-06  Andreas Schwab  <schwab@suse.de>

	* Makefile.in (install-arch-indep, uninstall): Add flymake.

2004-07-31  Eli Zaretskii  <eliz@gnu.org>

	* config.bat: Update URLs in the comments.

2004-08-02  Reiner Steib  <Reiner.Steib@gmx.de>

	* Makefile.in (install-arch-indep): Add pgg and sieve.

	* info/.cvsignore: Added pgg and sieve.

2004-07-05  Andreas Schwab  <schwab@suse.de>

	* Makefile.in (install-arch-indep): Remove .arch-inventory files.

2004-06-21  Kenichi Handa  <handa@m17n.org>

	* make-dist: Link leim-ext.el into tempdir.

2004-06-15  Luc Teirlinck  <teirllm@auburn.edu>

	* info/dir (File): Add emacs-xtra.
	* Makefile.in (install-arch-indep, uninstall): Add emacs-xtra.

2004-06-12  Juri Linkov  <juri@jurta.org>

	* info/dir: Move menu help lines from `* Menu:' to file header.
	Describe the purpose of a red *.

2004-05-04  Dave Love  <fx@gnu.org>

	* configure.in: Don't use `extrasub'.

2004-04-29  Dave Love  <fx@gnu.org>

	* configure.in: Don't forget to quote args to `test'.

2004-04-24  Thien-Thi Nguyen  <ttn@gnu.org>

	* autogen.sh: Update filename in "please read" message.

2004-04-17  Richard M. Stallman  <rms@gnu.org>

	* INSTALL: Move the info about site-lisp dirs,
	and say uninstalled Emacs looks there too.

2004-04-04  Eli Zaretskii  <eliz@gnu.org>

	* config.bat (lib-src): Recognize comment lines in Makefile.in
	that have a TAB after the #, to avoid errors in preprocessing with
	GCC 3.3.3.

2004-03-31  Luc Teirlinck  <teirllm@auburn.edu>

	* Makefile.in: Mention in comment that `make maintainer-clean'
	deletes .elc files.

2004-03-22  Stefan Monnier  <monnier@iro.umontreal.ca>

	* update-subdirs: Add local variables to prevent byte-compiling.

2004-03-21  Dave Love  <fx@gnu.org>

	* configure.in: Fix previous change.

2004-03-18  Dave Love  <fx@gnu.org>

	* configure.in: Add -znocombreloc to LDFLAGS if compiler supports it.

2004-03-15  Luc Teirlinck  <teirllm@auburn.edu>

	* info/dir (File): Add SMTP and SES.

2004-03-02  Stefan Monnier  <monnier@iro.umontreal.ca>

	* Makefile.in (maintainer-clean): Clean in the lisp dir as well.
	(bootstrap): Use the new bootstrap-prepare target in lisp.

2004-02-18  Kim F. Storm  <storm@cua.dk>

	* INSTALL.CVS: Add info about ssh/cvs related problems and work-around.

2004-02-16  Eli Zaretskii  <eliz@gnu.org>

	* make-dist: Don't link index.*perm and permute-index into tempdir.

2004-02-14  Jonathan Yavner  <jyavner@member.fsf.org>

	* AUTHORS (JonathanYavner): Rename testcover-*.el to tcover-*.el
	to match previous changes by Eli Zaretskii.

2004-02-09  Luc Teirlinck  <teirllm@auburn.edu>

	* Makefile.in: Set CDPATH to an empty string.

2004-01-27  Stefan Monnier  <monnier@iro.umontreal.ca>

	* configure.in <darwin>: Use fink packages if available.

2004-01-25  Jérôme Marant  <jmarant@free.fr>  (tiny change)

	* make-dist (lispref): Do include lispref/index.texi.

2004-01-06  Eric Hanchrow  <offby1@blarg.net>

	* make-dist (tempdir): Include cursors in nt/icons.

2003-12-30  Eli Zaretskii  <eliz@gnu.org>

	* INSTALL.CVS: Renamed from INSTALL-CVS to avoid file-name
	clashes with install-sh on 8+3 filesystems.

2003-12-08  Miles Bader  <miles@gnu.org>

	* .cvsignore: Add .arch-inventory.

2003-12-24  Andreas Schwab  <schwab@suse.de>

	* configure.in: Check for <sys/socket.h>.  Include it before
	including <net/if.h>.  Move check for <net/if.h> before its use.

2003-12-24  Jan Djärv  <jan.h.d@swipnet.se>

	* Makefile.in (install-arch-dep): Don't let cd output go into
	pipe for carbon_appdir.

2003-12-24  Andreas Schwab  <schwab@suse.de>

	* configure.in (PKG_CHECK_MODULES): Fix quoting.

2003-12-01  Andreas Schwab  <schwab@suse.de>

	* configure.in (powerpc-apple-darwin*): Use ${CC-cc} instead of
	hardcoding gcc.

2003-11-16  Jan Djärv  <jan.h.d@swipnet.se>

	* configure.in (HAVE_GTK_MULTIDISPLAY): Check if GTK can handle
	multiple displays.
	Wrong number of args to AC_CHECK_LIB for HAVE_X_SM test corrected.

2003-09-23  Dave Love  <fx@gnu.org>

	* configure.in: Check members of struct ifreq.

2003-09-14  Kim F. Storm  <storm@cua.dk>

	* configure.in: Add checks for sys/ioctl.h and net/if.h.

2003-09-12  Luc Teirlinck  <teirllm@mail.auburn.edu>

	* Makefile.in (install-arch-indep, uninstall): Add SES manual.

2003-08-18  Lute Kamstra  <lute@gnu.org>

	* configure.in: Revert the change of 2003-07-29 as GTK+ 2.2 is not
	required anymore.

2003-08-07  Andrew Choi  <akochoi@shaw.ca>

	* configure.in [powerpc-apple-darwin*]: Use the -no-cpp-precomp
	option instead of -traditional-cpp for CPP.

2003-07-29  Richard M. Stallman  <rms@gnu.org>

	* configure.in (HAVE_XIM): Define if XIM is available.

2003-07-29  Tim Van Holder  <tim.vanholder@anubex.com>  (tiny change)

	* configure.in: The function gtk_window_set_icon_from_file was
	introduced in GTK+ 2.2, so check for that release.

2003-07-23  Andreas Schwab  <schwab@suse.de>

	* configure.in: Add --enable-maintainer-mode, substitute MAINT.

	* Makefile.in (YACC): Remove, not used.
	(MAINT): Don't set.
	(${srcdir}/configure, $(srcdir)/src/stamp-h.in): Use @MAINT@ to
	disable dependency on ${srcdir}/configure.in when maintainer mode
	is disabled.

2003-07-22  Dave Love  <fx@gnu.org>

	* configure.in: Make XRegisterIMInstantiateCallback test depend on
	HAVE_X11, not with_xim.
	(HAVE_CRTIN): Provide template.
	<with_png>: Test for png.h and libpng/png.h.

2003-07-15  Andreas Schwab  <schwab@suse.de>

	* configure.in: Temporarily leave quoting for AC_DEFINE.

2003-07-13  Stefan Monnier  <monnier@cs.yale.edu>

	* configure.in: Check for posix_memalign.

2003-07-12  Richard M. Stallman  <rms@gnu.org>

	* configure.in [netbsd systems]: Define HAVE_CRTIN properly.

2003-07-09  Kim F. Storm  <storm@cua.dk>

	* INSTALL (DETAILED BUILDING AND INSTALLATION): Describe new
	functionality of --without-xim.

2003-06-29  Dave Love  <fx@gnu.org>

	* configure.in: Fix XRegisterIMInstantiateCallback check for gcc.

2003-06-23  Dave Love  <fx@gnu.org>

	* configure.in: Check for sys/_mbstate_t.h.
	Test XRegisterIMInstantiateCallback prototype.
	(AH_BOTTOM): Define DO_BLOCK_INPUT, my_strftime.

2003-06-06  Dave Love  <fx@gnu.org>

	* configure.in: Check for locale.h.

2003-06-05  Dave Love  <fx@gnu.org>

	* configure.in: Check for memcpy, mempcpy, mblen, mbrlen.
	Use AC_FUNC_STRFTIME, AC_STRUCT_TIMEZONE, AC_TYPE_MBSTATE_T.
	(NLIST_STRUCT): Don't define.
	(AH_BOTTOM): Define my_strftime.

2003-06-02  Richard M. Stallman  <rms@gnu.org>

	* configure.in: Revert changes of 2003-03-03 and 2003-05-24.

2003-05-24  Andreas Schwab  <schwab@suse.de>

	* configure.in (AH_BOTTOM) [MAC_OSX]: Do not redefine bcopy,
	bzero, and bcmp.

2003-05-22  Dave Love  <fx@gnu.org>

	* configure.in: Remove redundant test for term.h.  Test for difftime.

2003-05-20  Dave Love  <fx@gnu.org>

	* configure.in: Append * to s390-*-linux-gnu case.
	(LIBMAIL) <lockfile>: Don't define.

2003-04-30  Richard M. Stallman  <rms@gnu.org>

	* configure.in: Handle system types sysv5uw* and sysv5OpenUNIX*.

2003-04-28  Francesco Potortì  <pot@gnu.org>

	* configure.in: Undo last (RMS') change, as it is useless, per
	Dave Love.

2003-04-08  Richard M. Stallman  <rms@gnu.org>

	* configure.in: Put #include of jpeglib.h at start of line.

2003-04-30  Kai Großjohann  <kai.grossjohann@gmx.net>

	* INSTALL (* GNU/Linux development packages): Mention Debian and
	RedHat package names.

2003-04-30  Boyd Lynn Gerber  <gerberb@zenez.com>

	* configure.in: Handle system types sysv5uw* and sysv5OpenUNIX*.

2003-04-30  Kai Großjohann  <kai.grossjohann@gmx.net>

	* INSTALL (* GNU/Linux development packages): Tell people to
	install additional packages for compiling Emacs.

2003-04-06  Francesco Potortì  <pot@gnu.org>

	* configure.in: Use the same configuration for all aix5, not just
	aix5.1.

2003-03-16  Nelson H. F. Beebe  <beebe@math.utah.edu>  (tiny change)

	* configure.in: Check for need for bigtoc support on IBM AIX for
	solving a linker table overflow problem.

2003-03-03  Rob Browning  <rlb@defaultvalue.org>

	* configure.in: Add AC_CHECK_FUNCS for memcmp and memmove.
	(AH_BOTTOM): Switch tests to prefer memcmp, memset, and memmove
	over bzero, bcmp, and bcopy.

2003-02-23  Simon Josefsson  <jas@extundo.com>

	* Makefile.in (install-arch-indep, uninstall): Add SMTP manual.

2003-02-21  Klaus Zeitler  <kzeitler@lucent.com>

	* configure.in: Set new hpux10-20.h as "major" include for 10.20.

2003-02-13  Robert J. Chassell  <bob@rattlesnake.com>  (tiny change)

	* INSTALL (* Extra fonts): Say that Emacs doesn't include fonts.

2003-02-08  Andreas Schwab  <schwab@suse.de>

	* Makefile.in (EXEEXT): Define to @EXEEXT@ and use this variable
	instead of the substitution.

2003-01-31  Joe Buehler  <jhpb@draco.hekimian.com>

	* Makefile.in: Use @EXEEXT@ for Cygwin.
	Use USERNAME if LOGNAME is not set (for Cygwin).

	* configure.in: Add opsys=cygwin.

2003-01-22  Andreas Schwab  <schwab@suse.de>

	* configure.in: Set HAVE_MENUS=yes when HAVE_CARBON=yes instead of
	redefining it explicitly in src/config.in.

2003-01-22  Markus Rost  <rost@math.ohio-state.edu>

	* Makefile.in (bootstrap): Make bootstrap-after.

2003-01-20  Jan Djärv  <jan.h.d@swipnet.se>

	* configure.in: Fix --with-gtk.

2003-01-19  Jan Djärv  <jan.h.d@swipnet.se>

	* configure.in: Add --with-gtk, --with-x-toolkit=gtk

	* INSTALL (DETAILED BUILDING AND INSTALLATION): Add text about GTK.

2003-01-14  Francesco Potortì  <pot@gnu.org>

	* configure.in (m68k-motorola-sysv): Remove (obsolete).

2003-01-07  Steven Tamm  <steventamm@mac.com>

	* configure.in: New option, --enable-carbon-app, to specify
	that the application should be installed
	* Makefile.in (install-arch-dep): On Mac OS X, install the
	Emacs.app application if carbon-app is enabled

2003-01-06  Dave Love  <fx@gnu.org>

	* configure.in: Check for nl_langinfo.
	[!HAVE_SIZE_T]: Fix typedef.

2003-01-06  David Kastrup  <dak@gnu.org>

	* Makefile.in (INSTALL_INFO): Get install-info command from configure.

	* configure.in: Add tests for install-info.

2002-12-09  Markus Rost  <rost@math.ohio-state.edu>

	* configure.in (*-sunos5*, *-solaris*): Revert previous change -
	use again sol2-6 instead of sol2-8.

2002-12-09  Dave Love  <fx@gnu.org>

	* configure.in (*-sunos5.8*, *-solaris2.8*): Delete configurations.

2002-12-08  Andreas Schwab  <schwab@suse.de>

	* Makefile.in (install-arch-indep): Revert last change.

2002-11-27  Dave Love  <fx@gnu.org>

	* configure.in: Use AC_CHECK_DECLS, not AC_DECL_SYS_SIGLIST.
	Check for __sys_siglist too.  Check for memset.
	Use AC_FUNC_GETPGRP.  Add mipsel-*-linux-gnu* target.

2002-11-22  Juanma Barranquero  <lektu@terra.es>

	* config.guess, config.sub: Updated from master source.

2002-11-19  Karl Fogel  <kfogel@red-bean.com>

	* autogen.sh: New file.

2002-11-15  Dave Love  <fx@gnu.org>

	* configure.in: Tidy up various quoting issues throughout.
	Use AC_GNU_SOURCE.
	(AH_BOTTOM): Fix #endif protecting config.h.  Maybe include
	alloca.h.  Define GC_SETJMP_WORKS, GC_LISP_OBJECT_ALIGNMENT.
	Maybe define bcopy, bzero, bcmp.
	(powerpcle-*-solaris2.5*, powerpcle-*-solaris2*): Remove (use
	non-existent machine file).
	(sys/vlimit.h, sys/resource.h, fsync, __restrict): Test for.
	(term.h, X11/Xaw3d/Scrollbar.h): Avoid warning from test.
	(nlist.h): Move test up.

2002-11-18  Markus Rost  <rost@math.ohio-state.edu>

	* configure.in (*-sunos5*, *-solaris*): Use sol2-8.

2002-11-14  Francesco Potortì  <pot@gnu.org>

	* configure.in (*-sunos5.8*, *-solaris2.8*): New configurations.

2002-11-11  Tim Van Holder  <tim.vanholder@anubex.com>  (tiny change)

	* Makefile.in (install-arch-indep): Prepend $(srcdir)/ to lisp.

2002-11-08  Dave Love  <fx@gnu.org>

	* configure.in: Use AC_CONFIG_LIBOBJ_DIR and require autoconf 2.54.
	(AH_BOTTOM) [!HAVE_SIZE_T]: Typedef size_t.

2002-11-07  Miles Bader  <miles@gnu.org>

	* Makefile.in (maybe_bootstrap): Fix shell variable usage.
	Handle separate-build-dir case.

2002-11-06  Richard M. Stallman  <rms@gnu.org>

	* Makefile.in (maybe_bootstrap): Add doublequotes to make it
	bulletproof.  $bar may be empty when there are no .elc files.

2002-10-30  Dave Love  <fx@gnu.org>

	* configure.in: Require autoconf 2.53.  Test for pty.h,
	sys/mman.h, sys/param.h, mremap, memmove.
	(AH_BOTTOM): Maybe include strings.h.  Add local variables for mode.
	(AC_PROG_YACC): Delete.
	(size_t): Use AC_CHECK_TYPES.
	(AH_TOP): Up-date copyright.

2002-10-01  Juanma Barranquero  <lektu@terra.es>

	* update-subdirs: Add "no-byte-compile: t" to subdirs.el.

2002-09-19  Richard M. Stallman  <rms@gnu.org>

	* configure.in: Fix the LessTif-directory-finder for real.

2002-09-14  Richard M. Stallman  <rms@gnu.org>

	* Makefile.in (maybe_bootstrap): Test for complete absence
	of compiled Lisp files.

2002-09-11  Stefan Monnier  <monnier@cs.yale.edu>

	* Makefile.in (bootstrap-lisp-1, bootstrap-lisp, bootstrap)
	(bootstrap-clean-after): Delete.
	(bootstrap): Make the sequencing explicit.

2002-09-10  Richard M. Stallman  <rms@gnu.org>

	* configure.in: Fix previous LessTif change.

2002-09-09  Richard M. Stallman  <rms@gnu.org>

	* configure.in (powerpcle-*-solaris2.5*): New configuration.
	(powerpcle-*-solaris*): Use version 2.6 as default.
	(*-sunos5.6*, *-solaris2.6*): New alternative.
	(*-sunos5*): Use version 2.6 as default.

2002-09-06  Kai Großjohann  <Kai.Grossjohann@CS.Uni-Dortmund.DE>

	* configure.in: Fix typo.

2002-09-05  Richard M. Stallman  <rms@gnu.org>

	* configure.in: Look for LessTif in /usr/X11R6/LessTif/ before Motif.

	* configure.in: Handle $GCC_LINK_TEST_OPTIONS and
	$NON_GCC_LINK_TEST_OPTIONS after the AC_PROG_... macros.

2002-08-26  Kim F. Storm  <storm@cua.dk>

	* Makefile.in (install-arch-indep): Do not remove DOC file
	when it is the only DOC file installed; this is the case when
	CANNOT_DUMP is defined.  From Joe Buehler (tiny change).

2002-07-24  Markus Rost  <rost@math.ohio-state.edu>

	* configure.in: Fix typo.

2002-07-24  Richard M. Stallman  <rms@gnu.org>

	* configure.in: Don't print anything special about gamedir.

	* configure.in: Delete nonstandard --with-game-user option.

2002-07-21  Richard M. Stallman  <rms@gnu.org>

	* Makefile.in (gamedir, localstatedir): New variables.
	(epaths-force): Insert value of gamedir into PATH_GAME.

	* configure.in (gamedir): Handle it like lispdir.
	(--with-game-dir option): Delete.

2002-06-21  Pavel Janík  <Pavel@Janik.cz>

	* configure.in: Add support for mipseb-*-netbsd* machines.

2002-06-18  Kai Großjohann  <Kai.Grossjohann@CS.Uni-Dortmund.DE>

	* Makefile.in (install-arch-indep, uninstall): Add Tramp.

2002-06-17  Kai Großjohann  <Kai.Grossjohann@CS.Uni-Dortmund.DE>

	* info/dir (File): Add an entry for Tramp.

2002-06-17  Eli Zaretskii  <eliz@is.elta.co.il>

	* INSTALL-CVS: New file.

2002-06-07  Andreas Schwab  <schwab@suse.de>

	* configure.in (x86_64-*-linux-gnu*): New system.

2002-05-31  Eli Zaretskii  <eliz@is.elta.co.il>

	* config.bat: Handle the case when lispintro is truncated to lispintr.

2002-05-26  Paul Eggert  <eggert@twinsun.com>

	* config.guess, config.sub: Updated from master source.

2002-05-09  Richard M. Stallman  <rms@gnu.org>

	* configure.in (emacs_cv_speed_t): Add square brackets for clarity.

2002-05-04  Pavel Janík  <Pavel@Janik.cz>

	* make-dist: Do not distribute lock/ directory.

2002-04-30  Andrew Choi  <akochoi@shaw.ca>

	* configure.in: Provide documentation string when defining
	variable HAVE_CARBON.  Also define HAVE_WINDOW_SYSTEM, HAVE_MOUSE,
	and HAVE_MENUS in AH_BOTTOM if HAVE_CARBON is defined.

2002-04-28  Colin Walters  <walters@verbum.org>

	* configure.in: Delete configure check for access to the game user.

2002-04-29  Pavel Janík  <Pavel@Janik.cz>

	* make-dist: lwlib/Imakefile is removed.

2002-04-26  Andrew Choi  <akochoi@shaw.ca>

	* configure.in: Add support for powerpc-apple-darwin*.
	(HAVE_CARBON): Add.

	* make-dist: Create directories in mac/Emacs.app.

2002-04-25  Pavel Janík  <Pavel@Janik.cz>

	* make-dist: lwlib-Xol* are removed.

2002-04-23  Andreas Schwab  <schwab@suse.de>

	* Makefile.in (MAINT): New variable.
	(${srcdir}/configure, $(srcdir)/src/stamp-h.in): Depend on this
	instead of configure.in, to avoid running autoconf and autoheader
	unless explicitly requested.

2002-04-16  Eli Zaretskii  <eliz@gnu.org>

	* config.bat: Update for msdos/sed2v2.inp.

2002-04-15  Andreas Schwab  <schwab@suse.de>

	* Makefile.in ($(srcdir)/src/config.in): Generate using autoheader.
	* configure.in: Add config header templates to all AC_DEFINE and
	AC_DEFINE_UNQUOTED symbols.
	* make-dist: Run autoheader if necessary.

2002-04-10  Colin Walters  <walters@verbum.org>

	* configure.in: Add --game-dir, --game-user.  Test to see if we
	can use them.

2002-04-08  Pavel Janík  <Pavel@Janik.cz>

	* configure.in: Add --with-sound.

2002-03-18  Kim F. Storm  <storm@cua.dk>

	* configure.in: Test for sendto, recvfrom, getsockopt, setsockopt,
	and getsockname functions.  Test for sys/un.h include file.

2002-03-15  Eli Zaretskii  <eliz@is.elta.co.il>

	* configure.in: Support AIX 5.1.

2002-03-10  Jan Djärv  <jan.h.d@swipnet.se>

	* configure.in: Added test for X Session Management (HAVE_X_SM).

2002-03-03  Richard M. Stallman  <rms@gnu.org>

	* Makefile.in (install-arch-indep): Use umask 022 for DOC* and lisp/.
	Run chown $${LOGNAME} on files installed by tar xvf.

2002-03-03  Kim F. Storm  <storm@cua.dk>

	* configure.in: Test for getpeername.

2002-03-01  Richard M. Stallman  <rms@gnu.org>

	* configure.in (HAVE_JPEG): Turn it off if libjpeg version < 6b.
	(HAVE_GIF): Don't use old libungif versions that crash.

2002-02-26  Richard M. Stallman  <rms@gnu.org>

	* configure.in <making srcdir absolute>: Verify that PWD is correct,
	not just well-formed and valid.
	(mips-compaq-nonstopux*): New configuration.

2002-02-18  Paul Eggert  <eggert@twinsun.com>

	* make-dist: Port to POSIX 1003.1-2001, which doesn't allow "head -1".
	"sed q" is a portable equivalent to plain "head -1".

2002-02-13  Richard M. Stallman  <rms@gnu.org>

	* Makefile.in (maybe_bootstrap): Do `exit 1'.
	(all): Don't depend on maybe_bootstrap here.
	(${SUBDIR}): Depend on it here instead.

2002-02-08  Richard M. Stallman  <rms@gnu.org>

	* Makefile.in (maybe_bootstrap): Add an infinite sleep-loop.

2002-01-27  Eli Zaretskii  <eliz@is.elta.co.il>

	* configure.in: Recognize BSD/OS 5.0.

2002-01-11  Eli Zaretskii  <eliz@is.elta.co.il>

	* make-dist: Make version checking in emacs.texi consistent with
	how we set it there.

2001-12-29  Kim F. Storm  <storm@cua.dk>

	* INSTALL: <CONFIGURATION BY HAND> Now requires autoconf 2.51.

2001-12-28  Richard M. Stallman  <rms@gnu.org>

	* configure.in: Test for mbsinit.

2001-12-21  Eli Zaretskii  <eliz@is.elta.co.il>

	These changes make Leim part of the standard distribution:

	* README: Add info about the `leim' directory.

	* INSTALL: Remove text that describes Leim as a separate package.

	* noleim-Makefile.in: File removed.

	* make-dist: Don't copy noleim-Makefile.in to the leim subdirectory.
	Link Leim files to ${tempdir}/leim, not to real-leim.  Don't move
	Leim files out of the Emacs tree.  Don't prepare a separate tarball
	for Leim.

2001-12-11  Richard M. Stallman  <rms@gnu.org>

	* configure.in (hppa*-*-linux-gnu*): New alternative.

2001-12-08  Pavel Janík  <Pavel@Janik.cz>

	* make-dist: Copy COPYING to leim/, lwlib/, mac/ and nt/ when
	creating distribution.

2001-12-06  Paul Eggert  <eggert@twinsun.com>

	* configure.in (AC_PREREQ): Bump from 2.50 to 2.51; needed for vfork.
	(AC_FUNC_VFORK): Remove.
	(AC_FUNC_FORK): Add.
	(HAVE_DES_H, HAVE_KRB5_H): Properly quote args of AC_CHECK_HEADERS;
	this is required by recent Autoconf versions.

2001-12-02  Pavel Janík  <Pavel@Janik.cz>

	* make-dist: Do not try to link removed files (aclocal.m4, _emacs,
	TODO, vms-pp.trans and others).

2001-11-29  Pavel Janík  <Pavel@Janik.cz>

	* make-dist: Use COPYING from the top-level directory.

2001-11-29  Gerd Moellmann  <gerd@gnu.org>

	* configure.in: Add support for FreeBSD/Alpha.

2001-11-29  Pavel Janík  <Pavel@Janik.cz>

	* make-dist: Add COPYING to the top-level directory of the
	distribution.  Simplify the logic behind copying.

	* Makefile.in (maybe_bootstrap): Fix previous change.

2001-11-28  Richard M. Stallman  <rms@gnu.org>

	* Makefile.in (maybe_bootstrap): Don't bootstrap, just suggest it.

2001-11-26  Richard M. Stallman  <rms@gnu.org>

	* Makefile.in: bootstrap should not delete dumped executables.
	(bootstrap-clean-before): New target.
	(bootstrap): Use bootstrap-clean-before instead of clean.
	(bootstrap-clean-after): Rename from bootstrap-clean.  Calls changed.

2001-11-24  Eli Zaretskii  <eliz@is.elta.co.il>

	These changes add the Emacs Lisp Introduction manual to the
	distribution:

	* Makefile.in (install-arch-indep, uninstall): Add ELisp Intro files.

	* make-dist: Copy the files in lispintro directory.

	* config.bat: Configure in the lispintro directory.

	* configure.in (AC_OUTPUT): Add lispintro/Makefile.

	* Makefile.in (SUBDIR_MAKEFILES): Add lispintro.
	(lispintro/Makefile): New target.
	(mostlyclean, clean, distclean, maintainer-clean): Add lispintro.
	(unlock, relock, info, dvi): Ditto.

2001-11-23  Eli Zaretskii  <eliz@is.elta.co.il>

	* Makefile.in (uninstall, install-arch-indep): Don't install gfdl.1.

	* make-dist (etc): Don't distribute gfdl.1.

2001-11-22  Colin Walters  <walters@debian.org>

	* Makefile.in (install-arch-indep): Install the calc .info files.
	(uninstall): Handle deletion of calc .info files (thanks Pavel Janík).

2001-11-17  Eli Zaretskii  <eliz@is.elta.co.il>

	* make-dist (lispref): Add *.txt, *.el, permute-index, and
	tindex.pl to the list of those being put into the distribution.

2001-11-16  Eli Zaretskii  <eliz@gnu.org>

	* configure.in: Add coff.h to the list in AC_CHECK_HEADERS.

2001-11-15  Pavel Janík  <Pavel@Janik.cz>

	* Makefile.in (uninstall): Fix previous change.

	* configure.in, Makefile.in: Add support for --program-prefix,
	--program-suffix and --program-transform-name options.

2001-11-13  Pavel Janík  <Pavel@Janik.cz>

	* Makefile.in (install-arch-indep): Use `${manext}' instead of `.1'.
	(install-arch-indep): Install emacsclient manual page.
	(uninstall): Uninstall emacsclient manual page.

2001-11-12  Eli Zaretskii  <eliz@is.elta.co.il>

	* make-dist: Add lispref/index.*perm files to the distribution.
	From Pavel Janík <Pavel@Janik.cz>.

2001-11-12  Pavel Janík  <Pavel@Janik.cz>

	* Makefile.in (uninstall): Remove gfdl.1 when uninstalling.

2001-11-10  Eli Zaretskii  <eliz@is.elta.co.il>

	* configure.in: AC_OUTPUT lispref/Makefile.

2001-11-10  Eli Zaretskii  <eliz@is.elta.co.il>

	The following changes add the ELisp reference manual to the
	distribution.

	* make-dist: Add the lispref directory to the distribution.

	* Makefile.in (install-arch-indep): Add elisp* to the list of
	installed Info files.
	(SUBDIR_MAKEFILES): Add lispref/Makefile.
	(lispref/Makefile): New target.
	(mostlyclean, clean, distclean, maintainer-clean, unlock, relock):
	Add commands for the lispref directory.
	(info, dvi): Ditto.

	* config.bat: Configure in `lispref'.

2001-11-09  Richard M. Stallman  <rms@gnu.org>

	* Makefile.in (bootstrap-lisp): Don't suppress error messages.

2001-11-07  Eli Zaretskii  <eliz@is.elta.co.il>

	* make-dist (tempdir): Copy AUTHORS as well.

2001-11-06  Sam Steingold  <sds@gnu.org>

	* configure.in: Added a check for <nlist.h>.

2001-11-01  Pavel Janík  <Pavel@Janik.cz>

	* configure.in: Reindent --help output.
	From Per Starbäck (starback@ling.uu.se).

2001-10-31  Eli Zaretskii  <eliz@is.elta.co.il>

	* configure.in: New entry for HP/UX-11.

	* Makefile.in (SOURCES): Replace GETTING.GNU.SOFTWARE with FTP.
	From Eric S. Raymond <esr@golux.thyrsus.com>.

2001-10-28  Eli Zaretskii  <eliz@is.elta.co.il>

	* configure.in (s390-*-linux-gnu): New system.  From Adam Thornton
	<athornton@sinenomine.net>.

2001-10-25  Gerd Moellmann  <gerd@gnu.org>

	* Makefile.in (maybe_bootstrap): New target.
	(all): Add to prerequisites to bootstrap if abbrev.elc doesn't exist.

2001-10-24  Ken Raeburn  <raeburn@gnu.org>

	* configure.in: If --with-hesiod is given, look for
	hes_getmailhost and res_send or __res_send; check hesiod and
	resolv libraries respectively if system libraries don't supply them.

2001-10-24  Gerd Moellmann  <gerd@gnu.org>

	* configure.in: Use $MAKE for `make' if set.

2001-10-22  Gerd Moellmann  <gerd@gnu.org>

	* Makefile.in (install-arch-indep): Add -h (follow symlinks)
	to tar options.

2001-10-20  Gerd Moellmann  <gerd@gnu.org>

	* (Version 21.1 released).

2001-10-20  Miles Bader  <miles@gnu.org>

	* configure.in (configuration): Set from `host' if `host_alias'
	isn't defined.

2001-10-19  Andreas Schwab  <schwab@suse.de>

	* configure.in: Make ready for autoconf 2.5x.
	(AC_PREREQ): Require autoconf 2.50.
	* aclocal.m4: Removed.
	* Makefile.in (${srcdir}/configure): Don't depend on aclocal.m4.

2001-10-13  Eli Zaretskii  <eliz@is.elta.co.il>

	* README: Bump Emacs version to 21.1.50.

2001-10-05  Gerd Moellmann  <gerd@gnu.org>

	* Branch for 21.1.

2001-09-05  Gerd Moellmann  <gerd@gnu.org>

	* configure.in: Avoid `$@' which is handled specially in
	Autoconf 2.52.  From "Adam J. Richter" <adam@yggdrasil.com>.

2001-09-01  Eli Zaretskii  <eliz@is.elta.co.il>

	* make-dist (nt): Add subdirs.el to the list of distributed files.

2001-08-14  Eli Zaretskii  <eliz@is.elta.co.il>

	* configure.in (machine): Add an entry for
	hppa1.1-hitachi-hiuxwe2*.

2001-05-28  Gerd Moellmann  <gerd@gnu.org>

	* make-dist (LANG): Set LC_ALL and LANGUAGE to C, unset
	LC_MESSAGES and LANG.  From Karl Eichwalder <keichwa@gmx.net>.

2001-05-14  Gerd Moellmann  <gerd@gnu.org>

	* make-dist: Copy texinfo.tex unconditionally.

2001-04-25  Eli Zaretskii  <eliz@is.elta.co.il>

	* Makefile.in (install-arch-indep): Add gfdl.1 to the man pages
	that are installed.

2001-04-06  Gerd Moellmann  <gerd@gnu.org>

	* make-dist: Copy only `[a-z]*.{el,elc}' from leim/quail.
	Don't copy quick-b5, quick-cns, tsang-b5, and tsang-cns files.

	* make-dist: Handle leim/MISC-DIC.  Only include
	`[a-zA-Z]*.{el,elc}' from leim/quail.

2001-04-05  Gerd Moellmann  <gerd@gnu.org>

	* Makefile.in (install-arch-indep): Remove .cvsignore files.

2001-03-30  Gerd Moellmann  <gerd@gnu.org>

	* Makefile.in (.PHONY): Add for bootstrap targets.
	(bootstrap-clean): New target.
	(bootstrap): Use it instead of `clean'.

2001-03-29  Eli Zaretskii  <a34785@is.elta.co.il>

	* Makefile.in (SUBDIR): Remove leim.
	(all, .RECURSIVE, extraclean): Add leim explicitly.
	(leim): Provide separate rule which exports PARALLEL=0 into the
	environment.

2001-03-20  Gerd Moellmann  <gerd@gnu.org>

	* configure.in (HAVE_XPM): Don't print the result of the check for
	XpmReturnAllocPixels if we don't have an xpm.h.

2001-03-05  Gerd Moellmann  <gerd@gnu.org>

	* COPYING: New file.

2001-03-04  Eli Zaretskii  <eliz@is.elta.co.il>

	* config.bat: Update the copyright.

2001-02-23  Kenichi Handa  <handa@etl.go.jp>

	* configure.in: Use AC_EGREP_CPP to check if the C preprocessor
	converts `..' to `. .'.  If it converts, set CPP_NEED_TRADITIONAL
	to `yes'.  Later in AC_OUTPUT, check this variable.

2001-02-09  Dave Love  <fx@gnu.org>

	* AUTHORS: Updated.

2001-02-06  Eli Zaretskii  <eliz@is.elta.co.il>

	* info/dir (Ebrowse): Fix the entry (was missing a dot).

2001-02-02  Gerd Moellmann  <gerd@gnu.org>

	* mkinstalldirs (errstatus): Chmod a+rx directories we create.

	* Makefile.in (uninstall): Ignore exit code of `rm'.

	* Makefile.in (uninstall): Remove more info files.  Remove
	${libexecdir}/emacs/${version}.  Remove ${archlibdir}/fns-*.

2001-01-31  Gerd Moellmann  <gerd@gnu.org>

	* noleim-Makefile.in (extraclean): Add.

2001-01-28  Gerd Moellmann  <gerd@gnu.org>

	* Makefile.in (extraclean): Added -f to -rm config-tmp-* to keep
	it quiet.

2001-01-24  Colin Walters  <walters@cis.ohio-state.edu>

	* Makefile.in (tags): Fix typo.

2001-01-13  Kenichi Handa  <handa@etl.go.jp>

	* configure.in: Fix typo in the code setting x_search_path.

2001-01-10  Dave Love  <fx@gnu.org>

	* configure.in: Don't reset LIBS at end of -lXmu test.  Test for
	-lXext.
	(HAVE_XKBGETKEYBOARD): Fix reporting of result.
	(HAVE_LIBXP): Remove -lXt from AC_CHECK_LIB.
	(HAVE_XAW3D, HAVE_XPM, HAVE_JPEG, HAVE_PNG, HAVE_TIFF, HAVE_GIF):
	Don't frob CFLAGS.  Remove extra X libs from AC_CHECK_LIB
	(now in $LIBS).

2001-01-08  Eli Zaretskii  <eliz@is.elta.co.il>

	* config.bat: Run the preprocessor with -traditional.

2001-01-01  Eli Zaretskii  <eliz@is.elta.co.il>

	* INSTALL: Move copying conditions to end of file.

2000-12-27  Eli Zaretskii  <eliz@is.elta.co.il>

	* INSTALL: Add basic installation procedure which assumes
	`configure' does its job.  Elaborate on image support libraries.
	Add a pointer to Xaw3d library.  Add advice about solving
	configure-time problems by looking in config.log and setting
	variables in the environment.

2000-12-27  Gerd Moellmann  <gerd@gnu.org>

	* Makefile.in (install-arch-indep): If tar fails, exit with
	exit code 1.

2000-12-19  Gerd Moellmann  <gerd@gnu.org>

	* configure.in: Test for XkbGetKeyboard with an AC_TRY_LINK whose
	source file includes XKBlib.h.  On some broken Solaris systems,
	there is an XKBlib.h, reportedly, but header files included by
	XKBlib.h are missing.

2000-12-14  Gerd Moellmann  <gerd@gnu.org>

	* configure.in: AC_CHECK_FUNC XkbGetKeyboard.

2000-12-11  Dave Love  <fx@gnu.org>

	* configure.in <alpha*-dec-osf*>: Use full path for NON_GNU_CPP.

2000-12-11  Paul Eggert  <eggert@twinsun.com>

	* aclocal.m4 (AC_SYS_LARGEFILE, AC_SYS_LARGEFILE_MACRO_VALUE):
	Merge fixes from latest GNU tar version.  These macros no longer
	futz with _XOPEN_SOURCE, as that was not portable in practice.
	(AC_FUNC_FSEEKO): New macro.

	* configure.in: Use it instead of invoking AC_CHECK_FUNCS on
	ftello.

2000-12-05  Dave Love  <fx@gnu.org>

	* Makefile.in (TAGS, info): Avoid tab-prefixed comments in rules.

2000-12-02  Eli Zaretskii  <eliz@is.elta.co.il>

	* info/dir: Change the category to "Emacs".

2000-12-01  Gerd Moellmann  <gerd@gnu.org>

	* make-dist (tempdir): Remove epaths.h from the distribution
	instead of paths.h.

2000-11-23  Eli Zaretskii  <eliz@is.elta.co.il>

	* config.bat: Check for existence of djecho.exe, and print an
	error message if it is not available.

	* INSTALL: Describe possible problem with djecho.exe in old
	versions of DJGPP v2.x.

2000-11-23  Gerd Moellmann  <gerd@gnu.org>

	* configure.in: Initialize HAVE_LIBXP to no.

2000-11-22  Gerd Moellmann  <gerd@gnu.org>

	* configure.in: Use m/macppc.h instead of the non-existent
	m/powerpc.h.

2000-11-21  Gerd Moellmann  <gerd@gnu.org>

	* Makefile.in (install-arch-indep): Also install info/eshell*
	and info/speedbar*.

	* configure.in (HAVE_PNG): Check for the presence of
	png_get_channels to rule out older PNG libs.

	* configure.in (AC_OUTPUT): Arrange to emit definitions of
	GCC and NON_GNU_CPP into config.status.

2000-11-20  Dave Love  <fx@gnu.org>

	* configure.in: Fix last change.

	* GETTING.GNU.SOFTWARE: Deleted.
	* FTP: New file to replace it.
	* make-dist: Add FTP, remove GETTING.GNU.SOFTWARE.

2000-11-20  Gerd Moellmann  <gerd@gnu.org>

	* configure.in: Use -traditional with GNU cpp.

2000-11-17  Gerd Moellmann  <gerd@gnu.org>

	* make-dist: Handle the Mac port.  Distribute all makefile.w32-in.
	Distribute more files from the nt/ subdir.  Distribute PBM
	image files from subdirs of lisp/.  Distribute old change logs
	from subdirs of lisp/.  Distribute play/5x5.el.

2000-11-11  Dave Love  <fx@gnu.org>

	* config.sub, config.guess: Updated from master source.

2000-11-07  Dave Love  <fx@gnu.org>

	* configure.in: Test for mkstemp.

2000-11-01  Eli Zaretskii  <eliz@is.elta.co.il>

	* info/dir (Top): Rearrange menu items more logically, and put
	them into a single category.  Add menu items for RefTeX and
	Widget.

2000-10-29  Kai Großjohann  <Kai.Grossjohann@CS.Uni-Dortmund.DE>

	* Makefile.in (install-arch-indep): Use --info-dir instead of
	--dir-file, and a simple argument instead of --info-file, so that
	the Debian version of install-info also works.

2000-10-19  Eric M. Ludlam  <zappo@ultranet.com>

	* info/dir (Speedbar): Add entry.

2000-10-16  Eli Zaretskii  <eliz@is.elta.co.il>

	* INSTALL: Describe the new image-support options to the configure
	script.  List URLs where image support libraries can be found.

2000-10-14  Eli Zaretskii  <eliz@is.elta.co.il>

	* info/dir (Top): Add an entry for Eshell.

2000-10-02  Dave Love  <fx@gnu.org>

	* configure.in: Check for gai_strerror.

2000-10-01  Andreas Schwab  <schwab@suse.de>

	* Makefile.in (install-arch-indep): Update list of installed info files.

2000-09-30  Gerd Moellmann  <gerd@gnu.org>

	* configure.in: Support `sparc*-*-netbsd*'.

2000-09-29  Eli Zaretskii  <eliz@is.elta.co.il>

	* info/dir (MIME): Add entry for emacs-mime.

2000-09-29  Dave Love  <fx@gnu.org>

	* configure.in: Fix alpha*-dec-osf4 using the osf5 config.

2000-09-26  Gerd Moellmann  <gerd@gnu.org>

	* make-dist: Adapt to the change of leim/Makefile which was
	necessary to ensure a reasonably working `make dist'.

	* leim-Makefile.in: Moved to leim/Makefile.in..

	* noleim-Makefile.in: New file, formerly leim/Makefile.in.

2000-09-21  Kenichi Handa  <handa@etl.go.jp>

	* leim-Makefile.in (TIT-GB, TIT-BIG5, NON-TIT-GB, NON-TIT-BIG5)
	(NON-TIT-CNS, JAPANESE, KOREAN, THAI, VIETNAMESE, LAO, INDIAN)
	(TIBETAN, LATIN, SLAVIC, GREEK, RUSSIAN, MISC): Rename all .el
	files to .elc.
	(${TIT}): Adjusted for the above change.
	(clean mostlyclean): Likewise.
	(.el.elc): New target.

2000-09-19  Gerd Moellmann  <gerd@gnu.org>

	* make-dist: Include XPM and XBM files in lisp/ and subdirs
	in the distribution.

2000-09-18  Gerd Moellmann  <gerd@gnu.org>

	* make-dist (skk): Rename to `ja-dic' because the leim directory
	was renamed.

2000-09-14  Dave Love  <fx@gnu.org>

	* configure.in: Fix spurion in last change.

2000-09-14  Gerd Moellmann  <gerd@gnu.org>

	* configure.in (USE_MMAP_FOR_BUFFERS): Recognize in system
	configuration files instead of REL_ALLOC_MMAP.  Set REL_ALLOC
	to `no' if defined.  Change result report.

2000-09-08  Dave Love  <fx@gnu.org>

	* configure.in: Remove spurious `@'s.

	* aclocal.m4 (AC_FUNC_MMAP): Use fixed version from development
	autoconf.

2000-09-06  Gerd Moellmann  <gerd@gnu.org>

	* configure.in (REL_ALLOC_MMAP): Recognize in system configuration
	file and print informational message.

	* configure.in (AC_FUNC_MMAP): Add.

2000-09-01  Gerd Moellmann  <gerd@gnu.org>

	* configure.in: Add ``checking'' messages for
	XpmReturnAllocPixels.

2000-08-28  Gerd Moellmann  <gerd@gnu.org>

	* configure.in: Check <strings.h>; check `index' and `rindex'
	functions.

2000-08-26  Kenichi Handa  <handa@etl.go.jp>

	* configure.in <alpha*-dec-osf*>: Move "NON_GNU_CPP='cpp'" before
	"case "${canonical}" in".

2000-08-25  Dave Love  <fx@gnu.org>

	* configure.in <osf>: Use NON_GNU_CPP='cpp' always.

2000-08-25  Kenichi Handa  <handa@etl.go.jp>

	* leim-Makefile.in: Rename skk to ja-dic throughout the file.

2000-08-24  Gerd Moellmann  <gerd@gnu.org>

	* configure.in <making srcdir absolute>: Unset CDPATH in case $PWD
	contains a relative path.  Protect against unusable values of $PWD.

2000-08-08  Eli Zaretskii  <eliz@is.elta.co.il>

	* info/dir (WoMan): Add entry.

	* config.bat (maindir): Update src/_gdbinit even if it does
	already exist.

2000-08-07  Gerd Moellmann  <gerd@gnu.org>

	* Makefile.in (config.status): Prepend `$(srcdir)/' to `configure'.

2000-08-03  Gerd Moellmann  <gerd@gnu.org>

	* configure.in: Add support for ia64*-*-linux*.

2000-07-27  Gerd Moellmann  <gerd@gnu.org>

	* make-dist (aclocal.m4): Include in distribution.

2000-07-26  Dave Love  <fx@gnu.org>

	* configure.in (AC_SYS_LARGEFILE): Moved earlier.

2000-07-24  Dave Love  <fx@gnu.org>

	* configure.in: Add AC_SIZE_T.

2000-07-18  Dave Love  <fx@gnu.org>

	* configure.in: Reorder so that most tests are done after CPPFLAGS
	is set from the C_SWITCH_... definitions.

2000-07-10  Gerd Moellmann  <gerd@gnu.org>

	* configure.in (HAVE_XPM): Undo previous change.  Check for
	preprocessor define XpmReturnAllocPixels.

2000-07-06  Gerd Moellmann  <gerd@gnu.org>

	* configure.in (HAVE_XPM): Check for XpmReturnAllocPixels
	instead of XpmReadFileToPixmap.

2000-07-05  Ken Raeburn  <raeburn@gnu.org>

	* configure.in: Check for <soundcard.h>.  Look for ossaudio
	library, and set LIBSOUND accordingly.

2000-07-05  Dave Love  <fx@gnu.org>

	* configure.in: Use AC_HEADER_SYS_WAIT.

2000-07-05  Gerd Moellmann  <gerd@gnu.org>

	* make-dist: Check DONTCOMPILE in lisp/Makefile.in instead of
	lisp/Makefile.  Distribute lisp/Makefile.in instead of
	lisp/Makefile.

2000-06-30  Ken Raeburn  <raeburn@gnu.org>

	* configure.in: Add ${C_SWITCH_X_SITE} temporarily to CPPFLAGS,
	while searching for image-handling libraries.

2000-06-26  Gerd Moellmann  <gerd@gnu.org>

	* configure.in (--with-xim): New option.

2000-06-23  Dave Love  <fx@gnu.org>

	* configure.in [HAVE_TIMEVAL]: Move gettimeofday test here, test
	for struct timezone and test how we can call gettimeofday.
	Check for OSF 5+.  Check for term.h.

	* aclocal.m4: Define the post-2.13 stuff conditionally on autoconf
	version.

2000-06-23  Gerd Moellmann  <gerd@gnu.org>

	* configure.in (HAVE_LIBXP): Change test for libXp.

2000-06-21  Dave Love  <fx@gnu.org>

	* configure.in: Check for fcntl.h.  Use AC_FUNC_GETLOADAVG, not
	simple test for getloadavg and substitute GETLOADAVG_LIBS.
	Simplify test for GETTIMEOFDAY_ONE_ARGUMENT.

2000-06-19  Dave Love  <fx@gnu.org>

	* configure.in (GETTIMEOFDAY_ONE_ARGUMENT): Fix in case
	_XOPEN_SOURCE is defined.

2000-06-16  Gerd Moellmann  <gerd@gnu.org>

	* Makefile.in (distclean): Also make distclean in lisp/.

2000-06-15  Eli Zaretskii  <eliz@is.elta.co.il>

	* config.bat: Generate lisp/Makefile from lisp/Makefile.in.

2000-06-15  Gerd Moellmann  <gerd@gnu.org>

	* make-dist: Add --help and --snapshot options.

2000-06-14  Gerd Moellmann  <gerd@gnu.org>

	* configure.in: Generate lisp/Makefile.

	* configure.in: Add support for `*-lynxos*'.
	Use `cpp' as NON_GNU_CPP for `alpha*-dec-osf[5-9]*', as
	recommended by <Karen.Dorhamer@compaq.com> to fix problems
	on Tru64 UNIX v5.0.

2000-06-13  Ken Raeburn  <raeburn@gnu.org>

	* Makefile.in (install-arch-indep): Don't use "-unset CDPATH" when
	it's on a continuation line.

2000-06-02  Dave Love  <fx@gnu.org>

	* Makefile.in (install-arch-indep): Add pcl-cvs to list of info
	files.

	* configure.in: Don't specify -n32 flag for mips-sgi-irix6.5.
	Check for struct exception.  Use AC_SYS_LARGEFILE and move ftello
	test.

	* aclocal.m4 (AC_SYS_LARGEFILE_TEST_INCLUDES)
	(AC_SYS_LARGEFILE_MACRO_VALUE, AC_SYS_LARGEFILE): New.

2000-05-26  Gerd Moellmann  <gerd@gnu.org>

	* configure.in: Add check for speed_t typedef.

2000-05-25  Ken Raeburn  <raeburn@gnu.org>

	* Makefile.in (install-arch-dep): Install fns-*.el only if it
	exists; it won't in the CANNOT_DUMP case.

2000-05-25  Gerd Moellmann  <gerd@gnu.org>

	* Makefile.in: Ignore exit status of `unset CDPATH' everywhere.
	On FreeBSD, the exit status is 1 if CDPATH is not set.
	(install-arch-indep): Install ebrowse.info.

2000-05-20  NIIBE Yutaka  <gniibe@mri.co.jp>

	* configure.in: Check for grandpt and getpt.

2000-05-09  Dave Love  <fx@gnu.org>

	* Makefile.in (install-arch-indep): Filter CVS as well as RCS.

2000-05-05  Gerd Moellmann  <gerd@gnu.org>

	* make-dist: Make a link for lib-src/grep-changelog.
	Copy install-sh.

2000-05-01  Eli Zaretskii  <eliz@is.elta.co.il>

	* config.bat: Identify the beginning of the cpp stuff in
	src/Makefile.in and lib-src/Makefile.in more accurately.

2000-04-27  Gerd Moellmann  <gerd@gnu.org>

	* configure.in: Add support for `powerpc*-*-linux-gnu*'.

2000-04-19  Gerd Moellmann  <gerd@gnu.org>

	* configure.in: Add support for `powerpc-*-netbsd*'.

2000-04-19  Dave Love  <fx@gnu.org>

	* configure.in: Don't use AC_FUNC_GETLOADAVG.

	* aclocal.m4 (AC_FUNC_MKTIME): Use AC_SUBST.

2000-04-16  Dave Love  <fx@gnu.org>

	* Makefile.in (${srcdir}/configure): Depend on aclocal.m4.

2000-04-14  Dave Love  <fx@gnu.org>

	* configure.in: Use AC_FUNC_GETLOADAVG, AC_FUNC_MKTIME.

	* aclocal.m4 (AC_FUNC_MKTIME): New.

2000-03-28  Ken Raeburn  <raeburn@gnu.org>

	* configure.in: Line up "--help" output a little better.

2000-03-26  Gerd Moellmann  <gerd@gnu.org>

	* Makefile.in (bootstrap-lisp-1, bootstrap-lisp, bootstrap-src):
	New targets.
	(bootstrap): Rewritten in terms of the new targets above.  Make
	info files, too.

2000-03-12  Gerd Moellmann  <gerd@gnu.org>

	* config.guess, config.sub: Use the versions of the files from
	subversions.

2000-03-08  Dave Love  <fx@gnu.org>

	* configure.in: Use AC_PROG_RANLIB, AC_C_PROTOTYPES,
	AC_C_VOLATILE.  Define POINTER_TYPE.

	* aclocal.m4: New file.

2000-03-02  Gerd Moellmann  <gerd@gnu.org>

	* configure.in (machine): Add `mipsel-*-netbsd*' and
	`arm-*-netbsd*'.

2000-03-01  Gerd Moellmann  <gerd@gnu.org>

	* configure.in (machine): Add support for `*-auspex-sunos*'.

2000-02-29  Gerd Moellmann  <gerd@gnu.org>

	* configure.in (C_OPTIMIZE_SWITCH) [__GNUC__]: Use -O2.

2000-02-18  Dave Love  <fx@gnu.org>

	* configure.in: Define NON_GNU_CPP on alpha-dec-osf5+.

2000-02-18  Andreas Schwab  <schwab@suse.de>

	* Makefile.in (install-arch-indep): Add eudc to list of installed
	info files.

2000-02-17  Ken Raeburn  <raeburn@gnu.org>

	* configure.in: Include -lz and -ljpeg (if it's available) when
	testing for the tiff library.

2000-02-17  Gerd Moellmann  <gerd@gnu.org>

	* configure.in: Remove LISP_FLOAT_TYPE.

2000-02-12  Dave Love  <fx@gnu.org>

	* configure.in: Use AC_FUNC_VFORK.

2000-02-01  Gerd Moellmann  <gerd@gnu.org>

	* make-dist: Various fixes for new development tree.

	* leim-Makefile.in: New file.

2000-01-31  Gerd Moellmann  <gerd@gnu.org>

	* Makefile.in (dist): Call ./make-dist.

2000-01-24  Dave Love  <fx@gnu.org>

	* configure.in: Remove -G0 from Irix NON_GCC_TEST_OPTIONS.

2000-01-18  Gerd Moellmann  <gerd@gnu.org>

	* configure.in (HAVE_GIF): Check for DGifOpen instead of
	DGifOpenFileName.

2000-01-11  Andreas Schwab  <schwab@suse.de>

	* Makefile.in (install-arch-indep): Update list of info files to
	be installed.

2000-01-05  Dave Love  <fx@gnu.org>

	* configure.in: Check for jerror.h as well as libjpeg.

2000-01-03  Andreas Schwab  <schwab@suse.de>

	* Makefile.in (install-arch-indep): Install autotype*.  Run
	install-info on autotype and emacs-faq.info.

1999-12-04  Dave Love  <fx@gnu.org>

	* Makefile.in (install-arch-indep): Depend on `info'.
	(install-strip): Use `install' as sub-make target.

1999-11-23  Ken Raeburn  <raeburn@gnu.org>

	* configure.in: Restore Kerberos code deleted on 1999-05-29 that
	didn't need to be deleted.  Check for the k5crypto library as well
	as the crypto library; MIT Kerberos 1.1 changed the name.

1999-11-18  Dave Love  <fx@gnu.org>

	* configure.in: Fix NON_GNU_CPP for Irix 6 to avoid failing tests.

1999-11-11  Erik Naggum  <erik@naggum.no>

	* configure.in (bitmapdir): Allow for both "bitmaps" directories.

1999-11-08  Dave Love  <fx@gnu.org>

	* configure.in: Fix change for --with-pop default.

1999-11-04  Dave Love  <fx@gnu.org>

	* configure.in: Default to --with-pop.  Change sense of with-gcc
	and with-toolkit-scroll-bars messages to reflect the defaults.

1999-11-01  Gerd Moellmann  <gerd@gnu.org>

	* INSTALL: Mention the Emacs Lisp Reference.

1999-10-27  Noah Friedman  <friedman@splode.com>

	* configure.in: Check for dynamic ptys (/dev/ptmx, /dev/pts/).

1999-10-23  Gerd Moellmann  <gerd@gnu.org>

	* Makefile.in (bootstrap): New target.

1999-10-19  Paul Eggert  <eggert@twinsun.com>

	Add support for large files.  Merge glibc 2.1.2.

	* configure.in (AC_CHECK_HEADERS): Add stdio_ext.h.
	(HAVE_TM_GMTOFF): New symbol.
	(AC_CHECK_FUNCS): Add __fpending, ftello, getloadavg, mblen,
	mbrlen, strsignal.
	(LOCALTIME_CACHE): Don't include stdlib.h, as config.h does this now.

1999-10-09  Stefan Monnier  <monnier@cs.yale.edu>

	* make-dist (dontcompile): Look for the DONTCOMPILE variable rather
	than the obsolete dontcompilefiles pseudo-rule in lisp/Makefile.

1999-10-09  Richard M. Stallman  <rms@gnu.org>

	* Makefile.in (uninstall, install-arch-indep, install-arch-dep):
	Unset CDPATH to prevent cd from generating output.

1999-10-08  Stefan Monnier  <monnier@cs.yale.edu>

	* update-subdirs: Also ignore CVS subdirs.

1999-10-07  Gerd Moellmann  <gerd@gnu.org>

	* Makefile.in (install-arch-indep): Add ada-mode.

1999-10-06  Dave Love  <fx@gnu.org>

	* Makefile.in: Add rules for config.status, configure.

1999-09-07  Gerd Moellmann  <gerd@gnu.org>

	* configure.in (--with-sound): Removed.

1999-08-30  Gerd Moellmann  <gerd@gnu.org>

	* configure.in (USE_TOOLKIT_SCROLL_BARS): Move the test down after
	the test for Xaw3d.
	(HAVE_TIFF): Add -lm to library check.

1999-08-28  Richard Stallman  <rms@gnu.org>

	* configure.in (USE_TOOLKIT_SCROLL_BARS): Move tests for
	-lXaw3d, -lXpm, -ljpeg, -lpng, -ltiff, and -lgif, down
	after the other X-related libraries.

1999-08-21  Dave Love  <fx@gnu.org>

	* configure.in: Don't check for jpeglib.h.

1999-08-20  Gerd Moellmann  <gerd@gnu.org>

	* configure.in (HAVE_TIFF): Remove tiff34 prefix from tiffio.h.
	(HAVE_XAW3D): Don't check for Xaw3d if USE_X_TOOLKIT=none.

1999-08-18  Dave Love  <fx@gnu.org>

	* configure.in: Check for termcap.h.

1999-08-15  Gerd Moellmann  <gerd@gnu.org>

	* configure.in: Add --with-toolkit-scroll-bars.  If "no",
	use Emacs' scroll bars, even if configured for Motif or when
	Xaw3d is available.

1999-08-12  Wolfgang Rupprecht  <wolfgang@wsrcc.com>

	* configure.in: Check for getaddrinfo.

1999-08-04  Eli Zaretskii  <eliz@gnu.org>

	* config.bat: Make --no-debug work again by removing -gcoff.

1999-07-30  Dave Love  <fx@gnu.org>

	* configure.in: Check for stdlib.h.

1999-07-19  Dave Love  <fx@gnu.org>

	* configure.in: Grok sparc64-*-linux-gnu*.

1999-07-12  Richard Stallman  <rms@gnu.org>

	* Version 20.4 released.

1999-06-23  Karl Heuer  <kwzh@gnu.org>

	* make-dist: Unset EMACS_UNIBYTE, so Emacs runs in its default state.
	Quote $EMACS, in case it's a program with args.

1999-06-15  Gerd Moellmann  <gerd@gnu.org>

	* configure.in (HAVE_GIF): Use libungif instead of libgif
	because the former doesn't contain patented compression code.

1999-05-29  Richard M. Stallman  <rms@gnu.org>

	* configure.in: Delete the Kerberos stuff.

1999-05-27  Greg Hudson  <ghudson@mit.edu>

	* configure.in: Prefer kerberos 5 names.

1999-04-26  Richard M. Stallman  <rms@gnu.org>

	* configure.in: Check for libXp.

1999-04-08  Richard Stallman  <rms@gnu.org>

	* make-dist: Include change logs in subdirs of `lisp'.

1999-04-05  Richard Stallman  <rms@gnu.org>

	* Makefile.in (mkdir): If we create ${datadir}, make it world-readable.
	(install-arch-indep): Make ${datadir}/emacs world-readable.

1999-03-30  Eli Zaretskii  <eliz@gnu.org>

	* config.bat: Use epaths.* instead of paths.*.

1999-03-07  Eli Zaretskii  <eliz@gnu.org>

	* INSTALL: Add detailed instructions to unpack and install
	intlfonts on MS-DOS.

1999-02-26  Richard Stallman  <rms@gnu.org>

	* configure.in: Use epaths.h and epaths-force instead of paths...

	* Makefile.in (epaths-force): Renamed from paths-force;
	operate on epaths.in and produce epaths.h.

1999-02-24  Richard Stallman  <rms@gnu.org>

	* make-dist: Fix nt/icons directory handling.

1999-02-22  Simon Josefsson  <jas@pdc.kth.se>

	* configure.in (f301-fujitsu-uxpv4.1): New target.

1999-02-20  Richard Stallman  <rms@gnu.org>

	* make-dist (tempparent): Fix command to update info files.

1999-02-09  Richard Stallman  <rms@gnu.org>

	* configure.in (powerpc-apple-netbsd*): New alternative.

1999-01-25  Geoff Voelker  <voelker@cs.washington.edu>

	* make-dist: Include the new directory nt/icons in distributions.

1999-01-19  Richard Stallman  <rms@psilocin.ai.mit.edu>

	* configure.in: Change message about HAVE_XFREE386.

1999-01-07  Eli Zaretskii  <eliz@gnu.org>

	* config.bat: Support configuring with leim.

1998-12-16  Petri Kaurinkoski  <Petri.Kaurinkoski@hut.fi>

	* configure.in (mips-sgi-irix6.5): New target.

1998-12-16  Jonathan I. Kamens  <jik@kamens.brookline.ma.us>

	* configure.in: Remove GSS-API support, since it has been removed
	from movemail.

1998-12-04  Markus Rost  <rost@delysid.gnu.org>

	* Makefile.in (install-arch-dep): Copy fns-*.el from lib-src.

1998-12-04  Andreas Schwab  <schwab@delysid.gnu.org>

	* Makefile.in: Don't install customize info file.
	Run install-info on viper info file.

1998-11-29  Richard Stallman  <rms@psilocin.ai.mit.edu>

	* Makefile.in (install-arch-dep): Copy fns-*.el from lib-src.

1998-11-16  Kenichi Handa  <handa@etl.go.jp>

	* configure.in (*-*-bsdi4*): New target.

1998-11-13  Ehud Karni  <ehud@unix.simonwiesel.co.il>

	* configure.in: Fix previous change.

1998-11-11  Richard Stallman  <rms@gnu.org>

	* configure.in (aviion-intel): New machine.

1998-11-04  Kenichi Handa  <handa@etl.go.jp>

	* configure.in (mips-nec-sysv4*): New target.

1998-11-03  Andreas Schwab  <schwab@delysid.gnu.org>

	* Makefile.in (install-arch-dep): Fix last change and use fns-*.el
	from lisp.

1998-10-31  Richard Stallman  <rms@psilocin.ai.mit.edu>

	* make-dist: Don't include fns*.el in dist.

1998-10-30  Dave Love  <fx@gnu.org>

	* configure.in: Don't mkdir cpp.

1998-10-30  Andreas Schwab  <schwab@delysid.gnu.org>

	* Makefile.in (install-arch-dep): Install src/fns-*.el in
	${archlibdir}.

1998-08-19  Richard Stallman  <rms@psilocin.ai.mit.edu>

	* Version 20.3 released.

1998-07-30  Paul Eggert  <eggert@twinsun.com>

	* Makefile.in (Makefile, src/Makefile, src/config.stamp)
	(lib-src/Makefile, man/Makefile, oldXMenu/Makefile)
	(lwlib/Makefile, leim/Makefile):
	Prepend $(srcdir)/ to rule dependencies outside this dir.

1998-06-30  Richard Stallman  <rms@psilocin.ai.mit.edu>

	* configure.in: Use unset CDPATH instead of making it empty.

1998-06-20  Karl Heuer  <kwzh@gnu.org>

	* configure.in: Assume unspecified Solaris is 2.5, not 2.4.

1998-06-07  Richard Stallman  <rms@psilocin.ai.mit.edu>

	* make-dist (MANIFEST): Include most subdirs, but exclude subdirs.el
	and default.el.  Sort the results.

1998-05-31  Karl Heuer  <kwzh@gnu.org>

	* Makefile.in (install-arch-indep): Don't die if site-lisp/ isn't
	writable.

1998-05-14  Richard Stallman  <rms@psilocin.ai.mit.edu>

	* Makefile.in (install-arch-indep):
	Don't alter site-lisp/subdirs.el if it exists.

1998-05-12  Richard Stallman  <rms@psilocin.ai.mit.edu>

	* Makefile.in (install-arch-indep): Put `-' on commands to create
	subdirs.el in site-lisp dirs.

1998-05-07  Richard Stallman  <rms@psilocin.gnu.org>

	* Makefile.in (install-arch-indep): Fix typo in previous change.

1998-05-06  Richard Stallman  <rms@psilocin.gnu.org>

	* Makefile.in (install-arch-indep): Pass --dir-file to install-info.

1998-04-28  Richard Stallman  <rms@psilocin.gnu.org>

	* Makefile.in (mkdir): Create the site-lisp dirs.
	(install-arch-indep): Make site-lisp/subdirs files world-readable.

1998-04-26  Richard Stallman  <rms@psilocin.gnu.org>

	* Makefile.in (INSTALL_INFO): New variable.
	(install-arch-indep): Don't replace the dir file if it already exists.
	Use the install-info program, via INSTALL_INFO, to add entries.
	Make the `info' subdir and the Info files world-readable.

1998-04-16  Eli Zaretskii  <eliz@delysid.gnu.org>

	* config.bat: Make sure the environment is large enough to support
	all the "set foo=bar" commands.  Update pointers to DJGPP FTP sites.

1998-04-10  Karl Heuer  <kwzh@gnu.org>

	* make-dist: Don't accept EMACS=t when testing for $EMACS set.

1998-04-06  Jonathan I. Kamens  <jik@kamens.brookline.ma.us>

	* configure.in: Add --with-gssapi to specify GSS-API
	authentication support for movemail.

1998-04-02  Richard Stallman  <rms@psilocin.ai.mit.edu>

	* Makefile.in (install-arch-indep): Fix previous change.

1998-03-30  Richard Stallman  <rms@psilocin.ai.mit.edu>

	* Makefile.in (info): Run man in build dir, not srcdir.

1998-03-28  Richard Stallman  <rms@psilocin.ai.mit.edu>

	* Makefile.in (install-arch-indep): Fix previous change.

1998-03-23  Kenichi Handa  <handa@etl.go.jp>

	* Makefile.in (top_distclean): Check the existence of `lock' subdir.

1998-03-22  Richard Stallman  <rms@gnu.org>

	* Makefile.in (install-arch-indep): Put special subdirs.el files
	in site-lisp dirs.  Use normal-top-level-add-subdirs-to-load-path.

1998-03-21  Richard Stallman  <rms@psilocin.gnu.org>

	* make-dist: Fix shell syntax in check for missing .el or .elc files.

1998-03-09  Richard Stallman  <rms@psilocin.gnu.org>

	* configure.in (hppa-hp-hpux1[0-9]*): Handle versions 1X like 10.
	(m68*-hp-hpux*): Handle versions 1X like 10.

1998-03-07  Richard Stallman  <rms@psilocin.gnu.org>

	* make-dist: PROBLEMS is now in etc, not top level dir.

	* Makefile.in (SOURCES): Delete PROBLEMS.

1998-02-25  Richard Stallman  <rms@gnu.org>

	* configure.in (hppa*-hp-hpux*): Use hpux10 by default.

	* Makefile.in (install-arch-indep): Do chmod a+x on subdirs.

1998-01-17  Richard Stallman  <rms@gnu.org>

	* Makefile.in (install-arch-indep): Add semicolon before `else'.

1998-01-02  Richard Stallman  <rms@psilocin.gnu.org>

	* make-dist (tempparent): New option --no-check.

	* make-dist: Don't do anything with cpp directory.

1997-12-20  Richard Stallman  <rms@psilocin.gnu.org>

	* configure.in (sparc-fujitsu-sysv4*): New target.

1997-12-17  Andreas Schwab  <schwab@gnu.org>

	* configure.in: Cache more tests.  Add missing quotes around
	message with embedded comma.

1997-12-04  Karl Heuer  <kwzh@gnu.org>

	* Makefile.in (unlock, relock): Don't reference cpp/ directory.

1997-11-26  Joel N. Weber II  <devnull@gnu.org>

	* make-dist: Changed the comment about `umask 0' to say `Don't
	restrict access to any files.'; previously it said `Don't protect
	any files', which may have implied that we think fascism is good.

1997-11-24  Paul Eggert  <eggert@twinsun.com>

	* configure.in (AC_CHECK_FUNCS): Add strftime.  The new GNU C library
	strftime needs the underlying host's strftime for locale dependent
	formats.

1997-11-20  Abraham Nahum  <miko@uxsrvc.tti.co.il>

	* configure.in (i586-dg-dguxR4.*): New name in case branch.

1997-11-20  Eli Zaretskii  <eliz@is.elta.co.il>

	* config.bat: Configure the man subdirectory.

1997-11-07  Paul Eggert  <eggert@twinsun.com>

	* configure.in (AC_CHECK_LIB): Add -lintl.

1997-11-07  Karl Heuer  <kwzh@gnu.org>

	* make-dist (check for .elc files): Avoid bash-specific syntax.
	(check for overflow 14-char limit): Simplify.

1997-11-07  Richard Stallman  <rms@gnu.org>

	* Makefile.in (install): Move blessmail last.

1997-10-02  Richard Stallman  <rms@psilocin.gnu.ai.mit.edu>

	* configure.in (gettimeofday, one arg or two):
	Clarify messages by avoiding double negative.

1997-09-30  Karl Eichwalder  <ke@suse.de>

	* Makefile.in (install-arch-indep): Install the widget info file.

1997-09-24  Jonathan I. Kamens  <jik@kamens.brookline.ma.us>

	* configure.in (with-pop, with-kerberos): Need to check Kerberos
	libraries in reverse order, so that libraries will appear in the
	correct dependency order on the link line (and so that the
	configure checks themselves will work properly when early
	libraries depend on later ones).

1997-09-21  Erik Naggum  <erik@naggum.no>

	* make-dist (making links to `src'): Keep timestamp on copied files.

	* make-delta: New script to produce delta distributions.

1997-09-19  Richard Stallman  <rms@psilocin.gnu.ai.mit.edu>

	* Version 20.2 released.

1997-09-15  Richard Stallman  <rms@psilocin.gnu.ai.mit.edu>

	* Version 20.1 released.

	* Makefile.in (install-leim): Depend on mkdir.
	(leim): Depend on src.

1997-09-13  Richard Stallman  <rms@psilocin.gnu.ai.mit.edu>

	* configure.in: Recognize alpha* instead of just alpha.

1997-09-12  Paul Eggert  <eggert@twinsun.com>

	* leim-Makefile.in (mostlyclean, maintainer-clean): New targets.

1997-09-12  Richard Stallman  <rms@psilocin.gnu.ai.mit.edu>

	* update-subdirs: Use rm -f.

1997-09-08  Richard Stallman  <rms@psilocin.gnu.ai.mit.edu>

	* update-subdirs: Delete subdirs.el if this dir has no subdirs.
	Ignore subdirs named Old.

1997-08-04  Kenneth Stailey  <kstailey@elbereth.disclosure.com>

	* configure.in: Add OpenBSD clause to set $machine.

1997-09-04  Richard Stallman  <rms@psilocin.gnu.ai.mit.edu>

	* make-dist: Recompile everything after updating various Lisp files.
	Recompile in leim as well as lisp.
	Check in leim as well as lisp for mismatched files and too-long names.

1997-09-03  Richard Stallman  <rms@psilocin.gnu.ai.mit.edu>

	* Makefile.in (TAGS tags): Simply refer this to the src subdir.

1997-08-30  Richard Stallman  <rms@psilocin.gnu.ai.mit.edu>

	* Makefile.in (install-arch-indep): Verify ./lisp has simple.el in it
	before trying to copy anything from it.

1997-08-27  Richard Stallman  <rms@psilocin.gnu.ai.mit.edu>

	* Makefile.in (man/Makefile): New target.
	(tags): Define env var EMACS and run Makefile from build dir.

1997-08-27  Eli Zaretskii  <eliz@psilocin.gnu.ai.mit.edu>

	* config.bat: If src/_gdbinit doesn't exist, try using
	src/.gdbinit to create it (for building on Windows 95).

1997-08-25  Richard Stallman  <rms@psilocin.gnu.ai.mit.edu>

	* Makefile.in (install-arch-indep):
	Discard extra data in tar | tar pipes.

1997-08-24  NIIBE Yutaka  <gniibe@mri.co.jp>

	* configure.in (x_default_search_path): Corrected
	'${x_library}' to '${x_library}/X11'.

1997-08-22  Richard Stallman  <rms@psilocin.gnu.ai.mit.edu>

	* configure.in (HAVE_MOTIF_2_1): Test for Motif 2.1.

1997-08-22  Jonathan I. Kamens  <jik@kamens.brookline.ma.us>

	* configure.in: Support auto-configuration of both Kerberos V4 and
	Kerberos V5 for movemail, including detection of V4 and V5 header
	files and libraries.

1997-08-16  NIIBE Yutaka  <gniibe@etl.go.jp>

	* configure.in: Compute x_default_search_path
	and substitute into makefiles.

	* Makefile.in (paths-force): Store PATH_X_DEFAULTS in paths.h.

1997-08-08  Richard Stallman  <rms@psilocin.gnu.ai.mit.edu>

	* Makefile.in (install-arch-indep): Run list-load-path-shadows.

1997-08-07  Erik Naggum  <erik@naggum.no>

	* configure.in: Remove lockdir, it is no longer needed.
	* Makefile.in (mkdir): Don't create lockdir.
	(lockdir): Variable deleted.
	(paths-force): Don't operate on PATH_LOCK.

1997-08-06  Richard Stallman  <rms@psilocin.gnu.ai.mit.edu>

	* leim-Makefile.in (clean, distclean): New targets.

	* make-dist: Include leim/ChangeLog in leim distribution.

1997-08-01  Richard Stallman  <rms@psilocin.gnu.ai.mit.edu>

	* configure.in (i*86-*-sysv4.2uw*): Set NON_GNU_CPP.

1997-07-30  Richard Stallman  <rms@psilocin.gnu.ai.mit.edu>

	* Makefile.in (CPPFLAGS): Get this from configure, like CFLAGS.

1997-07-27  Richard Stallman  <rms@psilocin.gnu.ai.mit.edu>

	* Makefile.in (LDFLAGS): Get this from configure, like CFLAGS.

1997-07-25  Richard Stallman  <rms@psilocin.gnu.ai.mit.edu>

	* make-dist: Update leim/leim-list.el.
	Pass along value of $EMACS when updating lisp dir.

1997-07-25  Marcus G. Daniels  <marcus@cathcart.sysc.pdx.edu>

	* configure.in (doug_lea_malloc): Make __after_morecore_hook a
	prerequisite to the use of Doug Lea's malloc.

1997-07-21  Richard Stallman  <rms@psilocin.gnu.ai.mit.edu>

	* Makefile.in (top_distclean): Use -f to delete contents of lock dir.

	* make-dist: Use name leim/SKK-DIC, not leim/SKK.

1997-07-16  Richard Stallman  <rms@psilocin.gnu.ai.mit.edu>

	* make-dist: Arrange for the leim tar file to unpack in emacs-M.N/leim.

1997-07-11  Richard Stallman  <rms@psilocin.gnu.ai.mit.edu>

	* configure.in (mips-sony-newsos6*): File news-risc.h renamed
	to news-r6.h.

1997-07-10  Eli Zaretskii  <eliz@is.elta.co.il>

	* config.bat: Use `sed' instead of `cp', which might not be
	installed.

1997-07-09  Kenichi Handa  <handa@etl.go.jp>

	* Makefile.in (mostlyclean): Add cleaning leim directory.
	(clean, distclean, maintainer-clean): Likewise.

1997-07-09  Richard Stallman  <rms@psilocin.gnu.ai.mit.edu>

	* make-dist (bogosities): Check subdirs of `lisp' also.

1997-07-08  Richard Stallman  <rms@psilocin.gnu.ai.mit.edu>

	* make-dist (etc): Really avoid symlinks now.
	(lisp): Don't delete from subdirs the things we never copy.

1997-07-07  Kenichi Handa  <handa@psilocin.gnu.ai.mit.edu>

	* Makefile.in (install-arch-indep): Correct the target name.
	The first letter `i' was dropped by the previous change of mine.

1997-07-06  Richard Stallman  <rms@psilocin.gnu.ai.mit.edu>

	* configure.in (leim/Makefile): Generate this.
	(*-sysv4.2uw*): Recognize new alternative.

	* leim-Makefile.in: Renamed from leim-Makefile.

	* make-dist: Set up real-leim subdirectory,
	with the real contents of leim; then move it to
	a separate top-level directory.

	* make-dist: Don't mention site-lisp, site-init, site-start
	or default, when listing files hat are not compiled and should be.

	* configure.in: Create src/config.stamp at the end.

1997-07-04  Richard Stallman  <rms@psilocin.gnu.ai.mit.edu>

	* Makefile.in (install-leim): Correct previous change.

1997-07-02  Kenichi Handa  <handa@psilocin.gnu.ai.mit.edu>

	* Makefile.in (install-leim): New target.
	(install): Depend on install-leim.

1997-07-01  Kenichi Handa  <handa@psilocin.gnu.ai.mit.edu>

	* Makefile.in (SUBDIR): Add leim.
	(SUBDIR_MAKEFILES): Add leim/Makefile.
	(leim/Makefile): New target.

1997-07-01  Richard Stallman  <rms@psilocin.gnu.ai.mit.edu>

	* leim-Makefile: New file.
	* make-dist: Initialize a `leim' subdirectory with that makefile.

1997-06-29  Richard Stallman  <rms@psilocin.gnu.ai.mit.edu>

	* configure.in (GNU_MALLOC_reason): Fix message text.

1997-06-27  Richard Stallman  <rms@psilocin.gnu.ai.mit.edu>

	* make-dist (lisp): Don't process subdirs that start with =.
	(etc): Copy symlinks, as in src.

1997-06-26  Richard Stallman  <rms@psilocin.gnu.ai.mit.edu>

	* configure.in (i*86-*-unixware*): New alternative.

1997-06-22  Richard Stallman  <rms@psilocin.gnu.ai.mit.edu>

	* Makefile.in (src/config.stamp): Target renamed from src/config.h
	and touch it explicitly.

	* configure.in (mips-sony-newsos6*): New alternative.
	(mips-*-linux-gnu*): New alternative.
	(*-*-bsdi*): New alternative.
	(i*86-*-bsd386, i*86-*-bsdi...): Delete old alternatives.

1997-06-22  Dave Love  <d.love@dl.ac.uk>

	* Makefile.in (lib-src): Depend on src/config.h (e.g. for movemail.o).
	(src/config.h): New target to re-configure if src/config.in is patched.

1997-06-18  Richard Stallman  <rms@psilocin.gnu.ai.mit.edu>

	* configure.in (shutdown): Check for `shutdown' function.

1997-06-18  Kenichi Handa  <handa@psilocin.gnu.ai.mit.edu>

	* update-subdirs: Include the directory "language" in subdirs.

1997-06-01  Richard Stallman  <rms@psilocin.gnu.ai.mit.edu>

	* configure.in (m88k-dg-dgux4*): New alternative.
	(alpha-*-netbsd*): New alternative.
	(powerpcle-*-solaris2*): New alternative.

1997-05-20  Richard Stallman  <rms@psilocin.gnu.ai.mit.edu>

	* make-dist: Warn about .el files that are not compiled.

1997-05-11  Richard Stallman  <rms@psilocin.gnu.ai.mit.edu>

	* Makefile.in (dist): Don't run update-subdirs here,
	since make-dist now gets that done.

	* make-dist: Use the new `updates' target in lisp/Makefile.

	* make-dist: Use new non-file targets in lisp/Makefile.

1997-04-27  Richard Stallman  <rms@psilocin.gnu.ai.mit.edu>

	* make-dist: Handle all subdirs of `lisp' uniformly.
	Don't handle `term' and `language' specially.
	Clear out umask at the beginning.

1997-04-11  Richard Stallman  <rms@psilocin.gnu.ai.mit.edu>

	* make-dist: Use Make to update finder-inf.el and autoloads.
	Also update cus-load.el.

1997-04-09  Marcus G. Daniels  <marcus@cathcart.sysc.pdx.edu>

	* configure.in (doug_lea_malloc): First check for SYSTEM_MALLOC,
	in case it is desirable to disable the GNU malloc features with glibc.

1997-04-08  Marcus G. Daniels  <marcus@cathcart.sysc.pdx.edu>

	* configure.in (DOUG_LEA_MALLOC):
	Define if malloc_{get,set}_state exist.

1997-03-05  Kenichi Handa  <handa@etl.go.jp>

	* make-dist: Make links for files under lisp/language.

1997-02-20  Kenichi Handa  <handa@etl.go.jp>

	* update-subdirs: Exclude the directory "language" from subdirs.

1997-01-26  Karl Heuer  <kwzh@gnu.ai.mit.edu>

	* configure.in: Check for rint and cbrt.

1997-01-01  Richard Stallman  <rms@ethanol.gnu.ai.mit.edu>

	* make-dist: Use $EMACS to say where to run Emacs.
	Add --no-update option.

1996-12-30  Richard Stallman  <rms@ethanol.gnu.ai.mit.edu>

	* configure.in (hppa1.1-hitachi-hiuxmpp): New configuration.

1996-12-28  Richard Stallman  <rms@ethanol.gnu.ai.mit.edu>

	* make-dist (copying src): Check thoroughly for symlinks
	and copy them in all cases.  Regularize the linking of *.in
	and *.opt and ChangeLog files.
	(copying lib-src): Likewise.
	Don't rm getdate.c or y.tab.*--they don't exist any more.

1996-12-18  Jonathan I. Kamens  <jik@annex-1-slip-jik.cam.ov.com>

	* configure.in: Check for libmail, maillock.h and
	touchlock (for movemail).

1996-12-15  Richard Stallman  <rms@psilocin.gnu.ai.mit.edu>

	* configure.in (limits.h): Check for this file.

1996-12-08  Richard Stallman  <rms@psilocin.gnu.ai.mit.edu>

	* configure.in (rs6000-ibm-aix4.2): New alternative.
	(rs6000-ibm-aix4.0): New alternative.
	(rs6000-ibm-aix4*): Assume aix 4.1 by default.

1996-11-22  Ben Harris  <bjh21@cam.ac.uk>

	* configure.in: Recognize vax-*-netbsd*.

1996-11-06  Richard Stallman  <rms@ethanol.gnu.ai.mit.edu>

	* configure.in (locallisppath): Add leim directory.

1996-10-31  Eli Zaretskii  <eliz@is.elta.co.il>

	* config.bat: Make sure `mv' supports forward slashes and -f.

1996-10-28  Christian Limpach  <chris@nice.ch>

	* configure.in (hppa*-next-nextstep*): * added after hppa
	to accept hppa1.0 and hppa1.1.

1996-10-05  Marcus G. Daniels  <marcus@coulee.tdb.com>

	* configure.in: Provide an empty default for LD_SWITCH_X_SITE_AUX.
	* configure.in (ld_switch_machine): Fix typo.

1996-09-28  Richard Stallman  <rms@ethanol.gnu.ai.mit.edu>

	* configure.in: Fetch LD_SWITCH_SYSTEM and LD_SWITCH_MACHINE
	from config.h and use them in $ac_link.

1996-09-28  Erik Naggum  <erik@psilocin.gnu.ai.mit.edu>

	* configure.in: Create a subdir named `lisp'.

1996-09-24  Richard Stallman  <rms@ethanol.gnu.ai.mit.edu>

	* configure.in: Check for getcwd.

1996-09-04  Richard Stallman  <rms@ethanol.gnu.ai.mit.edu>

	* configure.in: Check for termios.h.  Check for setpgid.

1996-08-31  Richard Stallman  <rms@ethanol.gnu.ai.mit.edu>

	* configure.in: Check for setrlimit.

1996-08-31  Paul Eggert  <eggert@twinsun.com>

	* configure.in: Check for sys/systeminfo.h, getdomainname, sysinfo.

1996-08-28  Richard Stallman  <rms@psilocin.gnu.ai.mit.edu>

	* configure.in: Check for utimes.

	* configure.in: Check for com_err library, but only
	if --with-kerberos was used.  Check for krb and des
	only if --with-kerberos.

1996-08-26  Richard Stallman  <rms@ethanol.gnu.ai.mit.edu>

	* Makefile.in (INSTALL_STRIP): New variable.
	(install-strip): Set INSTALL_STRIP, not INSTALL_PROGRAM.
	(install-arch-dep): Use INSTALL_STRIP, and pass it to lib-src.

1996-08-25  Richard Stallman  <rms@ethanol.gnu.ai.mit.edu>

	* configure.in: Check for krb and des libraries.

1996-08-24  Richard Stallman  <rms@ethanol.gnu.ai.mit.edu>

	* configure.in (*-sunos4.1.[3-9]*noshare):
	Use sunos413, not sunos4-1-3.
	(m88k-dg-dgux5.4R3*): Use dgux5-4-3, not dgux5-4r3.
	(arm-acorn-riscix1.2*): Use riscix12, not riscix1-2.

1996-08-22  Richard Stallman  <rms@psilocin.gnu.ai.mit.edu>

	* Makefile.in (src/paths.h): Target deleted.
	(paths-force): Delete all dependencies on this target
	but don't delete the target.
	(install): Depend on `all'.
	(paths-force): Don't print a message.

	* configure.in: Generate src/paths.h here.

1996-08-18  Richard Stallman  <rms@psilocin.gnu.ai.mit.edu>

	* configure.in (NON_GCC_LINK_TEST_OPTIONS, GCC_LINK_TEST_OPTIONS):
	New variables that affect linking only.
	(alpha-dec-osf*): Use those instead of previous change.

1996-08-15  Richard Stallman  <rms@psilocin.gnu.ai.mit.edu>

	* Makefile.in (install-arch-indep): Install info/messages.

1996-08-11  Richard Stallman  <rms@psilocin.gnu.ai.mit.edu>

	* Version 19.33 released.

1996-08-10  Marcus G. Daniels  <marcus@sayre.sysc.pdx.edu>

	* configure.in (i[3456]86-sequent-ptx4*, i[3456]86-sequent-sysv4*):
	Fix previous change.

1996-08-08  Richard Stallman  <rms@psilocin.gnu.ai.mit.edu>

	* configure.in (i[3456]86-sequent-ptx4*, i[3456]86-sequent-sysv4*):
	New alternative.

1996-08-07  Richard Stallman  <rms@psilocin.gnu.ai.mit.edu>

	* configure.in (alpha-dec-osf*): Specify GCC_TEST_OPTIONS
	and NON_GCC_TEST_OPTIONS.

1996-08-06  Paul Eggert  <eggert@twinsun.com>

	* configure.in (LOCALTIME_CACHE): Don't put a string literal
	"TZ=..." in environ.

1996-08-04  Richard Stallman  <rms@psilocin.gnu.ai.mit.edu>

	* make-dist (msdos): Add is_exec.c, sigaction.c to distribution.

1996-08-03  Richard Stallman  <rms@psilocin.gnu.ai.mit.edu>

	* configure.in (*-sunos4.1.[3-9]*noshare): Move this before
	the more general *-sunos4.1.[3-9]* clause.

1996-07-31  Richard Stallman  <rms@psilocin.gnu.ai.mit.edu>

	* Version 19.32 released.

	* configure.in (*-sco3.2v5*):
	Set OVERRIDE_CPPFLAG to a string of one space.
	Fix the code that uses OVERRIDE_CPPFLAG.

1996-07-16  Karl Heuer  <kwzh@gnu.ai.mit.edu>

	* configure.in: Undo previous change.

1996-07-16  Richard Stallman  <rms@whiz-bang.gnu.ai.mit.edu>

	* config.sub: Use `pc', not `unknown', when canonicalizing
	the vendor for ...86.

1996-07-15  David Mosberger-Tang  <davidm@AZStarNet.com>

	* configure.in: Check for termios.h header.

1996-07-11  Bill Mann  <dvmann@dvncr.praxisint.com>

	* configure.in: Use s/usg5-4-3.h for ncr-i[3456]86-sysv4.3.

1996-07-07  Karl Heuer  <kwzh@gnu.ai.mit.edu>

	* configure.in: Split bsdos2 and bsdos2-1.

1996-07-06  Richard Stallman  <rms@whiz-bang.gnu.ai.mit.edu>

	* config.sub: If last two words are not a recognized
	KERNEL-OS pair, use just the last word as OS, as in 19.31.
	Make conversion of gnu/linux to linux-gnu really work.

	* config.sub: If vendor unspecified with i386, use `pc' not `unknown'.

1996-06-30  Richard Stallman  <rms@psilocin.gnu.ai.mit.edu>

	* configure.in (check for using Lucid widgets by default):
	Eliminate indentation that confuses some compilers.

1996-06-29  Richard Stallman  <rms@psilocin.gnu.ai.mit.edu>

	* config.sub: Convert linux and gnu/linux to linux-gnu.

	* make-dist: Don't update getdate.c.
	Ignore =... files when checking for too-long Lisp file names.

1996-06-28  Richard Stallman  <rms@psilocin.gnu.ai.mit.edu>

	* configure.in (euidaccess): Check for that, not for eaccess.

1996-06-27  Richard Stallman  <rms@psilocin.gnu.ai.mit.edu>

	* configure.in (sunos4.1.[3-9]*noshare): Eliminate dash from
	before `noshare'.
	(mips-sgi-irix6*): Specify NON_GCC_TEST_OPTIONS.

1996-06-21  Richard Stallman  <rms@psilocin.gnu.ai.mit.edu>

	* configure.in: Rename lignux to linux-gnu in configuration names.
	Use gnu-linux as the opsys value (s/ file name).
	Allow i686 just like i386, i486, i586.

1996-06-20  Richard Stallman  <rms@psilocin.gnu.ai.mit.edu>

	* configure.in (i*86-*-sco3.2v5): New alternative.
	(OVERRIDE_CPPFLAG): New variable.
	(CPPFLAGS): If OVERRIDE_CPPFLAG is set, use that.

	* configure.in: Specify vpath for .texi files.

1996-06-09  Richard Stallman  <rms@psilocin.gnu.ai.mit.edu>

	* configure.in: Always check for HAVE_X11R5.
	Separately decide whether to use a toolkit by default.

1996-06-04  Bill Mann  <dvmann@dvhpux1.praxisint.com>

	* configure.in: If X11R5 is missing the Xaw headers,
	default to --with-x-toolkit=no.

1996-05-31  Richard Stallman  <rms@psilocin.gnu.ai.mit.edu>

	* configure.in (powerpc-*-solaris2*): Use ibmrs6000, not rs6000.

1996-05-30  Richard Stallman  <rms@psilocin.gnu.ai.mit.edu>

	* Makefile.in (install-arch-indep): If cd etc makes output,
	don't treat that as part of the tar data.
	Check that ./lisp actually exists.

1996-05-29  Karl Heuer  <kwzh@gnu.ai.mit.edu>

	* make-dist: Check for long file names.

1996-05-25  Karl Heuer  <kwzh@gnu.ai.mit.edu>

	* Version 19.31 released.

1996-05-25  Karl Heuer  <kwzh@gnu.ai.mit.edu>

	* configure.in: Recognize sparc-*-lignux.

1996-05-03  Richard Stallman  <rms@delasyd.gnu.ai.mit.edu>

	* make-dist: Include nt/inc/arpa and nt/inc/netinet in the dist.
	Don't include config.w95.

1996-04-21  Richard Stallman  <rms@delasyd.gnu.ai.mit.edu>

	* make-dist: Replace --no-clean-up and --no-tar options
	with --clean-up and --tar, so that the default is useful.

1996-04-15  Eli Zaretskii  <eliz@is.elta.co.il>

	* config.bat: Make sure the GDB init file is called src/_gdbinit;
	if not, tell the user to rename it and abort.

1996-04-14  Eli Zaretskii  <eliz@is.elta.co.il>

	* config.bat: With DJGPP v1.x, use `COFF2EXE' to produce JUNK.EXE
	test program.

1996-04-12  Richard Stallman  <rms@mole.gnu.ai.mit.edu>

	* config.bat (djgpp_ver): Variable renamed from djgpp-ver.

	* make-dist (MANIFEST): Fix previous change.
	(msdos): Put mainmake.v2 into the dist.

1996-04-10  Roland McGrath  <roland@charlie-brown.gnu.ai.mit.edu>

	* make-dist: Exit if autoconf fails.

1996-04-10  Eli Zaretskii  <eliz@is.elta.co.il>

	* config.bat: Set djgpp-ver, and unset it at the end.
	Add a number of conditionals for DJGPP version 2.
	Rename label libsrc2 to libsrc3.
	Substitute for LDFLAGS in src/Makefile.
	Substitute for ALL_CFLAGS in lib-src/Makefile.

1996-04-08  Richard Stallman  <rms@mole.gnu.ai.mit.edu>

	* configure.in (ncurses): Check this after checking fns like strerror.

1996-04-08  Erik Naggum  <erik@naggum.no>

	* make-dist (MANIFEST): Don't include lines from =files.

1996-04-07  Richard Stallman  <rms@mole.gnu.ai.mit.edu>

	* make-dist: Don't put lisp/dired.todo in the dist.

1996-04-05  Richard Stallman  <rms@lucy.gnu.ai.mit.edu>

	* configure.in (HAVE_NCURSES): Look for library named ncurses.

	* configure.in (setlocale): Check for it.

	* configure.in (*-*-sysv4.2*): If no /usr/ccs/lib/cpp, use /lib/cpp.

1996-03-26  Richard Stallman  <rms@mole.gnu.ai.mit.edu>

	* configure.in: Use lignux instead of linux as value of opsys.

1996-03-22  Richard Stallman  <rms@mole.gnu.ai.mit.edu>

	* Makefile.in (install-strip): Fix whitespace.
	Get rid of continuation.

	* config.sub: Convert linux or gnu/linux to lignux.

1996-03-21  Richard Stallman  <rms@mole.gnu.ai.mit.edu>

	* configure.in: Accept lignux in configuration name.

1996-03-20  Richard Stallman  <rms@mole.gnu.ai.mit.edu>

	* Makefile.in (install-strip): New target.

1996-03-18  Richard Stallman  <rms@mole.gnu.ai.mit.edu>

	* Makefile.in (top_distclean): Use `|| true' to ignore error in rm.
	-f failed to do the job on Suns.

1996-03-13  Richard Stallman  <rms@whiz-bang.gnu.ai.mit.edu>

	* Makefile.in (install-arch-dep): Don't depend on install-arch-indep.

	* configure.in (linux/version.h): Check for this header.

1996-03-12  Roland McGrath  <roland@charlie-brown.gnu.ai.mit.edu>

	* configure.in: Remove -fno-builtin hackery from -lm check.

1996-03-08  Roland McGrath  <roland@charlie-brown.gnu.ai.mit.edu>

	* configure.in (-lm check): If $GCC, append -fno-builtin to $CC for
	just this test.

	* configure.in (AC_PREREQ): Require version 2.8 of Autoconf.

1996-03-04  Richard Stallman  <rms@mole.gnu.ai.mit.edu>

	* configure.in: Check for ncurses.

1996-02-28  Paul Eggert  <eggert@twinsun.com>

	* configure.in (LOCALTIME_CACHE):
	Also define if localtime mishandles unsetting TZ.
	This works around a localtime bug in mips-dec-ultrix.

1996-02-25  Richard Stallman  <rms@mole.gnu.ai.mit.edu>

	* make-dist (finder-inf.el): Use finder-compile-keywords-make-dist.

	* configure.in: Improve messages about X versions.

1996-02-24  Richard Stallman  <rms@mole.gnu.ai.mit.edu>

	* configure.in (LOCALTIME_CACHE): Cope if $ac_cv_func_tzset is null.

1996-02-23  Richard Stallman  <rms@mole.gnu.ai.mit.edu>

	* configure.in (HAVE_X11XTR6): Set it as a shell variable.
	(HAVE_LIBXMU): If HAVE_X11XTR6, use -lSM and -lICE.

	* Makefile.in (install-arch-dep): Depend on install-arch-indep.
	(install): Put install-arch-indep before install-arch-dep.

1996-02-20  Dave Love  <d.love@dl.ac.uk>

	* INSTALL: Clarify info about MS-DOS path handling.

1996-02-12  Richard Stallman  <rms@mole.gnu.ai.mit.edu>

	* Makefile.in (install-arch-indep): Install info/ccmode*.
	In previous change, protect against /bin/pwd returning null string.

1996-02-07  Richard Stallman  <rms@mole.gnu.ai.mit.edu>

	* Makefile.in (install-arch-indep): Copy build-dir's lisp subdir
	to lispdir.

1996-02-01  Paul Eggert  <eggert@twinsun.com>

	* configure.in (LD_RUN_PATH): Prepend x_libraries to this envvar.

1996-01-30  Richard Stallman  <rms@mole.gnu.ai.mit.edu>

	* configure.in (HAVE_TIMEVAL): Set explicitly to `no' if test fails.

1996-01-25  Richard Stallman  <rms@mole.gnu.ai.mit.edu>

	* Makefile.in (extraclean): Use ${top_distclean} to ensure
	we delete everything distclean deletes.

1996-01-23  Karl Heuer  <kwzh@gnu.ai.mit.edu>

	* make-dist (lwlib): Don't distribute lwlib-Xol* files.

1996-01-17  Richard Stallman  <rms@mole.gnu.ai.mit.edu>

	* configure.in (HAVE_X11): Merge $LD_SWITCH_X_SITE
	into LDFLAGS instead of into LIBS.

1996-01-16  Richard Stallman  <rms@mole.gnu.ai.mit.edu>

	* configure.in (HAVE_XMU): Fix typo in previous change.

1996-01-15  Richard Stallman  <rms@mole.gnu.ai.mit.edu>

	* configure.in [Solaris]: Don't let $CC make us use /usr/ucb/cc.

1996-01-10  Erik Naggum  <erik@naggum.no>

	* configure.in (USE_X_TOOLKIT = maybe): Delete redundant `fi'.

1996-01-10  Karl Heuer  <kwzh@gnu.ai.mit.edu>

	* Makefile.in (install-arch-indep): Ignore error if no chmod -R.

1996-01-10  Richard Stallman  <rms@whiz-bang.gnu.ai.mit.edu>

	* configure.in (HAVE_XMU): Check for libXmu.a only if using toolkit
	and use -lXt to link it.

1996-01-08  Richard Stallman  <rms@whiz-bang.gnu.ai.mit.edu>

	* configure.in (locallisppath): Put version-specific dir first.

1996-01-07  Richard Stallman  <rms@whiz-bang.gnu.ai.mit.edu>

	* configure.in (hppa-*-nextstep*): New alternative.
	(USE_X_TOOLKIT): By default, set this to "maybe";
	and change that later to LUCID or "no" according to X11 version.

	* make-dist: Recompile outdated .elc files and update all autoloads.

1996-01-05  Roland McGrath  <roland@churchy.gnu.ai.mit.edu>

	* configure.in (locallisppath): Fix typo in last change: " -> '.

1996-01-04  Richard Stallman  <rms@mole.gnu.ai.mit.edu>

	* configure.in (locallisppath): Add ../emacs/VERSION/site-lisp.

1995-12-27  Richard Stallman  <rms@mole.gnu.ai.mit.edu>

	* Makefile.in (install-arch-indep): Give all files read permission.

1995-12-26  Richard Stallman  <rms@mole.gnu.ai.mit.edu>

	* configure.in (hppa*-hp-hpux9shr*, hppa*-hp-hpux9*, hppa*-hp-hpux*):
	If it is hpux 9, check for /usr/include/X11R5 and /usr/lib/x11R5.

1995-12-24  Richard Stallman  <rms@mole.gnu.ai.mit.edu>

	* configure.in: Determine HAVE_X11R6.
	(HAVE_MENUS): Renamed from HAVE_X_MENU.

1995-12-21  Richard Stallman  <rms@whiz-bang.gnu.ai.mit.edu>

	* configure.in: Just "solaris" now defaults to version 2.4.
	Add sunos4.1.n-noshare as alternative.

1995-12-01  Richard Stallman  <rms@mole.gnu.ai.mit.edu>

	* configure.in (mips-sgi-irix6*): Set NON_GNU_CPP.

1995-11-29  Erik Naggum  <erik@naggum.no>

	* Makefile.in (install-arch-indep): Add missing backslash.

1995-11-29  Karl Eichwalder  <ke@ke.Central.DE>

	* Makefile.in (install-arch-indep): Don't install
	lispdir/[Mm]akefile*, lispdir/ChangeLog, lispdir/dired.todo.

1995-11-29  Richard Stallman  <rms@mole.gnu.ai.mit.edu>

	* Makefile.in (install-arch-indep): Fix previous change.

	* configure.in (mips-sni-sysv*): New alias for mips-siemens-sysv*.

1995-11-24  Richard Stallman  <rms@mole.gnu.ai.mit.edu>

	* Version 19.30 released.

	* make-dist (lisp): Exclude subdirs.el.

1995-11-22  Richard Stallman  <rms@mole.gnu.ai.mit.edu>

	* make-dist (etc): Delete *.orig and *.rej.

1995-11-16  Richard Stallman  <rms@mole.gnu.ai.mit.edu>

	* Makefile.in (install-arch-indep): Rename old info/dir only if exists.

1995-11-15  Richard Stallman  <rms@mole.gnu.ai.mit.edu>

	* configure.in (hppa*-hp-hpux10*): Use s/hpux10.h.

1995-11-14  Geoff Voelker  <voelker@cs.washington.edu>

	* make-dist (nt): Rename install, readme, and todo to
	INSTALL, README, and TODO.

1995-11-10  Richard Stallman  <rms@mole.gnu.ai.mit.edu>

	* make-dist (lisp): Don't distribute site-start.

1995-11-06  Karl Heuer  <kwzh@gnu.ai.mit.edu>

	* make-dist: Break the hard link on alloca.c.

1995-11-04  Richard Stallman  <rms@whiz-bang.gnu.ai.mit.edu>

	* configure.in (LIBS): Add libsrc_libs and keep the old LIBS.

1995-11-02  Karl Heuer  <kwzh@nutrimat.gnu.ai.mit.edu>

	* make-dist (src, lib-src): Don't distribute Makefile.c.
	(etc/e): Do cleanup in $tempdir/etc/e, not $tempdir/etc.

1995-10-31  Richard Stallman  <rms@mole.gnu.ai.mit.edu>

	* Makefile.in (mkdir): Create man1dir, not mandir.
	(uninstall): Use man1dir, not mandir.

1995-10-30  Richard Stallman  <rms@mole.gnu.ai.mit.edu>

	* Makefile.in (man1dir): New variable.
	(install-arch-indep): Use man1dir.

	* configure.in (sparc-*-nextstep*): Remove incorrect .h's.

	* make-dist: Create lisp/MANIFEST.

1995-10-28  Andreas Schwab  <schwab@issan.informatik.uni-dortmund.de>

	* configure.in (m68k-*-linux*): New alternative.

1995-10-27  Richard Stallman  <rms@mole.gnu.ai.mit.edu>

	* make-dist: Use new names config.in, paths.in, and
	{src,lib-src}/Makefile.in.

1995-10-25  Karl Heuer  <kwzh@nutrimat.gnu.ai.mit.edu>

	* configure.in: Don't bother checking for drem.

1995-10-20  Richard Stallman  <rms@mole.gnu.ai.mit.edu>

	* Makefile.in (distclean): Delete line with just a tab in it.
	(install-arch-indep): Delete spaces that precede tabs.
	Delete spurious `fi' left from previous change.
	(install): Supply `true' as command, to avoid null command.

1995-10-05  Richard Stallman  <rms@mole.gnu.ai.mit.edu>

	* configure.in (--with-x-toolkit)): Add `athen' as alias for `athena'.

1995-09-30  Richard Stallman  <rms@mole.gnu.ai.mit.edu>

	* configure.in (powerpc-*-solaris2): New alternative.x

1995-09-12  Karl Heuer  <kwzh@gnu.ai.mit.edu>

	* Makefile.in (src/paths.h, paths-force): Use paths.h.$$ instead
	of paths.h.tmp$$, to avoid going beyond 14 characters.

1995-09-10  Richard Stallman  <rms@mole.gnu.ai.mit.edu>

	* configure.in: Improve error msg for invalid --with-x-toolkit value.

1995-09-06  Paul Eggert  <eggert@twinsun.com>

	* configure.in (LOCALTIME_CACHE): Define if tzset exists and
	if localtime caches TZ.  Check for tzset.

1995-09-01  Richard Stallman  <rms@mole.gnu.ai.mit.edu>

	* config.bat: Simplify using new names file names src/makefile.in,
	config.in, paths.in.  Change Echo commands not to use `.

1995-08-31  Richard Stallman  <rms@mole.gnu.ai.mit.edu>

	* Makefile.in (install-arch-indep): Always install the new dir file;
	rename the previous dir file to dir.bak or dir.old.

1995-08-14  Richard Stallman  <rms@mole.gnu.ai.mit.edu>

	* configure.in (RANLIB): Substitute this into makefiles.
	Set it specially on solaris; set it by default on other systems.

	* configure.in: Fix previous Alpha change.

1995-08-13  Richard Stallman  <rms@mole.gnu.ai.mit.edu>

	* configure.in (i*386-*-isc4.*): Set GCC_TEST_OPTIONS and
	NON_GCC_TEST_OPTIONS.

1995-08-10  Richard Stallman  <rms@mole.gnu.ai.mit.edu>

	* configure.in (CFLAGS): When computing CFLAGS and REAL_CFLAGS
	from config.h, use SPECIFIED_CFLAGS to get what the user specified.

	* configure.in (alpha-*-linux*): New configuration.

1995-08-05  Richard Stallman  <rms@mole.gnu.ai.mit.edu>

	* configure.in (m68*-next-*): Use m68k.h and nextstep.h.
	(m68k-next-nextstep*): New alias for that.
	(i*86-*-nextstep*): Use nextstep.h.
	(sparc-*-nextstep*): New configuration.

1995-08-02  Richard Stallman  <rms@mole.gnu.ai.mit.edu>

	* configure.in (CPP): Save original CFLAGS value in SPECIFIED_CFLAGS.
	And get CFLAGS from config.h if SPECIFIED_CFLAGS is null.

1995-07-27  Richard Stallman  <rms@mole.gnu.ai.mit.edu>

	* configure.in: Handle sunos4shr by sharing; not like sunos4*.
	Determine GETTIMEOFDAY_ONE_ARGUMENT by experiment.

1995-07-18  Mike Long  <mike.long@analog.com>

	* make-dist: Fix update of finder-inf.el, and byte-compile it.

1995-07-18  Richard Stallman  <rms@mole.gnu.ai.mit.edu>

	* Makefile.in (src/paths.h, paths-force):
	Rename src/paths.h.in to src/paths.in.
	(Makefile): Depend on src/Makefile.in, not src/Makefile.in.in.

	* configure.in: Rename {src,lib-src}/Makefile.in.in to Makefile.in.
	Use Makefile.c for intermediate file.
	Rename src/config.h.in to src/config.in.

1995-07-17  Richard Stallman  <rms@gnu.ai.mit.edu>

	* configure.in (mips-dec-ultrix*): Assume version 4.3.
	(mips-dec-ultrix4.[12]): New alternative for old versions.

1995-07-06  Karl Heuer  <kwzh@nutrimat.gnu.ai.mit.edu>

	* make-dist: Don't break intra-tree links.

1995-07-06  David J. MacKenzie  <djm@geech.gnu.ai.mit.edu>

	* configure.in: Put back archlibdir initialization.  Require
	autoconf 2.4.1 or later.

1995-07-01  Richard Stallman  <rms@mole.gnu.ai.mit.edu>

	* configure.in: Use sunos4shr normally for Sunos 4.1.[3-9].
	(mips-mips-riscos5*): New alternative.

1995-06-29  Richard Stallman  <rms@mole.gnu.ai.mit.edu>

	* Makefile.in (uninstall, install-arch-indep): Install info/ediff*.

1995-06-27  Richard Stallman  <rms@mole.gnu.ai.mit.edu>

	* configure.in (bindir, datadir, sharedstatedir, libexecdir)
	(mandir, infodir, archlibdir): Initializations deleted.

	* configure.in: On hpux9, use hpux9-x11r4.h if we have X11R4.
	On hpux9shr, use hpux9shxr4.h.

1995-06-24  Morten Welinder  <terra+@cs.cmu.edu>

	* configure.in: Added target mips-dec-mach_bsd4.3.
	* config.guess: Guess mips-dec-mach_bsd4.3.

1995-06-24  Richard Stallman  <rms@mole.gnu.ai.mit.edu>

	* Makefile.in (mkdir): Use symbolic chmod.

1995-06-22  Paul Eggert  <eggert@twinsun.com>

	* configure.in: Treat SunOS 4.1.4 like SunOS 4.1.3.  (Likewise for
	SunOS 4.1.5 through 4.1.9, should they ever exist.)

1995-06-22  Paul Eggert  <eggert@twinsun.com>

	* Makefile.in (SUBDIR_MAKEFILES):
	Add man/Makefile, so `make distclean' removes it.
	(top_distclean): Add config.log to the list of files to be removed.

1995-06-19  Richard Stallman  <rms@mole.gnu.ai.mit.edu>

	* Version 19.29 released.

1995-06-17  Richard Stallman  <rms@mole.gnu.ai.mit.edu>

	* configure.in: Fix the previous change to verify that the -b
	option really solves the problem.

	* make-dist (nt): Explicitly include makefile.nt and makefile.def only.

1995-06-16  Richard Stallman  <rms@mole.gnu.ai.mit.edu>

	* configure.in: Test whether XFree86 needs -b i486-linuxaout to link.

1995-06-15  Richard Stallman  <rms@mole.gnu.ai.mit.edu>

	* configure.in: Report more clearly when there is no special
	dir to search for X includes or libraries.

1995-06-13  Karl Heuer  <kwzh@nutrimat.gnu.ai.mit.edu>

	* configure.in: Check for -lpthreads, not -lpthread.

1995-06-09  Geoff Voelker  <voelker@cs.washington.edu>

	* make-dist: Copy new files nt/addpm.c and nt/emacs.bat.in.

1995-06-08  Karl Heuer  <kwzh@nutrimat.gnu.ai.mit.edu>

	* configure.in: Check for -lpthread.

1995-06-05  Karl Heuer  <kwzh@nutrimat.gnu.ai.mit.edu>

	* Makefile.in (install-arch-indep): Install info files for mh-e.
	(uninstall): Uninstall info files for dired-x, gnus, mh-e, and sc.

1995-06-01  Karl Heuer  <kwzh@nutrimat.gnu.ai.mit.edu>

	* configure.in (*-solaris2.5): New configuration.

	* make-dist: Copy new files config.nt and config.w95.

1995-05-30  Karl Heuer  <kwzh@nutrimat.gnu.ai.mit.edu>

	* configure.in: Use x_includes, not x_libraries, for -I.
	Make bitmapdir a colon-separated list.

1995-05-27  Richard Stallman  <rms@gnu.ai.mit.edu>

	* configure.in (hppa*-hp-hpux10*, m68k-hp-hpux10*): New configurations.

	* configure.in: Allow x_libraries and x_includes to be paths.

1995-05-25  Karl Heuer  <kwzh@nutrimat.gnu.ai.mit.edu>

	* configure.in: Fix typo.

1995-05-24  Karl Heuer  <kwzh@hal.gnu.ai.mit.edu>

	* INSTALL: Clarify use of site-init.el.

1995-05-22  enami tsugutomo  <enami@sys.ptg.sony.co.jp>

	* configure.in: Pass arg to sqrt.

1995-05-18  Karl Heuer  <kwzh@hal.gnu.ai.mit.edu>

	* make-dist: Fix May 6 change.

1995-05-17  Karl Heuer  <kwzh@nutrimat.gnu.ai.mit.edu>

	* vpath.sed: Delete reference to ymakefile.

1995-05-09  David J. MacKenzie  <djm@geech.gnu.ai.mit.edu>

	* configure.in: Use sqrt (more portable) instead of fmod in -lm check.

1995-05-09  Richard Stallman  <rms@mole.gnu.ai.mit.edu>

	* make-dist: Put nt/emacs.ico and nt/emacs.rc in dist.

	* update-subdirs: Specify /bin/sh to run the script.

1995-05-06  Richard Stallman  <rms@mole.gnu.ai.mit.edu>

	* make-dist: Put src/makefile.nt in dist.

	* configure.in (i[345]86-*-bsdi2*): New configuration.
	(vax-dec-bsd386*): Deleted.

1995-05-06  David J. MacKenzie  <djm@geech.gnu.ai.mit.edu>

	* configure.in: Make sure CDPATH doesn't mess up PWD check.
	Check whether X bitmaps are in X11/bitmaps instead of bitmaps.
	Use fmod instead of logb in -lm check.

1995-05-03  Richard Stallman  <rms@mole.gnu.ai.mit.edu>

	* configure.in (m68*-apollo-*): Renamed from m68*-apollo*.
	Use bsd4-3.  Don't set NON_GNU_CPP.

	* make-dist: Don't copy in src/s/*.inp.  Don't copy nt/src.
	In nt, copy various different things, but not *.cmd.
	Fix the ln commands for the subdirs of nt.

1995-04-29  Richard Stallman  <rms@mole.gnu.ai.mit.edu>

	* configure.in (*-sun-sunos4.1.3*): Use sunos4shr.h.

1995-04-27  Karl Heuer  <kwzh@nutrimat.gnu.ai.mit.edu>

	* configure.in (*-sun-sunos4.1.3*): Use shared libraries,
	since that's what the header file expects.

1995-04-24  Francesco Potortì  (pot@cnuce.cnr.it)

	* configure.in (m68k-motorola-sysv*): Distinguish between 68030
	and 68040 based machines when choosing options for gnucc.

1995-04-13  Richard Stallman  <rms@mole.gnu.ai.mit.edu>

	* Makefile.in (top_distclean): Delete config.cache.

1995-04-07  Richard Stallman  <rms@mole.gnu.ai.mit.edu>

	* Makefile.in (install-arch-indep): Delete .#* when copying subdirs.

	* configure.in: Use m/ncr386.h.

1995-04-06  Richard Stallman  <rms@mole.gnu.ai.mit.edu>

	* Makefile.in (install-arch-indep): Undo Sep 23 change.

1995-04-06  Karl Heuer  <kwzh@nutrimat.gnu.ai.mit.edu>

	* make-dist (lib-src): Don't copy *.lex; it doesn't exist anymore.
	(man): Don't copy texindex.c and getopt.c; they're deleted.
	(etc): Omit `e'; it's a subdirectory.
	(etc/e): Use `../..', not `..', to reference top level.

1995-04-06  Simon Leinen  <simon@lia.di.epfl.ch>

	* Makefile.in (install-arch-indep, dist):
	Look for `update-subdir' in $(srcdir).

1995-04-06  Richard Stallman  <rms@mole.gnu.ai.mit.edu>

	* make-dist: Include mkinstalldirs in distribution.

1995-04-05  Karl Heuer  <kwzh@hal.gnu.ai.mit.edu>

	* make-dist: Add missing close backquote.

1995-04-02  Richard Stallman  <rms@mole.gnu.ai.mit.edu>

	* make-dist: Don't distribute shortnames directory.

1995-03-12  Richard Stallman  <rms@mole.gnu.ai.mit.edu>

	* Makefile.in (blessmail): Pass archlibdir to the sub-make.

1995-02-25  Richard Stallman  <rms@mole.gnu.ai.mit.edu>

	* configure.in (m88k-motorola-sysv4*): Use usg5-4-2.

1995-02-23  Karl Heuer  <kwzh@nutrimat.gnu.ai.mit.edu>

	* configure.in (EMACS_CONFIG_OPTIONS): Use $ac_configure_args.

1995-02-13  Richard Stallman  <rms@pogo.gnu.ai.mit.edu>

	* configure.in (mips-sgi-irix6): New configuration.

1995-02-07  Richard Stallman  <rms@pogo.gnu.ai.mit.edu>

	* Makefile.in (maintainer-clean): Renamed from realclean.

1995-02-02  David J. MacKenzie  <djm@geech.gnu.ai.mit.edu>

	* configure.in: Create a .gdbinit that sources the real one,
	if using a different build directory.

1995-01-23  Karl Heuer  <kwzh@hal.gnu.ai.mit.edu>

	* configure.in: Check for sys/select.h.

1995-01-02  Richard Stallman  <rms@mole.gnu.ai.mit.edu>

	* configure.in: On sunos4.1.3 and sunus4shr, set NON_GNU_CPP.

1994-12-27  Richard Stallman  <rms@mole.gnu.ai.mit.edu>

	* configure.in: Handle isc 4.1 operating system.

1994-12-10  Richard Stallman  <rms@kepa>

	* configure.in (rs6000-ibm-aix4.1*): New alternative.
	(rs6000-ibm-aix4*): New alternative.

1994-12-06  Richard Stallman  <rms@kepa>

	* configure.in: For SVR4.2, set NON_GNU_CPP if not already set.

1994-11-30  David J. MacKenzie  <djm@duality.gnu.ai.mit.edu>

	* configure.in: Don't try to make directories that are guaranteed
	to already exist.

1994-11-23  Richard Stallman  <rms@mole.gnu.ai.mit.edu>

	* configure.in: Generate man/Makefile from man/Makefile.in.
	Create the man subdir.

	* Makefile.in (dvi): Run Make in our man subdir.

	* make-dist: Create subdir etc/e.
	Make links to it.
	Put man/Makefile.in in dist, instead of man/Makefile.

1994-11-21  David J. MacKenzie  (djm@mole.gnu.ai.mit.edu)

	* configure.in: Add --with-pop, --with-kerberos, and
	--with-hesiod for movemail.

1994-11-17  Richard Stallman  <rms@mole.gnu.ai.mit.edu>

	* configure.in (m68*-apollo*): Use s/domain.h.

1994-11-14  Richard Stallman  <rms@mole.gnu.ai.mit.edu>

	* configure.in (m68*-apollo*): Set NON_GNU_CPP.

1994-11-14  David J. MacKenzie  (djm@geech.gnu.ai.mit.edu)

	* configure.in: Don't add -I, -L, -R options for cc if their
	arguments would be empty.

1994-11-11  Richard Stallman  <rms@mole.gnu.ai.mit.edu>

	* configure.in (i860-intel-osf1*): New alternative.
	(mips-sgi-irix5.[01]*): Distinguish from irix5*.
	(mips-sgi-irix*): Now an alias for mips-sgi-irix5*.

1994-11-09  David J. MacKenzie  <djm@duality.gnu.ai.mit.edu>

	* configure.in: Make h_errno check not use nested functions.

1994-11-09  Richard Stallman  <rms@pogo.gnu.ai.mit.edu>

	* Makefile.in (install-arch-indep): Delete *.orig in copied dirs.

1994-11-08  Roland McGrath  <roland@churchy.gnu.ai.mit.edu>

	* Makefile.in (install-arch-indep): Avoid continued comment
	swallowing target line.

1994-11-08  David J. MacKenzie  (djm@churchy.gnu.ai.mit.edu)

	* configure.in: Protect a character class with `changequote'.

1994-11-07  Karl Heuer  <kwzh@nutrimat.gnu.ai.mit.edu>

	* configure.in: Accept `news' as a synonym for `newsos'.

1994-11-03  Karl Heuer  <kwzh@hal.gnu.ai.mit.edu>

	* Makefile.in: Don't rm files if cd fails.

1994-11-01  Richard Stallman  <rms@mole.gnu.ai.mit.edu>

	* make-dist: Put nt subdir and its subdirs in the dist.
	(lib-src): Put makefile.nt in the dist.
	(lisp): Put makefile.nt in the dist.

1994-10-29  David J. MacKenzie  (djm@geech.gnu.ai.mit.edu)

	* configure.in: Change a stray `[' to `test'.

1994-10-28  David J. MacKenzie  <djm@duality.gnu.ai.mit.edu>

	* configure.in: Adapt for Autoconf v2.  Use the standard argument
	parser, host type canonicalizer, X11 finder, and message
	printing macros.  Use the new macro names.  Use `test' instead of `['.

1994-10-26  Richard Stallman  <rms@mole.gnu.ai.mit.edu>

	* configure.in: Check for getpagesize.

1994-10-17  Richard Stallman  <rms@mole.gnu.ai.mit.edu>

	* make-dist (msdos): Put sed* in the distribution.

1994-10-17  Morten Welinder  <terra@mole.gnu.ai.mit.edu>

	* config.bat: New option, `--with-x', for configuring Emacs
	for use with the X11 system DesqView/X.
	New option, `--no-debug', for compiling Emacs without debug
	information thus saving disk space.
	(src/config.h, src/paths.h): Use `update' (which is like
	`move-if-changed') to change the file.
	(src/config.h): When configuring for X11 perform extra changes.
	(src/makefile): When configuring for X11 perform extra changes.
	(lib-src): Remove temporary files.
	(): Check that `sed', `rm', `mv', and `gcc' are available.

1994-10-17  Richard Stallman  <rms@mole.gnu.ai.mit.edu>

	* Makefile.in (sharedstatedir): Substitute sharedstatedir properly.

	* configure.in (bitmapdirs): Default to /usr/include/X11/bitmaps.

1994-10-16  Richard Stallman  <rms@mole.gnu.ai.mit.edu>

	* configure.in (EMACS_CONFIGURATION): Use $canonical as value.

	* configure.in (canonical): Substitute var into makefiles.
	(bitmapdir): Likewise.

	* Makefile.in (bitmapdir): New variable.
	(src/paths.h, paths-force): Edit PATH_BITMAPS.

1994-10-15  Richard Stallman  <rms@mole.gnu.ai.mit.edu>

	* make-dist: Put update-subdirs and lisp/subdirs.el in the dist.

	* Makefile.in (dist, install-arch-indep): Run update-subdirs.
	* update-subdirs: New shell script.

1994-10-13  Richard Stallman  <rms@mole.gnu.ai.mit.edu>

	* Makefile.in (top_distclean): Don't rm build-install.
	(SOURCES): Delete build-install.in.

	* make-dist: Don't distribute build-ins.in.
	* build-ins.in: File deleted.

1994-10-12  David J. MacKenzie  (djm@duality.gnu.ai.mit.edu)

	* Makefile.in (mkdir): Use mkinstalldirs instead of make-path.

1994-10-11  Richard Stallman  <rms@mole.gnu.ai.mit.edu>

	* Makefile.in: Use libexecdir and sharedstatedir as appropriate.

	* configure.in (libexecdir): Renamed from libdir.  New default.
	(sharedstatedir): Renamed from statedir.  New default.
	(datadir): New default.

	* make-dist: Don't distribute subdirs.el.

1994-10-07  Richard Stallman  <rms@mole.gnu.ai.mit.edu>

	* configure.in (eaccess): Check for it.

1994-10-04  Richard Stallman  <rms@mole.gnu.ai.mit.edu>

	* configure.in (mktime): Check for it.

1994-10-02  Paul Reilly  <pmr@geech.gnu.ai.mit.edu>

	* configure.in (motif): Add support for usage and option checking.

1994-09-24  Richard Stallman  <rms@churchy.gnu.ai.mit.edu>

	* configure.in (utimes): Check for it.

1994-09-23  Richard Stallman  <rms@churchy.gnu.ai.mit.edu>

	* Makefile.in (install-arch-indep): Don't do mkdir here.

1994-09-21  Richard Stallman  <rms@mole.gnu.ai.mit.edu>

	* configure.in (arm-acorn-riscix1.1*, arm-acorn-riscix1.2*):
	riscix.h renamed to acorn.h.

1994-09-21  Michael Ben-Gershon  (mybg@cs.huji.ac.il)

	* configure.in (arm-acorn-riscix1.1*, arm-acorn-riscix1.2*):
	New configurations.

1994-09-21  David J. MacKenzie  (djm@geech.gnu.ai.mit.edu)

	* configure.in: Remove trailing slashes from srcdir.

1994-09-21  Richard Stallman  <rms@mole.gnu.ai.mit.edu>

	* configure.in (i[345]86-sequent-ptx*): Handle

1994-09-20  Richard Stallman  <rms@mole.gnu.ai.mit.edu>

	* Makefile.in (paths-force): Depend on src/paths.h

1994-09-19  Karl Heuer  <kwzh@hal.gnu.ai.mit.edu>

	* configure.in (config_options): Save all arguments, not just some.

1994-09-18  Karl Heuer  <kwzh@hal.gnu.ai.mit.edu>

	* Makefile.in (install-arch-indep): Copy DOC-*, not DOC*

	* configure.in: Add AC_AIX.
	Add checks to set HAVE_STRUCT_UTIMBUF, HAVE_TIMEVAL, HAVE_SELECT.

1994-09-18  Richard Stallman  <rms@mole.gnu.ai.mit.edu>

	* configure.in (parsing options): Simplify sed command to delete -'s.

1994-09-16  Karl Heuer  <kwzh@churchy.gnu.ai.mit.edu>

	* configure.in (config_options): New shell variable.
	Pass its value to C code in EMACS_CONFIG_OPTIONS.

1994-09-16  Richard Stallman  <rms@mole.gnu.ai.mit.edu>

	* configure.in (alpha-dec-osf*): New target.

	* Makefile.in: Use just one FRC target.

1994-09-15  Richard Stallman  <rms@mole.gnu.ai.mit.edu>

	* Makefile.in (removenullpaths, paths-force):
	Use name paths.h.tmp$$, which depends on the pid.

1994-09-14  Richard Stallman  <rms@mole.gnu.ai.mit.edu>

	* Makefile.in (removenullpaths, paths-force):
	Put paths.h.tmp in top-level dir, not in src.

1994-09-11  Richard Stallman  <rms@mole.gnu.ai.mit.edu>

	* Version 19.27 released.

1994-09-07  Richard Stallman  <rms@mole.gnu.ai.mit.edu>

	* Version 19.26 released.

1994-09-04  Richard Stallman  <rms@mole.gnu.ai.mit.edu>

	* configure.in: Check for lrand48, not rand48.

1994-09-03  Richard Stallman  <rms@mole.gnu.ai.mit.edu>

	* configure.in (powerpc-ibm-aix3.1*, powerpc-ibm-aix3.2.5)
	(powerpc-ibm-aix*): New aliases.

1994-08-21  Richard Stallman  <rms@mole.gnu.ai.mit.edu>

	* make-dist (src/m, src/s): Put *.inp in distribution.

1994-08-19  Richard Stallman  <rms@mole.gnu.ai.mit.edu>

	* configure.in: Accept i586 and i486 along with i386.

1994-08-15  Richard Stallman  <rms@mole.gnu.ai.mit.edu>

	* configure.in: Do compute unexec, LIBX, system_malloc, etc
	even if CPP env var was set by the user.

	* configure.in (i[34]86-*-*): For SCO 3.2v4, fix NON_GNU_CPP value.

1994-08-14  Jonathan I. Kamens  (jik@gza-client1.aktis.com)

	* Makefile.in: Uninstall "$(EMACS)", not "emacs".

1994-08-13  Richard Stallman  <rms@mole.gnu.ai.mit.edu>

	* configure.in (i[34]86-*-*): For SCO 3.2v4, set NON_GNU_CPP.

1994-08-09  Richard Stallman  <rms@mole.gnu.ai.mit.edu>

	* configure.in: Check more specifically for i*86-sun-sunos.

1994-08-03  Caveh Jalali  (caveh@eng.sun.com)

	* configure.in: Handle solaris 2.4.

1994-07-27  Richard Stallman  <rms@mole.gnu.ai.mit.edu>

	* configure.in (rand48): Check for it.

1994-07-26  Richard Stallman  <rms@mole.gnu.ai.mit.edu>

	* make-dist: Update the info files.

1994-07-25  Richard Stallman  <rms@mole.gnu.ai.mit.edu>

	* configure.in: Make "checking..." messages' style consistent.
	(HAVE_H_ERRNO): New test.

1994-07-24  Richard Stallman  <rms@mole.gnu.ai.mit.edu>

	* configure.in (i860-*-sysv4*): Set NON_GNU_CC and NON_GNU_CPP.

1994-07-12  Richard Stallman  (rms@mole.gnu.ai.mit.edu)

	* configure.in (CFLAGS): If the envvar was specified, use that.
	And set REAL_CFLAGS from it too.

1994-07-11  Richard Stallman  (rms@mole.gnu.ai.mit.edu)

	* make-dist: Update finder-inf.el.

1994-07-07  Richard Stallman  (rms@mole.gnu.ai.mit.edu)

	* make-dist (msdos): Include sed4.inp in dist.

	* Makefile.in (libsrc_libs): Var deleted.

1994-07-06  Richard Stallman  (rms@mole.gnu.ai.mit.edu)

	* Makefile.in (mkdir, removenullpaths): Put g in sed replace commands.

1994-06-26  Richard Stallman  (rms@mole.gnu.ai.mit.edu)

	* configure.in (mips-sony-newsos4*): New alias.

1994-06-23  Richard Stallman  (rms@mole.gnu.ai.mit.edu)

	* configure.in (*-convex-bsd*): Set NON_GNU_CPP.
	(*-convex-convexos*): Accept this as alias.

1994-06-19  Richard Stallman  (rms@mole.gnu.ai.mit.edu)

	* configure.in: Get CFLAGS both with and without THIS_IS_CONFIGURE,
	for two different uses.

1994-06-15  Richard Stallman  (rms@mole.gnu.ai.mit.edu)

	* configure.in: Define THIS_IS_CONFIGURE when extracting CFLAGS etc.

1994-06-14  Richard Stallman  (rms@mole.gnu.ai.mit.edu)

	* make-dist: Put ./BUGS into the distrib.

1994-06-13  Richard Stallman  (rms@mole.gnu.ai.mit.edu)

	* configure.in: Handle 386 running Solaris 2.

1994-06-06  Richard Stallman  (rms@mole.gnu.ai.mit.edu)

	* configure.in (mips-siemens-sysv*): Use cpp, not cc -E.

1994-06-05  Richard Stallman  (rms@mole.gnu.ai.mit.edu)

	* configure.in (mips-sony-newsos*): Use news-risc.h.

	* configure.in: Accept bsdi as opsys, like bsd386.

1994-06-01  Morten Welinder  (terra@diku.dk)

	* config.bat (src/paths.h): Use sed script msdos/sed4.inp.

1994-05-30  Richard Stallman  (rms@mole.gnu.ai.mit.edu)

	* Version 19.25 released.

	* make-dist (shortversion): Don't assume another period follows.

1994-05-27  Richard Stallman  (rms@mole.gnu.ai.mit.edu)

	* Makefile.in (install-arch-indep): Use /bin/pwd uniformly, not pwd.
	(uninstall): Use /bin/pwd.

	* Makefile.in (blessmail): Depend on src.
	(all): Don't depend on blessmail.

	* Makefile.in (src/paths.h): Don't force recomputation.
	(paths-force): New target; force recomputation of paths.h.
	(all): Depend on paths-force.
	(src, lib-src): Depend on src/paths.h.

	* configure.in (*-sun-sunos4*): Set GCC_TEST_OPTIONS,
	NON_GCC_TEST_OPTIONS.

1994-05-26  Richard Stallman  (rms@mole.gnu.ai.mit.edu)

	* configure.in: Don't insist on subversions for irix.

1994-05-24  Richard Stallman  (rms@mole.gnu.ai.mit.edu)

	* configure.in (hppa*-hp-hpux9shr): Move alternative up.

	* configure.in (i[34]86-next-*): New alternative.

1994-05-23  Richard Stallman  (rms@mole.gnu.ai.mit.edu)

	* Version 19.24 released.

	* configure.in: New config hppa*-hp-hpux9shr*.

1994-05-22  Morten Welinder  (terra@tyr.diku.dk)

	* config.bat: Doc fix.

1994-05-21  Richard Stallman  (rms@mole.gnu.ai.mit.edu)

	* Makefile.in (mostlyclean, clean, distclean, realclean)
	(extraclean): Don't act on man subdir if it doesn't exist.

1994-05-20  Richard Stallman  (rms@mole.gnu.ai.mit.edu)

	* configure.in (GCC_TEST_OPTIONS, NON_GCC_TEST_OPTIONS): New vars.
	Use them to set up CC.
	(*-sun-sunos4.1.3): Set them.

1994-05-19  Richard Stallman  (rms@mole.gnu.ai.mit.edu)

	* Makefile.in (lib-src): Don't depend on src/paths.h.

1994-05-18  Richard Stallman  (rms@mole.gnu.ai.mit.edu)

	* build-ins.in (copydests): Get rid of spurious `-'s.

	* configure.in: Define EMACS_CONFIGURATION instead of CONFIGURATION.

1994-05-17  Richard Stallman  (rms@mole.gnu.ai.mit.edu)

	* Version 19.23 released.

	* configure.in [HAVE_X11]: Merge $C_SWITCH_X_SITE into CFLAGS
	for the Xlib and Xt checks; then restore old CFLAGS.

1994-05-15  Richard Stallman  (rms@mole.gnu.ai.mit.edu)

	* configure.in (HAVE_X11XTR6): Add newline before #if.
	Add newline after #endif.

1994-05-13  Richard Stallman  (rms@mole.gnu.ai.mit.edu)

	* configure.in (HAVE_X11XTR6): Arrange to define it.

1994-05-12  Richard Stallman  (rms@mole.gnu.ai.mit.edu)

	* Makefile.in (install): Depend on blessmail.

1994-05-12  David J. MacKenzie  (djm@nutrimat.gnu.ai.mit.edu)

	* configure.in (mips-siemens-sysv*): Put quotes around value
	containing blanks.

1994-05-11  Richard Stallman  (rms@mole.gnu.ai.mit.edu)

	* Makefile.in (TAGS): Use the makefile in src subdir.

1994-05-10  Roland McGrath  (roland@churchy.gnu.ai.mit.edu)

	* configure.in (opsys): Recognize `gnu'.

1994-05-10  Richard Stallman  (rms@mole.gnu.ai.mit.edu)

	* configure.in (using NON_GNU_CPP): Fix test for CPP already set.

1994-05-09  David J. MacKenzie  (djm@nutrimat.gnu.ai.mit.edu)

	* configure.in: Remove AC_LANG_C call.  Not needed with Autoconf
	version > 1.8.

1994-05-08  Morten Welinder  (terra@diku.dk)

	* config.bat: Forcibly remove "# " style comments from makefiles.

1994-05-08  Richard Stallman  (rms@mole.gnu.ai.mit.edu)

	* Makefile.in (uninstall): When processing lispdir and etcdir,
	do nothing unless it exists and is a directory.

1994-05-06  Richard Stallman  (rms@mole.gnu.ai.mit.edu)

	* Makefile.in (install-arch-indep): Do install info/dired-x*.
	Merge code in from install-doc.
	(install-doc): Merge code back into install-arch-indep.
	(install-arch-dep): Don't depend on install-doc.

	* configure.in (run_in_place): Don't use pwd for archlibdir and docdir.

1994-05-04  Richard Stallman  (rms@mole.gnu.ai.mit.edu)

	* configure.in (making src/Makefile and lib-src/Makefile):
	Split off the autoconf substitutions and don't pass them thru cpp.
	(undefs): Use $canonical as well as $configuration.

	* make-dist: Distribute lisp/Makefile.

	* configure.in: Recognize m88k-dg-dgux5.4.3* and m88k-dg-dgux5.4.2*.
	Use lower case names for the s files.

1994-05-03  Morten Welinder  (terra@diku.dk)

	* config.bat: Added possibility for different file name
	transcriptions in lib-src.

1994-05-03  Richard Stallman  (rms@mole.gnu.ai.mit.edu)

	* Makefile.in (lib-src): Undo previous change.
	(blessmail): New target to run maybe-blessmail in lib-src.
	(all): Depend on blessmail.

	* Makefile.in (lib-src): Depend on src.

1994-04-30  Paul Reilly  (pmr@churchy.gnu.ai.mit.edu)

	* configure.in (m88k-dg-dgux5.4R3): Use dgux5-4R3.
	(m88k-dg-dgux5.4R2): dgux5.4R2.

1994-04-29  Richard Stallman  (rms@mole.gnu.ai.mit.edu)

	* configure.in (window_system): Restore accidentally deleted code
	that uses AC_FIND_X.

	* make-dist: Distribute config.bat.

1994-04-29  Morten Welinder  (terra@diku.dk)

	* config.bat: Corrected the configuration of lib-src
	to keep up with configure.  Add note about dos version 3
	or better needed (djgpp needs that).  Add note explaining
	that either install in c:/emacs or edit the script.
	Don't change to c:/emacs, but assume we're there (to minimize
	the number of places to change).

	* config.bat: Build-in the first step towards X11 support with
	the X11 emulator that exists.  At this time it won't work,
	and several files are missing.

1994-04-28  Richard Stallman  (rms@mole.gnu.ai.mit.edu)

	* configure.in: Use m/hp800.h in place of m/hp9000s800.h.
	Don't look for -lresolv.

	* Makefile.in (lib-src): Depend on src/paths.h.

1994-04-27  Richard Stallman  (rms@mole.gnu.ai.mit.edu)

	* configure.in: Restore deleted AC_SUBST of `configuration'.
	Improve error message for bad --with-x-toolkit value.

	* configure.in: Define CONFIGURATION in src/config.h
	rather than substituting in src/Makefile.in.

1994-04-26  Karl Heuer  (kwzh@hal.gnu.ai.mit.edu)

	* Makefile.in (install-doc): New target.
	(install-arch-dep): Depend on install-doc.
	(mkdir): Create docdir.

1994-04-22  Richard Stallman  (rms@mole.gnu.ai.mit.edu)

	* configure.in: Test for libresolv.a.
	Substitute machfile and opsysfile.

1994-04-22  Karl Heuer  (kwzh@hal.gnu.ai.mit.edu)

	* Makefile.in (.PHONY, install): Kill reference to obsolete do-install.
	(install-arch-dep): Install under the name $(EMACS).

1994-04-21  Richard Stallman  (rms@mole.gnu.ai.mit.edu)

	* configure.in (version): Use entire value of emacs-version.
	(mips-siemens-sysv*): New alternative.

1994-04-19  Richard Stallman  (rms@mole.gnu.ai.mit.edu)

	* Makefile.in (install-arch-indep): Don't install dired-x*.

1994-04-18  Karl Heuer  (kwzh@hal.gnu.ai.mit.edu)

	* configure.in (src/Makefile, lib-src/Makefile): Delete ^L.
	Fix definition of $undefs.

1994-04-17  Richard Stallman  (rms@mole.gnu.ai.mit.edu)

	* configure.in (window_system): Obey --with-x11=no and --with-x10=no.

	* configure.in (lib-src/Makefile.in): Use src, not lib-src, in -I.

1994-04-16  David J. MacKenzie  (djm@nutrimat.gnu.ai.mit.edu)

	* configure.in: Call AC_LANG_C, if it's defined, after AC_PREPARE.

1994-04-16  Richard Stallman  (rms@mole.gnu.ai.mit.edu)

	* configure.in (lib-src/Makefile.in): Make this from Makefile.in.in
	and run it thru cpp, as with src/Makefile.in.

	* configure.in: Use AC_SET_MAKE.

1994-04-15  Richard Stallman  (rms@mole.gnu.ai.mit.edu)

	* configure.in (i[34]86-ncr-sysv*): Use usg5-4-2.

1994-04-13  Richard Stallman  (rms@mole.gnu.ai.mit.edu)

	* Makefile.in (MAKE): Don't just assign it--use @SET_MAKE@.

	* configure.in (CFLAGS): Exclude ${CFLAGS} from singlequotes.
	(printing the choices): Make the toolkit message unconditional.
	(USE_X_TOOLKIT): Use `none', not `no', if none.
	(include libsrc_libs): Include config.h, and specify -I for srcdir.
	Get rid of temp file foofoo1.

1994-04-13  Karl Heuer  (kwzh@hal.gnu.ai.mit.edu)

	* configure.in (CFLAGS): Use shell syntax, not Makefile.

1994-04-12  Richard Stallman  (rms@mole.gnu.ai.mit.edu)

	* configure.in (window_system): If no X, set USE_X_TOOLKIT=no.
	(printing the choices): State choice of toolkit.
	(libsrc_libs): Recalculate after writing config.h;
	then update lib-src/Makefile.

1994-04-11  Richard Stallman  (rms@mole.gnu.ai.mit.edu)

	* configure.in: Add sunos4shr as alternative for suns.
	Conditionals testing for null $CC were backwards.

1994-04-10  Richard Stallman  (rms@mole.gnu.ai.mit.edu)

	* make-dist (msdos): Don't link patch1.  Link sed*.inp, not sed.in*.

1994-04-09  Richard Stallman  (rms@mole.gnu.ai.mit.edu)

	* configure.in: Handle -isc4.0*.

1994-03-30  Richard Stallman  (rms@mole.gnu.ai.mit.edu)

	* configure.in (esix5): Set NON_GNU_CPP.

1994-03-24  Roland McGrath  (roland@mole.gnu.ai.mit.edu)

	* Makefile.in (thisdir): Nonsensical variable removed.
	(install-arch-indep): Set shell var thisdir=`pwd` before cd and cd
	back to $thisdir, rather than the directory `this_dir'.

1994-03-17  Roland McGrath  (roland@churchy.gnu.ai.mit.edu)

	* Makefile.in (install-arch-indep): Add missing backslash after a
	`then'.

1994-03-14  Richard Stallman  (rms@mole.gnu.ai.mit.edu)

	* Makefile.in (thisdir): New variable.
	(install-arch-indep): Go back to thisdir to run INSTALL_DATA.

1994-03-08  Karl Heuer  (kwzh@hal.gnu.ai.mit.edu)

	* configure.in: Add freebsd.

1994-03-08  Roland McGrath  (roland@churchy.gnu.ai.mit.edu)

	* configure.in: Check for fpathconf.

1994-03-02  Karl Heuer  (kwzh@hal.gnu.ai.mit.edu)

	* configure.in (with_x_toolkit): Fix typo in previous change.

1994-03-01  Karl Heuer  (kwzh@hal.gnu.ai.mit.edu)

	* configure.in: New s-file for rs60000-ibm-aix3.2.5.

1994-02-26  Richard Stallman  (rms@mole.gnu.ai.mit.edu)

	* configure.in (with_x_toolkit): Don't allow motif or open-look.

1994-02-24  Karl Heuer  (kwzh@hal.gnu.ai.mit.edu)

	* configure.in: Fix value of docdir.
	* Makefile.in (install-arch-indep): Install DOC* in docdir.

1994-02-24  Richard Stallman  (rms@mole.gnu.ai.mit.edu)

	* configure.in (*-sysv4.1): Set NON_GNU_CPP.

1994-02-22  Karl Heuer  (kwzh@geech.gnu.ai.mit.edu)

	* configure.in: New variable docdir to control where the docstring
	file goes.
	Makefile.in: Use it to initialize PATH_DOC in paths.h.

1994-02-22  Karl Heuer  (kwzh@mole.gnu.ai.mit.edu)

	* configure.in: When --run-in-place, don't inherit archlibdir.

1994-02-19  Richard Stallman  (rms@mole.gnu.ai.mit.edu)

	* Makefile.in (install-arch-dep, install-arch-indep):
	New targets split up former do-install rule.
	(do-install): Target deleted.

1994-02-16  Richard Stallman  (rms@mole.gnu.ai.mit.edu)

	* configure.in (mips-sony-newsos*): New configuration.

1994-02-14  Frederic Pierresteguy  (fp@mole.gnu.ai.mit.edu)

	* configure.in (rs6000-bull-bosx*): Added support for BULL dpx20.

1994-02-11  Karl Heuer  (kwzh@mole.gnu.ai.mit.edu)

	* configure.in: Fix misspelled symbol LD_SWITCH_X_SITE_AUX.

1994-02-11  Richard Stallman  (rms@mole.gnu.ai.mit.edu)

	* configure.in: Don't initialize CC.

1994-02-10  Roland McGrath  (roland@churchy.gnu.ai.mit.edu)

	* configure.in (creating src/Makefile): Also generate -U switches
	for symbols in the $configuration value.

	* configure.in: Check for sys_siglist being declared in system header.

1994-02-10  Richard Stallman  (rms@mole.gnu.ai.mit.edu)

	* configure.in (creating src/Makefile): Delete blank lines
	along with lines of whitespace.
	(m68k-motorola-sysv*, m68000-motorola-sysv*): Compute proper CC value.

1994-02-09  Richard Stallman  (rms@mole.gnu.ai.mit.edu)

	* configure.in: Get, use, and substitute C_SWITCH_MACHINE
	like C_SWITCH_SYSTEM.
	(m68*-motorola-sysv*): Set CC.  Require cpu type to be m68k or m68000.

1994-02-04  Karl Heuer  (kwzh@mole.gnu.ai.mit.edu)

	* configure.in (drem): Check for this function.

1994-02-03  Richard Stallman  (rms@mole.gnu.ai.mit.edu)

	* configure.in (Using NON_GNU_CPP): Don't lose if it has spaces.
	If CPP was inherited from environment, don't use NON_GNU_CPP.
	(NON_GNU_CC): Likewise.
	(handling with_gcc): Use explicit if in the `no' case.
	(cc_specified): New variable; if set, don't use NON_GNU_CC.

1994-02-02  Richard Stallman  (rms@mole.gnu.ai.mit.edu)

	* configure.in (mips-mips-riscos4*): Set NON_GNU_CPP.

1994-02-01  Karl Heuer  (kwzh@mole.gnu.ai.mit.edu)

	* configure.in: Check whether fmod exists.

1994-01-31  Roland McGrath  (roland@churchy.gnu.ai.mit.edu)

	* make-dist: Distribute {src,lisp}/ChangeLog.? instead of
	{src,lisp}/OChangeLog.

1994-01-22  Roland McGrath  (roland@churchy.gnu.ai.mit.edu)

	* configure.in: Restore Jan 8 and Jan 16 changes.  The -U hack is
	necessary for proper operation.  This code works with the current
	released version of Autoconf.

1994-01-21  Richard Stallman  (rms@mole.gnu.ai.mit.edu)

	* configure.in (with_x_toolkit): Treat values athena and lucid alike.
	(USE_X_TOOLKIT): Define it for all values except `no'.

	* configure.in: Undo first Jan 8 change and Jan 16 change.

1994-01-18  Richard Stallman  (rms@mole.gnu.ai.mit.edu)

	* configure.in: Handle --with-x-toolkit.  Produce lwlib/Makefile.
	Substitute USE_X_TOOLKIT as both C macro and Make variable.

	* Makefile.in (lwlib/Makefile): New target.
	(SUBDIR_MAKEFILES): Depend on lwlib/Makefile.
	(clean, mostlyclean, distclean, realclean): Handle lwlib subdir.
	(unlock, relock): Handle lwlib subdir.

	* Makefile.in: Add some .PHONY targets.

	* make-dist: Handle lwlib subdir like oldXMenu subdir.

	* lwlib: New subdirectory.

1994-01-17  Richard Stallman  (rms@mole.gnu.ai.mit.edu)

	* configure.in: If CPP has a value that is a directory,
	discard the value.

1994-01-16  Roland McGrath  (roland@churchy.gnu.ai.mit.edu)

	* configure.in (srcdir_undefs): Add g flag to sed substitution to
	remove -U[0-9]*.

1994-01-15  Richard Stallman  (rms@mole.gnu.ai.mit.edu)

	* Makefile.in (do-install): Install the dired-x info files.

	* configure.in: Provide for variable LD_SWITCH_X_SITE_AUX.
	(See src/s/sol2.h.)

1994-01-12  Richard Stallman  (rms@mole.gnu.ai.mit.edu)

	* configure.in (m68k-harris-cxux*, m88k-harris-cxux*): New configs.

1994-01-08  Roland McGrath  (roland@churchy.gnu.ai.mit.edu)

	* configure.in (creating src/Makefile): Put code inside 2nd arg to
	AC_OUTPUT as it should be; hopefully noone will again see fit to
	gratuitously break this and not make a change log entry.
	Optimized sed processing of Makefile.in and cpp output; now
	preserves comments previously removed from the cpp input.
	Eliminated temp file for cpp output.  Generate -U switches to
	undefine all identifiers that appear in the directory name
	${srcdir}; pass these to cpp.

	* configure.in (version): Fix sed regexp to match two-elt version
	number.

	* configure.in: Check for strerror.

1994-01-07  Richard Stallman  (rms@mole.gnu.ai.mit.edu)

	* configure.in: Test for bcmp.

1994-01-06  Richard Stallman  (rms@mole.gnu.ai.mit.edu)

	* make-dist (tempdir): Put subdir msdos into the distribution.

1993-01-07  Morten Welinder  (terra@diku.dk)

	* config.bat: New file.

1994-01-02  Richard Stallman  (rms@mole.gnu.ai.mit.edu)

	* Makefile.in (${SUBDIR} target): Pass down LDFLAGS and CPPFLAGS.

1994-01-01  Richard Stallman  (rms@mole.gnu.ai.mit.edu)

	* configure.in (m68*-next-*): Don't care about which os is specified.
	(i[34]86-*-*): Check for *-nextstop*.

1993-12-24  Richard Stallman  (rms@mole.gnu.ai.mit.edu)

	* configure.in: Check for setsid.

1993-12-17  Richard Stallman  (rms@srarc2)

	* configure.in (*-sun-solaris*): Add special case for Solaris 2.3.

1993-12-15  Richard Stallman  (rms@srarc2)

	* Makefile.in (mkdir): Make only the lockdir writable.

	* configure.in (i860-*-sysv4): Renamed from i860-*-sysvr4.

1993-12-11  Richard Stallman  (rms@srarc2)

	* Makefile.in (libdir): Use @libdir@.

1993-12-08  Richard Stallman  (rms@srarc2)

	* Makefile.in (install): Add empty command.

1993-12-04  Richard Stallman  (rms@srarc2)

	* make-dist: Put man/getopt.c in the dist.

	* configure.in (LIBS): Add test for existence of XSetWMProtocols.

	* Makefile.in (install): Depend on ${SUBDIR}, not `all'.

1993-12-03  Richard Stallman  (rms@srarc2)

	* configure.in (solaris): Set NON_GNU_CPP instead of CPP.
	Set it for all solaris versions.
	(mips-mips-riscos4*): Set NON_GNU_CC, not CC.
	(after checking for GCC): If not GCC, and NON_GNU_CPP is set, set CPP.
	Likewise for NON_GNU_CC and CC.

1993-12-01  Richard Stallman  (rms@srarc2)

	* configure.in (mips-mips-riscos4*): Assign variable CC.
	(checking ${with_gcc}): If "no", don't override CC if already set.
	(CC): Initialize it as empty.

1993-11-30  Richard Stallman  (rms@srarc2)

	* configure.in (Suns): Set CPP if *-solaris2.3*.

1993-11-27  Richard Stallman  (rms@mole.gnu.ai.mit.edu)

	* Version 19.22 released.

	* Makefile.in (do-install): Use umask 022 in copying etc and lisp dirs.

1993-11-25  Richard Stallman  (rms@mole.gnu.ai.mit.edu)

	* make-dist: When breaking links, use cp -p.
	Copy install.sh into distribution.
	Move the temp dir up into the parent dir;
	don't leave the staging dir make-dist.tmp... in existence.
	* install.sh: New file.

1993-11-21  Richard Stallman  (rms@mole.gnu.ai.mit.edu)

	* configure.in (i[34]86-ncr-sysv*): New specific alternative.

1993-11-20  Richard Stallman  (rms@mole.gnu.ai.mit.edu)

	* configure.in (version): When --run-in-place, exclude
	${datadir}/emacs/site-lisp from locallisppath.

1993-11-18  Richard Stallman  (rms@mole.gnu.ai.mit.edu)

	* configure.in: Delete jumk.c before writing it.

1993-11-16  Richard Stallman  (rms@mole.gnu.ai.mit.edu)

	* Version 19.21 released.

	* Makefile.in (mkdir): Ignore error from chmod.

1993-11-15  Richard Stallman  (rms@mole.gnu.ai.mit.edu)

	* make-dist: Don't put lisp/forms.README in the distribution.

1993-11-13  Richard Stallman  (rms@mole.gnu.ai.mit.edu)

	* configure.in (creating src/Makefile): Before running cpp,
	discard all lines that start with `# Generated' or /**/#.

1993-11-11  Richard Stallman  (rms@mole.gnu.ai.mit.edu)

	* Version 19.20 released.

	* make-dist: Use build-ins.in, not build-install.in.
	Don't bother updating TAGS since it's not included.

	* build-ins.in: Renamed from build-install.in.

1993-11-10  Richard Stallman  (rms@mole.gnu.ai.mit.edu)

	* make-dist: Don't try to link *.texinfo--there are none now.
	When running make in lib-src, specify YACC var value.

1993-10-03  Roland McGrath  (roland@churchy.gnu.ai.mit.edu)

	* configure.in (extrasub): Add vpath patterns for %.[yls].

	* configure.in: Don't do seddery on config.status after AC_OUTPUT.
	Instead just include the commands to make src/Makefile as the
	second arg to AC_OUTPUT.

	* configure.in: Use : instead of dnl for comment inside
	$makefile_command.

	* configure.in: No longer use vpath_sed.  Instead, when we notice
	srcdir already configured, set extrasub to hack vpath in the
	makefiles.

	* configure.in: In cmds to make src/Makefile, chmod Makefile.new
	before moving it.
	* Makefile.in (VPATH): Define to @srcdir@.

1993-09-28  Brian J. Fox  (bfox@cubit)

	* configure.in: Don't copy ${srcdir}/src/Makefile.in; that file
	doesn't exist.  Just copy src/Makefile.in instead.  Touch
	all of the Makefiles after editing config.status.

	* INSTALL: Update documentation to match new configuration
	mechanism.

1993-09-27  Brian J. Fox  (bfox@ai.mit.edu)

	* configure.in: Allow any of the path or directory Makefile
	variables to be set with flags to configure.  Create all Makefiles
	at configure time.  Edit special commands into config.status after
	src/Makefile.in is built from src/Makefile.

	* Makefile.in (src/Makefile, lib-src/Makefile, oldXMenu/Makefile):
	If these files are out of date, simply have config.status
	rebuild them; don't rebuild them explicitly.

1993-09-25  Brian J. Fox  (bfox@ai.mit.edu)

	* build-install.in: Change src/xemacs to src/emacs.  We no longer
	create src/xemacs, so the file wouldn't be found.

	* make-dist: Remove `src/ymakefile', add `src/Makefile.in.in'.

1993-09-24  Brian J. Fox  (bfox@albert.gnu.ai.mit.edu)

	* configure.in: Avoid forcing the search of /usr/include before
	fixed include files by resetting C_SWITCH_X_SITE if it is
	"-I/usr/include".

1993-09-20  Richard Stallman  (rms@mole.gnu.ai.mit.edu)

	* Makefile.in (@rip_paths@locallisppath):
	Delete ${datadir}/emacs/site-lisp.

1993-09-15  Roland McGrath  (roland@churchy.gnu.ai.mit.edu)

	* configure.in:
	Use AC_QUOTE_SQUOTE twice to properly quote vpath_sed value.
	Remove ${extra_output} from AC_OUTPUT call.

1993-09-17  Brian J. Fox  (bfox@inferno)

	* make-dist: Quote backquotes found in strings to be echoed.

	* configure.in: Use "sh -c pwd" when we want to avoid having the
	shell fix up the value of $PWD.

1993-09-13  Brian J. Fox  (bfox@inferno)

	* Makefile.in (do-install): Don't abort if ln or chmod at the end
	of the installation fail.  Suggested by Karl Berry.

1993-08-30  Brian J. Fox  (bfox@inferno)

	* Makefile.in (*clean): Use "$(MAKE) $(MAKEFLAGS)" wherever "make"
	was used.  Set MAKEFLAGS from MFLAGS.

1993-09-16  Richard Stallman  (rms@mole.gnu.ai.mit.edu)

	* configure.in: Test for res_init in libc.

1993-09-13  Richard Stallman  (rms@mole.gnu.ai.mit.edu)

	* configure.in: In the file ${tempcname}, use configure___
	instead of @configure@.

1993-09-12  Roland McGrath  (roland@sugar-bombs.gnu.ai.mit.edu)

	* make-dist: Dist vpath.sed

	* Makefile.in (lib-src/Makefile, src/Makefile, oldXMenu/Makefile):
	Depend on vpath.sed.
	Replace sed command for VPATH with @vpath_sed@.

	* configure.in: Substitute variable `vpath_sed'.
	If not in $srcdir and $srcdir is configured,
	issue warning that GNU make is required,
	and set vpath_sed to use vpath.sed script.

1993-09-10  Roland McGrath  (roland@churchy.gnu.ai.mit.edu)

	* configure.in: Remove check for $srcdir being configured.  This
	pretty much works now.
	Grok {m68*-hp,i[34]86-*}-netbsd* and set opsys=netbsd.
	Check for XFree86 (/usr/X386/include) independent of whether
	-lXbsd exists.

	* Makefile.in (info, dvi, clean, mostlyclean, distclean,
	realclean, unlock, relock): Use `$(MAKE)' in place of plain
	`make'.

1993-08-14  Richard Stallman  (rms@mole.gnu.ai.mit.edu)

	* Version 19.19 released.

	* configure.in (i386-*-sunos4): Assume Sunos 4.0.

1993-08-13  Richard Stallman  (rms@mole.gnu.ai.mit.edu)

	* configure.in: Check for XScreenNumberOfScreen.

1993-08-12  Richard Stallman  (rms@mole.gnu.ai.mit.edu)

	* configure.in: Add * to end of all configuration alternatives.
	(m68*-sony-newsos3*): New alternative.

1993-08-11  Richard Stallman  (rms@mole.gnu.ai.mit.edu)

	* make-dist: Include getdate.c in distribution.

	* configure.in: For --help, use $PAGER if it is set.
	(LIB_X11_LIB): Default to -lX11.
	(mips-sgi-irix5.*): New alternative.

	* Makefile.in (do-install): Install info/gnus* and info/sc*.

	* configure.in (m68*-hp-hpux*, hppa*-hp-hpux*):
	Recognize *.B8.* as hpux version 8.
	(m68*-tektronix-bsd*): Fix typo in tek4300.
	(AC_HAVE_FUNCS): Add ftime.

1993-08-10  Richard Stallman  (rms@mole.gnu.ai.mit.edu)

	* configure.in (m88k-tektronix-sysv3*): Added the missing *.
	Use tekxd88, not tekXD88.

1993-08-10  Roland McGrath  (roland@churchy.gnu.ai.mit.edu)

	* configure.in: Check for -lm.  Then can check for frexp and logb.

1993-08-08  Richard Stallman  (rms@mole.gnu.ai.mit.edu)

	* Version 19.18 released.

	* make-dist (src): Don't put gnu-hp300 in dist.
	(src, lisp): Include OChangeLog in dist.

1993-08-08  Jim Blandy  (jimb@geech.gnu.ai.mit.edu)

	* configure.in: Test for presence of logb and frexp functions.

1993-08-05  Richard Stallman  (rms@mole.gnu.ai.mit.edu)

	* configure.in (machine): Add i370-ibm-aix*.

1993-08-03  Jim Blandy  (jimb@geech.gnu.ai.mit.edu)

	* configure.in (function checks): Test for mkdir and rmdir.

	* configure.in (function checks): Don't test for random and bcopy
	only when we're building with X; look for them all the time.

1993-07-30  Jim Blandy  (jimb@geech.gnu.ai.mit.edu)

	* configure.in: Test for availability of bcopy functions, searching
	the X libraries if we're using X.

	* configure.in: Test for the presence of/usr/lpp/X11/bin/smt.exp,
	and #define HAVE_AIX_SMT_EXP if we do.  This is present in some
	versions of AIX, and needs to be passed to the loader.

	* configure.in: Test for the availability of the
	XScreenResourceString function.

1993-07-30  David J. MacKenzie  (djm@frob.eng.umd.edu)

	* configure.in: If we found X on our own, set C_SWITCH_X_SITE and
	LD_SWITCH_X_SITE and assume --with-x11.
	Only look for X11 files if we weren't told about a window system
	or if we were told to use X11 but not told where.
	Search the libraries from the s and/or m files when checking for
	functions.

	* configure.in: Remove any trailing slashes in prefix and exec_prefix.

1993-07-27  Jim Blandy  (jimb@geech.gnu.ai.mit.edu)

	* make-dist: Include lisp/dired.todo in the distribution.

1993-07-23  Richard Stallman  (rms@mole.gnu.ai.mit.edu)

	* configure.in: Add code to set HAVE_INET_SOCKETS.

1993-07-21  Richard Stallman  (rms@mole.gnu.ai.mit.edu)

	* configure.in: If we do find x_includes and x_libraries
	via AC_FIND_X, set C_SWITCH_X_SITE and LD_SWITCH_X_SITE.

1993-07-19  Richard Stallman  (rms@mole.gnu.ai.mit.edu)

	* make-dist: Include src/gnu-hp300 in the dist.

	* configure.in (canonical): New variable holds the canonicalized
	configuration.  Don't alter `configuration'.  Use `configuration'
	for Makefile.in for file naming.
	(testing x_includes and x_libraries): Use =, not ==.

1993-07-17  Jim Blandy  (jimb@totoro.cs.oberlin.edu)

	* Version 19.17 released.

	* Makefile.in (src/Makefile): Propagate C_SWITCH_SYSTEM to the src
	directory's makefile.  This allows the invocation of CPP which
	builds xmakefile to receive these switches.  The SunSoft C
	preprocessor inserts spaces between tokens if it doesn't get the
	-Xs flag requested in src/s/sol2.h.

1993-07-12  Frederic Pierresteguy  (F.Pierresteguy@frcl.bull.fr)

	* configure.in (m68k-bull-sysv3): New config.

1993-07-10  Jim Blandy  (jimb@geech.gnu.ai.mit.edu)

	* configure.in: Use the autoconf AC_FIND_X macro to try to find
	the X Windows libraries.

1993-07-07  Jim Blandy  (jimb@geech.gnu.ai.mit.edu)

	* make-dist (tempdir): Don't create lisp/forms-mode directory in
	the distribution.  Those files aren't kept in their own
	subdirectory any more.

1993-07-06  Jim Blandy  (jimb@geech.gnu.ai.mit.edu)

	* Version 19.16 released.

1993-06-23  Jim Blandy  (jimb@wookumz.gnu.ai.mit.edu)

	* configure.in: Add --verbose flag.

1993-06-19  Jim Blandy  (jimb@wookumz.gnu.ai.mit.edu)

	* version 19.15 released.

1993-06-18  Jim Blandy  (jimb@geech.gnu.ai.mit.edu)

	* Makefile.in (top_distclean): Use -f switch when cleaning out
	lock dir; it might be empty.

	* configure.in: Only check for -lXbsd once.

1993-06-17  Jim Blandy  (jimb@wookumz.gnu.ai.mit.edu)

	* Version 19.14 released.

1993-06-17  Jim Blandy  (jimb@wookumz.gnu.ai.mit.edu)

	* make-dist: If using gzip, create distribution with '.gz' extension.

	* make-dist (lisp/term): This doesn't have a ChangeLog anymore.
	(lisp/forms-mode): This doesn't exist anymore.

	* configure.in: Look for the closedir function.

1993-06-16  Jim Blandy  (jimb@wookumz.gnu.ai.mit.edu)

	* configure.in (CPP): Autoconf sets this to a shell variable
	reference, which doesn't work when it's edited into a makefile.
	Expand that variable reference.

	* Makefile.in (CPP): New variable.
	(src/Makefile): Edit CPP into src/Makefile.

	* Makefile.in (src/Makefile): Don't bother exiting single quotes
	and entering double quotes to get the values of LD_SWITCH_X_SITE
	and the other make variables; make substitutes them in anyway.

	* Makefile.in (uninstall): Don't remove the lisp and etc
	directories if they're in the source tree.

	Bring mumbleclean targets into conformance with GNU coding standards.
	* Makefile.in (mostlyclean, clean): Separate these two; just have
	them pass the request to the subdirectory makefiles.
	(distclean): Pass the request down, and then get rid of the
	files configure built, and get rid of the Makefiles.
	(realclean): Pass the request down, and then do the same things
	distclean does.
	(uninstall, info, dvi): New targets.

	* configure.in: Move clause for PC-compatible i386 box to the end
	of the case statement, to avoid masking configurations below.

	* configure.in: Add case for m88k-motorola-sysv4.

	* configure.in: Add support for HP/UX versions 7, 8, and 9 on
	the HP 68000 machines.

	* configure.in: Put the arguments to LD_SWITCH_X_SITE's and
	C_SWITCH_X_SITE's -L and -I switches in quotes, so the
	preprocessor won't fiddle with them.

1993-06-13  Richard Stallman  (rms@mole.gnu.ai.mit.edu)

	* Makefile.in (TAGS): cd to src to run etags.

1993-06-12  Jim Blandy  (jimb@wookumz.gnu.ai.mit.edu)

	* configure.in (version): Check the X libraries for XrmSetDatabase
	and random, and see if we have -lXbsd.

1993-06-11  Jim Blandy  (jimb@wookumz.gnu.ai.mit.edu)

	* configure.in: Pass "-Isrc" to the CPP we run to examine the
	s/*.h and m/*.h files.  Martin Tomes
	<mt00@controls.eurotherm.co.uk> says ISC Unix 3.0.1 needs it.

1993-06-10  Richard Stallman  (rms@mole.gnu.ai.mit.edu)

	* configure.in: Move i386-prime-sysv* and i386-sequent-bsd*
	above the general i386 alternative.

1993-06-10  Jim Blandy  (jimb@wookumz.gnu.ai.mit.edu)

	* configure.in: Recognize configuration name for Data General
	AViiON machines.

	* configure.in: Use AC_LONG_FILE_NAMES.

1993-06-09  Jim Blandy  (jimb@wookumz.gnu.ai.mit.edu)

	* configure.in: Test for bison.
	* Makefile.in (YACC): New variable.
	(lib-src/Makefile.in): Edit YACC into the makefile.

1993-06-08  Jim Blandy  (jimb@totoro.cs.oberlin.edu)

	* Version 19.13 released.

	* configure.in (CFLAGS): Don't set this according to the value of
	the GCC shell variable.  Instead, consult the machine and system
	files for the values of C_OPTIMIZE_SWITCH and C_DEBUG_SWITCH, and
	test __GNUC__ while we're at it.

	* configure.in: Remove extra ;; from hpux cases.

1993-06-07  Jim Blandy  (jimb@totoro.cs.oberlin.edu)

	* configure.in: Check to see if the system has -ldnet.

1993-06-08  Jim Blandy  (jimb@wookumz.gnu.ai.mit.edu)

	* make-dist: Add clauses to distribute lisp/forms-mode.

1993-06-07  Richard Stallman  (rms@mole.gnu.ai.mit.edu)

	* configure.in (machine): Fix the versions in hpux version number test.
	Do not guess based on cpu type.  Do check for explicit system version.

1993-06-03  Richard Stallman  (rms@mole.gnu.ai.mit.edu)

	* configure.in: Do NOT look for `unknown' as company name.

1993-06-02  Richard Stallman  (rms@mole.gnu.ai.mit.edu)

	* configure.in: Fix typo in message.

1993-06-01  Richard Stallman  (rms@mole.gnu.ai.mit.edu)

	* Version 19.12 released.

	* Makefile.in (do-install): Correct previous etc-copying change.
	Partially rewrite using `if'.
	(src/Makefile): Insert --x-libraries option into LD_SWITCH_X_SITE.

	* Version 19.11 released.

	* configure.in: Handle 386bsd.

1993-05-31  Richard Stallman  (rms@mole.gnu.ai.mit.edu)

	* make-dist: Update getdate.c.

	* configure.in: Handle bsd386.

	* Makefile.in (do-install): Use `-' in tar options.

	* configure.in: Change  ! "${...}"  to  x"${...}" = x.

	* Makefile.in (do-install): Copy the DOC-* files from the build
	etc directory, as well as lots of things from ${srcdir}/etc.

	* make-dist: Copy config.guess.

	* configure.in: Handle AIX versions 1.2, 1.3.

1993-05-30  Jim Blandy  (jimb@wookumz.gnu.ai.mit.edu)

	* configure.in: Use s/bsd4-3.h for mips-mips-riscos4, and add
	the configuration name mips-mips-usg* to represent USG systems.

	* configure.in: Fix logic to detect if srcdir is already configured.

	* Makefile.in: Pass in LD_SWITCH_X_SITE.

	* Makefile.in (mkdir, clean, mostlyclean, do-install): Use `(cd
	foo && pwd)` instead of `(cd foo ; pwd)` to get the canonical name
	of a directory; cd might fail, and have pwd print out the current
	directory.

1993-05-30  Richard Stallman  (rms@mole.gnu.ai.mit.edu)

	* configure.in: When looking for sources, use '.', not `.`.  Also '..'.

1993-05-30  Jim Blandy  (jimb@wookumz.gnu.ai.mit.edu)

	* configure.in: Complain if srcdir points at an already-configured
	tree.

1993-05-30  Richard Stallman  (rms@mole.gnu.ai.mit.edu)

	* Version 19.10 released.

1993-05-29  Jim Blandy  (jimb@wookumz.gnu.ai.mit.edu)

	* Makefile.in: Use Makefile comments, not C comments.

	* configure.in: Add case for the Tektronix XD88.

1993-05-29  Richard Stallman  (rms@mole.gnu.ai.mit.edu)

	* configure.in: Handle sysv4.2 and sysvr4.2.

1993-05-29  Jim Blandy  (jimb@wookumz.gnu.ai.mit.edu)

	* configure.in: Traverse the argument list without destroying it;
	don't use shift.  It turns out that "set - ${saved_arguments}"
	doesn't work portably.

	* configure.in: Add missing "fi".

	* make-dist: Rebuild configure if configure.in is newer.

	* Makefile.in (src:, lib-src:, FRC:): Force the src and lib-src
	targets to be executed even if make remembers that it has already
	satisfied FRC.

1993-05-29  Richard Stallman  (rms@mole.gnu.ai.mit.edu)

	* Makefile.in (do-install): Delete redundant code to copy etc twice.

	* configure.in (romp): Handle various version numbers with aos and bsd.

1993-05-28  Richard Stallman  (rms@mole.gnu.ai.mit.edu)

	* configure.in: Fix message text.

1993-05-28  Jim Blandy  (jimb@geech.gnu.ai.mit.edu)

	* make-dist: Make a `site-lisp' directory in the distribution,
	instead of a `local-lisp' directory, which hasn't been the
	appropriate name for a long time.
	* Makefile.in (@rip_paths@locallisppath): Use site-lisp directory
	from the distribution first, then /usr/local/lib/emacs/site-lisp.

	* Makefile.in (do-install): Correctly detect if ./etc and
	${srcdir}/etc are the same.

	* configure.in: Extract UNEXEC from the system configuration
	files, compute the name of the source file corresponding to the
	object file, and #define it as UNEXEC_SRC in config.h.

	* configure.in: If srcdir is '.', then try using PWD to make it
	absolute.

	* configure.in: Include ${srcdir} in the printed report, to help
	people notice if it's an automounter path.

1993-05-27  Jim Blandy  (jimb@geech.gnu.ai.mit.edu)

	* configure.in (prefix): Don't run pwd on srcdir unnecessarily.

1993-05-27  Richard Stallman  (rms@mole.gnu.ai.mit.edu)

	* Makefile.in (do-install): Delete the dest dir, not the source dir,
	when they are different.  Add  `shift' command.
	(COPYDESTS, COPYDIR): Delete external-lisp dir.
	(externallispdir): Var deleted.

	* configure.in: Delete spurious paren outputting short_usage.

1993-05-27  Jim Blandy  (jimb@geech.gnu.ai.mit.edu)

	* Version 19.9 released.

1993-05-26  Jim Blandy  (jimb@wookumz.gnu.ai.mit.edu)

	* Makefile.in (${SUBDIR}): Pass the value of the make variable to
	subdirectory makes.

	* make-dist: Check for .elc files with no corresponding .el file.

	* Makefile.in (mkdir): Make all the directories in locallisppath.

	* config.guess: New file.
	* configure.in: Use it, tentatively.
	* INSTALL: Mention its usage.

	* configure.in (hppa-hp-hpux): Use uname -r instead of uname -m;
	the former gives you the operating system rev directly.  Use
	s/hpux.h if we don't recognize what we got.

	* Makefile.in (do-install): Don't remove a destination directory
	if it's the same as the source.  If ${srcdir}/info == ${infodir},
	don't try to copy the info files.

	* Makefile.in (COPYDIR, COPYDESTS): Don't mention etc twice; this
	doesn't work if you're not using a separate source directory.
	(do-install): Copy the build tree's etc directory only after
	making sure it's not also the source tree's etc directory.

1993-05-26  Richard Stallman  (rms@mole.gnu.ai.mit.edu)

	* configure.in: Handle sunos4.1.3 specially.

1993-05-25  Richard Stallman  (rms@mole.gnu.ai.mit.edu)

	* Makefile.in (INSTALL): Add definition.

	* configure.in: Fix some messages.  Support -with-gnu-cc.
	At the end, use `set --', not `set -'.
	Delete spurious `.h' in hpux alternatives.

1993-05-25  Jim Blandy  (jimb@wookumz.gnu.ai.mit.edu)

	* Version 19.8 released.

1993-05-25  Jim Blandy  (jimb@wookumz.gnu.ai.mit.edu)

	* configure.in: When looking for source in the same directory as
	the configure script, make the path thus discovered absolute.
	If the user specifies the `--srcdir' switch, make that directory
	absolute too.

	* Makefile.in (srcdir): Remove comment saying this doesn't work.

	* Makefile.in (src/paths.h): Edit the `infodir' variable into this
	too, as the value of the PATH_INFO macro.

	* configure.in: Check to see if the source lives in the same
	directory as the configure script.

1993-05-24  Jim Blandy  (jimb@wookumz.gnu.ai.mit.edu)

	* Makefile.in (install): Split this into `install' and
	`do-install', to give people more control over exactly what gets
	done.
	(do-install): New target, containing the guts of `install'.  Don't
	remove and recreate the directories inside the copying loop - do
	it all before the copying loop.  Pass more flags to the lib-src
	make.
	(mkdir): Create ${infodir}, ${mandir}, and ${sitelispdir} here, to
	avoid errors and warnings.

	* configure.in: For generic IBM PC boxes, insist on "unknown" for
	the manufacturer - the more general case was blocking other i386
	configuration names below, and that's how the names are written in
	MACHINES anyway.

	* make-dist: When breaking links, remove the link before moving
	the copy onto it, to avoid interactive behavior.

	* Makefile.in: Doc fix.

	* configure.in: Doc fix.

	* INSTALL: Mention --exec-prefix option.

	* configure.in: Add support for the `--exec-prefix' option.
	* Makefile.in: Accept that support.

	* configure.in: Use the AC_PROG_INSTALL macro.
	* Makefile.in (INSTALL): Variable removed.
	(INSTALL_PROGRAM, INSTALL_DATA): Accept these values from configure.

	* configure.in: Distinguish between hp800's and hp700's by calling
	"uname -m".

1993-05-24  Richard Stallman  (rms@mole.gnu.ai.mit.edu)

	* configure.in: Recognize configuration names for i860 boxes
	running SYSV.

1993-05-23  Jim Blandy  (jimb@geech.gnu.ai.mit.edu)

	* configure.in: Distinguish between hp800's and hp700's by the
	version of HP/UX they run, since that's something people are more
	likely to know - hp700's run 8.0.
	Add HP 700 configuration.

	* configure.in: Test for the presence of the `rename' function.

	* Makefile.in (C_SWITCH_X_SITE): New variable - get this from
	configure.in.
	(oldXMenu/Makefile): Edit C_SWITCH_X_SITE into this.

	* make-dist: Break intra-tree links.

	* configure.in: Explain that this is an autoconf script, and give
	instructions for rebuilding configure from it.  Arrange to put
	comments in configure explaining this too.

	* configure.in: Make the first line of the configure script be
	"#!/bin/sh".  Leaving the first line blank didn't work.

	* configure.in (long_usage): Removed; made short_usage describe
	the options briefly.

	* configure.in: Implement the --prefix option.
	* Makefile.in (prefix): Add support for it here.
	* INSTALL: Document it here.

	* Makefile.in (install): Don't assume that the files in the `info'
	subdirectory match  *.info.  They don't have that prefix.

1993-05-22  Jim Blandy  (jimb@geech.gnu.ai.mit.edu)

	* configure.in: Add case for version 5 of Esix.

1993-05-22  Jim Blandy  (jimb@geech.gnu.ai.mit.edu)

	* Version 19.7 released.

	* make-dist: There aren't any *.com files in lib-src anymore.

	* make-dist: Copy texinfo.tex and texindex.c, rather than linking
	them; they're symlinks to other filesystems on the GNU machines.

	* make-dist: Check that the manual reflects the same version of
	Emacs as stated in lisp/version.el.  Edit that version number into
	the README file.

1993-05-21  Jim Blandy  (jimb@geech.gnu.ai.mit.edu)

	* configure.in: Remove the hack of AC_DEFINE; use
	AC_DEFINE_UNQUOTED.

1993-05-20  Jim Blandy  (jimb@wookumz.gnu.ai.mit.edu)

	* make-dist: Don't distribute precomp.com, compile.com, or
	link.com from ./src; they're in ./vms now.

	Some time-handling patches from Paul Eggert:
	* configure.in: Add AC_TIMEZONE.

1993-05-19  Jim Blandy  (jimb@wookumz.gnu.ai.mit.edu)

	* configure.in: Recognize Linux as a valid operating system for
	the i386.

1993-05-18  Jim Blandy  (jimb@wookumz.gnu.ai.mit.edu)

	* make-dist: Distribute some VMS files we got from Richard Levitte.

	* Makefile.in (oldXMenu/Makefile): Take oldXMenu/Makefile.in as
	the source for the sed command, not oldXMenu/Makefile.

1993-05-17  Jim Blandy  (jimb@totoro.cs.oberlin.edu)

	* INSTALL: Don't claim the srcdir option doesn't work.

1993-05-16  Jim Blandy  (jimb@totoro.cs.oberlin.edu)

	* configure.in: Include remarks saying what order the autoconf
	tests should go in, and remind people to change config.h.in
	whenever they add autoconf tests which make #definitions.

	* make-dist: Distribute oldXMenu/Makefile.in, not oldXMenu/Makefile.

1993-05-15  Jim Blandy  (jimb@geech.gnu.ai.mit.edu)

	* Makefile.in (oldXMenu/Makefile): Make this depend on
	${srcdir}/oldXMenu/Makefile.in, not itself.

	* PROBLEMS: Some updates from David J. Mackenzie.

	More changes from David J. Mackenzie.
	* Makefile.in (install.sysv, install.xenix, install.aix): Targets
	removed; autoconf and config.h should specify all these
	differences.
	(buildlisppath): Make this path depend on ${srcdir}.
	(INSTALLFLAGS): Removed.
	(INSTALL): Include the -c flag.
	(install): Change the way we invoke install accordingly.

	Install ${srcdir} changes from DJM.
	* Makefile.in (SUBDIR_MAKEFILES): Add oldXMenu/Makefile to this
	list.
	(COPYDIR, COPYDESTS): Install files from both the etc directory in
	the source tree and the etc directory in the object tree.
	(${SUBDIR}): Pass the prefix variable down to submakes.
	(everywhere): Use `sed', not `/bin/sed'.  Not all systems have sed
	in /bin.
	(lib-src/Makefile, src/Makefile, oldXMenu/Makefile): Edit in
	values for srcdir and VPATH.
	(install): Add `v' flag to tar command.  Make sure that `dir'
	exists in ${srcdir}/info before copying it.  Remember that the man
	pages come from the source tree, not the object tree.
	* configure.in: Remove remarks saying that the --srcdir option
	doesn't work.
	Create the etc directory in the object tree.
	Recognize configuration names of the form *-sun-solaris*.
	Recognize sunos5 and solaris as operating system names.

	* configure.in: Use the AC_TIME_WITH_SYS_TIME macro, for
	lib-src/getdate.y and src/systime.h.

1993-05-15  Richard Stallman  (rms@mole.gnu.ai.mit.edu)

	* make-dist: Make links in info subdir.

1993-05-13  Jim Blandy  (jimb@totoro.cs.oberlin.edu)

	* configure.in: Call AC_STDC_HEADERS.

1993-05-10  Jim Blandy  (jimb@geech.gnu.ai.mit.edu)

	* configure.in: Sidestep autoconf's quoting of the second argument
	of AC_DEFINE, so we can specify the value to put there.  It would
	be nice if autoconf provided some way to specify computed values
	for macros.

1993-05-09  Jim Blandy  (jimb@totoro.cs.oberlin.edu)

	* Makefile.in (DEFS): Deleted; since we're using AC_CONFIG_HEADER,
	this is always just -DHAVE_CONFIG_H.

	The GNU coding standards specify that CFLAGS should be left for
	users to set.
	* Makefile.in (CFLAGS): Let configure determine the default value
	for this.  Don't
	have it default to DEFS.
	(${SUBDIR}): Pass CFLAGS down to submakes, not DEFS.
	(lib-src/Makefile, src/Makefile): Edit the default value for
	CFLAGS into these files, not DEFS.
	* configure.in (CFLAGS): Choose a default value for this - "-g"
	normally, or "-g -O" if we're using GCC.  Edit it into the
	top-level Makefile.

	* configure.in: When scanning the machine and system description
	#include files, write their names to conftest.c properly.

1993-05-07  Jim Blandy  (jimb@totoro.cs.oberlin.edu)

	* configure.in: In configuration name case for Apallos running
	Domainios, set opsys, not opsysfile.

	* configure.in: Use the autoconf AC_CONFIG_HEADER macro to produce
	src/config.h, instead of AC_OUTPUT; the latter overwrites
	src/config.h even when it hasn't changed, puts a makefile-style
	comment at the top even though it's C code, and produces a
	config.status script which doesn't do the job right.

	* configure.in: Add AC_LN_S test, so we can tell whether or not we
	can use a symbolic link to get the X Menu library into src.
	* Makefile.in (LN_S): New variable.
	(src/Makefile): Edit the value of LN_S into this makefile.

1993-05-06  Richard Stallman  (rms@mole.gnu.ai.mit.edu)

	* configure.in: Support *-sco3.2v4* as opsystem.

	* make-dist: Don't include calc directory.
	Exclude many files in the man directory; copy a few.

1993-05-04  Jim Blandy  (jimb@geech.gnu.ai.mit.edu)

	* configure.in: Use AC_HAVE_HEADERS to test for sys/time.h, and
	call AC_STRUCT_TM to see what's in time.h.

	* configure.in: Employ quoting stupidity to get the value of CPP
	to expand properly.

1993-04-27  Jim Blandy  (jimb@totoro.cs.oberlin.edu)

	* configure.in: Use the AC_PROG_CPP macro, and then use the CPP
	variable to scan the machine and system description files.

	* configure.in: Use the AC_HAVE_HEADERS to check for sys/timeb.h,
	so that getdate.y builds correctly.

1993-04-26  Jim Blandy  (jimb@totoro.cs.oberlin.edu)

	* configure.in (tempcname): Change this to "conftest.c", so it will
	work properly on systems with short filenames; this is the name
	autoconf uses.

	* configure.in: Also detect the availability of dup2 and
	gethostname.

	* configure.in: Use the AC_ALLOCA test.
	* Makefile.in (ALLOCA): New variable, to be set by ./configure.
	(lib-src/Makefile): Edit the value of ALLOCA into lib-src/Makefile.

1993-04-24  Jim Blandy  (jimb@totoro.cs.oberlin.edu)

	* make-dist: Distribute configure, as well as configure.in.
	Oversight.

1993-04-23  Jim Blandy  (jimb@totoro.cs.oberlin.edu)

	* Makefile.in (install): Print out the name of the directory we're
	copying, so people can have some idea of whether we're making
	progress.

	* Makefile.in (install.aix, install.xenix, install.sysv, install):
	Don't forget to re-create the COPYDESTS directories after we clear
	them out.

1993-04-13  Jim Blandy  (jimb@totoro.cs.oberlin.edu)

	* Makefile.in: Add autoconf cookies so that the configure
	script can comment out sections of path variable definitions to
	choose between the installable configuration and the run-in-place
	configuration.
	* configure.in: Add new option `--run-in-place', to select the
	run-in-place path definitions.

	* configure.in: Add a clause to the big configuration name case
	for the NeXT machine.

1993-04-12  Jim Blandy  (jimb@totoro.cs.oberlin.edu)

	* Makefile.in (install, install.sysv, install.xenix, install.aix):
	Make sure that each source directory exists, and is different from
	the destination directory; then, delete the destination before
	copying over the source.

	* make-dist: Distribute configure.in, instead of configure.

1993-04-10  Jim Blandy  (jimb@geech.gnu.ai.mit.edu)

	* configure.in: Don't set CC to "gcc -O" if the user specifies
	`--with-gcc'.  Add -O to DEFS if GCC is set.

1993-04-09  Jim Blandy  (jimb@totoro.cs.oberlin.edu)

	* Makefile.in (clean mostlyclean): Missing right paren.

	* configure.in: When checking for X windows, search for an X11
	subdirectory of ${x_includes}.

	* configure.in: Check for gettimeofday function, for getdate.y.

	Change `configure' to a mixture of custom code and autoconf stuff.
	autoconf can't derive all the information we need, but we'd really
	like to be able to take advantage of some of its tests, and its
	file-editing facilities.
	* configure.in: Renamed from configure.
	Quote the sections of shell script we want copied literally to
	the configure script.
	(compile): Initialize this to make the autoconf macros' code happy.
	Use AC_PROG_CC, AC_CONST, and AC_RETSIGTYPE instead of writing out
	code to do their jobs.
	Use autoconf to produce Makefile and src/config.h.
	Remove the Makefile-style comment that autoconf places at the top
	of src/config.h.
	(config_h_opts): Removed - no longer necessary.
	* Makefile.in (configname): Renamed to configuration.
	(CONFIG_CFLAGS): Renamed to DEFS.
	(CC, DEFS, C_SWITCH_SYSTEM, version, configuration): Adjusted to
	get values via autoload @cookies@.
	(libsrc_libs): Get this from autoconf.  We used to do nothing
	about this.
	(${SUBDIR}): Pass DEFS to submakes instead of CONFIG_CFLAGS.

	* Makefile.in (src/paths.h, lib-src/Makefile, src/Makefile): Don't
	echo the move-if-change command.

1993-04-08  Jim Blandy  (jimb@churchy.gnu.ai.mit.edu)

	* make-dist: Distribute lib-src/rcs-checkin.

	* make-dist: It's oldXMenu/compile.com, not oldXMenu/compile.mms.
	Don't try to make links to the RCS or Old subdirectories.
	Use the appropriate extension for the compression type in use.
	Create the tar file in the shell's initial default directory, not
	in ${tempparent}.
	Erase the whole ${tempparent} tree, not just ${tempdir}.

1993-03-30  Jim Blandy  (jimb@geech.gnu.ai.mit.edu)

	* Makefile.in (src/paths.h): Don't echo the huge sed command we
	use to build paths.h.
	(lib-src/Makefile, src/Makefile): Similarly.

	* configure: Extend test for working `const' keyword to handle AIX
	3.2 cc.

1993-03-24  Jim Blandy  (jimb@geech.gnu.ai.mit.edu)

	* make-dist: Distribute lisp/term/ChangeLog.

	Arrange for C compilation throughout the tree to get
	C_SWITCH_SYSTEM from the configuration files.
	* configure: Extract C_SWITCH_SYSTEM from the machine and
	system-dependent files, and save it in the top-level Makefile.
	* Makefile.in (C_SWITCH_SYSTEM): New flag for configure to edit.
	(lib-src/Makefile): Edit C_SWITCH_SYSTEM into lib-src/Makefile.

	* make-dist: Include the VMS support files in oldXMenu in the
	distribution.

	* configure: Doc fix.

	* configure: Fix corrupted config_h_opts.

	* configure: Properly report option names in error messages.

	* configure: Properly recognize --x-includes and --x-libraries
	options.

	* configure: Fix syntax errors in code handling XFree386.

1993-03-23  Jim Blandy  (jimb@geech.gnu.ai.mit.edu)

	* configure: Add special code to detect XFree386, and tell
	config.h about it.

	* configure: Properly handle extracting values of LIBS_MACHINE and
	LIBS_SYSTEM that contain spaces.

	* configure: Add `--x-includes' and `--x-libraries' options.  I
	think these are dopey, but no less than three alpha testers, at
	large sites, have said they have their X files installed in odd
	places.  Implement them by setting C_SWITCH_X_SITE and
	LD_SWITCH_X_SITE in src/config.h.

1993-03-22  Eric S. Raymond  (eric@geech.gnu.ai.mit.edu)

	* make-dist: Don't distribute etc/Old files.

	* GETTING.GNU.SOFTWARE, PROBLEMS: Registered into RCS with their
	backups.

1993-03-20  Jim Blandy  (jimb@geech.gnu.ai.mit.edu)

	* make-dist: Fix typo.

1993-03-19  Eric S. Raymond  (eric@geech.gnu.ai.mit.edu)

	* make-dist: Corrected typo, fixed it to discard = and TAGS files
	in some cases where it should but didn't seen to.

	* Makefile.in: Added unlock and relock productions.

1993-03-18  Jim Blandy  (jimb@geech.gnu.ai.mit.edu)

	* make-dist: Add a --compress option to force make-dist to use
	compress.

	* make-dist: Use gzip, if we can find it.

	* configure: Recognize rs6000-ibm-aix32 and rs6000-ibm-aix, and
	make rs6000-ibm-aix default to -aix32.

1993-03-17  Eric S. Raymond  (eric@geech.gnu.ai.mit.edu)

	* Makefile.in: Added `Developer's configuration' section.

1993-03-17  Eric S. Raymond  (eric@mole.gnu.ai.mit.edu)

	* Makefile.in: Add commented-out variable settings for developer's
	configuration.

1993-03-14  Jim Blandy  (jimb@wookumz.gnu.ai.mit.edu)

	* make-dist: Distribute `src/bitmaps' too.

1993-03-14  Charles Hannum  (mycroft@hal.gnu.ai.mit.edu)

	* configure: Recognize rs6000-ibm-aix32 and rs6000-ibm-aix, and
	make rs6000-ibm-aix default to -aix32.

1993-03-09  Jim Blandy  (jimb@totoro.cs.oberlin.edu)

	* configure: Recognize strings like "sysvr0" or "sysvr1" as System V.

	* Makefile.in (install.sysv): Add a second `$' in front of
	`${dest}', so that the shell will expand it, instead of Make.

	* configure: When processing the name of the configure script,
	collapse `././' to `./', but leave a single `./' prefix alone.

	* configure: Doc fix.

1993-03-04  Jim Blandy  (jimb@wookumz.gnu.ai.mit.edu)

	* configure: Handle isc3.0 correctly.

1993-02-25  Jim Blandy  (jimb@totoro.cs.oberlin.edu)

	* make-dist: Don't try to copy the COPYING notice into
	external-lisp; we're not distributing that directory any more.

1993-02-24  Jim Blandy  (jimb@totoro.cs.oberlin.edu)

	* Makefile.in (install, install.aix, install.xenix, install.sysv):
	Remove CVS subdirectories from the installed directory trees, as
	well as RCS directories.

1993-02-23  Jim Blandy  (jimb@wookumz.gnu.ai.mit.edu)

	* make-dist: Only copy gmalloc.c if we couldn't link it.
	Don't try to copy man/{README,Makefile} unless they actually exist.

	* Makefile.in (lisppath): Don't include externallispdir in this.
	We're not sure whether we're even going to distribute the
	directory yet.

1993-02-17  Jim Blandy  (jimb@totoro.cs.oberlin.edu)

	* make-dist: Don't distribute the external-lisp directory anymore.
	* INSTALL: Remove all references to external-lisp.

	* configure: Detect whether the compiler supports `const'
	properly, and edit src/config.h accordingly.

	* configure: Tweak layout of final report.

	* Makefile.in (${SUBDIR}): Pass CONFIG_CFLAGS to the submakes, not
	CFLAGS.

	* Makefile.in (locallisppath): Make this default to
	${datadir}/emacs/site-lisp, instead of
	${datadir}/emacs/local-lisp.  ${datadir} and ${statedir} are often
	the same thing, and local-lisp causes completion conflicts with
	lock.
	(lisppath): Add ${externallispdir} to this.
	* INSTALL: Adjust installation directions.

	* Makefile.in (externallispdir): New variable, to say where to
	install the externally-maintained lisp files.
	(COPYDIR, COPYDESTS): Copy the external lisp directory just like
	the others.
	* INSTALL: Describe external-lisp and the new externallispdir
	variable.

1993-02-14  Jim Blandy  (jimb@totoro.cs.oberlin.edu)

	* configure (progname): New option `--with-gcc'.  Make it clearer
	how we are trying to guess whether or not we have GCC.
	* INSTALL: Document the `--with-gcc' option, and improve
	description of `--with-x' options.

1993-02-06  Jim Blandy  (jimb@totoro.cs.oberlin.edu)

	* Makefile.in (COPYDIR, COPYDESTS): Remove ${srcdir}/info and
	${infodir} from these variables; we have written out explicit code
	to install the info files.

1993-01-25  Jim Blandy  (jimb@geech.gnu.ai.mit.edu)

	* make-dist: Don't distributed the RCS files in the etc directory.

1993-01-24  Jim Blandy  (jimb@totoro.cs.oberlin.edu)

	* Makefile.in: Some makes can't handle comments in the middle of
	commands; move them to before the whole rule.

1993-01-16  Jim Blandy  (jimb@wookumz.gnu.ai.mit.edu)

	* README: Mention what Emacs is.

1993-01-14  Jim Blandy  (jimb@wookumz.gnu.ai.mit.edu)

	* make-dist: Include `./lisp/calc-2.02' in the distribution.
	Add `./cpp' and `./man' back into the distribution.

1993-01-13  Richard Stallman  (rms@mole.gnu.ai.mit.edu)

	* Makefile.in: Define MAKE, and use where appropriate.

1993-01-07  Jim Blandy  (jimb@totoro.cs.oberlin.edu)

	* make-dist: Remember that the authoritative COPYING notice is
	`etc/COPYING', not `../etc/COPYING'.

1992-12-20  Jim Blandy  (jimb@totoro.cs.oberlin.edu)

	* make-dist: Make sure that the COPYING notices in each directory
	are copies, not symlinks.

1992-12-19  Jim Blandy  (jimb@totoro.cs.oberlin.edu)

	* INSTALL: The build process produces an executable called `emacs'
	now.  Change references.
	* Makefile.in: Adjust `install.mumble' targets to install
	`src/emacs', not `src/xemacs'.

	* configure: Start with a blank line; this keeps some old CSH's
	from thinking it's a CSH script.  Most systems will just use
	/bin/sh to run it, which is what we're expecting; the only other
	shells which might try to interpret it themselves are probably
	Bourne-compatible.

1992-12-14  Jim Blandy  (jimb@totoro.cs.oberlin.edu)

	* INSTALL: Improvements suggested by David Mackenzie.

1992-12-12  Jim Blandy  (jimb@totoro.cs.oberlin.edu)

	* Makefile.in (install, install.sysv, install.xenix, install.aix):
	Don't try to copy the info files if there aren't any; the
	unexpanded globbing pattern disappoints `install'.  Ignore the
	return status of that command.

	* INSTALL: Updated for new configuration arrangement.

	* configure: Don't make the top-level Makefile read-only - people
	may want to edit the values of the path variables.

	* Makefile.in (install, install.sysv, install.xenix, install.aix):
	Install the info files in ${infodir}.  Install the executable
	under both `emacs' and `emacs-VERSION'.

	* Makefile.in: Doc fix.

	* Makefile.in (exec_prefix): New variable, as per latest version
	of coding standards.
	(bindir, libdir): Use it, instead of `prefix'.
	(lib-src/Makefile): Edit value of exec_prefix into lib-src/Makefile.

	* Makefile.in (mandir): Make the default value for this depend on
	$(prefix).

	* Makefile.in (datadir, statedir, libdir): Make these all default
	to ${prefix}/lib.
	(lispdir, locallisppath, etcdir, lockdir, archlibdir): Adjusted
	to compensate.

	* Makefile.in (install, install.sysv, install.xenix, install.aix):
	Install the etags and ctags man pages too.

	* Makefile.in (distclean): Don't delete backup files; that's the
	job of extraclean.
	(extraclean): Like distclean, but deletes backup and autosave files.

1992-12-10  Jim Blandy  (jimb@totoro.cs.oberlin.edu)

	Make path specification conform to GNU coding standards.
	* configure (long_usage): Remove all traces of old arguments from
	usage messages, and document the options we do accept in more
	detail: -with-x... and --srcdir.
	(options, boolean_opts): Deleted; we don't have enough options to
	make this worthwhile.
	(prefix, bindir, lisppath, datadir, libdir, lockdir): Deleted,
	along with the code which supported them; these should be set as
	arguments to the top-level make.
	(config_h_opts): Since this no longer doubles as a list of option
	names, make them upper case; this simplifies the code which uses
	them to build the sed command to edit src/config.h.  Change the
	code which sets them.
	(cc, g, O): Don't allow the user to set these using options; they
	should be specified using `CC=' and `CFLAGS=' arguments to the
	top-level make.  Just choose reasonable default values for them,
	and edit them into Makefile.in's default CC and CONFIG_CFLAGS
	values.
	(gnu_malloc, rel_alloc): Don't allow the user to set these using
	options; use them whenever the configuration files say they're
	possible.
	Simplify the argument processing loop.  Don't accept abbreviations
	for option names; these might conflict with other configuration
	options in the future.
	Add some support for the `--srcdir' option.  Check for the sources
	in . and .. if `--srcdir' is omitted.  If the directories we will
	compile in don't exist yet, create them under the current directory.
	Note that the rest of the build process doesn't really support
	this.
	Edit only the top Makefile.  That should edit the others.  Edit
	into the makefile: `version', from lisp/version.el, `configname'
	and `srcdir' from the configuration arguments, `CC' and
	`CONFIG_CFLAGS' as guessed from the presence or absence of GCC in
	the user's path, and LOADLIBES as gleaned from the system
	description files.
	Simplify the report generated; it doesn't need to include any
	description of paths now.
	Make `config.status' exec configure instead of just calling it, so
	there's no harm in overwriting `config.status'.
	* Makefile.in (version, configname): New variables, used to choose
	the default values for datadir and libdir.
	Path variables rearranged into two clearer groups:
	- In the first group are the variables specified by the GNU coding
	  standards (prefix, bindir, datadir, statedir, libdir, mandir,
	  manext, infodir, and srcdir).
	- In the second are the variables actually used for Emacs's paths
	  (lispdir, locallisppath, lisppath, buildlisppath, etcdir, lockdir,
	  archlibdir), which depend on the first category.
	datadir and libdir default to directories under
	${prefix}/lib/emacs instead of ${prefix}/emacs, by popular
	demand.
	etcdir and lispdir default to subdirectories of datadir.
	archlibdir defaults to libdir.
	The new installation tree is a bit deeper than it used to be, so
	use the new make-path program in lib-src to build them all.
	Always build a new src/paths.h.tmp and then move-if-change it to
	src/paths.h, to avoid unnecessary rebuilds while responding to the
	right changes.
	Remove all mention of arch-lib.  Run utility commands from
	lib-src, and let the executables be copied into archlibdir when
	Emacs is installed.
	Add targets for src/Makefile, lib-src/Makefile, and
	oldXMenu/Makefile, editing the values of the path variables into
	them.
	Let lib-src do its own installation.
	(datadir): Default to putting data files under
	${prefix}/lib/emacs/${version}, not /usr/local/emacs.
	(emacsdir): Variable deleted; it would only be confusing to use.
	(lispdir, etcdir): Default to ${datadir}/lisp.
	(mkdir): Use make-path for this.
	(lockdir): Do this in mkdir.
	(Makefile): New target.

	* configure (usage_message): Rename to long_usage.

	* make-dist: Don't bother creating an arch-lib directory; that's
	only for installation now.

1992-11-20  Jim Blandy  (jimb@totoro.cs.oberlin.edu)

	* configure: Use GCC-style configuration names, using config.sub.
	Change the usage and help messages.

	* configure: Initialize window_system, not indow_system.

	* configure: Report which window system, compiler, and signal
	handler return type we decide to use.

	* make-dist: Explain what's going on if config.sub and gmalloc.c
	can't be linked.  Place the code which copies them near the code
	which links the rest of the files around them.

1992-11-15  Jim Blandy  (jimb@apple-gunkies.gnu.ai.mit.edu)

	* make-dist: Don't bother to distribute src/*.com, or
	src/vmsbuild; those have all been moved to `../vms'.

1992-11-07  Jim Blandy  (jimb@wookumz.gnu.ai.mit.edu)

	* make-dist: Don't forget that the way to avoid filenames starting
	with `=' is to use the pattern `[a-zA-Z0-9]*.h', not
	`[a-zA-Z0-9].h'.  Add a new section for dealing with files that we
	couldn't make hard links to, since we have two already, and
	perhaps more to come.

1992-11-04  Jim Blandy  (jimb@totoro.cs.oberlin.edu)

	* configure: When editing parameters into lib-src/Makefile, change
	the definition of CONFIG_CFLAGS instead of CFLAGS itself; CFLAGS
	needs some other flags too.

1992-11-03  Jim Blandy  (jimb@totoro.cs.oberlin.edu)

	* configure: Remove spurious echo of the configuration name.

	* make-dist: Don't distribute files in src/m and src/s whose names
	begin with `='.

1992-10-27  Richard Stallman  (rms@mole.gnu.ai.mit.edu)

	* configure: Update GNU_MALLOC and REL_ALLOC in config.h.
	Also LISP_FLOAT_TYPE.

1992-10-26  Jim Blandy  (jimb@wookumz.gnu.ai.mit.edu)

	* make-dist: Copy config.sub, since it's a symbolic link to a file
	on another file system.

1992-10-17  Jim Blandy  (jimb@totoro.cs.oberlin.edu)

	* make-dist: Include lib-src/makedoc.com and emacs.csh in the
	distribution.

	* config.sub: New file, to help us recognize configuration names.
	* make-dist: Include it in the distribution.

1992-09-14  Richard Stallman  (rms@mole.gnu.ai.mit.edu)

	* configure: Convert `-' to `_' in specified option names.
	Accept options with --.  Delete --highpri and --have-x-menu options.
	New options --with-x and --with-x10 replace -window-system.
	Don't mention options --gnu-malloc, --rel-alloc
	or --lisp-float-type in help message.

1992-09-13  Jim Blandy  (jimb@pogo.cs.oberlin.edu)

	* make-dist: Include the `vms' subdirectory in the distribution.

1992-09-10  Jim Blandy  (jimb@pogo.cs.oberlin.edu)

	* configure: Remove lines starting with "# DIST: " when building
	lib-src/Makefile and src/Makefile.  This allows us to mark the
	"Makefile.in" files with explanatory comments which won't also get
	stuck in the Makefiles.

1992-09-05  Jim Blandy  (jimb@pogo.cs.oberlin.edu)

	* make-dist: Don't use the '+' operator in the sed regular
	expression that extracts the version number from lisp/version.el;
	Ultrix sed doesn't seem support the operator.  Just double the
	operand and use *.

1992-09-01  Jim Blandy  (jimb@pogo.cs.oberlin.edu)

	* Makefile.in: Doc fix.

1992-08-31  Jim Blandy  (jimb@totoro.cs.oberlin.edu)

	* configure: Rewrite sed command to remove at most one ./ prefix;
	Ultrix's sed doesn't allow us to apply the * operator to a \( \)
	group.

1992-08-25  Richard Stallman  (rms@mole.gnu.ai.mit.edu)

	* Makefile.in (src/paths.h): Use sed, not /bin/sed.

1992-08-18  Jim Blandy  (jimb@pogo.cs.oberlin.edu)

	* make-dist: Go ahead and build a new TAGS file, unless the
	--newer option was specified.  Don't try to delete a TAGS file
	from etc; it's not kept there, and shouldn't be deleted anyway.

1992-08-14  Jim Blandy  (jimb@pogo.cs.oberlin.edu)

	* make-dist: If the lisp directory contains a default.el, don't
	distribute it.

	* configure: When searching signal.h for the type of a signal
	return handler, make a copy of it, not a symbolic link to it; that
	way, it will work on systems that don't have symbolic links.

1992-08-14  Eric S. Raymond  (eric@mole.gnu.ai.mit.edu)

	* make-dist: Taught it about vcdiff and rcs2log, added --newer
	option for generating incremental distributions.  Stopped it from
	generating a TAGS file into the distribution; that sucker is
	*big*, and easily enough generated with the toplevel makefile.

1992-08-13  Jim Blandy  (jimb@pogo.cs.oberlin.edu)

	* configure: When writing config.status, don't prefix progname
	with a '.'; it might be absolute.

1992-08-05  Jim Blandy  (jimb@pogo.cs.oberlin.edu)

	* configure: Choose to use X11 if either /usr/lib/libX11.a or
	/usr/include/X11 exist, not only if both exist.

1992-07-27  Jim Blandy  (jimb@wookumz.gnu.ai.mit.edu)

	* make-dist: Make the new external-lisp directory a duplicate of
	the external-lisp directory, not the lisp directory.

1992-07-07  Jim Blandy  (jimb@wookumz.gnu.ai.mit.edu)

	* Makefile.in (clean, mostlyclean): Don't bother trying to `make
	clean' in arch-lib; it doesn't even have a Makefile.

	* Makefile.in (clean, mostlyclean): In the test which tries to
	distinguish between the build directory, which should be cleaned,
	and the installed directory, which shouldn't, cd to `${emacsdir}',
	not `${DESTDIR}${LIBDIR}'.

1992-06-30  Jim Blandy  (jimb@pogo.cs.oberlin.edu)

	* make-dist: Be sure to delete the .c and .h files that YACC and
	BISON create from getdate.y.

	* external-lisp: New directory; see `external-lisp/README'.
	* make-dist: Added support for the external-lisp subdirectory.

	* make-dist: Changed message which complains that make-dist wasn't
	invoked in the right directory to indicate which files it was
	looking for.

1992-06-29  Jim Blandy  (jimb@pogo.cs.oberlin.edu)

	* configure: Add comments explaining why we can't translate
	character ranges or control characters in `tr'.

1992-06-24  Jim Blandy  (jimb@pogo.cs.oberlin.edu)

	* configure: When generating the configuration message, we used to
	build the message from the start so that each line began with "# "
	so that it would be a comment in `config.status'.  However, this
	causes trouble if any of the variables we use in the message
	expand to more than one line of text - as gnu_malloc_reason
	sometimes does.  So instead, we build the message as it should be
	printed to the user (i.e. without the "# " prefixes), and stick on
	the "# "s when we write it to `config.status'.

	* Makefile.in (clean, mostlyclean): Don't neglect to clean out
	`lib-src' and `arch-lib'.

	* configure: When generating report and `config.status' file, note
	that bindir only determines where `make install' and
	`build-install' will place the executables; this should make it
	clear that the ordinary build process will not try to install
	things.

1992-06-10  Jim Blandy  (jimb@wookumz.gnu.ai.mit.edu)

	* make-dist: Change messages to say that we are 'making links to
	X', rather than 'copying X'.  And put `' quotes around file names.

	* make-dist: Include '.tmp' in the name of the staging directory.

	* make-dist: Pass the `-f' option to rm when you're not sure that
	the files you're removing actually exist.

	* make-dist: When setting up etc/COPYING, always nuke whatever is
	there, and then copy it in, to make sure we get a real file.

	* make-dist: Don't try to distribute *.defns files any more.  The
	only such file was for simula.el, which has been superseded by a
	version which doesn't have a separate .defns file.

1992-05-28  Ken Raeburn  (Raeburn@Cygnus.COM)

	* make-dist: Don't distribute configured versions of config.h.in,
	paths.h.in, Makefile.in in src.

	* configure: Delete .tmp files before creating them; don't bother
	trying to make final targets writeable first, since it won't
	matter to move-if-change.

1992-05-19  Jim Blandy  (jimb@pogo.cs.oberlin.edu)

	* Makefile.in (mkdir, lockdir): Don't put dashes in front of the
	mkdir and chmod in the center of all the conditionals.  GNU Make
	will strip these out, but other makes won't.

1992-05-18  Jim Blandy  (jimb@pogo.cs.oberlin.edu)

	* make-dist: Include move-if-change in list of files to distribute.

1992-05-04  Jim Blandy  (jimb@pogo.cs.oberlin.edu)

	* configure: Remove any "." elements from the program name.

	* configure: Don't record the values of all the possible arguments
	in config.status; only record the options that the user specified.

	* configure: Use move-if-change to move in the new src/config.h.

1992-04-29  Ken Raeburn  (Raeburn@Cygnus.COM)

	* move-if-change: New file, copied from gcc release.
	* Makefile.in (src/paths.h): Use it, and put the "sed" output into
	a temp file, so we don't update paths.h if an error occurs or if
	it doesn't need changing.

1992-04-28  Jim Blandy  (jimb@pogo.cs.oberlin.edu)

	* Makefile.in (src/paths.h): Do not install a value for the
	PATH_SUPERLOCK value; that macro doesn't exist anymore.
	* build-install.in: Same thing.

1992-04-24  Jim Blandy  (jimb@pogo.cs.oberlin.edu)

	* make-dist: Check the flag called "make_tar", not "make_dir"; the
	latter, being a typo, is always false, resulting in a program
	whose default behavior is to painstakingly build a copy of the
	source tree, and then delete it.  Rah.

	* Makefile.in: Add dist target, and comment for it.

	* configure: When scanning <signal.h> for a declaration for
	signal, create a symbolic link with a name ending in .c, so the
	compiler won't complain that it's only been given .h files.

	* configure: Check whether there are any arguments available
	before shifting to get the value of a non-boolean parameter.

	* make-dist: Doc fix.

1992-04-20  Jim Blandy  (jimb@pogo.cs.oberlin.edu)

	* configure: Instead of grepping /usr/include/signal.h for a
	signal declaration, run /usr/include/signal.h or
	/usr/include/sys/signal.h through cpp and grep for the
	declaration.

	* configure: Redirect the output of grep to /dev/null instead of
	using grep -s - that flag means different things on other systems.

	* Makefile.in: Use 'buildlisppath' instead of 'dumplisppath',
	since the former is recognizable even if you don't know what
	'dumping' is.
	* configure: Accommodate that change.

	* configure: Accept options for all of the directories you can
	change in the Makefile.

	* configure: Accept "-OPTION VALUE" as well as "-OPTION=VALUE".

	* INSTALL: Mention that you have to copy all the 'FOO.in' files to
	FOO before you can use them.

	* build-install.in: Made the "Where To Install Things" section
	conform with the similar section from Makefile.in.  Copied section
	which builds src/paths.h from src/paths.h.in from the Makefile.

1992-04-19  Jim Blandy  (jimb@pogo.cs.oberlin.edu)

	* configure: Write config.status to pass its command-line
	arguments on to configure, so that people can use it to recreate
	an old configuration, with minor changes.

1992-04-16  Jim Blandy  (jimb@pogo.cs.oberlin.edu)

	* configure: Don't rely on option variables being unset if their
	values are the empty string.  In particular, when producing the
	English report, don't assume that highpri will be unset when no
	increased priority has been requested; -highpri='' should be the
	same as omitting -highpri altogether.

	* configure: Fix dumb bug: when running the system and machine
	description files through cpp, mark those lines that we want to
	evaluate with the string '@configure@', and then only evaluate
	them.  This way if the files include anything that actually
	generates text (type definitions or external declarations, say),
	we won't try to eval it.

1992-04-11  Jim Blandy  (jimb@pogo.cs.oberlin.edu)

	* make-dist: New shell script.

	* configure: When creating foo from foo.in, make foo read-only to
	remind people to edit the .in file instead.

	* INSTALL: Changed references to config.h-dist to config.h.in.
	The "BUILDING GNU EMACS BY HAND" section neglected to mention how
	to build src/paths.h from src/paths.h.in; added a paragraph to do
	this.
	* configure, Makefile, build-install: Changed filenames like
	FOO-dist to FOO.in.

1992-04-08  Jim Blandy  (jimb@pogo.cs.oberlin.edu)

	* Makefile, build-install: Renamed to Makefile.in and
	build-install.in; the configure script will edit these to produce
	the usable Makefile and build-install.
	* configure: Changed to produce ./Makefile, ./build-install,
	lib-src/Makefile, and src/Makefile from their *.in counterparts,
	instead of editing them in place.

1992-04-07  Jim Blandy  (jimb@pogo.cs.oberlin.edu)

	* Makefile: Re-arranged so that the undumped Emacs will search
	../lisp *after* the site's local elisp files.
	(locallisppath, dumplisppath): New variables.
	(lisppath): This variable's default value is now chosen based on
	$(locallisppath) and $(lispdir); while it used to be the
	customization point for adding site-local elisp directories to
	load-path, that job is now handled mostly by locallisppath.
	(src/paths.h): Edit the value of a new macro, PATH_DUMPLOADSEARCH.
	Check the values being assigned to the *LOADSEARCH macros for null
	path elements (like '::' in 'foo::bar').

	* configure: When checking if the machine- and system-dependent
	files define a particular macro or not, actually run them through
	CPP and test the macros with #ifs, instead of just grepping for
	the macros' names.  In particular, check for SYSTEM_MALLOC in this
	way.

1992-04-03  Richard Stallman  (rms@mole.gnu.ai.mit.edu)

	* Makefile (install): Don't use -s in install.  (Keep the symbols.)

1992-04-02  Jim Blandy  (jimb@pogo.cs.oberlin.edu)

	* configure: Make the config.status file an executable shell
	script which will recreate the same configuration.  Include the
	verbal description of the current configuration as a comment in
	the script.
	* INSTALL: Doc fix.

	* Makefile: Brought the Makefile up to the GNU coding
	standards, as described in standards.text:
	(TAGS): New name for the target which rebuilds the tags table.
	(check): New target; doesn't do anything yet.
	(mostlyclean): New target, synonymous with clean.
	(realclean): New target.  Currently, this just calls the
	subdirectories's makefiles and then deletes config.status.
	(INSTALL, INSTALLFLAGS, INSTALL_PROGRAM, INSTALL_DATA): New
	variables.
	Installation directory variables changed to conform.
	(install, install.sysv, install.xenix, install.aix): Changed the
	code which copies the directories into their installed location to
	allow the installed locations to be in several different
	directories; the old version assumed that they would all be in
	$(emacsdir).
	(mkdir, lockdir): Allow the installed locations to be in several
	different directories.
	* INSTALL: Doc fix.

	* build-install: Use the same variable names as the Makefile.
	Allow the installed locations to be in several different
	directories.

1992-03-31  Jim Blandy  (jimb@pogo.cs.oberlin.edu)

	* Makefile (src/paths.h): Instead of using a single sed command to
	edit both the PATH_LOCK and PATH_SUPERLOCK macros, edit the two
	separately, and don't forget to append "/!!!SuperLock!!!" to the
	value of the PATH_SUPERLOCK macro.

	* config.emacs: Renamed to configure, for consistency with other
	GNU products.  Internal references changed.
	INSTALL, Makefile: References changed.

	* lock: New directory, which should always be empty.  If this
	directory doesn't exist, Emacs won't complain; it just won't lock.
	Having this here means that people can just unpack Emacs, build
	it, and have locking work.

	* share-lib: Re-renamed to etc, for the sake of tradition.
	* config.emacs: Changed default value for datadir to ../etc.
	* INSTALL, README: Adjusted.

1992-03-18  Jim Blandy  (jimb@pogo.cs.oberlin.edu)

	* config.emacs: Guess the value for LOADLIBES in lib-src/Makefile
	by running CPP on the appropriate s/*.h and m/*.h files.

1992-03-16  Jim Blandy  (jimb@pogo.cs.oberlin.edu)

	* config.emacs: Make sure to set the "exit on error" flag once
	we've removed config.status; errors should abort the configuration.

1992-02-15  Jim Blandy  (jimb@pogo.cs.oberlin.edu)

	* config.emacs: Added -distribute option, so that the Makefile
	paths are in their proper form.  I don't know why this matters.

1992-02-14  Jim Blandy  (jimb@pogo.cs.oberlin.edu)

	* local-lisp: New directory, empty in the distribution, for people
	to put local elisp code in.
	* config.emacs: Include it in the default load path.
	* README: Document it.

1992-01-30  Jim Blandy  (jimb@pogo.cs.oberlin.edu)

	* config.emacs: Guess the type of signal handling functions based
	on the contents of /usr/include/signal.h.

	* config.emacs: Print out progress report messages.

	* Makefile (src/paths.h): Don't generically replace
	/usr/local/lib/emacs with LIBROOT.  This can hide bugs in the
	editing of the other entries, and each entry should be dealt with
	explicitly anyway.

	* build-install: Converted from C-shell to Bourne shell.
	* config.emacs: Edit build-install properly.

	* config.emacs: Doc fix.

1992-01-27  Richard Stallman  (rms@mole.gnu.ai.mit.edu)

	* Makefile (install): Remove `B' from tar xf command.

1992-01-13  Jim Blandy  (jimb@pogo.cs.oberlin.edu)

	* config.emacs: Removed support for the `maintain-environment'
	option; the only important difference between this and its absence
	has been removed.
	* INSTALL: Removed mention of `maintain-environment'.

	* config.emacs: Fix arguments to sed when processing boolean
	arguments.

1991-12-05  Jim Blandy  (jimb@pogo.gnu.ai.mit.edu)

	* config.emacs: New file, to help automate the installation
	process.

	* Makefile: Lots of changes to support the separation of etc into
	architecture-dependent and -independent files:
	(EMACSROOT): New variable, giving the directory under which all of
	Emacs's libraries should be installed.  Changed rest of file to
	use it.
	(LIBDIR): Now denotes only architecture-dependent dir.
	(DATADIR): New variable, denoting architecture-independent dir.
	(LOCKDIR): New variable, for completeness.
	(SUBDIR): No more etc, new lib-src.
	(COPYDIR): No more etc, new arch-lib and share-lib.
	(src/paths.h): Set PATH_DATA and the LOCK macros too.
	(src): Now depends on lib-src, not etc.
	* build-install: Changes parallel to the above.
	* README: Describe the new arrangement.

	* vms: New subdirectory for all the VMS stuff.

1991-12-03  Jim Blandy  (jimb@pogo.gnu.ai.mit.edu)

	* Makefile (LISPPATH): New variable.
	(src/paths.h): Define PATH_LOADSEARCH according to LISPPATH.

1990-09-28  Richard Stallman  (rms@mole.ai.mit.edu)

	* Makefile (install, install.sysv, install.xenix):
	Install wakeup instead of loadst.  No need for setuid or setgid.

1990-08-07  Richard Stallman  (rms@sugar-bombs.ai.mit.edu)

	* Makefile (clean): Clean etc if that's not the installation dir.

1990-04-26  Richard Stallman  (rms@sugar-bombs.ai.mit.edu)

	* Makefile (paths.h): Make sed alter each name in the path.

1988-08-30  Richard Stallman  (rms@sugar-bombs.ai.mit.edu)

	* Makefile (install.sysv): Use cpio, not tar.

1988-08-03  Richard Stallman  (rms@sugar-bombs.ai.mit.edu)

	* Makefile (lockdir): Rename `lock' target.
	Depend on it from install*, not from `all'.

1988-05-16  Richard Stallman  (rms@frosted-flakes.ai.mit.edu)

	* Makefile: Changed LIBDIR and BINDIR back to /usr/local/{emacs,bin}
	to match build-install and paths.h.

;; Local Variables:
;; coding: utf-8
;; End:

  Copyright (C) 1993-1999, 2001-2011  Free Software Foundation, Inc.

  This file is part of GNU Emacs.

  GNU Emacs is free software: you can redistribute it and/or modify
  it under the terms of the GNU General Public License as published by
  the Free Software Foundation, either version 3 of the License, or
  (at your option) any later version.

  GNU Emacs is distributed in the hope that it will be useful,
  but WITHOUT ANY WARRANTY; without even the implied warranty of
  MERCHANTABILITY or FITNESS FOR A PARTICULAR PURPOSE.  See the
  GNU General Public License for more details.

  You should have received a copy of the GNU General Public License
  along with GNU Emacs.  If not, see <http://www.gnu.org/licenses/>.<|MERGE_RESOLUTION|>--- conflicted
+++ resolved
@@ -1,5 +1,4 @@
-<<<<<<< HEAD
-2011-07-06  Paul Eggert  <eggert@cs.ucla.edu>
+2011-07-08  Paul Eggert  <eggert@cs.ucla.edu>
 
 	Add gnulib support for pthread_sigmask (Bug#9010).
 	* Makefile.in (GNULIB_MODULES): Add pthread_sigmask.
@@ -12,7 +11,7 @@
 	* lib/gnulib.mk, m4/gl-comp.m4: Automatically-imported update
 	due to the above changes.
 	* .bzrignore: Add lib/signal.h.
-=======
+
 2011-07-07  Andreas Schwab  <schwab@linux-m68k.org>
 
 	* configure.in (maintainer-mode): Reflect default in help string.
@@ -20,7 +19,6 @@
 2011-07-07  Dan Nicolaescu  <dann@ics.uci.edu>
 
 	* configure.in: Remove reference to iris4d.h.
->>>>>>> a63e0781
 
 2011-07-05  Jan Djärv  <jan.h.d@swipnet.se>
 
